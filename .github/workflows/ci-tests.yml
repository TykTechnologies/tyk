--- conflicted
+++ resolved
@@ -194,10 +194,7 @@
           path: coverage/gateway-all.cov
 
       - uses: actions/upload-artifact@v4
-<<<<<<< HEAD
-=======
         if: ${{ always() }}
->>>>>>> 8f37f4bc
         with:
           name: testjson
           retention-days: 1
