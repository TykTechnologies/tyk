---
name: Plugin-compiler build

on:
  pull_request:
  push:
    branches:
      - master
      - release-**
    tags:
      - 'v*'

env:
<<<<<<< HEAD
  GOLANG_CROSS: 1.22-bookworm
=======
  GOLANG_CROSS: 1.21-bullseye
>>>>>>> 50d4f80c

jobs:
  docker-build:
    runs-on: ubuntu-latest
    permissions:
      id-token: write
    steps:
      - name: Checkout
        uses: actions/checkout@v3

      - name: Configure AWS Credentials
        id: configure-aws
        uses: aws-actions/configure-aws-credentials@v2
        with:
          role-to-assume: arn:aws:iam::754489498669:role/ecr_rw_tyk
          role-session-name: ci-plugin-compiler-push
          aws-region: eu-central-1

      - name: Login to AWS ECR
        id: login-ecr
        uses: aws-actions/amazon-ecr-login@v1

      - name: Set docker metadata
        id: set-metadata
        uses: docker/metadata-action@v4
        with:
          images: |
            tykio/tyk-plugin-compiler,enable=${{ startsWith(github.ref, 'refs/tags') }}
            ${{ steps.login-ecr.outputs.registry }}/tyk-plugin-compiler
          labels: |
            org.opencontainers.image.title=tyk-plugin-compiler
            org.opencontainers.image.description=Plugin compiler for the Tyk API Gateway
          tags: |
            type=ref,event=pr
            type=semver,pattern=v{{version}}
            type=semver,pattern=v{{major}}.{{minor}}
            type=semver,pattern={{raw}}
            type=sha,format=long

      - name: Login to Dockerhub
        uses: docker/login-action@v2
        with:
          username: ${{ secrets.DOCKER_USERNAME }}
          password: ${{ secrets.DOCKER_PASSWORD }}

      - name: Build and push to dockerhub/ECR
        uses: docker/build-push-action@v4
        with:
          context: .
          file: ci/images/plugin-compiler/Dockerfile
          platforms: linux/amd64
          push: true
          labels: ${{ steps.set-metadata.outputs.labels }}
          tags: ${{ steps.set-metadata.outputs.tags }}
          build-args: |
            BASE-IMAGE=tykio/golang-cross:${{ env.GOLANG_CROSS }}
            GITHUB_SHA=${{ github.sha }}
            GITHUB_TAG=${{ github.ref_name }}<|MERGE_RESOLUTION|>--- conflicted
+++ resolved
@@ -11,11 +11,7 @@
       - 'v*'
 
 env:
-<<<<<<< HEAD
-  GOLANG_CROSS: 1.22-bookworm
-=======
-  GOLANG_CROSS: 1.21-bullseye
->>>>>>> 50d4f80c
+  GOLANG_CROSS: 1.22-bullseye
 
 jobs:
   docker-build:
