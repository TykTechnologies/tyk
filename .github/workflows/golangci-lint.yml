name: golangci-lint

on:
  push:
    tags:
      - v*
    branches:
      - master
  pull_request:

jobs:
  golangci:
    name: lint
    runs-on: ubuntu-latest
    steps:
      - uses: actions/checkout@v2

      - name: golangci-lint
        uses: golangci/golangci-lint-action@v2
        with:
          # Required: the version of golangci-lint is required and must be specified without patch version: we always use the latest patch version.
<<<<<<< HEAD
          version: latest

=======
          version: v1.37
          only-new-issues: true
          args: -v --timeout=5m
          
>>>>>>> cf06d6f4
          # Optional: working directory, useful for monorepos
          # working-directory: somedir

          # Optional: golangci-lint command line arguments.
          # args: --issues-exit-code=0

          # Optional: show only new issues if it's a pull request. The default value is `false`.
          only-new-issues: true<|MERGE_RESOLUTION|>--- conflicted
+++ resolved
@@ -19,20 +19,13 @@
         uses: golangci/golangci-lint-action@v2
         with:
           # Required: the version of golangci-lint is required and must be specified without patch version: we always use the latest patch version.
-<<<<<<< HEAD
           version: latest
 
-=======
-          version: v1.37
-          only-new-issues: true
-          args: -v --timeout=5m
-          
->>>>>>> cf06d6f4
           # Optional: working directory, useful for monorepos
           # working-directory: somedir
 
           # Optional: golangci-lint command line arguments.
-          # args: --issues-exit-code=0
+          args: --timeout=5m --verbose
 
           # Optional: show only new issues if it's a pull request. The default value is `false`.
           only-new-issues: true