name: golangci-lint

on:
  push:
    tags:
      - v*
    branches:
      - master
  pull_request:

jobs:
  golangci:
    name: lint
    runs-on: ubuntu-latest
    steps:
      - name: checkout
        uses: actions/checkout@v2

      - name: golangci-lint
        uses: golangci/golangci-lint-action@v2
        with:
<<<<<<< HEAD
          # Version of golangci-lint to use in form of v1.2 or `latest` to use the latest version
          version: latest
=======
          # Required: the version of golangci-lint is required and must be specified without patch version: we always use the latest patch version.
          version: v1.37
          only-new-issues: true
          args: -v --timeout=5m
          
          # Optional: working directory, useful for monorepos
          # working-directory: somedir
>>>>>>> cf06d6f4

          # golangci-lint command line arguments.
          args: --verbose

          # If set to true and the action runs on a pull request - the action outputs only newly found issues
          only-new-issues: true<|MERGE_RESOLUTION|>--- conflicted
+++ resolved
@@ -19,21 +19,14 @@
       - name: golangci-lint
         uses: golangci/golangci-lint-action@v2
         with:
-<<<<<<< HEAD
           # Version of golangci-lint to use in form of v1.2 or `latest` to use the latest version
           version: latest
-=======
-          # Required: the version of golangci-lint is required and must be specified without patch version: we always use the latest patch version.
-          version: v1.37
-          only-new-issues: true
-          args: -v --timeout=5m
-          
+
           # Optional: working directory, useful for monorepos
           # working-directory: somedir
->>>>>>> cf06d6f4
 
           # golangci-lint command line arguments.
-          args: --verbose
+          args: --timeout=5m --verbose
 
           # If set to true and the action runs on a pull request - the action outputs only newly found issues
           only-new-issues: true