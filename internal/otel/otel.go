package otel

import (
	"context"

	"github.com/sirupsen/logrus"

	otelconfig "github.com/TykTechnologies/opentelemetry/config"
	semconv "github.com/TykTechnologies/opentelemetry/semconv/v1.0.0"
	tyktrace "github.com/TykTechnologies/opentelemetry/trace"
	"github.com/TykTechnologies/tyk/apidef"
)

// general type aliases
type (
	TracerProvider = tyktrace.Provider

	Config = otelconfig.OpenTelemetry

	Sampling = otelconfig.Sampling

	SpanAttribute = tyktrace.Attribute

	Span = tyktrace.Span
)

// HTTP Handlers
var (
	HTTPHandler = tyktrace.NewHTTPHandler

	HTTPRoundTripper = tyktrace.NewHTTPTransport
)

// span const
const (
	SPAN_STATUS_OK    = tyktrace.SPAN_STATUS_OK
	SPAN_STATUS_ERROR = tyktrace.SPAN_STATUS_ERROR
	SPAN_STATUS_UNSET = tyktrace.SPAN_STATUS_UNSET
)

const (
	NON_VERSIONED = "Non Versioned"
)

func ContextWithSpan(ctx context.Context, span tyktrace.Span) context.Context {
	return tyktrace.ContextWithSpan(ctx, span)
}

// InitOpenTelemetry initializes OpenTelemetry - it returns a TracerProvider
// which can be used to create a tracer. If OpenTelemetry is disabled or misconfigured,
// a NoopProvider is returned.
func InitOpenTelemetry(ctx context.Context, logger *logrus.Logger, gwConfig *Config, id string, version string,
	useRPC bool, groupID string, isSegmented bool, segmentTags []string) TracerProvider {

	traceLogger := logger.WithFields(logrus.Fields{
		"exporter":           gwConfig.Exporter,
		"endpoint":           gwConfig.Endpoint,
		"connection_timeout": gwConfig.ConnectionTimeout,
	})

	provider, errOtel := tyktrace.NewProvider(
		tyktrace.WithContext(ctx),
		tyktrace.WithConfig(gwConfig),
		tyktrace.WithLogger(traceLogger),
		tyktrace.WithServiceID(id),
		tyktrace.WithServiceVersion(version),
		tyktrace.WithHostDetector(),
		tyktrace.WithContainerDetector(),
		tyktrace.WithProcessDetector(),
		tyktrace.WithCustomResourceAttributes(GatewayResourceAttributes(
			id,
			useRPC,
			groupID,
			isSegmented,
			segmentTags,
		)...),
	)

	if errOtel != nil {
		logger.Errorf("Initializing OpenTelemetry %s", errOtel)
	}

	return provider
}

// Span attributes related functions
func ApidefSpanAttributes(apidef *apidef.APIDefinition) []SpanAttribute {
	attrs := []SpanAttribute{
		semconv.TykAPIName(apidef.Name),
		semconv.TykAPIOrgID(apidef.OrgID),
		semconv.TykAPIID(apidef.APIID),
		semconv.TykAPIListenPath(apidef.Proxy.ListenPath),
	}

	if !apidef.TagsDisabled {
		tags := apidef.Tags
		tags = append(tags, apidef.TagHeaders...)

		attrs = append(attrs, semconv.TykAPITags(tags...))
	}

	return attrs
}

<<<<<<< HEAD
func GatewayResourceAttributes(gwID string, isHybrid bool, groupID string, isSegmented bool, segmentTags []string) []SpanAttribute {
=======
func GatewaySpanAttributes(gwID string, isDataplane bool, groupID string, isSegmented bool, segmentTags []string) []SpanAttribute {
>>>>>>> 4acbad39
	attrs := []SpanAttribute{
		semconv.TykGWID(gwID),
		semconv.TykGWDataplane(isDataplane),
	}

	if isDataplane {
		attrs = append(attrs, semconv.TykDataplaneGWGroupID(groupID))
	}

	if isSegmented {
		attrs = append(attrs, semconv.TykGWSegmentTags(segmentTags...))
	}

	return attrs
}

func APIVersionAttribute(version string) SpanAttribute {
	if version == "" {
		version = NON_VERSIONED
	}
	return semconv.TykAPIVersion(version)
}

var APIKeyAttribute = semconv.TykAPIKey

var APIKeyAliasAttribute = semconv.TykAPIKeyAlias

var OAuthClientIDAttribute = semconv.TykOauthID

func SpanFromContext(ctx context.Context) tyktrace.Span {
	return tyktrace.SpanFromContext(ctx)
}<|MERGE_RESOLUTION|>--- conflicted
+++ resolved
@@ -102,11 +102,7 @@
 	return attrs
 }
 
-<<<<<<< HEAD
-func GatewayResourceAttributes(gwID string, isHybrid bool, groupID string, isSegmented bool, segmentTags []string) []SpanAttribute {
-=======
-func GatewaySpanAttributes(gwID string, isDataplane bool, groupID string, isSegmented bool, segmentTags []string) []SpanAttribute {
->>>>>>> 4acbad39
+func GatewayResourceAttributes(gwID string, isDataplane bool, groupID string, isSegmented bool, segmentTags []string) []SpanAttribute {
 	attrs := []SpanAttribute{
 		semconv.TykGWID(gwID),
 		semconv.TykGWDataplane(isDataplane),
