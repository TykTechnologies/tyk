package oasutil

import (
	"errors"
	"fmt"
	"github.com/TykTechnologies/tyk/pkg/errpack"
	"github.com/getkin/kin-openapi/openapi3"
	"regexp"
	"strings"
)

var (
	ErrParse                = errors.New("failed to parse")
	ErrEmptyVariableName    = errors.New("empty variable name")
	ErrVariableCollision    = errors.New("variable collision")
	ErrUnexpectedCurlyBrace = errors.New("unexpected closing curly brace")
	ErrInvalidVariableName  = errors.New("invalid variable name")
	ErrInvalidPattern       = errors.New("invalid pattern")
	ErrNoCaptureGroup       = errors.New("capture groups are prohibited")
	errUnreachable          = errors.New("unreachable")
)

var (
	identifierRe = regexp.MustCompile("^[a-zA-Z][a-zA-Z0-9_]*$")
)

const (
	DefaultServerUrlPrefix = "pathParam"
	openCurlyBrace         = '{'
	closeCurlyBrace        = '}'
)

type ServerUrl struct {
	// Url template acceptable by tyk extension
	// eg "{subdomain:[a-z]+}.example.com" or "api.example.com"
	Url string

	// UrlNormalized acceptable by oas specification
	// "{subdomain}.example.com"
	UrlNormalized string

	// Variables server variables
	Variables map[string]*openapi3.ServerVariable
}

func newServerUrl(originUrl string) ServerUrl {
	return ServerUrl{
		Url: originUrl,
	}
}

func (u *ServerUrl) addVariable(name, defaultValue string) error {
	if u.Variables == nil {
		u.Variables = make(map[string]*openapi3.ServerVariable)
	}

	if _, ok := u.Variables[name]; ok {
		return ErrVariableCollision
	}

	u.Variables[name] = &openapi3.ServerVariable{
		Default: defaultValue,
	}

	return nil
}

// ParseServerUrl
// Url template e.g. "{subdomain:[a-z]+}.example.com" or "api.example.com"
func ParseServerUrl(url string) (*ServerUrl, error) {
	var parser serverUrlParser
	return parser.parse(url)
}

type serverUrlParser struct {
	url     string
	pos     int
	counter int
}

type serverVariable struct {
	name, pattern string
}

func (p *serverUrlParser) parse(url string) (*ServerUrl, error) {
	p.url = url

	result := newServerUrl(url)

	var buf []byte

	for p.pos < len(url) {
		ch := url[p.pos]

		switch ch {
		case closeCurlyBrace:
			return nil, ErrUnexpectedCurlyBrace

		case openCurlyBrace:
			result.UrlNormalized += string(buf)
			buf = nil

			variable, err := p.extractValueBetweenBraces()

			if err != nil {
				return nil, err
			}

			if err = result.addVariable(variable.name, p.nextParamName()); err != nil {
				return nil, err
			}

			result.UrlNormalized += string(openCurlyBrace) + variable.name + string(closeCurlyBrace)

		default:
			buf = append(buf, ch)
			p.pos++
		}
	}

	result.UrlNormalized += string(buf)

	return &result, nil
}

func (p *serverUrlParser) extractValueBetweenBraces() (serverVariable, error) {
	if p.url[p.pos] != openCurlyBrace {
		return serverVariable{}, errUnreachable
	}

	p.pos++
	start := p.pos

	for p.pos < len(p.url) {
		ch := p.url[p.pos]

		switch {
		case ch == closeCurlyBrace && p.pos == start:
			return serverVariable{}, ErrEmptyVariableName
		case ch == closeCurlyBrace:
			p.pos++

			var contents = p.url[start : p.pos-1]
			var name = contents
			var pattern = ""

			if pos := strings.Index(contents, ":"); pos != -1 {
				name = contents[:pos]
				pattern = contents[pos+1:]
			}

			if len(contents) == 0 || len(name) == 0 {
				return serverVariable{}, ErrEmptyVariableName
			}

			if !isValidIdentifier(name) {
				return serverVariable{}, ErrInvalidVariableName
			}

<<<<<<< HEAD
			if _, err := regexp.Compile(pattern); err != nil {
				return serverVariable{}, errpack.Domain("failed to compile pattern").Chain(ErrInvalidPattern)
=======
			if re, err := regexp.Compile(pattern); err != nil {
				return serverVariable{}, errpack.Wrap(ErrInvalidPattern, "failed to compile pattern")
			} else if hasCaptureGroups(re) {
				return serverVariable{}, errpack.Wrap(ErrNoCaptureGroup, "using capture group is not allowed in server patterns")
>>>>>>> 87cf330e
			}

			return serverVariable{
				name:    name,
				pattern: pattern,
			}, nil
		default:
			p.pos++
		}
	}

	return serverVariable{}, fmt.Errorf("%w: expected closing curly brace at position %d", ErrParse, p.pos)
}

func (p *serverUrlParser) nextParamName() string {
	p.counter++
	return fmt.Sprintf("%s%d", DefaultServerUrlPrefix, p.counter)
}

func isValidIdentifier(name string) bool {
	return identifierRe.MatchString(name)
}

func hasCaptureGroups(re *regexp.Regexp) bool {
	return re.NumSubexp() > 0
}<|MERGE_RESOLUTION|>--- conflicted
+++ resolved
@@ -157,15 +157,10 @@
 				return serverVariable{}, ErrInvalidVariableName
 			}
 
-<<<<<<< HEAD
-			if _, err := regexp.Compile(pattern); err != nil {
+			if re, err := regexp.Compile(pattern); err != nil {
 				return serverVariable{}, errpack.Domain("failed to compile pattern").Chain(ErrInvalidPattern)
-=======
-			if re, err := regexp.Compile(pattern); err != nil {
-				return serverVariable{}, errpack.Wrap(ErrInvalidPattern, "failed to compile pattern")
 			} else if hasCaptureGroups(re) {
-				return serverVariable{}, errpack.Wrap(ErrNoCaptureGroup, "using capture group is not allowed in server patterns")
->>>>>>> 87cf330e
+				return serverVariable{}, errpack.Domain("using capture group is not allowed in server patterns").Chain(ErrNoCaptureGroup)
 			}
 
 			return serverVariable{
