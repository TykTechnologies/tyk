--- conflicted
+++ resolved
@@ -15,19 +15,8 @@
 	ErrMixedPartitionAndPerAPIPolicies = errors.New("cannot apply multiple policies when some have per_api set and some are partitioned")
 )
 
-<<<<<<< HEAD
+
 // Service represents the implementation for apply policies logic.
-=======
-// Repository is a storage encapsulating policy retrieval.
-// Gateway implements this object to decouple this package.
-type Repository interface {
-	PolicyCount() int
-	PolicyIDs() []string
-	PolicyByID(string) (user.Policy, bool)
-}
-
-// Service represents the policy service for gateway.
->>>>>>> 8f37f4bc
 type Service struct {
 	storage model.PolicyProvider
 	logger  *logrus.Logger
@@ -36,13 +25,7 @@
 	orgID *string
 }
 
-<<<<<<< HEAD
-// New creates a new policy.Service.
 func New(orgID *string, storage model.PolicyProvider, logger *logrus.Logger) *Service {
-=======
-// New creates a new policy.Service object.
-func New(orgID *string, storage Repository, logger *logrus.Logger) *Service {
->>>>>>> 8f37f4bc
 	return &Service{
 		orgID:   orgID,
 		storage: storage,
