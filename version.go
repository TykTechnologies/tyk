--- conflicted
+++ resolved
@@ -1,7 +1,4 @@
 package main
 
-<<<<<<< HEAD
-var VERSION = "v2.3.2-RPC-exp-2"
-=======
-var VERSION = "v2.3.2-RPC-exp-1"
->>>>>>> ec91f0f8
+
+var VERSION = "v2.3.2"