package main

import (
	"crypto/tls"
	"io/ioutil"
	"net/http"
	"strings"

	"github.com/TykTechnologies/tyk/certs"
	"github.com/TykTechnologies/tyk/config"

	"github.com/gorilla/mux"
)

type APICertificateStatusMessage struct {
	CertID  string `json:"id"`
	Status  string `json:"status"`
	Message string `json:"message"`
}

type APIAllCertificates struct {
	CertIDs []string `json:"certs"`
}

func getUpstreamCertificate(host string, spec *APISpec) (cert *tls.Certificate) {
	var certID string

	certMaps := []map[string]string{config.Global.Security.Certificates.Upstream}

	if spec != nil && spec.UpstreamCertificates != nil {
		certMaps = append(certMaps, spec.UpstreamCertificates)
	}

	for _, m := range certMaps {
		if len(m) == 0 {
			continue
		}

		if id, ok := m["*"]; ok {
			certID = id
		}

		if id, ok := m[host]; ok {
			certID = id
		}
	}

	if certID == "" {
		return nil
	}

	certs := CertificateManager.List([]string{certID}, certs.CertificatePrivate)

	if len(certs) == 0 {
		return nil
	}

	return certs[0]
}

// dummyGetCertificate needed because TLSConfig require setting Certificates array or GetCertificate function from start, even if it get overriden by `getTLSConfigForClient`
func dummyGetCertificate(*tls.ClientHelloInfo) (*tls.Certificate, error) {
	return nil, nil
}

func getTLSConfigForClient(baseConfig *tls.Config, listenPort int) func(hello *tls.ClientHelloInfo) (*tls.Config, error) {

	// Supporting legacy certificate configuration
	serverCerts := []tls.Certificate{}
	certNameMap := map[string]*tls.Certificate{}

	for _, certData := range config.Global.HttpServerOptions.Certificates {
		cert, err := tls.LoadX509KeyPair(certData.CertFile, certData.KeyFile)
		if err != nil {
			log.Errorf("Server error: loadkeys: %s", err)
			continue
		}
		serverCerts = append(serverCerts, cert)
		certNameMap[certData.Name] = &cert
	}

	for _, cert := range CertificateManager.List(config.Global.HttpServerOptions.SSLCertificates, certs.CertificatePrivate) {
		serverCerts = append(serverCerts, *cert)
	}

	baseConfig.Certificates = serverCerts

	baseConfig.BuildNameToCertificate()
	for name, cert := range certNameMap {
		baseConfig.NameToCertificate[name] = cert
	}

	return func(hello *tls.ClientHelloInfo) (*tls.Config, error) {
		newConfig := baseConfig.Clone()

		isControlAPI := (listenPort != 0 && config.Global.ControlAPIPort == listenPort) || (config.Global.ControlAPIHostname == hello.ServerName)

		if isControlAPI && config.Global.Security.ControlAPIUseMutualTLS {
			newConfig.ClientAuth = tls.RequireAndVerifyClientCert
			newConfig.ClientCAs = CertificateManager.CertPool(config.Global.Security.Certificates.ControlAPI)

			return newConfig, nil
		}

<<<<<<< HEAD
		currApiSpecs := getApiSpecs()
		for _, spec := range currApiSpecs {
=======
		apisMu.RLock()
		for _, spec := range apiSpecs {
>>>>>>> ffc39791
			if spec.UseMutualTLSAuth && spec.Domain == hello.ServerName {
				newConfig.ClientAuth = tls.RequireAndVerifyClientCert
				certIDs := append(spec.ClientCertificates, config.Global.Security.Certificates.API...)
				newConfig.ClientCAs = CertificateManager.CertPool(certIDs)
				break
			}
		}
		apisMu.RUnlock()

		return newConfig, nil
	}
}

func certHandler(w http.ResponseWriter, r *http.Request) {
	certID := mux.Vars(r)["certID"]

	switch r.Method {
	case "POST":
		content, err := ioutil.ReadAll(r.Body)
		if err != nil {
			doJSONWrite(w, 405, apiError("Malformed request body"))
			return
		}

		orgID := r.URL.Query().Get("org_id")
		var certID string
		if certID, err = CertificateManager.Add(content, orgID); err != nil {
			doJSONWrite(w, 403, apiError(err.Error()))
			return
		}

		doJSONWrite(w, 200, &APICertificateStatusMessage{certID, "ok", "Certificate added"})
	case "GET":
		if certID == "" {
			orgID := r.URL.Query().Get("org_id")

			certIds := CertificateManager.ListAllIds(orgID)
			doJSONWrite(w, 200, &APIAllCertificates{certIds})
			return
		}

		certIDs := strings.Split(certID, ",")
		certificates := CertificateManager.List(certIDs, certs.CertificateAny)

		if len(certIDs) == 1 {
			if certificates[0] == nil {
				doJSONWrite(w, 404, apiError("Certificate with given SHA256 fingerprint not found"))
				return
			}

			doJSONWrite(w, 200, certs.ExtractCertificateMeta(certificates[0], certIDs[0]))
			return
		} else {
			var meta []*certs.CertificateMeta
			for ci, cert := range certificates {
				if cert != nil {
					meta = append(meta, certs.ExtractCertificateMeta(cert, certIDs[ci]))
				} else {
					meta = append(meta, nil)
				}
			}

			doJSONWrite(w, 200, meta)
			return
		}
	case "DELETE":
		CertificateManager.Delete(certID)
		doJSONWrite(w, 200, &apiStatusMessage{"ok", "removed"})
	}
}<|MERGE_RESOLUTION|>--- conflicted
+++ resolved
@@ -102,13 +102,8 @@
 			return newConfig, nil
 		}
 
-<<<<<<< HEAD
-		currApiSpecs := getApiSpecs()
-		for _, spec := range currApiSpecs {
-=======
 		apisMu.RLock()
 		for _, spec := range apiSpecs {
->>>>>>> ffc39791
 			if spec.UseMutualTLSAuth && spec.Domain == hello.ServerName {
 				newConfig.ClientAuth = tls.RequireAndVerifyClientCert
 				certIDs := append(spec.ClientCertificates, config.Global.Security.Certificates.API...)
