--- conflicted
+++ resolved
@@ -11,11 +11,7 @@
 
 	"crypto/tls"
 
-<<<<<<< HEAD
-	"github.com/go-redis/redis/v8"
-=======
 	redis "github.com/go-redis/redis/v8"
->>>>>>> f603dec3
 	uuid "github.com/satori/go.uuid"
 	"github.com/sirupsen/logrus"
 
@@ -108,24 +104,11 @@
 	return nil
 }
 
-<<<<<<< HEAD
-func connectSingleton(cache, analytics bool) bool {
-=======
 func connectSingleton(cache, analytics bool, conf config.Config) bool {
->>>>>>> f603dec3
 	d := singleton(cache, analytics) == nil
 	if d {
 		log.Debug("Connecting to redis cluster")
 		if cache {
-<<<<<<< HEAD
-			singleCachePool.Store(NewRedisClusterPool(cache, analytics))
-			return true
-		} else if analytics {
-			singleAnalyticsPool.Store(NewRedisClusterPool(cache, analytics))
-			return true
-		}
-		singlePool.Store(NewRedisClusterPool(cache, analytics))
-=======
 			singleCachePool.Store(NewRedisClusterPool(cache, analytics, conf))
 			return true
 		} else if analytics {
@@ -133,7 +116,6 @@
 			return true
 		}
 		singlePool.Store(NewRedisClusterPool(cache, analytics, conf))
->>>>>>> f603dec3
 		return true
 	}
 	return true
@@ -163,11 +145,7 @@
 // redis.
 //
 // onConnect will be called when we have established a successful redis connection
-<<<<<<< HEAD
-func ConnectToRedis(ctx context.Context, onConnect func()) {
-=======
 func ConnectToRedis(ctx context.Context, onConnect func(), conf *config.Config) {
->>>>>>> f603dec3
 	tick := time.NewTicker(time.Second)
 	defer tick.Stop()
 	c := []RedisCluster{
@@ -175,11 +153,7 @@
 	}
 	var ok bool
 	for _, v := range c {
-<<<<<<< HEAD
-		if !connectSingleton(v.IsCache, v.IsAnalytics) {
-=======
 		if !connectSingleton(v.IsCache, v.IsAnalytics, *conf) {
->>>>>>> f603dec3
 			break
 		}
 		if !clusterConnectionIsOpen(&v) {
@@ -198,11 +172,7 @@
 				continue
 			}
 			conn := Connected()
-<<<<<<< HEAD
-			ok := connectCluster(c...)
-=======
 			ok := connectCluster(*conf, c...)
->>>>>>> f603dec3
 
 			redisUp.Store(ok)
 			if !conn && ok {
@@ -215,42 +185,22 @@
 	}
 }
 
-<<<<<<< HEAD
-func connectCluster(v ...RedisCluster) bool {
-	for _, x := range v {
-		if ok := establishConnection(&x); ok {
-=======
 func connectCluster(conf config.Config, v ...RedisCluster) bool {
 	for _, x := range v {
 		if ok := establishConnection(&x, conf); ok {
->>>>>>> f603dec3
 			return ok
 		}
 	}
 	return false
 }
 
-<<<<<<< HEAD
-func establishConnection(v *RedisCluster) bool {
-	if !connectSingleton(v.IsCache, v.IsAnalytics) {
-=======
 func establishConnection(v *RedisCluster, conf config.Config) bool {
 	if !connectSingleton(v.IsCache, v.IsAnalytics, conf) {
->>>>>>> f603dec3
 		return false
 	}
 	return clusterConnectionIsOpen(v)
 }
 
-<<<<<<< HEAD
-func NewRedisClusterPool(isCache, isAnalytics bool) redis.UniversalClient {
-	// redisSingletonMu is locked and we know the singleton is nil
-	cfg := config.Global().Storage
-	if isCache && config.Global().EnableSeperateCacheStore {
-		cfg = config.Global().CacheStorage
-	} else if isAnalytics && config.Global().EnableAnalytics && config.Global().EnableSeperateAnalyticsStore {
-		cfg = config.Global().AnalyticsStorage
-=======
 func NewRedisClusterPool(isCache, isAnalytics bool, conf config.Config) redis.UniversalClient {
 	// redisSingletonMu is locked and we know the singleton is nil
 	cfg := conf.Storage
@@ -258,7 +208,6 @@
 		cfg = conf.CacheStorage
 	} else if isAnalytics && conf.EnableAnalytics && conf.EnableSeperateAnalyticsStore {
 		cfg = conf.AnalyticsStorage
->>>>>>> f603dec3
 	}
 	log.Debug("Creating new Redis connection pool")
 
