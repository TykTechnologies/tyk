package storage

import (
	"context"
	"testing"
	"time"

	"github.com/go-redis/redis/v8"

	"github.com/TykTechnologies/tyk/config"
	"github.com/stretchr/testify/assert"
)

func init() {
<<<<<<< HEAD
	go ConnectToRedis(context.Background(), nil)
=======
	conf := config.Default
	go ConnectToRedis(context.Background(), nil, &conf)
>>>>>>> f603dec3
	for {
		if Connected() {
			break
		}

		time.Sleep(10 * time.Millisecond)
	}
}

func TestRedisClusterGetMultiKey(t *testing.T) {

	keys := []string{"first", "second"}
	r := RedisCluster{KeyPrefix: "test-cluster"}
	for _, v := range keys {
		r.DeleteKey(v)
	}
	_, err := r.GetMultiKey(keys)
	if err != ErrKeyNotFound {
		t.Errorf("expected %v got %v", ErrKeyNotFound, err)
	}
	err = r.SetKey(keys[0], keys[0], 0)
	if err != nil {
		t.Fatal(err)
	}

	v, err := r.GetMultiKey([]string{"first", "second"})
	if err != nil {
		t.Fatal(err)
	}
	if v[0] != keys[0] {
		t.Errorf("expected %s got %s", keys[0], v[0])
	}
}

func TestRedisAddressConfiguration(t *testing.T) {

	t.Run("Host but no port", func(t *testing.T) {
		cfg := config.StorageOptionsConf{Host: "host"}
		if len(getRedisAddrs(cfg)) != 0 {
			t.Fatal("Port is 0, there is no valid addr")
		}
	})

	t.Run("Port but no host", func(t *testing.T) {
		cfg := config.StorageOptionsConf{Port: 30000}

		addrs := getRedisAddrs(cfg)
		if addrs[0] != ":30000" || len(addrs) != 1 {
			t.Fatal("Port is valid, it is a valid addr")
		}
	})

	t.Run("addrs parameter should have precedence", func(t *testing.T) {
		cfg := config.StorageOptionsConf{Host: "host", Port: 30000}

		addrs := getRedisAddrs(cfg)
		if addrs[0] != "host:30000" || len(addrs) != 1 {
			t.Fatal("Wrong address")
		}

		cfg.Addrs = []string{"override:30000"}

		addrs = getRedisAddrs(cfg)
		if addrs[0] != "override:30000" || len(addrs) != 1 {
			t.Fatal("Wrong address")
		}
	})

	t.Run("Default addresses", func(t *testing.T) {
		opts := &redis.UniversalOptions{}
		simpleOpts := opts.Simple()

		if simpleOpts.Addr != "127.0.0.1:6379" {
			t.Fatal("Wrong default single node address")
		}

		opts.Addrs = []string{}
		clusterOpts := opts.Cluster()

		if clusterOpts.Addrs[0] != "127.0.0.1:6379" || len(clusterOpts.Addrs) != 1 {
			t.Fatal("Wrong default cluster mode address")
		}

		opts.Addrs = []string{}
		failoverOpts := opts.Failover()

		if failoverOpts.SentinelAddrs[0] != "127.0.0.1:26379" || len(failoverOpts.SentinelAddrs) != 1 {
			t.Fatal("Wrong default sentinel mode address")
		}
	})
}

func TestRedisExpirationTime(t *testing.T) {
	storage := &RedisCluster{KeyPrefix: "test-"}

	testKey := "test-key"
	testValue := "test-value"
	storage.SetKey(testKey, testValue, 0)
	key, err := storage.GetKey(testKey)
	assert.Equal(t, testValue, key)
	assert.Equal(t, nil, err)

	//testing if GetExp returns -2 for non existent keys
	ttl, errGetExp := storage.GetExp(testKey + "random")
	assert.Equal(t, int64(-2), ttl)
	assert.Equal(t, nil, errGetExp)

	//testing if GetExp returns -1 for keys without expiration
	ttl, errGetExp = storage.GetExp(testKey)
	assert.Equal(t, int64(-1), ttl)
	assert.Equal(t, nil, errGetExp)

	//Testing if SetExp actually sets the expiration.
	errSetExp := storage.SetExp(testKey, 40)
	assert.Equal(t, nil, errSetExp)
	ttl, errGetExp = storage.GetExp(testKey)
	assert.Equal(t, int64(40), ttl)
	assert.Equal(t, nil, errGetExp)

}<|MERGE_RESOLUTION|>--- conflicted
+++ resolved
@@ -12,12 +12,8 @@
 )
 
 func init() {
-<<<<<<< HEAD
-	go ConnectToRedis(context.Background(), nil)
-=======
 	conf := config.Default
 	go ConnectToRedis(context.Background(), nil, &conf)
->>>>>>> f603dec3
 	for {
 		if Connected() {
 			break
