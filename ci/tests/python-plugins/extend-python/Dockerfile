--- conflicted
+++ resolved
@@ -1,25 +1,10 @@
 ARG BASE_IMAGE
-<<<<<<< HEAD
-
-FROM debian:bookworm-slim as deb_extractor
-RUN cd /tmp && \
-    apt-get update && apt-get download \
-    apt-get install -y python3-setuptools libpython3-dev python3-dev python3-grpcio  && \
-    mkdir /dpkg && \
-    for deb in *.deb; do dpkg --extract $deb /dpkg || exit 10; done
-
-FROM ${BASE_IMAGE}
-
-# For Python plugins
-COPY --from=deb_extractor /dpkg /
-=======
 FROM ${BASE_IMAGE} as tyk
 
 FROM debian:bookworm-slim
 RUN apt-get update && apt-get install -y python3-setuptools libpython3-dev python3-dev python3-grpcio
 
 COPY --from=tyk /opt/tyk-gateway/ /opt/tyk-gateway/
->>>>>>> c5ce4b23
 
 EXPOSE 8080 80 443
 
