--- conflicted
+++ resolved
@@ -12,14 +12,8 @@
 
 RUN mkdir -p  $TYK_GW_PATH $PLUGIN_SOURCE_PATH
 
-<<<<<<< HEAD
-COPY ci/images/plugin-compiler/data/build.sh /build.sh
-RUN chmod +x /build.sh
-
-=======
-RUN  apt-get remove -y --allow-remove-essential --auto-remove mercurial \
+RUN  apt-get remove -y --allow-remove-essential --auto-remove curl mercurial \
 	&& rm /usr/bin/passwd && rm /usr/sbin/adduser
->>>>>>> 681194cc
 
 ADD go.mod go.sum $TYK_GW_PATH
 WORKDIR $TYK_GW_PATH
@@ -37,12 +31,4 @@
 COPY ci/images/plugin-compiler/data/build.sh /build.sh
 RUN chmod +x /build.sh
 
-<<<<<<< HEAD
-# Remove some things to decrease CVE surface
-RUN  apt-get remove -y --allow-remove-essential --auto-remove curl mercurial \
-	&& rm /usr/bin/passwd && rm /usr/sbin/adduser
-
-ENTRYPOINT ["/build.sh"]
-=======
-ENTRYPOINT ["/build.sh"]
->>>>>>> 681194cc
+ENTRYPOINT ["/build.sh"]