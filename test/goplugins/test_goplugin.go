package main

import (
	"bytes"
	"encoding/json"
	"io/ioutil"
	"net/http"

	"github.com/TykTechnologies/tyk/ctx"
	"github.com/TykTechnologies/tyk/headers"
	"github.com/TykTechnologies/tyk/user"
)

// MyPluginPre checks if session is NOT present, adds custom header
// with initial URI path and will be used as "pre" custom MW
func MyPluginPre(rw http.ResponseWriter, r *http.Request) {
	session := ctx.GetSession(r)
	if session != nil {
		rw.WriteHeader(http.StatusInternalServerError)
		return
	}

	rw.Header().Add(headers.XInitialURI, r.URL.RequestURI())
}

// MyPluginAuthCheck does custom auth and will be used as
// "auth_check" custom MW
func MyPluginAuthCheck(rw http.ResponseWriter, r *http.Request) {
	// perform auth (only one token "abc" is allowed)
	token := r.Header.Get(headers.Authorization)
	if token != "abc" {
		rw.Header().Add(headers.XAuthResult, "failed")
		rw.WriteHeader(http.StatusForbidden)
		return
	}

	// create session
	session := &user.SessionState{
		OrgID: "default",
		Alias: "abc-session",
		KeyID: token,
	}
<<<<<<< HEAD
	ctx.SetSession(r, session, true)
=======
>>>>>>> 094a100a

	ctx.SetSession(r, session, true, true)
	rw.Header().Add(headers.XAuthResult, "OK")
}

// MyPluginPostKeyAuth checks if session is present, adds custom header with session-alias
// and will be used as "post_key_auth" custom MW
func MyPluginPostKeyAuth(rw http.ResponseWriter, r *http.Request) {
	session := ctx.GetSession(r)
	if session == nil {
		rw.Header().Add(headers.XSessionAlias, "not found")
		rw.WriteHeader(http.StatusInternalServerError)
		return
	}

	rw.Header().Add(headers.XSessionAlias, session.Alias)
}

// MyPluginPost prepares and sends reply, will be used as "post" custom MW
func MyPluginPost(rw http.ResponseWriter, r *http.Request) {

	replyData := map[string]interface{}{
		"message": "post message",
	}

	jsonData, err := json.Marshal(replyData)
	if err != nil {
		rw.WriteHeader(http.StatusInternalServerError)
		return
	}

	rw.Header().Set(headers.ContentType, headers.ApplicationJSON)
	rw.WriteHeader(http.StatusOK)
	rw.Write(jsonData)
}

// MyPluginResponse intercepts response from upstream which we can then manipulate
func MyPluginResponse(rw http.ResponseWriter, res *http.Response, req *http.Request) {

	res.Header.Add("X-Response-Added", "resp-added")

	var buf bytes.Buffer

	buf.Write([]byte(`{"message":"response injected message"}`))

	res.Body = ioutil.NopCloser(&buf)

	apiDefinition := ctx.GetDefinition(req)
	if apiDefinition == nil {
		res.Header.Add("X-Plugin-Data", "null")
		return
	}
	pluginConfig, ok := apiDefinition.ConfigData["my-context-data"].(string)
	if !ok || pluginConfig == "" {
		res.Header.Add("X-Plugin-Data", "null")
		return
	}
	res.Header.Add("X-Plugin-Data", pluginConfig)
}

func MyPluginPerPathFoo(rw http.ResponseWriter, r *http.Request) {

	rw.Header().Add("X-foo", "foo")

}

func MyPluginPerPathBar(rw http.ResponseWriter, r *http.Request) {
	rw.Header().Add("X-bar", "bar")

}

func MyPluginPerPathResp(rw http.ResponseWriter, r *http.Request) {
	// prepare data to send
	replyData := map[string]string{
		"current_time": "now",
	}

	jsonData, err := json.Marshal(replyData)
	if err != nil {
		rw.WriteHeader(http.StatusInternalServerError)
		return
	}

	// send HTTP response from Golang plugin
	rw.Header().Set("Content-Type", "application/json")
	rw.WriteHeader(http.StatusOK)
	rw.Write(jsonData)
}

func main() {}<|MERGE_RESOLUTION|>--- conflicted
+++ resolved
@@ -40,10 +40,6 @@
 		Alias: "abc-session",
 		KeyID: token,
 	}
-<<<<<<< HEAD
-	ctx.SetSession(r, session, true)
-=======
->>>>>>> 094a100a
 
 	ctx.SetSession(r, session, true, true)
 	rw.Header().Add(headers.XAuthResult, "OK")
