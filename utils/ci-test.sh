#!/bin/bash


MATRIX=(
	"-tags 'coprocess python'"
	"-tags 'coprocess grpc'"
)
TEST_TIMEOUT=2m

# print a command and execute it
show() {
	echo "$@" >&2
	eval "$@"
}

fatal() {
	echo "$@" >&2
	exit 1
}

if [[ $LATEST_GO ]]; then
    FMT_FILES=$(gofmt -l . | grep -v vendor)
    if [[ -n $FMT_FILES ]]; then
        fatal "Run 'gofmt -w' on these files:\n$FMT_FILES"
    fi

    echo "gofmt check is ok!"

    IMP_FILES="$(goimports -l . | grep -v vendor)"
    if [[ -n $IMP_FILES ]]; then
        fatal "Run 'goimports -w' on these files:\n$IMP_FILES"
    fi

    echo "goimports check is ok!"
fi

PKGS="$(go list ./... | grep -v /vendor/)"

i=0

go get -t

# need to do per-pkg because go test doesn't support a single coverage
# profile for multiple pkgs
for pkg in $PKGS; do
	for opts in "${MATRIX[@]}"; do
<<<<<<< HEAD
		show go test -timeout 60s -v -coverprofile=test-$i.cov $opts $pkg \
=======
		show go test -v -timeout $TEST_TIMEOUT -coverprofile=test-$i.cov $opts $pkg \
>>>>>>> 3830ba8c
			|| fatal "go test errored"
		let i++ || true
	done
done

if [[ ! $LATEST_GO ]]; then
	echo "Skipping race, checks, and coverage report"
	exit 0
fi

go test -race -v -timeout $TEST_TIMEOUT $PKGS || fatal "go test -race failed"

for opts in "${MATRIX[@]}"; do
	show go vet $opts $PKGS || fatal "go vet errored"
done<|MERGE_RESOLUTION|>--- conflicted
+++ resolved
@@ -44,11 +44,7 @@
 # profile for multiple pkgs
 for pkg in $PKGS; do
 	for opts in "${MATRIX[@]}"; do
-<<<<<<< HEAD
-		show go test -timeout 60s -v -coverprofile=test-$i.cov $opts $pkg \
-=======
 		show go test -v -timeout $TEST_TIMEOUT -coverprofile=test-$i.cov $opts $pkg \
->>>>>>> 3830ba8c
 			|| fatal "go test errored"
 		let i++ || true
 	done
