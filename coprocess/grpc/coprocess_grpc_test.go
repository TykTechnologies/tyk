package grpc

import (
	"bytes"
	"context"
	"encoding/json"
	"io/ioutil"
	"math/rand"
	"mime/multipart"
	"net"
	"net/http"
	"os"
	"strings"
	"testing"

	"google.golang.org/grpc"

	"github.com/TykTechnologies/tyk/apidef"
	"github.com/TykTechnologies/tyk/config"
	"github.com/TykTechnologies/tyk/coprocess"
	"github.com/TykTechnologies/tyk/gateway"
	"github.com/TykTechnologies/tyk/test"
	"github.com/TykTechnologies/tyk/user"
)

const (
	grpcListenAddr  = ":9999"
	grpcListenPath  = "tcp://127.0.0.1:9999"
	grpcTestMaxSize = 100000000

	testHeaderName  = "Testheader"
	testHeaderValue = "testvalue"
)

type dispatcher struct{}

func (d *dispatcher) grpcError(object *coprocess.Object, errorMsg string) (*coprocess.Object, error) {
	object.Request.ReturnOverrides.ResponseError = errorMsg
	object.Request.ReturnOverrides.ResponseCode = 400
	return object, nil
}

func (d *dispatcher) Dispatch(ctx context.Context, object *coprocess.Object) (*coprocess.Object, error) {
	switch object.HookName {
	case "testPreHook1":
		object.Request.SetHeaders = map[string]string{
			testHeaderName: testHeaderValue,
		}
	case "testPreHook2":
		contentType, found := object.Request.Headers["Content-Type"]
		if !found {
			return d.grpcError(object, "Content Type field not found")
		}
		if strings.Contains(contentType, "json") {
			if len(object.Request.Body) == 0 {
				return d.grpcError(object, "Body field is empty")
			}
			if len(object.Request.RawBody) == 0 {
				return d.grpcError(object, "Raw body field is empty")
			}
			if strings.Compare(object.Request.Body, string(object.Request.Body)) != 0 {
				return d.grpcError(object, "Raw body and body fields don't match")
			}
		} else if strings.Contains(contentType, "multipart") {
			if len(object.Request.Body) != 0 {
				return d.grpcError(object, "Body field isn't empty")
			}
			if len(object.Request.RawBody) == 0 {
				return d.grpcError(object, "Raw body field is empty")
			}
		} else {
			return d.grpcError(object, "Request content type should be either JSON or multipart")
		}
	case "testPostHook1":
		testKeyValue, ok := object.Session.Metadata["testkey"]
		if !ok {
			return d.grpcError(object, "'testkey' not found in session metadata")
		}
		jsonObject := make(map[string]string)
		if err := json.Unmarshal([]byte(testKeyValue), &jsonObject); err != nil {
			return d.grpcError(object, "couldn't decode 'testkey' nested value")
		}
		nestedKeyValue, ok := jsonObject["nestedkey"]
		if !ok {
			return d.grpcError(object, "'nestedkey' not found in JSON object")
		}
		if nestedKeyValue != "nestedvalue" {
			return d.grpcError(object, "'nestedvalue' value doesn't match")
		}
		testKey2Value, ok := object.Session.Metadata["testkey2"]
		if !ok {
			return d.grpcError(object, "'testkey' not found in session metadata")
		}
		if testKey2Value != "testvalue" {
			return d.grpcError(object, "'testkey2' value doesn't match")
		}

		// Check for compatibility (object.Metadata should contain the same keys as object.Session.Metadata)
		for k, v := range object.Metadata {
			sessionKeyValue, ok := object.Session.Metadata[k]
			if !ok {
				return d.grpcError(object, k+" not found in object.Session.Metadata")
			}
			if strings.Compare(sessionKeyValue, v) != 0 {
				return d.grpcError(object, k+" doesn't match value in object.Session.Metadata")
			}
		}
	case "testResponseHook":
		object.Response.RawBody = []byte("newbody")
	}
	return object, nil
}

func (d *dispatcher) DispatchEvent(ctx context.Context, event *coprocess.Event) (*coprocess.EventReply, error) {
	return &coprocess.EventReply{}, nil
}

func newTestGRPCServer() (s *grpc.Server) {
	s = grpc.NewServer(
		grpc.MaxRecvMsgSize(grpcTestMaxSize),
		grpc.MaxSendMsgSize(grpcTestMaxSize),
	)
	coprocess.RegisterDispatcherServer(s, &dispatcher{})
	return s
}

func loadTestGRPCAPIs(s *gateway.Test) {

	s.Gw.BuildAndLoadAPI(func(spec *gateway.APISpec) {
		spec.APIID = "1"
		spec.OrgID = gateway.MockOrgID
		spec.Auth = apidef.AuthConfig{
			AuthHeaderName: "authorization",
		}
		spec.UseKeylessAccess = false
		spec.VersionData = struct {
			NotVersioned   bool                          `bson:"not_versioned" json:"not_versioned"`
			DefaultVersion string                        `bson:"default_version" json:"default_version"`
			Versions       map[string]apidef.VersionInfo `bson:"versions" json:"versions"`
		}{
			NotVersioned: true,
			Versions: map[string]apidef.VersionInfo{
				"v1": {
					Name: "v1",
				},
			},
		}
		spec.Proxy.ListenPath = "/grpc-test-api/"
		spec.Proxy.StripListenPath = true
		spec.CustomMiddleware = apidef.MiddlewareSection{
			Pre: []apidef.MiddlewareDefinition{
				{Name: "testPreHook1"},
			},
			Driver: apidef.GrpcDriver,
		}
	}, func(spec *gateway.APISpec) {
		spec.APIID = "2"
		spec.OrgID = gateway.MockOrgID
		spec.Auth = apidef.AuthConfig{
			AuthHeaderName: "authorization",
		}
		spec.UseKeylessAccess = true
		spec.VersionData = struct {
			NotVersioned   bool                          `bson:"not_versioned" json:"not_versioned"`
			DefaultVersion string                        `bson:"default_version" json:"default_version"`
			Versions       map[string]apidef.VersionInfo `bson:"versions" json:"versions"`
		}{
			NotVersioned: true,
			Versions: map[string]apidef.VersionInfo{
				"v1": {
					Name: "v1",
				},
			},
		}
		spec.Proxy.ListenPath = "/grpc-test-api-2/"
		spec.Proxy.StripListenPath = true
		spec.CustomMiddleware = apidef.MiddlewareSection{
			Pre: []apidef.MiddlewareDefinition{
				{Name: "testPreHook2"},
			},
			Driver: apidef.GrpcDriver,
		}
	}, func(spec *gateway.APISpec) {
		spec.APIID = "3"
		spec.OrgID = "default"
		spec.Auth = apidef.AuthConfig{
			AuthHeaderName: "authorization",
		}
		spec.UseKeylessAccess = false
		spec.VersionData = struct {
			NotVersioned   bool                          `bson:"not_versioned" json:"not_versioned"`
			DefaultVersion string                        `bson:"default_version" json:"default_version"`
			Versions       map[string]apidef.VersionInfo `bson:"versions" json:"versions"`
		}{
			NotVersioned: true,
			Versions: map[string]apidef.VersionInfo{
				"v1": {
					Name: "v1",
				},
			},
		}
		spec.Proxy.ListenPath = "/grpc-test-api-3/"
		spec.Proxy.StripListenPath = true
		spec.CustomMiddleware = apidef.MiddlewareSection{
			Post: []apidef.MiddlewareDefinition{
				{Name: "testPostHook1"},
			},
			Driver: apidef.GrpcDriver,
		}
	},
		func(spec *gateway.APISpec) {
			spec.APIID = "4"
			spec.OrgID = "default"
			spec.Auth = apidef.AuthConfig{
				AuthHeaderName: "authorization",
			}
			spec.UseKeylessAccess = false
			spec.VersionData = struct {
				NotVersioned   bool                          `bson:"not_versioned" json:"not_versioned"`
				DefaultVersion string                        `bson:"default_version" json:"default_version"`
				Versions       map[string]apidef.VersionInfo `bson:"versions" json:"versions"`
			}{
				NotVersioned: true,
				Versions: map[string]apidef.VersionInfo{
					"v1": {
						Name: "v1",
					},
				},
			}
			spec.Proxy.ListenPath = "/grpc-test-api-4/"
			spec.Proxy.StripListenPath = true
			spec.CustomMiddleware = apidef.MiddlewareSection{
				Response: []apidef.MiddlewareDefinition{
					{Name: "testResponseHook"},
				},
				Driver: apidef.GrpcDriver,
			}
		},
		func(spec *gateway.APISpec) {
			spec.APIID = "ignore_plugin"
			spec.OrgID = gateway.MockOrgID
			spec.Auth = apidef.AuthConfig{
				AuthHeaderName: "authorization",
			}
			spec.UseKeylessAccess = false
			spec.EnableCoProcessAuth = true
			spec.VersionData = struct {
				NotVersioned   bool                          `bson:"not_versioned" json:"not_versioned"`
				DefaultVersion string                        `bson:"default_version" json:"default_version"`
				Versions       map[string]apidef.VersionInfo `bson:"versions" json:"versions"`
			}{
				DefaultVersion: "v1",
				Versions: map[string]apidef.VersionInfo{
					"v1": {
						Name:             "v1",
						UseExtendedPaths: true,
						ExtendedPaths: apidef.ExtendedPathsSet{
							Ignored: []apidef.EndPointMeta{
								{
									Path:       "/anything",
									IgnoreCase: true,
									MethodActions: map[string]apidef.EndpointMethodMeta{
										http.MethodGet: {
											Action: apidef.NoAction,
											Code:   http.StatusOK,
										},
									},
								},
							},
						},
					},
				},
			}
			spec.Proxy.ListenPath = "/grpc-test-api-ignore/"
			spec.Proxy.StripListenPath = true
			spec.CustomMiddleware = apidef.MiddlewareSection{
				Driver: apidef.GrpcDriver,
				IdExtractor: apidef.MiddlewareIdExtractor{
					ExtractFrom: apidef.HeaderSource,
					ExtractWith: apidef.ValueExtractor,
					ExtractorConfig: map[string]interface{}{
						"header_name": "Authorization",
					},
				},
			}
		},
	)
}

func startTykWithGRPC() (*gateway.Test, *grpc.Server) {
	// Setup the gRPC server:
	listener, _ := net.Listen("tcp", grpcListenAddr)
	grpcServer := newTestGRPCServer()
	go grpcServer.Serve(listener)

	// Setup Tyk:
	cfg := config.CoProcessConfig{
		EnableCoProcess:     true,
		CoProcessGRPCServer: grpcListenPath,
		GRPCRecvMaxSize:     grpcTestMaxSize,
		GRPCSendMaxSize:     grpcTestMaxSize,
	}
	ts := gateway.StartTest(nil, gateway.TestConfig{CoprocessConfig: cfg})

	// Load test APIs:
	loadTestGRPCAPIs(ts)
	return ts, grpcServer
}

func TestMain(m *testing.M) {
	os.Exit(gateway.InitTestMain(context.Background(), m))
}

func TestGRPCDispatch(t *testing.T) {
	ts, grpcServer := startTykWithGRPC()
	defer ts.Close()
	defer grpcServer.Stop()

	keyID := gateway.CreateSession(ts.Gw, func(s *user.SessionState) {
		s.MetaData = map[string]interface{}{
			"testkey":  map[string]interface{}{"nestedkey": "nestedvalue"},
			"testkey2": "testvalue",
		}
	})
	headers := map[string]string{"authorization": keyID}

	t.Run("Pre Hook with SetHeaders", func(t *testing.T) {
		res, err := ts.Run(t, test.TestCase{
			Path:    "/grpc-test-api/",
			Method:  http.MethodGet,
			Code:    http.StatusOK,
			Headers: headers,
		})
		if err != nil {
			t.Fatalf("Request failed: %s", err.Error())
		}
		data, err := ioutil.ReadAll(res.Body)
		if err != nil {
			t.Fatalf("Couldn't read response body: %s", err.Error())
		}
		var testResponse gateway.TestHttpResponse
		err = json.Unmarshal(data, &testResponse)
		if err != nil {
			t.Fatalf("Couldn't unmarshal test response JSON: %s", err.Error())
		}
		value, ok := testResponse.Headers[testHeaderName]
		if !ok {
			t.Fatalf("Header not found, expecting %s", testHeaderName)
		}
		if value != testHeaderValue {
			t.Fatalf("Header value isn't %s", testHeaderValue)
		}
	})

	t.Run("Pre Hook with UTF-8/non-UTF-8 request data", func(t *testing.T) {
		fileData := gateway.GenerateTestBinaryData()
		var buf bytes.Buffer
		multipartWriter := multipart.NewWriter(&buf)
		file, err := multipartWriter.CreateFormFile("file", "test.bin")
		if err != nil {
			t.Fatalf("Couldn't use multipart writer: %s", err.Error())
		}
		_, err = fileData.WriteTo(file)
		if err != nil {
			t.Fatalf("Couldn't write to multipart file: %s", err.Error())
		}
		field, err := multipartWriter.CreateFormField("testfield")
		if err != nil {
			t.Fatalf("Couldn't use multipart writer: %s", err.Error())
		}
		_, err = field.Write([]byte("testvalue"))
		if err != nil {
			t.Fatalf("Couldn't write to form field: %s", err.Error())
		}
		err = multipartWriter.Close()
		if err != nil {
			t.Fatalf("Couldn't close multipart writer: %s", err.Error())
		}

		ts.Run(t, []test.TestCase{
			{Path: "/grpc-test-api-2/", Code: 200, Data: &buf, Headers: map[string]string{"Content-Type": multipartWriter.FormDataContentType()}},
			{Path: "/grpc-test-api-2/", Code: 200, Data: "{}", Headers: map[string]string{"Content-Type": "application/json"}},
		}...)
	})

	t.Run("Post Hook with metadata", func(t *testing.T) {
		ts.Run(t, test.TestCase{
			Path:    "/grpc-test-api-3/",
			Method:  http.MethodGet,
			Code:    http.StatusOK,
			Headers: headers,
		})
	})

	t.Run("Response hook", func(t *testing.T) {
		ts.Run(t, test.TestCase{
			Path:      "/grpc-test-api-4/",
			Method:    http.MethodGet,
			Code:      http.StatusOK,
			Headers:   headers,
			BodyMatch: "newbody",
		})
	})

	t.Run("Post Hook with allowed message length", func(t *testing.T) {
		s := randStringBytes(20000000)
		ts.Run(t, test.TestCase{
			Path:    "/grpc-test-api-3/",
			Method:  http.MethodGet,
			Code:    http.StatusOK,
			Headers: headers,
			Data:    s,
		})
	})

	t.Run("Post Hook with with unallowed message length", func(t *testing.T) {
		s := randStringBytes(150000000)
		ts.Run(t, test.TestCase{
			Path:    "/grpc-test-api-3/",
			Method:  http.MethodGet,
			Code:    http.StatusInternalServerError,
			Headers: headers,
			Data:    s,
		})
	})
}

func BenchmarkGRPCDispatch(b *testing.B) {
	ts, grpcServer := startTykWithGRPC()
	defer ts.Close()
	defer grpcServer.Stop()

<<<<<<< HEAD
	keyID := gateway.CreateSession()
=======
	keyID := gateway.CreateSession(ts.Gw)
>>>>>>> f603dec3
	headers := map[string]string{"authorization": keyID}

	b.Run("Pre Hook with SetHeaders", func(b *testing.B) {
		path := "/grpc-test-api/"
		b.ReportAllocs()
		for i := 0; i < b.N; i++ {
			ts.Run(b, test.TestCase{
				Path:    path,
				Method:  http.MethodGet,
				Code:    http.StatusOK,
				Headers: headers,
			})
		}
	})
}

const letters = "abcdefghijklmnopqrstuvwxyzABCDEFGHIJKLMNOPQRSTUVWXYZ"

func randStringBytes(n int) string {
	b := make([]byte, n)

	for i := range b {
		b[i] = letters[rand.Intn(len(letters))]
	}

	return string(b)
}

func TestGRPCIgnore(t *testing.T) {
	ts, grpcServer := startTykWithGRPC()
	defer ts.Close()
	defer grpcServer.Stop()

	path := "/grpc-test-api-ignore/"

	// no header
	ts.Run(t, test.TestCase{
		Path:   path + "something",
		Method: http.MethodGet,
		Code:   http.StatusBadRequest,
		BodyMatchFunc: func(b []byte) bool {
			return bytes.Contains(b, []byte("Authorization field missing"))
		},
	})

	ts.Run(t, test.TestCase{
		Path:   path + "anything",
		Method: http.MethodGet,
		Code:   http.StatusOK,
	})

	// bad header
	headers := map[string]string{"authorization": "bad"}
	ts.Run(t, test.TestCase{
		Path:    path + "something",
		Method:  http.MethodGet,
		Code:    http.StatusForbidden,
		Headers: headers,
	})

	ts.Run(t, test.TestCase{
		Path:    path + "anything",
		Method:  http.MethodGet,
		Code:    http.StatusOK,
		Headers: headers,
	})
}<|MERGE_RESOLUTION|>--- conflicted
+++ resolved
@@ -430,11 +430,7 @@
 	defer ts.Close()
 	defer grpcServer.Stop()
 
-<<<<<<< HEAD
-	keyID := gateway.CreateSession()
-=======
 	keyID := gateway.CreateSession(ts.Gw)
->>>>>>> f603dec3
 	headers := map[string]string{"authorization": keyID}
 
 	b.Run("Pre Hook with SetHeaders", func(b *testing.B) {
