--- conflicted
+++ resolved
@@ -12,15 +12,9 @@
 
 
 class TykMiddleware:
-<<<<<<< HEAD
-    def __init__(self, filepath):
-        tyk.log("Loading module: '{0}'".format(filepath), "info")
-        self.filepath = filepath
-=======
     def __init__(self, module_path, module_name):
-        tyk.log( "Loading module: '{0}'".format(module_name), "info")
+        tyk.log("Loading module: '{0}'".format(module_name), "info")
         self.module_path = module_path
->>>>>>> 09155064
         self.handlers = {}
         try:
             source = SourceFileLoader(module_name, self.module_path)
