package checkup

import (
	"runtime"
	"syscall"

	"github.com/TykTechnologies/tyk/config"
	logger "github.com/TykTechnologies/tyk/log"
)

var (
	log            = logger.Get().WithField("prefix", "checkup")
	defaultConfigs = config.Config{
		Secret:     "352d20ee67be67f6340b4c0605b044b7",
		NodeSecret: "352d20ee67be67f6340b4c0605b044b7",
		AnalyticsConfig: config.AnalyticsConfigConfig{
			PoolSize: runtime.NumCPU(),
		},
	}
)

const (
	minCPU               = 2
	minFileDescriptors   = 80000
	minRecordsBufferSize = 1000
)

<<<<<<< HEAD
func Run(c *config.Config) {
	legacyRateLimiters(*c)
	allowInsecureConfigs(*c)
	healthCheck(*c)
=======
func Run(c config.Config) {
	legacyRateLimiters(c)
	allowInsecureConfigs(c)
	healthCheck(c)
	sessionLifetimeCheck(c)
>>>>>>> 6f4089c8
	fileDescriptors()
	cpus()
	defaultSecrets(*c)
	defaultAnalytics(c)
}

func legacyRateLimiters(c config.Config) {
	if c.ManagementNode {
		return
	}

	if c.EnableSentinelRateLimiter || c.EnableRedisRollingLimiter {
		log.Warning("SentinelRateLimiter & RedisRollingLimiter are deprecated")
	}
}

func allowInsecureConfigs(c config.Config) {
	if c.AllowInsecureConfigs {
		log.WithField("config.allow_insecure_configs", true).
			Warning("Insecure configuration allowed")
	}
}

func healthCheck(c config.Config) {
	if c.HealthCheck.EnableHealthChecks {
		log.Warn("Health Checker is deprecated and not recommended")
	}
}

func sessionLifetimeCheck(c config.Config) {
	if c.GlobalSessionLifetime <= 0 {
		log.Warn("Tyk has not detected any setting for session lifetime (`global_session_lifetime` defaults to 0 seconds). \n" +
			"\tThis means that in case there's also no `session_lifetime` defined in the api, Tyk will not set expiration on keys\n" +
			"\tcreated in Redis, i.e. tokens will not get deleted from Redis and it eventually become overgrown.\n" +
			"\tPlease refer to the following link for further guidance:\n" +
			"\thttps://tyk.io/docs/basic-config-and-security/security/authentication-authorization/physical-token-expiry/")
	}
}

func fileDescriptors() {
	rlimit := &syscall.Rlimit{}

	err := syscall.Getrlimit(syscall.RLIMIT_NOFILE, rlimit)
	if err == nil && rlimit.Cur < minFileDescriptors {
		log.Warningf("File descriptor limit %d is too low for production use. A minimum of %d is recommended.\n"+
			"\tThis could have a significant negative impact on performance.\n"+
			"\tPlease refer to the following link for further guidance:\n"+
			"\t\thttps://tyk.io/docs/deploy-tyk-premise-production/#file-handles--file-descriptors",
			rlimit.Cur, minFileDescriptors)
	}
}

func cpus() {
	cpus := runtime.NumCPU()
	if cpus < minCPU {
		log.Warningf("Number of CPUs %d is too low for production use. A minimum of %d is recommended.\n"+
			"\tThis could have a significant negative impact on performance.\n"+
			"\tPlease refer to the following link for further guidance:\n"+
			"\t\thttps://tyk.io/docs/deploy-tyk-premise-production/#use-the-right-hardware",
			cpus, minCPU)
	}
}

func defaultSecrets(c config.Config) {
	if c.Secret == defaultConfigs.Secret {
		log.WithField("config.secret", defaultConfigs.Secret).
			Warning("Default secret should be changed for production.")
	}

	if c.NodeSecret == defaultConfigs.NodeSecret {
		log.WithField("config.node_secret", defaultConfigs.NodeSecret).
			Warning("Default node_secret should be changed for production.")
	}
}

func defaultAnalytics(c *config.Config) {
	if !c.EnableAnalytics {
		return
	}

	if c.AnalyticsConfig.PoolSize == 0 {
		log.WithField("runtime.NumCPU", runtime.NumCPU()).
			Warning("AnalyticsConfig.PoolSize unset. Defaulting to number of available CPUs")

		c.AnalyticsConfig.PoolSize = runtime.NumCPU()
	}

	if c.AnalyticsConfig.RecordsBufferSize < minRecordsBufferSize {
		log.WithField("minRecordsBufferSize", minRecordsBufferSize).
			Warning("AnalyticsConfig.RecordsBufferSize < minimum - Overriding")

		c.AnalyticsConfig.RecordsBufferSize = minRecordsBufferSize
	}

	if c.AnalyticsConfig.StorageExpirationTime == 0 {
		log.WithField("storageExpirationTime", c.AnalyticsConfig.StorageExpirationTime).
			Warning("AnalyticsConfig.StorageExpirationTime is 0, defaulting to 60s")
		c.AnalyticsConfig.StorageExpirationTime = 60
	}
}<|MERGE_RESOLUTION|>--- conflicted
+++ resolved
@@ -25,18 +25,12 @@
 	minRecordsBufferSize = 1000
 )
 
-<<<<<<< HEAD
-func Run(c *config.Config) {
-	legacyRateLimiters(*c)
-	allowInsecureConfigs(*c)
-	healthCheck(*c)
-=======
 func Run(c config.Config) {
 	legacyRateLimiters(c)
 	allowInsecureConfigs(c)
 	healthCheck(c)
 	sessionLifetimeCheck(c)
->>>>>>> 6f4089c8
+
 	fileDescriptors()
 	cpus()
 	defaultSecrets(*c)
