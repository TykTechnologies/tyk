package main

import (
	"encoding/base64"
	"encoding/json"
	"errors"
	"io"
	"io/ioutil"
	"net/http"
	"net/url"
	"os"
	"path/filepath"
	"regexp"
	"strings"
	"sync"
	"sync/atomic"
	"text/template"
	"time"

	"github.com/rubyist/circuitbreaker"

	"github.com/TykTechnologies/gojsonschema"
	"github.com/TykTechnologies/tyk/apidef"
	"github.com/TykTechnologies/tyk/config"
	"github.com/TykTechnologies/tyk/storage"
	"sync"
)

const (
	LDAPStorageEngine apidef.StorageEngineCode = "ldap"
	RPCStorageEngine  apidef.StorageEngineCode = "rpc"
)

// URLStatus is a custom enum type to avoid collisions
type URLStatus int

// Enums representing the various statuses for a VersionInfo Path match during a
// proxy request
const (
	_ URLStatus = iota
	Ignored
	WhiteList
	BlackList
	Cached
	Transformed
	TransformedJQ
	HeaderInjected
	HeaderInjectedResponse
	TransformedResponse
	TransformedJQResponse
	HardTimeout
	CircuitBreaker
	URLRewrite
	VirtualPath
	RequestSizeLimit
	MethodTransformed
	RequestTracked
	RequestNotTracked
	ValidateJSONRequest
)

// RequestStatus is a custom type to avoid collisions
type RequestStatus string

// Statuses of the request, all are false-y except StatusOk and StatusOkAndIgnore
const (
	VersionNotFound                RequestStatus = "Version information not found"
	VersionDoesNotExist            RequestStatus = "This API version does not seem to exist"
	VersionWhiteListStatusNotFound RequestStatus = "WhiteListStatus for path not found"
	VersionExpired                 RequestStatus = "Api Version has expired, please check documentation or contact administrator"
	EndPointNotAllowed             RequestStatus = "Requested endpoint is forbidden"
	StatusOkAndIgnore              RequestStatus = "Everything OK, passing and not filtering"
	StatusOk                       RequestStatus = "Everything OK, passing"
	StatusCached                   RequestStatus = "Cached path"
	StatusTransform                RequestStatus = "Transformed path"
	StatusTransformResponse        RequestStatus = "Transformed response"
	StatusTransformJQ              RequestStatus = "Transformed path with JQ"
	StatusTransformJQResponse      RequestStatus = "Transformed response with JQ"
	StatusHeaderInjected           RequestStatus = "Header injected"
	StatusMethodTransformed        RequestStatus = "Method Transformed"
	StatusHeaderInjectedResponse   RequestStatus = "Header injected on response"
	StatusRedirectFlowByReply      RequestStatus = "Exceptional action requested, redirecting flow!"
	StatusHardTimeout              RequestStatus = "Hard Timeout enforced on path"
	StatusCircuitBreaker           RequestStatus = "Circuit breaker enforced"
	StatusURLRewrite               RequestStatus = "URL Rewritten"
	StatusVirtualPath              RequestStatus = "Virtual Endpoint"
	StatusRequestSizeControlled    RequestStatus = "Request Size Limited"
	StatusRequesTracked            RequestStatus = "Request Tracked"
	StatusRequestNotTracked        RequestStatus = "Request Not Tracked"
	StatusValidateJSON             RequestStatus = "Validate JSON"
)

// URLSpec represents a flattened specification for URLs, used to check if a proxy URL
// path is on any of the white, plack or ignored lists. This is generated as part of the
// configuration init
type URLSpec struct {
<<<<<<< HEAD
	Spec                    *regexp.Regexp
	Status                  URLStatus
	MethodActions           map[string]apidef.EndpointMethodMeta
	TransformAction         TransformSpec
	TransformResponseAction TransformSpec
	InjectHeaders           apidef.HeaderInjectionMeta
	InjectHeadersResponse   apidef.HeaderInjectionMeta
	HardTimeout             apidef.HardTimeoutMeta
	CircuitBreaker          ExtendedCircuitBreakerMeta
	URLRewrite              apidef.URLRewriteMeta
	VirtualPathSpec         apidef.VirtualMeta
	RequestSize             apidef.RequestSizeMeta
	MethodTransform         apidef.MethodTransformMeta
	TrackEndpoint           apidef.TrackEndpointMeta
	DoNotTrackEndpoint      apidef.TrackEndpointMeta
	ValidatePathMeta        apidef.ValidatePathMeta
=======
	Spec                      *regexp.Regexp
	Status                    URLStatus
	MethodActions             map[string]apidef.EndpointMethodMeta
	TransformAction           TransformSpec
	TransformResponseAction   TransformSpec
	TransformJQAction         TransformJQSpec
	TransformJQResponseAction TransformJQSpec
	InjectHeaders             apidef.HeaderInjectionMeta
	InjectHeadersResponse     apidef.HeaderInjectionMeta
	HardTimeout               apidef.HardTimeoutMeta
	CircuitBreaker            ExtendedCircuitBreakerMeta
	URLRewrite                apidef.URLRewriteMeta
	VirtualPathSpec           apidef.VirtualMeta
	RequestSize               apidef.RequestSizeMeta
	MethodTransform           apidef.MethodTransformMeta
	TrackEndpoint             apidef.TrackEndpointMeta
	DoNotTrackEndpoint        apidef.TrackEndpointMeta
>>>>>>> bf6b46f8
}

type TransformSpec struct {
	apidef.TemplateMeta
	Template *template.Template
}

type TransformJQSpec struct {
	apidef.TransformJQMeta
	sync.Mutex
	JQFilter *JQ
}

type ExtendedCircuitBreakerMeta struct {
	apidef.CircuitBreakerMeta
	CB *circuit.Breaker
}

// APISpec represents a path specification for an API, to avoid enumerating multiple nested lists, a single
// flattened URL list is checked for matching paths and then it's status evaluated if found.
type APISpec struct {
	*apidef.APIDefinition
	sync.Mutex

	RxPaths                  map[string][]URLSpec
	WhiteListEnabled         map[string]bool
	target                   *url.URL
	AuthManager              AuthorisationHandler
	SessionManager           SessionHandler
	OAuthManager             *OAuthManager
	OrgSessionManager        SessionHandler
	EventPaths               map[apidef.TykEvent][]config.TykEventHandler
	Health                   HealthChecker
	JSVM                     JSVM
	ResponseChain            []TykResponseHandler
	RoundRobin               RoundRobin
	URLRewriteEnabled        bool
	CircuitBreakerEnabled    bool
	EnforcedTimeoutEnabled   bool
	LastGoodHostList         *apidef.HostList
	HasRun                   bool
	ServiceRefreshInProgress bool
	HTTPTransport            http.RoundTripper
	HTTPTransportCreated     time.Time
}

// APIDefinitionLoader will load an Api definition from a storage
// system.
type APIDefinitionLoader struct{}

// Nonce to use when interacting with the dashboard service
var ServiceNonce string

// MakeSpec will generate a flattened URLSpec from and APIDefinitions' VersionInfo data. paths are
// keyed to the Api version name, which is determined during routing to speed up lookups
func (a APIDefinitionLoader) MakeSpec(def *apidef.APIDefinition) *APISpec {
	spec := &APISpec{}
	spec.APIDefinition = def

	// We'll push the default HealthChecker:
	spec.Health = &DefaultHealthChecker{
		APIID: spec.APIID,
	}

	// Add any new session managers or auth handlers here
	spec.AuthManager = &DefaultAuthorisationManager{}

	spec.SessionManager = &DefaultSessionManager{}
	spec.OrgSessionManager = &DefaultSessionManager{}

	// Create and init the virtual Machine
	if config.Global.EnableJSVM {
		spec.JSVM.Init(spec)
	}

	// Set up Event Handlers
	log.Debug("INITIALISING EVENT HANDLERS")
	spec.EventPaths = make(map[apidef.TykEvent][]config.TykEventHandler)
	for eventName, eventHandlerConfs := range def.EventHandlers.Events {
		log.Debug("FOUND EVENTS TO INIT")
		for _, handlerConf := range eventHandlerConfs {
			log.Debug("CREATING EVENT HANDLERS")
			eventHandlerInstance, err := EventHandlerByName(handlerConf, spec)

			if err != nil {
				log.Error("Failed to init event handler: ", err)
			} else {
				log.Debug("Init Event Handler: ", eventName)
				spec.EventPaths[eventName] = append(spec.EventPaths[eventName], eventHandlerInstance)
			}

		}
	}

	spec.RxPaths = make(map[string][]URLSpec, len(def.VersionData.Versions))
	spec.WhiteListEnabled = make(map[string]bool, len(def.VersionData.Versions))
	for _, v := range def.VersionData.Versions {
		var pathSpecs []URLSpec
		var whiteListSpecs bool

		// If we have transitioned to extended path specifications, we should use these now
		if v.UseExtendedPaths {
			pathSpecs, whiteListSpecs = a.getExtendedPathSpecs(v, spec)

		} else {
			log.Warning("Legacy path detected! Upgrade to extended.")
			pathSpecs, whiteListSpecs = a.getPathSpecs(v)
		}
		spec.RxPaths[v.Name] = pathSpecs
		spec.WhiteListEnabled[v.Name] = whiteListSpecs
	}

	return spec
}

// FromDashboardService will connect and download ApiDefintions from a Tyk Dashboard instance.
func (a APIDefinitionLoader) FromDashboardService(endpoint, secret string) []*APISpec {
	// Get the definitions
	log.Debug("Calling: ", endpoint)
	newRequest, err := http.NewRequest("GET", endpoint, nil)
	if err != nil {
		log.Error("Failed to create request: ", err)
	}

	newRequest.Header.Set("authorization", secret)
	log.Debug("Using: NodeID: ", NodeID)
	newRequest.Header.Set("x-tyk-nodeid", NodeID)

	newRequest.Header.Set("x-tyk-nonce", ServiceNonce)

	c := &http.Client{
		Timeout: 120 * time.Second,
	}
	resp, err := c.Do(newRequest)
	if err != nil {
		log.Error("Request failed: ", err)
		return nil
	}
	defer resp.Body.Close()

	if resp.StatusCode == 403 {
		body, _ := ioutil.ReadAll(resp.Body)
		log.Error("Login failure, Response was: ", string(body))
		reLogin()
		return nil
	}

	// Extract tagged APIs#
	var list struct {
		Message []struct {
			ApiDefinition *apidef.APIDefinition `bson:"api_definition" json:"api_definition"`
		}
		Nonce string
	}
	if err := json.NewDecoder(resp.Body).Decode(&list); err != nil {
		log.Error("Failed to decode body: ", err)
		log.Info("--> Retrying in 5s")
		return nil
	}

	// Extract tagged entries only
	apiDefs := make([]*apidef.APIDefinition, 0)

	if config.Global.DBAppConfOptions.NodeIsSegmented {
		tagList := make(map[string]bool, len(config.Global.DBAppConfOptions.Tags))
		toLoad := make(map[string]*apidef.APIDefinition)

		for _, mt := range config.Global.DBAppConfOptions.Tags {
			tagList[mt] = true
		}

		for _, apiEntry := range list.Message {
			for _, t := range apiEntry.ApiDefinition.Tags {
				if tagList[t] {
					toLoad[apiEntry.ApiDefinition.APIID] = apiEntry.ApiDefinition
				}
			}
		}

		for _, apiDef := range toLoad {
			apiDefs = append(apiDefs, apiDef)
		}
	} else {
		for _, apiEntry := range list.Message {
			apiDefs = append(apiDefs, apiEntry.ApiDefinition)
		}
	}

	// Process
	var specs []*APISpec
	for _, def := range apiDefs {
		spec := a.MakeSpec(def)
		specs = append(specs, spec)
	}

	// Set the nonce
	ServiceNonce = list.Nonce
	log.Debug("Loading APIS Finished: Nonce Set: ", ServiceNonce)

	return specs
}

// FromCloud will connect and download ApiDefintions from a Mongo DB instance.
func (a APIDefinitionLoader) FromRPC(orgId string) []*APISpec {
	if rpcEmergencyMode {
		return LoadDefinitionsFromRPCBackup()
	}

	store := RPCStorageHandler{UserKey: config.Global.SlaveOptions.APIKey, Address: config.Global.SlaveOptions.ConnectionString}
	if !store.Connect() {
		return nil
	}

	// enable segments
	var tags []string
	if config.Global.DBAppConfOptions.NodeIsSegmented {
		log.Info("Segmented node, loading: ", config.Global.DBAppConfOptions.Tags)
		tags = config.Global.DBAppConfOptions.Tags
	}

	apiCollection := store.GetApiDefinitions(orgId, tags)

	//store.Disconnect()

	if rpcLoadCount > 0 {
		saveRPCDefinitionsBackup(apiCollection)
	}

	return a.processRPCDefinitions(apiCollection)
}

func (a APIDefinitionLoader) processRPCDefinitions(apiCollection string) []*APISpec {

	var apiDefs []*apidef.APIDefinition
	if err := json.Unmarshal([]byte(apiCollection), &apiDefs); err != nil {
		log.Error("Failed decode: ", err)
		return nil
	}

	var specs []*APISpec
	for _, def := range apiDefs {
		def.DecodeFromDB()

		if config.Global.SlaveOptions.BindToSlugsInsteadOfListenPaths {
			newListenPath := "/" + def.Slug //+ "/"
			log.Warning("Binding to ",
				newListenPath,
				" instead of ",
				def.Proxy.ListenPath)

			def.Proxy.ListenPath = newListenPath
		}

		spec := a.MakeSpec(def)
		specs = append(specs, spec)
	}

	return specs
}

func (a APIDefinitionLoader) ParseDefinition(r io.Reader) *apidef.APIDefinition {
	def := &apidef.APIDefinition{}
	if err := json.NewDecoder(r).Decode(def); err != nil {
		log.Error("[RPC] --> Couldn't unmarshal api configuration: ", err)
	}
	return def
}

// FromDir will load APIDefinitions from a directory on the filesystem. Definitions need
// to be the JSON representation of APIDefinition object
func (a APIDefinitionLoader) FromDir(dir string) []*APISpec {
	var specs []*APISpec
	// Grab json files from directory
	paths, _ := filepath.Glob(filepath.Join(dir, "*.json"))
	for _, path := range paths {
		log.Info("Loading API Specification from ", path)
		f, err := os.Open(path)
		if err != nil {
			log.Error("Couldn't open api configuration file: ", err)
			continue
		}
		def := a.ParseDefinition(f)
		f.Close()
		spec := a.MakeSpec(def)
		specs = append(specs, spec)
	}
	return specs
}

func (a APIDefinitionLoader) getPathSpecs(apiVersionDef apidef.VersionInfo) ([]URLSpec, bool) {
	ignoredPaths := a.compilePathSpec(apiVersionDef.Paths.Ignored, Ignored)
	blackListPaths := a.compilePathSpec(apiVersionDef.Paths.BlackList, BlackList)
	whiteListPaths := a.compilePathSpec(apiVersionDef.Paths.WhiteList, WhiteList)

	combinedPath := []URLSpec{}
	combinedPath = append(combinedPath, ignoredPaths...)
	combinedPath = append(combinedPath, blackListPaths...)
	combinedPath = append(combinedPath, whiteListPaths...)

	return combinedPath, len(whiteListPaths) > 0
}

func (a APIDefinitionLoader) generateRegex(stringSpec string, newSpec *URLSpec, specType URLStatus) {
	apiLangIDsRegex := regexp.MustCompile(`{(.*?)}`)
	asRegexStr := apiLangIDsRegex.ReplaceAllString(stringSpec, `(.*?)`)
	asRegex, _ := regexp.Compile(asRegexStr)
	newSpec.Status = specType
	newSpec.Spec = asRegex
}

func (a APIDefinitionLoader) compilePathSpec(paths []string, specType URLStatus) []URLSpec {
	// transform a configuration URL into an array of URLSpecs
	// This way we can iterate the whole array once, on match we break with status
	urlSpec := []URLSpec{}

	for _, stringSpec := range paths {
		newSpec := URLSpec{}
		a.generateRegex(stringSpec, &newSpec, specType)
		urlSpec = append(urlSpec, newSpec)
	}

	return urlSpec
}

func (a APIDefinitionLoader) compileExtendedPathSpec(paths []apidef.EndPointMeta, specType URLStatus) []URLSpec {
	// transform an extended configuration URL into an array of URLSpecs
	// This way we can iterate the whole array once, on match we break with status
	urlSpec := []URLSpec{}

	for _, stringSpec := range paths {
		newSpec := URLSpec{}
		a.generateRegex(stringSpec.Path, &newSpec, specType)

		// Extend with method actions
		newSpec.MethodActions = stringSpec.MethodActions
		urlSpec = append(urlSpec, newSpec)
	}

	return urlSpec
}

func (a APIDefinitionLoader) compileCachedPathSpec(paths []string) []URLSpec {
	// transform an extended configuration URL into an array of URLSpecs
	// This way we can iterate the whole array once, on match we break with status
	urlSpec := []URLSpec{}

	for _, stringSpec := range paths {
		newSpec := URLSpec{}
		a.generateRegex(stringSpec, &newSpec, Cached)
		// Extend with method actions
		urlSpec = append(urlSpec, newSpec)
	}

	return urlSpec
}

var apiTemplate = template.New("").Funcs(map[string]interface{}{
	"jsonMarshal": func(v interface{}) (string, error) {
		bs, err := json.Marshal(v)
		return string(bs), err
	},
})

func (a APIDefinitionLoader) loadFileTemplate(path string) (*template.Template, error) {
	log.Debug("-- Loading template: ", path)
	return apiTemplate.New("").ParseFiles(path)
}

func (a APIDefinitionLoader) loadBlobTemplate(blob string) (*template.Template, error) {
	log.Debug("-- Loading blob")
	uDec, err := base64.StdEncoding.DecodeString(blob)
	if err != nil {
		return nil, err
	}
	return apiTemplate.New("").Parse(string(uDec))
}

func (a APIDefinitionLoader) compileTransformPathSpec(paths []apidef.TemplateMeta, stat URLStatus) []URLSpec {
	// transform an extended configuration URL into an array of URLSpecs
	// This way we can iterate the whole array once, on match we break with status
	urlSpec := []URLSpec{}

	log.Debug("Checking for transform paths...")
	for _, stringSpec := range paths {
		log.Debug("-- Generating path")
		newSpec := URLSpec{}
		a.generateRegex(stringSpec.Path, &newSpec, stat)
		// Extend with template actions

		newTransformSpec := TransformSpec{TemplateMeta: stringSpec}

		// Load the templates
		var err error

		switch stringSpec.TemplateData.Mode {
		case apidef.UseFile:
			log.Debug("-- Using File mode")
			newTransformSpec.Template, err = a.loadFileTemplate(stringSpec.TemplateData.TemplateSource)
		case apidef.UseBlob:
			log.Debug("-- Blob mode")
			newTransformSpec.Template, err = a.loadBlobTemplate(stringSpec.TemplateData.TemplateSource)
		default:
			log.Warning("[Transform Templates] No template mode defined! Found: ", stringSpec.TemplateData.Mode)
			err = errors.New("No valid template mode defined, must be either 'file' or 'blob'")
		}

		if stat == Transformed {
			newSpec.TransformAction = newTransformSpec
		} else {
			newSpec.TransformResponseAction = newTransformSpec
		}

		if err == nil {
			urlSpec = append(urlSpec, newSpec)
			log.Debug("-- Loaded")
		} else {
			log.Error("Template load failure! Skipping transformation: ", err)
		}

	}

	return urlSpec
}

func (a *APIDefinitionLoader) compileTransformJQPathSpec(paths []apidef.TransformJQMeta, stat URLStatus) []URLSpec {
	urlSpec := []URLSpec{}

	log.Debug("Checking for JQ tranform paths ...")
	for _, stringSpec := range paths {
		newSpec := URLSpec{}
		a.generateRegex(stringSpec.Path, &newSpec, stat)
		newTransformSpec := TransformJQSpec{TransformJQMeta: stringSpec}

		var err error
		newTransformSpec.JQFilter, err = NewJQ(stringSpec.Filter)

		if stat == TransformedJQ {
			newSpec.TransformJQAction = newTransformSpec
		} else {
			newSpec.TransformJQResponseAction = newTransformSpec
		}

		if err == nil {
			urlSpec = append(urlSpec, newSpec)
		} else {
			log.Error("JQ Filter load failure! Skipping transformation: ", err)
		}
	}

	return urlSpec
}

func (a APIDefinitionLoader) compileInjectedHeaderSpec(paths []apidef.HeaderInjectionMeta, stat URLStatus) []URLSpec {
	// transform an extended configuration URL into an array of URLSpecs
	// This way we can iterate the whole array once, on match we break with status
	urlSpec := []URLSpec{}

	for _, stringSpec := range paths {
		newSpec := URLSpec{}
		a.generateRegex(stringSpec.Path, &newSpec, stat)
		// Extend with method actions
		if stat == HeaderInjected {
			newSpec.InjectHeaders = stringSpec
		} else {
			newSpec.InjectHeadersResponse = stringSpec
		}

		urlSpec = append(urlSpec, newSpec)
	}

	return urlSpec
}

func (a APIDefinitionLoader) compileMethodTransformSpec(paths []apidef.MethodTransformMeta, stat URLStatus) []URLSpec {
	// transform an extended configuration URL into an array of URLSpecs
	// This way we can iterate the whole array once, on match we break with status
	urlSpec := []URLSpec{}

	for _, stringSpec := range paths {
		newSpec := URLSpec{}
		a.generateRegex(stringSpec.Path, &newSpec, stat)
		newSpec.MethodTransform = stringSpec

		urlSpec = append(urlSpec, newSpec)
	}

	return urlSpec
}

func (a APIDefinitionLoader) compileTimeoutPathSpec(paths []apidef.HardTimeoutMeta, stat URLStatus) []URLSpec {
	// transform an extended configuration URL into an array of URLSpecs
	// This way we can iterate the whole array once, on match we break with status
	urlSpec := []URLSpec{}

	for _, stringSpec := range paths {
		newSpec := URLSpec{}
		a.generateRegex(stringSpec.Path, &newSpec, stat)
		// Extend with method actions
		newSpec.HardTimeout = stringSpec

		urlSpec = append(urlSpec, newSpec)
	}

	return urlSpec
}

func (a APIDefinitionLoader) compileRequestSizePathSpec(paths []apidef.RequestSizeMeta, stat URLStatus) []URLSpec {
	// transform an extended configuration URL into an array of URLSpecs
	// This way we can iterate the whole array once, on match we break with status
	urlSpec := []URLSpec{}

	for _, stringSpec := range paths {
		newSpec := URLSpec{}
		a.generateRegex(stringSpec.Path, &newSpec, stat)
		// Extend with method actions
		newSpec.RequestSize = stringSpec

		urlSpec = append(urlSpec, newSpec)
	}

	return urlSpec
}

func (a APIDefinitionLoader) compileCircuitBreakerPathSpec(paths []apidef.CircuitBreakerMeta, stat URLStatus, apiSpec *APISpec) []URLSpec {
	// transform an extended configuration URL into an array of URLSpecs
	// This way we can iterate the whole array once, on match we break with status
	urlSpec := []URLSpec{}

	for _, stringSpec := range paths {
		newSpec := URLSpec{}
		a.generateRegex(stringSpec.Path, &newSpec, stat)
		// Extend with method actions
		newSpec.CircuitBreaker = ExtendedCircuitBreakerMeta{CircuitBreakerMeta: stringSpec}
		log.Debug("Initialising circuit breaker for: ", stringSpec.Path)
		newSpec.CircuitBreaker.CB = circuit.NewRateBreaker(stringSpec.ThresholdPercent, stringSpec.Samples)
		events := newSpec.CircuitBreaker.CB.Subscribe()
		go func(path string, spec *APISpec, breakerPtr *circuit.Breaker) {
			timerActive := false
			for e := range events {
				switch e {
				case circuit.BreakerTripped:
					log.Warning("[PROXY] [CIRCUIT BREKER] Breaker tripped for path: ", path)
					log.Debug("Breaker tripped: ", e)
					// Start a timer function

					if !timerActive {
						go func(timeout int, breaker *circuit.Breaker) {
							log.Debug("-- Sleeping for (s): ", timeout)
							time.Sleep(time.Duration(timeout) * time.Second)
							log.Debug("-- Resetting breaker")
							breaker.Reset()
							timerActive = false
						}(newSpec.CircuitBreaker.ReturnToServiceAfter, breakerPtr)
						timerActive = true
					}

					if spec.Proxy.ServiceDiscovery.UseDiscoveryService {
						if ServiceCache != nil {
							log.Warning("[PROXY] [CIRCUIT BREKER] Refreshing host list")
							ServiceCache.Delete(spec.APIID)
						}
					}

					spec.FireEvent(EventBreakerTriggered, EventCurcuitBreakerMeta{
						EventMetaDefault: EventMetaDefault{Message: "Breaker Tripped"},
						CircuitEvent:     e,
						Path:             path,
						APIID:            spec.APIID,
					})

				case circuit.BreakerReset:
					spec.FireEvent(EventBreakerTriggered, EventCurcuitBreakerMeta{
						EventMetaDefault: EventMetaDefault{Message: "Breaker Reset"},
						CircuitEvent:     e,
						Path:             path,
						APIID:            spec.APIID,
					})

				}
			}
		}(stringSpec.Path, apiSpec, newSpec.CircuitBreaker.CB)

		urlSpec = append(urlSpec, newSpec)
	}

	return urlSpec
}

func (a APIDefinitionLoader) compileURLRewritesPathSpec(paths []apidef.URLRewriteMeta, stat URLStatus) []URLSpec {
	// transform an extended configuration URL into an array of URLSpecs
	// This way we can iterate the whole array once, on match we break with status
	urlSpec := []URLSpec{}

	for _, stringSpec := range paths {
		newSpec := URLSpec{}
		a.generateRegex(stringSpec.Path, &newSpec, stat)
		// Extend with method actions
		newSpec.URLRewrite = stringSpec

		urlSpec = append(urlSpec, newSpec)
	}

	return urlSpec
}

func (a APIDefinitionLoader) compileVirtualPathspathSpec(paths []apidef.VirtualMeta, stat URLStatus, apiSpec *APISpec) []URLSpec {
	if !config.Global.EnableJSVM {
		return nil
	}

	// transform an extended configuration URL into an array of URLSpecs
	// This way we can iterate the whole array once, on match we break with status
	urlSpec := []URLSpec{}
	for _, stringSpec := range paths {
		newSpec := URLSpec{}
		a.generateRegex(stringSpec.Path, &newSpec, stat)
		// Extend with method actions
		newSpec.VirtualPathSpec = stringSpec

		preLoadVirtualMetaCode(&newSpec.VirtualPathSpec, &apiSpec.JSVM)

		urlSpec = append(urlSpec, newSpec)
	}

	return urlSpec
}

func (a APIDefinitionLoader) compileTrackedEndpointPathspathSpec(paths []apidef.TrackEndpointMeta, stat URLStatus) []URLSpec {
	urlSpec := []URLSpec{}

	for _, stringSpec := range paths {
		newSpec := URLSpec{}
		a.generateRegex(stringSpec.Path, &newSpec, stat)

		// set Path if it wasn't set
		if stringSpec.Path == "" {
			// even if it is empty (and regex matches everything) some middlewares expect to be value here
			stringSpec.Path = "/"
		}

		// Extend with method actions
		newSpec.TrackEndpoint = stringSpec
		urlSpec = append(urlSpec, newSpec)
	}

	return urlSpec
}

func (a APIDefinitionLoader) compileValidateJSONPathspathSpec(paths []apidef.ValidatePathMeta, stat URLStatus) []URLSpec {
	urlSpec := make([]URLSpec, len(paths))

	for i, stringSpec := range paths {
		newSpec := URLSpec{}
		a.generateRegex(stringSpec.Path, &newSpec, stat)
		// Extend with method actions

		stringSpec.SchemaCache = gojsonschema.NewGoLoader(stringSpec.Schema)
		newSpec.ValidatePathMeta = stringSpec
		urlSpec[i] = newSpec
	}

	return urlSpec
}

func (a APIDefinitionLoader) compileUnTrackedEndpointPathspathSpec(paths []apidef.TrackEndpointMeta, stat URLStatus) []URLSpec {
	urlSpec := []URLSpec{}

	for _, stringSpec := range paths {
		newSpec := URLSpec{}
		a.generateRegex(stringSpec.Path, &newSpec, stat)
		// Extend with method actions
		newSpec.DoNotTrackEndpoint = stringSpec
		urlSpec = append(urlSpec, newSpec)
	}

	return urlSpec
}

func (a APIDefinitionLoader) getExtendedPathSpecs(apiVersionDef apidef.VersionInfo, apiSpec *APISpec) ([]URLSpec, bool) {
	// TODO: New compiler here, needs to put data into a different structure

	ignoredPaths := a.compileExtendedPathSpec(apiVersionDef.ExtendedPaths.Ignored, Ignored)
	blackListPaths := a.compileExtendedPathSpec(apiVersionDef.ExtendedPaths.BlackList, BlackList)
	whiteListPaths := a.compileExtendedPathSpec(apiVersionDef.ExtendedPaths.WhiteList, WhiteList)
	cachedPaths := a.compileCachedPathSpec(apiVersionDef.ExtendedPaths.Cached)
	transformPaths := a.compileTransformPathSpec(apiVersionDef.ExtendedPaths.Transform, Transformed)
	transformResponsePaths := a.compileTransformPathSpec(apiVersionDef.ExtendedPaths.TransformResponse, TransformedResponse)
	transformJQPaths := a.compileTransformJQPathSpec(apiVersionDef.ExtendedPaths.TransformJQ, TransformedJQ)
	transformJQResponsePaths := a.compileTransformJQPathSpec(apiVersionDef.ExtendedPaths.TransformJQResponse, TransformedJQResponse)
	headerTransformPaths := a.compileInjectedHeaderSpec(apiVersionDef.ExtendedPaths.TransformHeader, HeaderInjected)
	headerTransformPathsOnResponse := a.compileInjectedHeaderSpec(apiVersionDef.ExtendedPaths.TransformResponseHeader, HeaderInjectedResponse)
	hardTimeouts := a.compileTimeoutPathSpec(apiVersionDef.ExtendedPaths.HardTimeouts, HardTimeout)
	circuitBreakers := a.compileCircuitBreakerPathSpec(apiVersionDef.ExtendedPaths.CircuitBreaker, CircuitBreaker, apiSpec)
	urlRewrites := a.compileURLRewritesPathSpec(apiVersionDef.ExtendedPaths.URLRewrite, URLRewrite)
	virtualPaths := a.compileVirtualPathspathSpec(apiVersionDef.ExtendedPaths.Virtual, VirtualPath, apiSpec)
	requestSizes := a.compileRequestSizePathSpec(apiVersionDef.ExtendedPaths.SizeLimit, RequestSizeLimit)
	methodTransforms := a.compileMethodTransformSpec(apiVersionDef.ExtendedPaths.MethodTransforms, MethodTransformed)
	trackedPaths := a.compileTrackedEndpointPathspathSpec(apiVersionDef.ExtendedPaths.TrackEndpoints, RequestTracked)
	unTrackedPaths := a.compileUnTrackedEndpointPathspathSpec(apiVersionDef.ExtendedPaths.DoNotTrackEndpoints, RequestNotTracked)
	validateJSON := a.compileValidateJSONPathspathSpec(apiVersionDef.ExtendedPaths.ValidateJSON, ValidateJSONRequest)

	combinedPath := []URLSpec{}
	combinedPath = append(combinedPath, ignoredPaths...)
	combinedPath = append(combinedPath, blackListPaths...)
	combinedPath = append(combinedPath, whiteListPaths...)
	combinedPath = append(combinedPath, cachedPaths...)
	combinedPath = append(combinedPath, transformPaths...)
	combinedPath = append(combinedPath, transformResponsePaths...)
	combinedPath = append(combinedPath, transformJQPaths...)
	combinedPath = append(combinedPath, transformJQResponsePaths...)
	combinedPath = append(combinedPath, headerTransformPaths...)
	combinedPath = append(combinedPath, headerTransformPathsOnResponse...)
	combinedPath = append(combinedPath, hardTimeouts...)
	combinedPath = append(combinedPath, circuitBreakers...)
	combinedPath = append(combinedPath, urlRewrites...)
	combinedPath = append(combinedPath, requestSizes...)
	combinedPath = append(combinedPath, virtualPaths...)
	combinedPath = append(combinedPath, methodTransforms...)
	combinedPath = append(combinedPath, trackedPaths...)
	combinedPath = append(combinedPath, unTrackedPaths...)
	combinedPath = append(combinedPath, validateJSON...)

	return combinedPath, len(whiteListPaths) > 0
}

func (a *APISpec) Init(authStore, sessionStore, healthStore, orgStore storage.Handler) {
	a.AuthManager.Init(authStore)
	a.SessionManager.Init(sessionStore)
	a.Health.Init(healthStore)
	a.OrgSessionManager.Init(orgStore)
}

func (a *APISpec) getURLStatus(stat URLStatus) RequestStatus {
	switch stat {
	case Ignored:
		return StatusOkAndIgnore
	case BlackList:
		return EndPointNotAllowed
	case WhiteList:
		return StatusOk
	case Cached:
		return StatusCached
	case Transformed:
		return StatusTransform
	case TransformedJQ:
		return StatusTransformJQ
	case HeaderInjected:
		return StatusHeaderInjected
	case HeaderInjectedResponse:
		return StatusHeaderInjectedResponse
	case TransformedResponse:
		return StatusTransformResponse
	case TransformedJQResponse:
		return StatusTransformJQResponse
	case HardTimeout:
		return StatusHardTimeout
	case CircuitBreaker:
		return StatusCircuitBreaker
	case URLRewrite:
		return StatusURLRewrite
	case VirtualPath:
		return StatusVirtualPath
	case RequestSizeLimit:
		return StatusRequestSizeControlled
	case MethodTransformed:
		return StatusMethodTransformed
	case RequestTracked:
		return StatusRequesTracked
	case RequestNotTracked:
		return StatusRequestNotTracked
	case ValidateJSONRequest:
		return StatusValidateJSON

	default:
		log.Error("URL Status was not one of Ignored, Blacklist or WhiteList! Blocking.")
		return EndPointNotAllowed
	}
}

// URLAllowedAndIgnored checks if a url is allowed and ignored.
func (a *APISpec) URLAllowedAndIgnored(r *http.Request, rxPaths []URLSpec, whiteListStatus bool) (RequestStatus, interface{}) {
	// Check if ignored
	for _, v := range rxPaths {
		if !v.Spec.MatchString(strings.ToLower(r.URL.Path)) {
			continue
		}
		if v.MethodActions != nil {
			// We are using an extended path set, check for the method
			methodMeta, matchMethodOk := v.MethodActions[r.Method]

			if !matchMethodOk {
				continue
			}

			// Matched the method, check what status it is:
			if methodMeta.Action == apidef.NoAction {
				// NoAction status means we're not treating this request in any special or exceptional way
				return a.getURLStatus(v.Status), nil
			}
			// TODO: Extend here for additional reply options
			switch methodMeta.Action {
			case apidef.Reply:
				return StatusRedirectFlowByReply, &methodMeta
			default:
				log.Error("URL Method Action was not set to NoAction, blocking.")
				return EndPointNotAllowed, nil
			}
		}

		if v.TransformAction.Template != nil {
			return a.getURLStatus(v.Status), &v.TransformAction
		}

		if v.TransformJQAction.Filter != "" {
			return a.getURLStatus(v.Status), &v.TransformJQAction
		}

		// TODO: Fix, Not a great detection method
		if len(v.InjectHeaders.Path) > 0 {
			return a.getURLStatus(v.Status), &v.InjectHeaders
		}

		// Using a legacy path, handle it raw.
		return a.getURLStatus(v.Status), nil
	}

	// Nothing matched - should we still let it through?
	if whiteListStatus {
		// We have a whitelist, nothing gets through unless specifically defined
		return EndPointNotAllowed, nil
	}

	// No whitelist, but also not in any of the other lists, let it through and filter
	return StatusOk, nil
}

// CheckSpecMatchesStatus checks if a url spec has a specific status
func (a *APISpec) CheckSpecMatchesStatus(r *http.Request, rxPaths []URLSpec, mode URLStatus) (bool, interface{}) {
	// Check if ignored
	for _, v := range rxPaths {
		if mode != v.Status {
			continue
		}

		matchPath := r.URL.Path
		if !strings.HasPrefix(matchPath, "/") {
			matchPath = "/" + matchPath
		}
		match := v.Spec.MatchString(matchPath)

		// only return it it's what we are looking for
		if !match {
			// check for special case when using url_rewrites with transform_response
			// and specifying the same "path" expression

			if mode == TransformedResponse {
				if v.TransformResponseAction.Path != ctxGetUrlRewritePath(r) {
					continue
				}
			} else if mode == HeaderInjectedResponse {
				if v.InjectHeadersResponse.Path != ctxGetUrlRewritePath(r) {
					continue
				}
			} else {
				continue
			}
		}

		switch v.Status {
		case Ignored, BlackList, WhiteList, Cached:
			return true, nil
		case Transformed:
			if r.Method == v.TransformAction.Method {
				return true, &v.TransformAction
			}
		case TransformedJQ:
			if r.Method == v.TransformJQAction.Method {
				return true, &v.TransformJQAction
			}
		case HeaderInjected:
			if r.Method == v.InjectHeaders.Method {
				return true, &v.InjectHeaders
			}
		case HeaderInjectedResponse:
			if r.Method == v.InjectHeadersResponse.Method {
				return true, &v.InjectHeadersResponse
			}
		case TransformedResponse:
			if r.Method == v.TransformResponseAction.Method {
				return true, &v.TransformResponseAction
			}
		case TransformedJQResponse:
			if r.Method == v.TransformJQResponseAction.Method {
				return true, &v.TransformJQResponseAction
			}
		case HardTimeout:
			if r.Method == v.HardTimeout.Method {
				return true, &v.HardTimeout.TimeOut
			}
		case CircuitBreaker:
			if r.Method == v.CircuitBreaker.Method {
				return true, &v.CircuitBreaker
			}
		case URLRewrite:
			if r.Method == v.URLRewrite.Method {
				return true, &v.URLRewrite
			}
		case VirtualPath:
			if r.Method == v.VirtualPathSpec.Method {
				return true, &v.VirtualPathSpec
			}
		case RequestSizeLimit:
			if r.Method == v.RequestSize.Method {
				return true, &v.RequestSize
			}
		case MethodTransformed:
			if r.Method == v.MethodTransform.Method {
				return true, &v.MethodTransform
			}
		case RequestTracked:
			if r.Method == v.TrackEndpoint.Method {
				return true, &v.TrackEndpoint
			}
		case RequestNotTracked:
			if r.Method == v.DoNotTrackEndpoint.Method {
				return true, &v.DoNotTrackEndpoint
			}
		case ValidateJSONRequest:
			if r.Method == v.ValidatePathMeta.Method {
				return true, &v.ValidatePathMeta
			}
		}
	}
	return false, nil
}

func (a *APISpec) getVersionFromRequest(r *http.Request) string {
	switch a.VersionDefinition.Location {
	case "header":
		return r.Header.Get(a.VersionDefinition.Key)

	case "url-param":
		return r.URL.Query().Get(a.VersionDefinition.Key)

	case "url":
		url := strings.Replace(r.URL.Path, a.Proxy.ListenPath, "", 1)
		// First non-empty part of the path is the version ID
		for _, part := range strings.Split(url, "/") {
			if part != "" {
				return part
			}
		}
	}
	return ""
}

// VersionExpired checks if an API version (during a proxied
// request) is expired. If it isn't and the configured time was valid,
// it also returns the expiration time.
func (a *APISpec) VersionExpired(versionDef *apidef.VersionInfo) (bool, *time.Time) {
	if a.VersionData.NotVersioned {
		return false, nil
	}

	// Never expires
	if versionDef.Expires == "" || versionDef.Expires == "-1" {
		return false, nil
	}

	// otherwise - calculate the time
	t, err := time.Parse("2006-01-02 15:04", versionDef.Expires)
	if err != nil {
		log.Error("Could not parse expiry date for API, dissallow: ", err)
		return true, nil
	}

	// It's in the past, expire
	// It's in the future, keep going
	return time.Since(t) >= 0, &t
}

// RequestValid will check if an incoming request has valid version
// data and return a RequestStatus that describes the status of the
// request
func (a *APISpec) RequestValid(r *http.Request) (bool, RequestStatus, interface{}) {
	versionMetaData, versionPaths, whiteListStatus, vstat := a.Version(r)

	// Screwed up version info - fail and pass through
	if vstat != StatusOk {
		return false, vstat, nil
	}

	// Is the API version expired?
	// TODO: Don't abuse the interface{} return value for both
	// *apidef.EndpointMethodMeta and *time.Time. Probably need to
	// redesign or entirely remove RequestValid. See discussion on
	// https://github.com/TykTechnologies/tyk/pull/776
	expired, expTime := a.VersionExpired(versionMetaData)
	if expired {
		return false, VersionExpired, nil
	}

	// not expired, let's check path info
	status, meta := a.URLAllowedAndIgnored(r, versionPaths, whiteListStatus)
	switch status {
	case EndPointNotAllowed:
		return false, status, expTime
	case StatusRedirectFlowByReply:
		return true, status, meta
	case StatusOkAndIgnore, StatusCached, StatusTransform,
		StatusHeaderInjected, StatusMethodTransformed:
		return true, status, expTime
	default:
		return true, StatusOk, expTime
	}
}

// Version attempts to extract the version data from a request, depending on where it is stored in the
// request (currently only "header" is supported)
func (a *APISpec) Version(r *http.Request) (*apidef.VersionInfo, []URLSpec, bool, RequestStatus) {
	var version apidef.VersionInfo

	// try the context first
	if v := ctxGetVersionInfo(r); v != nil {
		version = *v
	} else {
		// Are we versioned?
		if a.VersionData.NotVersioned {
			// Get the first one in the list
			for _, v := range a.VersionData.Versions {
				version = v
				break
			}
		} else {
			// Extract Version Info
			// First checking for if default version is set
			vname := a.getVersionFromRequest(r)
			if vname == "" && a.VersionData.DefaultVersion != "" {
				vname = a.VersionData.DefaultVersion
				ctxSetDefaultVersion(r)
			}
			if vname == "" && a.VersionData.DefaultVersion == "" {
				return &version, nil, false, VersionNotFound
			}
			// Load Version Data - General
			var ok bool
			if version, ok = a.VersionData.Versions[vname]; !ok {
				return &version, nil, false, VersionDoesNotExist
			}
		}

		// cache for the future
		ctxSetVersionInfo(r, &version)
	}

	// Load path data and whitelist data for version
	rxPaths, rxOk := a.RxPaths[version.Name]
	whiteListStatus, wlOk := a.WhiteListEnabled[version.Name]

	if !rxOk {
		log.Error("no RX Paths found for version ", version.Name)
		return &version, nil, false, VersionDoesNotExist
	}

	if !wlOk {
		log.Error("No whitelist data found")
		return &version, nil, false, VersionWhiteListStatusNotFound
	}

	return &version, rxPaths, whiteListStatus, StatusOk

}

type RoundRobin struct {
	pos uint32
}

func (r *RoundRobin) WithLen(len int) int {
	if len < 1 {
		return 0
	}
	// -1 to start at 0, not 1
	cur := atomic.AddUint32(&r.pos, 1) - 1
	return int(cur) % len
}<|MERGE_RESOLUTION|>--- conflicted
+++ resolved
@@ -94,24 +94,6 @@
 // path is on any of the white, plack or ignored lists. This is generated as part of the
 // configuration init
 type URLSpec struct {
-<<<<<<< HEAD
-	Spec                    *regexp.Regexp
-	Status                  URLStatus
-	MethodActions           map[string]apidef.EndpointMethodMeta
-	TransformAction         TransformSpec
-	TransformResponseAction TransformSpec
-	InjectHeaders           apidef.HeaderInjectionMeta
-	InjectHeadersResponse   apidef.HeaderInjectionMeta
-	HardTimeout             apidef.HardTimeoutMeta
-	CircuitBreaker          ExtendedCircuitBreakerMeta
-	URLRewrite              apidef.URLRewriteMeta
-	VirtualPathSpec         apidef.VirtualMeta
-	RequestSize             apidef.RequestSizeMeta
-	MethodTransform         apidef.MethodTransformMeta
-	TrackEndpoint           apidef.TrackEndpointMeta
-	DoNotTrackEndpoint      apidef.TrackEndpointMeta
-	ValidatePathMeta        apidef.ValidatePathMeta
-=======
 	Spec                      *regexp.Regexp
 	Status                    URLStatus
 	MethodActions             map[string]apidef.EndpointMethodMeta
@@ -129,7 +111,7 @@
 	MethodTransform           apidef.MethodTransformMeta
 	TrackEndpoint             apidef.TrackEndpointMeta
 	DoNotTrackEndpoint        apidef.TrackEndpointMeta
->>>>>>> bf6b46f8
+	ValidatePathMeta          apidef.ValidatePathMeta
 }
 
 type TransformSpec struct {
