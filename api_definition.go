--- conflicted
+++ resolved
@@ -191,13 +191,8 @@
 			continue
 		}
 		// calculate the time
-<<<<<<< HEAD
 		if t, err := time.Parse(expiredTimeFormat, ver.Expires); err != nil {
-			log.WithError(err).WithField("Expires", ver.Expires).Error("Could not parse expiry date for API")
-=======
-		if t, err := time.Parse("2006-01-02 15:04", ver.Expires); err != nil {
 			logger.WithError(err).WithField("Expires", ver.Expires).Error("Could not parse expiry date for API")
->>>>>>> 9a9696e2
 		} else {
 			ver.ExpiresTs = t
 			def.VersionData.Versions[key] = ver
