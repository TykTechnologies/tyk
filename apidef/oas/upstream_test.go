--- conflicted
+++ resolved
@@ -148,28 +148,17 @@
 }
 
 func TestUptimeTests(t *testing.T) {
-<<<<<<< HEAD
-	var emptyTest UptimeTests
-
-	var convertedTest apidef.UptimeTests
-	emptyTest.ExtractTo(&convertedTest)
-
-	var resultTest UptimeTests
-	resultTest.Fill(convertedTest)
-=======
 	t.Run("empty", func(t *testing.T) {
 		var emptyTest UptimeTests
-		var enabled bool
 
 		var convertedTest apidef.UptimeTests
-		emptyTest.ExtractTo(&convertedTest, &enabled)
+		emptyTest.ExtractTo(&convertedTest)
 
 		var resultTest UptimeTests
-		resultTest.Fill(convertedTest, enabled)
+		resultTest.Fill(convertedTest)
 
 		assert.Equal(t, emptyTest, resultTest)
 	})
->>>>>>> 64c2a7fa
 
 	t.Run("filled & check timeout", func(t *testing.T) {
 		var uptimeTests = UptimeTests{
@@ -177,22 +166,20 @@
 			ServiceDiscovery: nil,
 			Tests: []UptimeTest{
 				{
-					CheckURL: "test.com",
-					Protocol: "http",
+					CheckURL: "http://test.com",
 					Timeout:  ReadableDuration(time.Millisecond * 50),
 					Method:   "POST",
 				},
 			},
 		}
+
 		var convertedTest apidef.UptimeTests
-		var enabled bool
-
-		uptimeTests.ExtractTo(&convertedTest, &enabled)
+
+		uptimeTests.ExtractTo(&convertedTest)
 
 		assert.Equal(t, time.Millisecond*50, convertedTest.CheckList[0].Timeout)
 		assert.Equal(t, uptimeTests.Tests[0].CheckURL, convertedTest.CheckList[0].CheckURL)
 		assert.Equal(t, uptimeTests.Tests[0].Method, convertedTest.CheckList[0].Method)
-		assert.Equal(t, uptimeTests.Tests[0].Protocol, convertedTest.CheckList[0].Protocol)
 	})
 }
 
@@ -713,9 +700,8 @@
 				title: "disable load balancing when targets list is empty",
 				input: apidef.APIDefinition{
 					Proxy: apidef.ProxyConfig{
-						EnableLoadBalancing:         true,
-						CheckHostAgainstUptimeTests: true,
-						Targets:                     []string{},
+						EnableLoadBalancing: true,
+						Targets:             []string{},
 					},
 				},
 				expected: nil,
@@ -724,8 +710,7 @@
 				title: "load balancing disabled with filled target list",
 				input: apidef.APIDefinition{
 					Proxy: apidef.ProxyConfig{
-						EnableLoadBalancing:         false,
-						CheckHostAgainstUptimeTests: true,
+						EnableLoadBalancing: false,
 						Targets: []string{
 							"http://upstream-one",
 							"http://upstream-one",
@@ -738,8 +723,7 @@
 					},
 				},
 				expected: &LoadBalancing{
-					Enabled:              false,
-					SkipUnavailableHosts: true,
+					Enabled: false,
 					Targets: []LoadBalancingTarget{
 						{
 							URL:    "http://upstream-one",
@@ -756,8 +740,7 @@
 				title: "load balancing enabled with filled target list",
 				input: apidef.APIDefinition{
 					Proxy: apidef.ProxyConfig{
-						EnableLoadBalancing:         true,
-						CheckHostAgainstUptimeTests: true,
+						EnableLoadBalancing: true,
 						Targets: []string{
 							"http://upstream-one",
 							"http://upstream-one",
@@ -770,8 +753,7 @@
 					},
 				},
 				expected: &LoadBalancing{
-					Enabled:              true,
-					SkipUnavailableHosts: true,
+					Enabled: true,
 					Targets: []LoadBalancingTarget{
 						{
 							URL:    "http://upstream-one",
@@ -803,28 +785,24 @@
 		t.Parallel()
 
 		testcases := []struct {
-			title                        string
-			input                        *LoadBalancing
-			expectedEnabled              bool
-			expectedSkipUnavailableHosts bool
-			expectedTargets              []string
+			title           string
+			input           *LoadBalancing
+			expectedEnabled bool
+			expectedTargets []string
 		}{
 			{
 				title: "disable load balancing when targets list is empty",
 				input: &LoadBalancing{
-					Enabled:              false,
-					SkipUnavailableHosts: false,
-					Targets:              nil,
-				},
-				expectedEnabled:              false,
-				expectedSkipUnavailableHosts: false,
-				expectedTargets:              nil,
+					Enabled: false,
+					Targets: nil,
+				},
+				expectedEnabled: false,
+				expectedTargets: nil,
 			},
 			{
 				title: "load balancing disabled with filled target list",
 				input: &LoadBalancing{
-					Enabled:              false,
-					SkipUnavailableHosts: true,
+					Enabled: false,
 					Targets: []LoadBalancingTarget{
 						{
 							URL:    "http://upstream-one",
@@ -840,8 +818,7 @@
 						},
 					},
 				},
-				expectedEnabled:              false,
-				expectedSkipUnavailableHosts: true,
+				expectedEnabled: false,
 				expectedTargets: []string{
 					"http://upstream-one",
 					"http://upstream-one",
@@ -855,8 +832,7 @@
 			{
 				title: "load balancing enabled with filled target list",
 				input: &LoadBalancing{
-					Enabled:              true,
-					SkipUnavailableHosts: true,
+					Enabled: true,
 					Targets: []LoadBalancingTarget{
 						{
 							URL:    "http://upstream-one",
@@ -872,8 +848,7 @@
 						},
 					},
 				},
-				expectedEnabled:              true,
-				expectedSkipUnavailableHosts: true,
+				expectedEnabled: true,
 				expectedTargets: []string{
 					"http://upstream-one",
 					"http://upstream-one",
@@ -903,7 +878,6 @@
 				g.ExtractTo(&apiDef)
 
 				assert.Equal(t, tc.expectedEnabled, apiDef.Proxy.EnableLoadBalancing)
-				assert.Equal(t, tc.expectedSkipUnavailableHosts, apiDef.Proxy.CheckHostAgainstUptimeTests)
 				assert.Equal(t, tc.expectedTargets, apiDef.Proxy.Targets)
 			})
 		}
