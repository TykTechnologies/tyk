package oas

import (
	"github.com/lonelycode/osin"

	"github.com/TykTechnologies/tyk/apidef"
)

type Authentication struct {
	// Enabled makes the API protected when one of the authentication modes is enabled.
	// Old API Definition: `!use_keyless`
	Enabled bool `bson:"enabled" json:"enabled"` // required
	// StripAuthorizationData ensures that any security tokens used for accessing APIs are stripped and not leaked to the upstream.
	// Old API Definition: `strip_auth_data`
	StripAuthorizationData bool `bson:"stripAuthorizationData,omitempty" json:"stripAuthorizationData,omitempty"`
	// BaseIdentityProvider enables multi authentication mechanism and provides the session object that determines rate limits, ACL rules and quotas.
	// It should be set to one of the following:
	// - `auth_token`
	// - `hmac_key`
	// - `basic_auth_user`
	// - `jwt_claim`
	// - `oidc_user`
	// - `oauth_key`
	//
	// Old API Definition: `base_identity_provided_by`
	BaseIdentityProvider apidef.AuthTypeEnum `bson:"baseIdentityProvider,omitempty" json:"baseIdentityProvider,omitempty"`
	// Token contains the configurations related to standard token based authentication mode.
	// Old API Definition: `auth_configs["authToken"]`
	Token *Token `bson:"token,omitempty" json:"token,omitempty"`
	JWT   *JWT   `bson:"jwt,omitempty" json:"jwt,omitempty"`
	// Basic contains the configurations related to basic authentication mode.
	// Old API Definition: `auth_configs["basic"]`
	Basic *Basic `bson:"basic,omitempty" json:"basic,omitempty"`
	OAuth *OAuth `bson:"oauth,omitempty" json:"oauth,omitempty"`
	// HMAC contains the configurations related to HMAC authentication mode.
	// Old API Definition: `auth_configs["hmac"]`
	HMAC *HMAC `bson:"hmac,omitempty" json:"hmac,omitempty"`
	// OIDC contains the configurations related to OIDC authentication mode.
	// Old API Definition: `auth_configs["oidc"]`
	OIDC *OIDC `bson:"oidc,omitempty" json:"oidc,omitempty"`
	// GoPlugin contains the configurations related to GoPlugin authentication mode.
	GoPlugin *GoPlugin `bson:"goPlugin,omitempty" json:"goPlugin,omitempty"`
	// CustomPlugin contains the configurations related to CustomPlugin authentication mode.
	// Old API Definition: `auth_configs["coprocess"]`
	CustomPlugin *CustomPlugin `bson:"customPlugin,omitempty" json:"customPlugin,omitempty"`
}

func (a *Authentication) Fill(api apidef.APIDefinition) {
	a.Enabled = !api.UseKeylessAccess
	a.StripAuthorizationData = api.StripAuthData
	a.BaseIdentityProvider = api.BaseIdentityProvidedBy

	// GoPlugin is at the beginning because it is not dependent to AuthConfigs map.
	if a.GoPlugin == nil {
		a.GoPlugin = &GoPlugin{}
	}

	a.GoPlugin.Fill(api)

	if ShouldOmit(a.GoPlugin) {
		a.GoPlugin = nil
	}

	if api.AuthConfigs == nil || len(api.AuthConfigs) == 0 {
		return
	}

	if authToken, ok := api.AuthConfigs["authToken"]; ok {
		if a.Token == nil {
			a.Token = &Token{}
		}

		a.Token.Fill(api.UseStandardAuth, authToken)
	}

	if ShouldOmit(a.Token) {
		a.Token = nil
	}

	if _, ok := api.AuthConfigs["jwt"]; ok {
		if a.JWT == nil {
			a.JWT = &JWT{}
		}

		a.JWT.Fill(api)
	}

	if ShouldOmit(a.JWT) {
		a.JWT = nil
	}

	if _, ok := api.AuthConfigs["basic"]; ok {
		if a.Basic == nil {
			a.Basic = &Basic{}
		}

		a.Basic.Fill(api)
	}

	if ShouldOmit(a.Basic) {
		a.Basic = nil
	}

	if _, ok := api.AuthConfigs["oauth"]; ok {
		if a.OAuth == nil {
			a.OAuth = &OAuth{}
		}

		a.OAuth.Fill(api)
	}

	if ShouldOmit(a.OAuth) {
		a.OAuth = nil
	}

	if _, ok := api.AuthConfigs["hmac"]; ok {
		if a.HMAC == nil {
			a.HMAC = &HMAC{}
		}

		a.HMAC.Fill(api)
	}

	if ShouldOmit(a.HMAC) {
		a.HMAC = nil
	}

<<<<<<< HEAD
	if _, ok := api.AuthConfigs["oidc"]; ok {
		if a.OIDC == nil {
			a.OIDC = &OIDC{}
		}

		a.OIDC.Fill(api)
	}

	if ShouldOmit(a.OIDC) {
		a.OIDC = nil
	}

	if a.GoPlugin == nil {
		a.GoPlugin = &GoPlugin{}
	}
=======
	if _, ok := api.AuthConfigs["coprocess"]; ok {
		if a.CustomPlugin == nil {
			a.CustomPlugin = &CustomPlugin{}
		}
>>>>>>> 8ba71108

		a.CustomPlugin.Fill(api)
	}

	if ShouldOmit(a.CustomPlugin) {
		a.CustomPlugin = nil
	}
}

func (a *Authentication) ExtractTo(api *apidef.APIDefinition) {
	api.UseKeylessAccess = !a.Enabled
	api.StripAuthData = a.StripAuthorizationData
	api.BaseIdentityProvidedBy = a.BaseIdentityProvider

	if a.Token != nil {
		a.Token.ExtractTo(api)
	}

	if a.JWT != nil {
		a.JWT.ExtractTo(api)
	}

	if a.Basic != nil {
		a.Basic.ExtractTo(api)
	}

	if a.OAuth != nil {
		a.OAuth.ExtractTo(api)
	}

	if a.HMAC != nil {
		a.HMAC.ExtractTo(api)
	}

	if a.OIDC != nil {
		a.OIDC.ExtractTo(api)
	}

	if a.GoPlugin != nil {
		a.GoPlugin.ExtractTo(api)
	}

	if a.CustomPlugin != nil {
		a.CustomPlugin.ExtractTo(api)
	}
}

type Token struct {
	// Enabled enables the token based authentication mode.
	// Old API Definition: `api_id`
	Enabled     bool `bson:"enabled" json:"enabled"` // required
	AuthSources `bson:",inline" json:",inline"`
	// EnableClientCertificate allows to create dynamic keys based on certificates.
	// Old API Definition: `auth_configs["authToken"].use_certificate`
	EnableClientCertificate bool `bson:"enableClientCertificate,omitempty" json:"enableClientCertificate,omitempty"`
	//
	// Old API Definition:
	Signature *Signature `bson:"signatureValidation,omitempty" json:"signatureValidation,omitempty"`
}

func (t *Token) Fill(enabled bool, authToken apidef.AuthConfig) {
	t.Enabled = enabled

	// No need to check for emptiness like other optional fields(like Signature below) after filling because it is an inline field.
	t.AuthSources.Fill(authToken)

	t.EnableClientCertificate = authToken.UseCertificate

	if t.Signature == nil {
		t.Signature = &Signature{}
	}

	t.Signature.Fill(authToken)
	if ShouldOmit(t.Signature) {
		t.Signature = nil
	}
}

func (t *Token) ExtractTo(api *apidef.APIDefinition) {
	api.UseStandardAuth = t.Enabled

	authConfig := apidef.AuthConfig{}
	authConfig.UseCertificate = t.EnableClientCertificate

	t.AuthSources.ExtractTo(&authConfig)

	if t.Signature != nil {
		t.Signature.ExtractTo(&authConfig)
	}

	if api.AuthConfigs == nil {
		api.AuthConfigs = make(map[string]apidef.AuthConfig)
	}

	api.AuthConfigs["authToken"] = authConfig
}

type AuthSources struct {
	// Header contains configurations of the header auth source, it is enabled by default.
	// Old API Definition:
	Header HeaderAuthSource `bson:"header" json:"header"` // required
	// Cookie contains configurations of the cookie auth source.
	// Old API Definition: `api_id`
	Cookie *AuthSource `bson:"cookie,omitempty" json:"cookie,omitempty"`
	// Param contains configurations of the param auth source.
	// Old API Definition: `api_id`
	Param *AuthSource `bson:"param,omitempty" json:"param,omitempty"`
}

func (as *AuthSources) Fill(authConfig apidef.AuthConfig) {
	// Header
	as.Header = HeaderAuthSource{authConfig.AuthHeaderName}

	// Param
	if as.Param == nil {
		as.Param = &AuthSource{}
	}

	as.Param.Fill(authConfig.UseParam, authConfig.ParamName)
	if ShouldOmit(as.Param) {
		as.Param = nil
	}

	// Cookie
	if as.Cookie == nil {
		as.Cookie = &AuthSource{}
	}

	as.Cookie.Fill(authConfig.UseCookie, authConfig.CookieName)
	if ShouldOmit(as.Cookie) {
		as.Cookie = nil
	}
}

func (as *AuthSources) ExtractTo(authConfig *apidef.AuthConfig) {
	// Header
	authConfig.AuthHeaderName = as.Header.Name

	// Param
	if as.Param != nil {
		as.Param.ExtractTo(&authConfig.UseParam, &authConfig.ParamName)
	}

	// Cookie
	if as.Cookie != nil {
		as.Cookie.ExtractTo(&authConfig.UseCookie, &authConfig.CookieName)
	}
}

type HeaderAuthSource struct {
	// Name is the name of the header which contains the token.
	// Old API Definition: `auth_configs[X].auth_header_name`
	Name string `bson:"name" json:"name"` // required
}

type AuthSource struct {
	// Enabled enables the auth source.
	// Old API Definition: `auth_configs[X].use_param/use_cookie`
	Enabled bool `bson:"enabled" json:"enabled"` // required
	// Name is the name of the auth source.
	// Old API Definition: `auth_configs[X].param_name/cookie_name`
	Name string `bson:"name,omitempty" json:"name,omitempty"`
}

func (as *AuthSource) Fill(enabled bool, name string) {
	as.Enabled = enabled
	as.Name = name
}

func (as *AuthSource) ExtractTo(enabled *bool, name *string) {
	*enabled = as.Enabled
	*name = as.Name
}

type Signature struct {
	Enabled          bool   `bson:"enabled" json:"enabled"` // required
	Algorithm        string `bson:"algorithm,omitempty" json:"algorithm,omitempty"`
	Header           string `bson:"header,omitempty" json:"header,omitempty"`
	Secret           string `bson:"secret,omitempty" json:"secret,omitempty"`
	AllowedClockSkew int64  `bson:"allowedClockSkew,omitempty" json:"allowedClockSkew,omitempty"`
	ErrorCode        int    `bson:"errorCode,omitempty" json:"errorCode,omitempty"`
	ErrorMessage     string `bson:"errorMessage,omitempty" json:"errorMessage,omitempty"`
}

func (s *Signature) Fill(authConfig apidef.AuthConfig) {
	signature := authConfig.Signature

	s.Enabled = authConfig.ValidateSignature
	s.Algorithm = signature.Algorithm
	s.Header = signature.Header
	s.Secret = signature.Secret
	s.AllowedClockSkew = signature.AllowedClockSkew
	s.ErrorCode = signature.ErrorCode
	s.ErrorMessage = signature.ErrorMessage
}

func (s *Signature) ExtractTo(authConfig *apidef.AuthConfig) {
	authConfig.ValidateSignature = s.Enabled

	authConfig.Signature.Algorithm = s.Algorithm
	authConfig.Signature.Header = s.Header
	authConfig.Signature.Secret = s.Secret
	authConfig.Signature.AllowedClockSkew = s.AllowedClockSkew
	authConfig.Signature.ErrorCode = s.ErrorCode
	authConfig.Signature.ErrorMessage = s.ErrorMessage
}

type JWT struct {
	Enabled                 bool `bson:"enabled" json:"enabled"` // required
	AuthSources             `bson:",inline" json:",inline"`
	Source                  string   `bson:"source,omitempty" json:"source,omitempty"`
	SigningMethod           string   `bson:"signingMethod,omitempty" json:"signingMethod,omitempty"`
	IdentityBaseField       string   `bson:"identityBaseField,omitempty" json:"identityBaseField,omitempty"`
	SkipKid                 bool     `bson:"skipKid,omitempty" json:"skipKid,omitempty"`
	PolicyFieldName         string   `bson:"policyFieldName,omitempty" json:"policyFieldName,omitempty"`
	ClientBaseField         string   `bson:"clientBaseField,omitempty" json:"clientBaseField,omitempty"`
	Scopes                  *Scopes  `bson:"scopes,omitempty" json:"scopes,omitempty"`
	DefaultPolicies         []string `bson:"defaultPolicies,omitempty" json:"defaultPolicies,omitempty"`
	IssuedAtValidationSkew  uint64   `bson:"issuedAtValidationSkew,omitempty" json:"issuedAtValidationSkew,omitempty"`
	NotBeforeValidationSkew uint64   `bson:"notBeforeValidationSkew,omitempty" json:"notBeforeValidationSkew,omitempty"`
	ExpiresAtValidationSkew uint64   `bson:"expiresAtValidationSkew,omitempty" json:"expiresAtValidationSkew,omitempty"`
}

func (j *JWT) Fill(api apidef.APIDefinition) {
	j.AuthSources.Fill(api.AuthConfigs["jwt"])

	j.Enabled = api.EnableJWT
	j.Source = api.JWTSource
	j.SigningMethod = api.JWTSigningMethod
	j.IdentityBaseField = api.JWTIdentityBaseField
	j.SkipKid = api.JWTSkipKid
	j.PolicyFieldName = api.JWTPolicyFieldName
	j.ClientBaseField = api.JWTClientIDBaseField

	if j.Scopes == nil {
		j.Scopes = &Scopes{}
	}

	j.Scopes.Fill(api)
	if ShouldOmit(j.Scopes) {
		j.Scopes = nil
	}

	j.DefaultPolicies = api.JWTDefaultPolicies
	j.IssuedAtValidationSkew = api.JWTIssuedAtValidationSkew
	j.NotBeforeValidationSkew = api.JWTNotBeforeValidationSkew
	j.ExpiresAtValidationSkew = api.JWTExpiresAtValidationSkew
}

func (j *JWT) ExtractTo(api *apidef.APIDefinition) {
	authConfig := apidef.AuthConfig{}
	j.AuthSources.ExtractTo(&authConfig)

	if api.AuthConfigs == nil {
		api.AuthConfigs = make(map[string]apidef.AuthConfig)
	}

	api.AuthConfigs["jwt"] = authConfig

	api.EnableJWT = j.Enabled
	api.JWTSource = j.Source
	api.JWTSigningMethod = j.SigningMethod
	api.JWTIdentityBaseField = j.IdentityBaseField
	api.JWTSkipKid = j.SkipKid
	api.JWTPolicyFieldName = j.PolicyFieldName
	api.JWTClientIDBaseField = j.ClientBaseField

	if j.Scopes != nil {
		j.Scopes.ExtractTo(api)
	}

	api.JWTDefaultPolicies = j.DefaultPolicies
	api.JWTIssuedAtValidationSkew = j.IssuedAtValidationSkew
	api.JWTNotBeforeValidationSkew = j.NotBeforeValidationSkew
	api.JWTExpiresAtValidationSkew = j.ExpiresAtValidationSkew
}

type Scopes struct {
	ClaimName            string          `bson:"claimName,omitempty" json:"claimName,omitempty"`
	ScopeToPolicyMapping []ScopeToPolicy `bson:"scopeToPolicyMapping,omitempty" json:"scopeToPolicyMapping,omitempty"`
}

func (s *Scopes) Fill(api apidef.APIDefinition) {
	s.ClaimName = api.JWTScopeClaimName

	s.ScopeToPolicyMapping = []ScopeToPolicy{}
	for scope, policyID := range api.JWTScopeToPolicyMapping {
		s.ScopeToPolicyMapping = append(s.ScopeToPolicyMapping, ScopeToPolicy{Scope: scope, PolicyID: policyID})
	}

	if len(s.ScopeToPolicyMapping) == 0 {
		s.ScopeToPolicyMapping = nil
	}
}

func (s *Scopes) ExtractTo(api *apidef.APIDefinition) {
	api.JWTScopeClaimName = s.ClaimName

	for _, v := range s.ScopeToPolicyMapping {
		if api.JWTScopeToPolicyMapping == nil {
			api.JWTScopeToPolicyMapping = make(map[string]string)
		}

		api.JWTScopeToPolicyMapping[v.Scope] = v.PolicyID
	}
}

type ScopeToPolicy struct {
	Scope    string `bson:"scope,omitempty" json:"scope,omitempty"`
	PolicyID string `bson:"policyId,omitempty" json:"policyId,omitempty"`
}

type Basic struct {
	// Enabled enables the basic authentication mode.
	// Old API Definition: `use_basic_auth`
	Enabled     bool `bson:"enabled" json:"enabled"` // required
	AuthSources `bson:",inline" json:",inline"`
	// DisableCaching disables the caching of basic authentication key.
	// Old API Definition: `basic_auth.disable_caching`
	DisableCaching bool `bson:"disableCaching,omitempty" json:"disableCaching,omitempty"`
	// CacheTTL is the TTL for a cached basic authentication key in seconds.
	// Old API Definition: `basic_auth.cache_ttl`
	CacheTTL int `bson:"cacheTTL,omitempty" json:"cacheTTL,omitempty"`
	// ExtractCredentialsFromBody helps to extract username and password from body. In some cases, like dealing with SOAP,
	// user credentials can be passed via request body.
	ExtractCredentialsFromBody *ExtractCredentialsFromBody `bson:"extractCredentialsFromBody,omitempty" json:"extractCredentialsFromBody,omitempty"`
}

func (b *Basic) Fill(api apidef.APIDefinition) {
	b.Enabled = api.UseBasicAuth

	b.AuthSources.Fill(api.AuthConfigs["basic"])

	b.DisableCaching = api.BasicAuth.DisableCaching
	b.CacheTTL = api.BasicAuth.CacheTTL

	if b.ExtractCredentialsFromBody == nil {
		b.ExtractCredentialsFromBody = &ExtractCredentialsFromBody{}
	}

	b.ExtractCredentialsFromBody.Fill(api)

	if ShouldOmit(b.ExtractCredentialsFromBody) {
		b.ExtractCredentialsFromBody = nil
	}
}

func (b *Basic) ExtractTo(api *apidef.APIDefinition) {
	api.UseBasicAuth = b.Enabled

	authConfig := apidef.AuthConfig{}
	b.AuthSources.ExtractTo(&authConfig)

	if api.AuthConfigs == nil {
		api.AuthConfigs = make(map[string]apidef.AuthConfig)
	}

	api.AuthConfigs["basic"] = authConfig

	api.BasicAuth.DisableCaching = b.DisableCaching
	api.BasicAuth.CacheTTL = b.CacheTTL

	if b.ExtractCredentialsFromBody != nil {
		b.ExtractCredentialsFromBody.ExtractTo(api)
	}
}

type ExtractCredentialsFromBody struct {
	// Enabled enables extracting credentials from body.
	// Old API Definition: `basic_auth.extract_from_body`
	Enabled bool `bson:"enabled" json:"enabled"` // required
	// UserRegexp is the regex for username e.g. `<User>(.*)</User>`.
	// Old API Definition: `basic_auth.userRegexp`
	UserRegexp string `bson:"userRegexp,omitempty" json:"userRegexp,omitempty"`
	// PasswordRegexp is the regex for password e.g. `<Password>(.*)</Password>`.
	// Old API Definition: `basic_auth.passwordRegexp`
	PasswordRegexp string `bson:"passwordRegexp,omitempty" json:"passwordRegexp,omitempty"`
}

func (e *ExtractCredentialsFromBody) Fill(api apidef.APIDefinition) {
	e.Enabled = api.BasicAuth.ExtractFromBody
	e.UserRegexp = api.BasicAuth.BodyUserRegexp
	e.PasswordRegexp = api.BasicAuth.BodyPasswordRegexp
}

func (e *ExtractCredentialsFromBody) ExtractTo(api *apidef.APIDefinition) {
	api.BasicAuth.ExtractFromBody = e.Enabled
	api.BasicAuth.BodyUserRegexp = e.UserRegexp
	api.BasicAuth.BodyPasswordRegexp = e.PasswordRegexp
}

type OAuth struct {
	Enabled               bool `bson:"enabled" json:"enabled"` // required
	AuthSources           `bson:",inline" json:",inline"`
	AllowedAccessTypes    []osin.AccessRequestType    `bson:"allowedAccessTypes,omitempty" json:"allowedAccessTypes,omitempty"`
	AllowedAuthorizeTypes []osin.AuthorizeRequestType `bson:"allowedAuthorizeTypes,omitempty" json:"allowedAuthorizeTypes,omitempty"`
	AuthLoginRedirect     string                      `bson:"authLoginRedirect,omitempty" json:"authLoginRedirect,omitempty"`
	Notifications         *Notifications              `bson:"notifications,omitempty" json:"notifications,omitempty"`
}

func (o *OAuth) Fill(api apidef.APIDefinition) {
	o.Enabled = api.UseOauth2

	o.AuthSources.Fill(api.AuthConfigs["oauth"])

	o.AllowedAccessTypes = api.Oauth2Meta.AllowedAccessTypes
	o.AllowedAuthorizeTypes = api.Oauth2Meta.AllowedAuthorizeTypes
	o.AuthLoginRedirect = api.Oauth2Meta.AuthorizeLoginRedirect

	if o.Notifications == nil {
		o.Notifications = &Notifications{}
	}

	o.Notifications.Fill(api.NotificationsDetails)

	if ShouldOmit(o.Notifications) {
		o.Notifications = nil
	}
}

func (o *OAuth) ExtractTo(api *apidef.APIDefinition) {
	api.UseOauth2 = o.Enabled

	authConfig := apidef.AuthConfig{}
	o.AuthSources.ExtractTo(&authConfig)

	if api.AuthConfigs == nil {
		api.AuthConfigs = make(map[string]apidef.AuthConfig)
	}

	api.AuthConfigs["oauth"] = authConfig

	api.Oauth2Meta.AllowedAccessTypes = o.AllowedAccessTypes
	api.Oauth2Meta.AllowedAuthorizeTypes = o.AllowedAuthorizeTypes
	api.Oauth2Meta.AuthorizeLoginRedirect = o.AuthLoginRedirect

	if o.Notifications != nil {
		o.Notifications.ExtractTo(&api.NotificationsDetails)
	}
}

type Notifications struct {
	SharedSecret   string `bson:"sharedSecret,omitempty" json:"sharedSecret,omitempty"`
	OnKeyChangeURL string `bson:"onKeyChangeURL,omitempty" json:"onKeyChangeURL,omitempty"`
}

func (n *Notifications) Fill(nm apidef.NotificationsManager) {
	n.SharedSecret = nm.SharedSecret
	n.OnKeyChangeURL = nm.OAuthKeyChangeURL
}

func (n *Notifications) ExtractTo(nm *apidef.NotificationsManager) {
	nm.SharedSecret = n.SharedSecret
	nm.OAuthKeyChangeURL = n.OnKeyChangeURL
}

type HMAC struct {
	// Enabled enables the HMAC authentication mode.
	// Old API Definition: `enable_signature_checking`
	Enabled     bool `bson:"enabled" json:"enabled"` // required
	AuthSources `bson:",inline" json:",inline"`
	// AllowedAlgorithms is the array of HMAC algorithms which are allowed. Tyk supports the following HMAC algorithms:
	// - `hmac-sha1`
	// - `hmac-sha256`
	// - `hmac-sha384`
	// - `hmac-sha512`
	//
	// and reads the value from algorithm header.
	// Old API Definition: `hmac_allowed_algorithms`
	AllowedAlgorithms []string `bson:"allowedAlgorithms,omitempty" json:"allowedAlgorithms,omitempty"`
	// AllowedClockSkew is the amount of milliseconds that will be tolerated for clock skew. It is used against replay attacks.
	// The default value is `0`, which deactivates clock skew checks.
	// Old API Definition: `hmac_allowed_clock_skew`
	AllowedClockSkew float64 `bson:"allowedClockSkew,omitempty" json:"allowedClockSkew,omitempty"`
}

func (h *HMAC) Fill(api apidef.APIDefinition) {
	h.Enabled = api.EnableSignatureChecking

	h.AuthSources.Fill(api.AuthConfigs["hmac"])

	h.AllowedAlgorithms = api.HmacAllowedAlgorithms
	h.AllowedClockSkew = api.HmacAllowedClockSkew
}

func (h *HMAC) ExtractTo(api *apidef.APIDefinition) {
	api.EnableSignatureChecking = h.Enabled

	authConfig := apidef.AuthConfig{}
	h.AuthSources.ExtractTo(&authConfig)

	if api.AuthConfigs == nil {
		api.AuthConfigs = make(map[string]apidef.AuthConfig)
	}

	api.AuthConfigs["hmac"] = authConfig

	api.HmacAllowedAlgorithms = h.AllowedAlgorithms
	api.HmacAllowedClockSkew = h.AllowedClockSkew
}

type OIDC struct {
	// Enabled enables the OIDC authentication mode.
	// Old API Definition: `use_openid`
	Enabled     bool `bson:"enabled" json:"enabled"` // required
	AuthSources `bson:",inline" json:",inline"`

	SegregateByClientId bool       `bson:"segregateByClientId,omitempty" json:"segregateByClientId,omitempty"`
	Providers           []Provider `bson:"providers,omitempty" json:"providers,omitempty"`
	Scopes              *Scopes    `bson:"scopes,omitempty" json:"scopes,omitempty"`
}

func (o *OIDC) Fill(api apidef.APIDefinition) {
	o.Enabled = api.UseOpenID

	o.AuthSources.Fill(api.AuthConfigs["oidc"])

	o.SegregateByClientId = api.OpenIDOptions.SegregateByClient

	o.Providers = []Provider{}
	for _, v := range api.OpenIDOptions.Providers {
		var mapping []ClientToPolicy
		for clientID, polID := range v.ClientIDs {
			mapping = append(mapping, ClientToPolicy{ClientID: clientID, PolicyID: polID})
		}

		if len(mapping) == 0 {
			mapping = nil
		}

		o.Providers = append(o.Providers, Provider{Issuer: v.Issuer, ClientToPolicyMapping: mapping})
	}

	if len(o.Providers) == 0 {
		o.Providers = nil
	}

	if o.Scopes == nil {
		o.Scopes = &Scopes{}
	}

	o.Scopes.Fill(api)
	if ShouldOmit(o.Scopes) {
		o.Scopes = nil
	}
}

func (o *OIDC) ExtractTo(api *apidef.APIDefinition) {
	api.UseOpenID = o.Enabled

	authConfig := apidef.AuthConfig{}
	o.AuthSources.ExtractTo(&authConfig)

	if api.AuthConfigs == nil {
		api.AuthConfigs = make(map[string]apidef.AuthConfig)
	}

	api.AuthConfigs["oidc"] = authConfig

	api.OpenIDOptions.SegregateByClient = o.SegregateByClientId

	for _, p := range o.Providers {
		clientIDs := make(map[string]string)
		for _, mapping := range p.ClientToPolicyMapping {
			clientIDs[mapping.ClientID] = mapping.PolicyID
		}

		api.OpenIDOptions.Providers = append(api.OpenIDOptions.Providers, apidef.OIDProviderConfig{Issuer: p.Issuer, ClientIDs: clientIDs})
	}

	if o.Scopes != nil {
		o.Scopes.ExtractTo(api)
	}
}

type Provider struct {
	Issuer                string           `bson:"issuer,omitempty" json:"issuer,omitempty"`
	ClientToPolicyMapping []ClientToPolicy `bson:"clientToPolicyMapping,omitempty" json:"clientToPolicyMapping,omitempty"`
}

type Scopes struct {
	DefaultClaimName     string          `bson:"defaultClaimName,omitempty" json:"defaultClaimName,omitempty"`
	ClaimToPolicyMapping []ClaimToPolicy `bson:"claimToPolicyMapping,omitempty" json:"claimToPolicyMapping,omitempty"`
}

func (s *Scopes) Fill(api apidef.APIDefinition) {
	s.DefaultClaimName = api.JWTScopeClaimName

	s.ClaimToPolicyMapping = []ClaimToPolicy{}
	for claimName, policyID := range api.JWTScopeToPolicyMapping {
		s.ClaimToPolicyMapping = append(s.ClaimToPolicyMapping, ClaimToPolicy{ClaimName: claimName, PolicyID: policyID})
	}

	if len(s.ClaimToPolicyMapping) == 0 {
		s.ClaimToPolicyMapping = nil
	}
}

func (s *Scopes) ExtractTo(api *apidef.APIDefinition) {
	api.JWTScopeClaimName = s.DefaultClaimName

	for _, v := range s.ClaimToPolicyMapping {
		if api.JWTScopeToPolicyMapping == nil {
			api.JWTScopeToPolicyMapping = make(map[string]string)
		}
		api.JWTScopeToPolicyMapping[v.ClaimName] = v.PolicyID
	}

	if len(api.JWTScopeToPolicyMapping) == 0 {
		api.JWTScopeToPolicyMapping = nil
	}
}

type ClientToPolicy struct {
	ClientID string `bson:"clientId,omitempty" json:"clientId,omitempty"`
	PolicyID string `bson:"policyId,omitempty" json:"policyId,omitempty"`
}

type ClaimToPolicy struct {
	ClaimName string `bson:"claimName,omitempty" json:"claimName,omitempty"`
	PolicyID  string `bson:"policyId,omitempty" json:"policyId,omitempty"`
}

type GoPlugin struct {
	// Enabled enables the GoPlugin authentication mode.
	// Old API Definition: `use_go_plugin_auth`
	Enabled bool `bson:"enabled" json:"enabled"` // required
}

func (g *GoPlugin) Fill(api apidef.APIDefinition) {
	g.Enabled = api.UseGoPluginAuth
}

func (g *GoPlugin) ExtractTo(api *apidef.APIDefinition) {
	api.UseGoPluginAuth = g.Enabled
}

type CustomPlugin struct {
	// Enabled enables the CustomPlugin authentication mode.
	// Old API Definition: `enable_coprocess_auth`
	Enabled     bool `bson:"enabled" json:"enabled"` // required
	AuthSources `bson:",inline" json:",inline"`
}

func (c *CustomPlugin) Fill(api apidef.APIDefinition) {
	c.Enabled = api.EnableCoProcessAuth

	c.AuthSources.Fill(api.AuthConfigs["coprocess"])
}

func (c *CustomPlugin) ExtractTo(api *apidef.APIDefinition) {
	api.EnableCoProcessAuth = c.Enabled

	authConfig := apidef.AuthConfig{}
	c.AuthSources.ExtractTo(&authConfig)

	if api.AuthConfigs == nil {
		api.AuthConfigs = make(map[string]apidef.AuthConfig)
	}

	api.AuthConfigs["coprocess"] = authConfig
}<|MERGE_RESOLUTION|>--- conflicted
+++ resolved
@@ -125,7 +125,18 @@
 		a.HMAC = nil
 	}
 
-<<<<<<< HEAD
+	if _, ok := api.AuthConfigs["coprocess"]; ok {
+		if a.CustomPlugin == nil {
+			a.CustomPlugin = &CustomPlugin{}
+		}
+
+		a.CustomPlugin.Fill(api)
+	}
+
+	if ShouldOmit(a.CustomPlugin) {
+		a.CustomPlugin = nil
+	}
+
 	if _, ok := api.AuthConfigs["oidc"]; ok {
 		if a.OIDC == nil {
 			a.OIDC = &OIDC{}
@@ -136,23 +147,6 @@
 
 	if ShouldOmit(a.OIDC) {
 		a.OIDC = nil
-	}
-
-	if a.GoPlugin == nil {
-		a.GoPlugin = &GoPlugin{}
-	}
-=======
-	if _, ok := api.AuthConfigs["coprocess"]; ok {
-		if a.CustomPlugin == nil {
-			a.CustomPlugin = &CustomPlugin{}
-		}
->>>>>>> 8ba71108
-
-		a.CustomPlugin.Fill(api)
-	}
-
-	if ShouldOmit(a.CustomPlugin) {
-		a.CustomPlugin = nil
 	}
 }
 
@@ -727,47 +721,9 @@
 	ClientToPolicyMapping []ClientToPolicy `bson:"clientToPolicyMapping,omitempty" json:"clientToPolicyMapping,omitempty"`
 }
 
-type Scopes struct {
-	DefaultClaimName     string          `bson:"defaultClaimName,omitempty" json:"defaultClaimName,omitempty"`
-	ClaimToPolicyMapping []ClaimToPolicy `bson:"claimToPolicyMapping,omitempty" json:"claimToPolicyMapping,omitempty"`
-}
-
-func (s *Scopes) Fill(api apidef.APIDefinition) {
-	s.DefaultClaimName = api.JWTScopeClaimName
-
-	s.ClaimToPolicyMapping = []ClaimToPolicy{}
-	for claimName, policyID := range api.JWTScopeToPolicyMapping {
-		s.ClaimToPolicyMapping = append(s.ClaimToPolicyMapping, ClaimToPolicy{ClaimName: claimName, PolicyID: policyID})
-	}
-
-	if len(s.ClaimToPolicyMapping) == 0 {
-		s.ClaimToPolicyMapping = nil
-	}
-}
-
-func (s *Scopes) ExtractTo(api *apidef.APIDefinition) {
-	api.JWTScopeClaimName = s.DefaultClaimName
-
-	for _, v := range s.ClaimToPolicyMapping {
-		if api.JWTScopeToPolicyMapping == nil {
-			api.JWTScopeToPolicyMapping = make(map[string]string)
-		}
-		api.JWTScopeToPolicyMapping[v.ClaimName] = v.PolicyID
-	}
-
-	if len(api.JWTScopeToPolicyMapping) == 0 {
-		api.JWTScopeToPolicyMapping = nil
-	}
-}
-
 type ClientToPolicy struct {
 	ClientID string `bson:"clientId,omitempty" json:"clientId,omitempty"`
 	PolicyID string `bson:"policyId,omitempty" json:"policyId,omitempty"`
-}
-
-type ClaimToPolicy struct {
-	ClaimName string `bson:"claimName,omitempty" json:"claimName,omitempty"`
-	PolicyID  string `bson:"policyId,omitempty" json:"policyId,omitempty"`
 }
 
 type GoPlugin struct {
