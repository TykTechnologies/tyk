--- conflicted
+++ resolved
@@ -77,57 +77,6 @@
 		return
 	}
 
-<<<<<<< HEAD
-	if authToken, ok := api.AuthConfigs[apidef.AuthTokenType]; ok {
-		if a.Token == nil {
-			a.Token = &Token{}
-		}
-
-		a.Token.Fill(api.UseStandardAuth, authToken)
-	}
-
-	if ShouldOmit(a.Token) {
-		a.Token = nil
-	}
-
-	if _, ok := api.AuthConfigs[apidef.JWTType]; ok {
-		if a.JWT == nil {
-			a.JWT = &JWT{}
-		}
-
-		a.JWT.Fill(api)
-	}
-
-	if ShouldOmit(a.JWT) {
-		a.JWT = nil
-	}
-
-	if _, ok := api.AuthConfigs[apidef.BasicType]; ok {
-		if a.Basic == nil {
-			a.Basic = &Basic{}
-		}
-
-		a.Basic.Fill(api)
-	}
-
-	if ShouldOmit(a.Basic) {
-		a.Basic = nil
-	}
-
-	if _, ok := api.AuthConfigs[apidef.OAuthType]; ok {
-		if a.OAuth == nil {
-			a.OAuth = &OAuth{}
-		}
-
-		a.OAuth.Fill(api)
-	}
-
-	if ShouldOmit(a.OAuth) {
-		a.OAuth = nil
-	}
-
-=======
->>>>>>> 68248d7b
 	if _, ok := api.AuthConfigs[apidef.HMACType]; ok {
 		if a.HMAC == nil {
 			a.HMAC = &HMAC{}
@@ -297,11 +246,8 @@
 		}
 	}
 
-<<<<<<< HEAD
 	api.AuthConfigs[apidef.AuthTokenType] = authConfig
-=======
 	return
->>>>>>> 68248d7b
 }
 
 // AuthSources defines authentication source configuration: headers, cookies and query parameters.
@@ -437,80 +383,7 @@
 	authConfig.Signature.ErrorMessage = s.ErrorMessage
 }
 
-<<<<<<< HEAD
-type JWT struct {
-	Enabled                 bool `bson:"enabled" json:"enabled"` // required
-	AuthSources             `bson:",inline" json:",inline"`
-	Source                  string   `bson:"source,omitempty" json:"source,omitempty"`
-	SigningMethod           string   `bson:"signingMethod,omitempty" json:"signingMethod,omitempty"`
-	IdentityBaseField       string   `bson:"identityBaseField,omitempty" json:"identityBaseField,omitempty"`
-	SkipKid                 bool     `bson:"skipKid,omitempty" json:"skipKid,omitempty"`
-	PolicyFieldName         string   `bson:"policyFieldName,omitempty" json:"policyFieldName,omitempty"`
-	ClientBaseField         string   `bson:"clientBaseField,omitempty" json:"clientBaseField,omitempty"`
-	Scopes                  *Scopes  `bson:"scopes,omitempty" json:"scopes,omitempty"`
-	DefaultPolicies         []string `bson:"defaultPolicies,omitempty" json:"defaultPolicies,omitempty"`
-	IssuedAtValidationSkew  uint64   `bson:"issuedAtValidationSkew,omitempty" json:"issuedAtValidationSkew,omitempty"`
-	NotBeforeValidationSkew uint64   `bson:"notBeforeValidationSkew,omitempty" json:"notBeforeValidationSkew,omitempty"`
-	ExpiresAtValidationSkew uint64   `bson:"expiresAtValidationSkew,omitempty" json:"expiresAtValidationSkew,omitempty"`
-}
-
-func (j *JWT) Fill(api apidef.APIDefinition) {
-	j.AuthSources.Fill(api.AuthConfigs[apidef.JWTType])
-
-	j.Enabled = api.EnableJWT
-	j.Source = api.JWTSource
-	j.SigningMethod = api.JWTSigningMethod
-	j.IdentityBaseField = api.JWTIdentityBaseField
-	j.SkipKid = api.JWTSkipKid
-	j.PolicyFieldName = api.JWTPolicyFieldName
-	j.ClientBaseField = api.JWTClientIDBaseField
-
-	if j.Scopes == nil {
-		j.Scopes = &Scopes{}
-	}
-
-	j.Scopes.Fill(&api.Scopes.JWT)
-	if ShouldOmit(j.Scopes) {
-		j.Scopes = nil
-	}
-
-	j.DefaultPolicies = api.JWTDefaultPolicies
-	j.IssuedAtValidationSkew = api.JWTIssuedAtValidationSkew
-	j.NotBeforeValidationSkew = api.JWTNotBeforeValidationSkew
-	j.ExpiresAtValidationSkew = api.JWTExpiresAtValidationSkew
-}
-
-func (j *JWT) ExtractTo(api *apidef.APIDefinition) {
-	authConfig := apidef.AuthConfig{}
-	j.AuthSources.ExtractTo(&authConfig)
-
-	if api.AuthConfigs == nil {
-		api.AuthConfigs = make(map[string]apidef.AuthConfig)
-	}
-
-	api.AuthConfigs[apidef.JWTType] = authConfig
-
-	api.EnableJWT = j.Enabled
-	api.JWTSource = j.Source
-	api.JWTSigningMethod = j.SigningMethod
-	api.JWTIdentityBaseField = j.IdentityBaseField
-	api.JWTSkipKid = j.SkipKid
-	api.JWTPolicyFieldName = j.PolicyFieldName
-	api.JWTClientIDBaseField = j.ClientBaseField
-
-	if j.Scopes != nil {
-		j.Scopes.ExtractTo(&api.Scopes.JWT)
-	}
-
-	api.JWTDefaultPolicies = j.DefaultPolicies
-	api.JWTIssuedAtValidationSkew = j.IssuedAtValidationSkew
-	api.JWTNotBeforeValidationSkew = j.NotBeforeValidationSkew
-	api.JWTExpiresAtValidationSkew = j.ExpiresAtValidationSkew
-}
-
-=======
 // Scopes holds the scope to policy mappings for a claim name.
->>>>>>> 68248d7b
 type Scopes struct {
 	// ClaimName contains the claim name.
 	ClaimName string `bson:"claimName,omitempty" json:"claimName,omitempty"`
@@ -553,160 +426,11 @@
 
 // ScopeToPolicy contains a single scope to policy ID mapping.
 type ScopeToPolicy struct {
-<<<<<<< HEAD
-	Scope    string `bson:"scope,omitempty" json:"scope,omitempty"`
-	PolicyID string `bson:"policyId,omitempty" json:"policyId,omitempty"`
-}
-
-type Basic struct {
-	// Enabled enables the basic authentication mode.
-	// Old API Definition: `use_basic_auth`
-	Enabled     bool `bson:"enabled" json:"enabled"` // required
-	AuthSources `bson:",inline" json:",inline"`
-	// DisableCaching disables the caching of basic authentication key.
-	// Old API Definition: `basic_auth.disable_caching`
-	DisableCaching bool `bson:"disableCaching,omitempty" json:"disableCaching,omitempty"`
-	// CacheTTL is the TTL for a cached basic authentication key in seconds.
-	// Old API Definition: `basic_auth.cache_ttl`
-	CacheTTL int `bson:"cacheTTL,omitempty" json:"cacheTTL,omitempty"`
-	// ExtractCredentialsFromBody helps to extract username and password from body. In some cases, like dealing with SOAP,
-	// user credentials can be passed via request body.
-	ExtractCredentialsFromBody *ExtractCredentialsFromBody `bson:"extractCredentialsFromBody,omitempty" json:"extractCredentialsFromBody,omitempty"`
-}
-
-func (b *Basic) Fill(api apidef.APIDefinition) {
-	b.Enabled = api.UseBasicAuth
-
-	b.AuthSources.Fill(api.AuthConfigs[apidef.BasicType])
-
-	b.DisableCaching = api.BasicAuth.DisableCaching
-	b.CacheTTL = api.BasicAuth.CacheTTL
-
-	if b.ExtractCredentialsFromBody == nil {
-		b.ExtractCredentialsFromBody = &ExtractCredentialsFromBody{}
-	}
-
-	b.ExtractCredentialsFromBody.Fill(api)
-
-	if ShouldOmit(b.ExtractCredentialsFromBody) {
-		b.ExtractCredentialsFromBody = nil
-	}
-}
-
-func (b *Basic) ExtractTo(api *apidef.APIDefinition) {
-	api.UseBasicAuth = b.Enabled
-
-	authConfig := apidef.AuthConfig{}
-	b.AuthSources.ExtractTo(&authConfig)
-
-	if api.AuthConfigs == nil {
-		api.AuthConfigs = make(map[string]apidef.AuthConfig)
-	}
-
-	api.AuthConfigs[apidef.BasicType] = authConfig
-
-	api.BasicAuth.DisableCaching = b.DisableCaching
-	api.BasicAuth.CacheTTL = b.CacheTTL
-
-	if b.ExtractCredentialsFromBody != nil {
-		b.ExtractCredentialsFromBody.ExtractTo(api)
-	}
-}
-
-type ExtractCredentialsFromBody struct {
-	// Enabled enables extracting credentials from body.
-	// Old API Definition: `basic_auth.extract_from_body`
-	Enabled bool `bson:"enabled" json:"enabled"` // required
-	// UserRegexp is the regex for username e.g. `<User>(.*)</User>`.
-	// Old API Definition: `basic_auth.userRegexp`
-	UserRegexp string `bson:"userRegexp,omitempty" json:"userRegexp,omitempty"`
-	// PasswordRegexp is the regex for password e.g. `<Password>(.*)</Password>`.
-	// Old API Definition: `basic_auth.passwordRegexp`
-	PasswordRegexp string `bson:"passwordRegexp,omitempty" json:"passwordRegexp,omitempty"`
-}
-
-func (e *ExtractCredentialsFromBody) Fill(api apidef.APIDefinition) {
-	e.Enabled = api.BasicAuth.ExtractFromBody
-	e.UserRegexp = api.BasicAuth.BodyUserRegexp
-	e.PasswordRegexp = api.BasicAuth.BodyPasswordRegexp
-}
-
-func (e *ExtractCredentialsFromBody) ExtractTo(api *apidef.APIDefinition) {
-	api.BasicAuth.ExtractFromBody = e.Enabled
-	api.BasicAuth.BodyUserRegexp = e.UserRegexp
-	api.BasicAuth.BodyPasswordRegexp = e.PasswordRegexp
-}
-
-type OAuth struct {
-	Enabled               bool `bson:"enabled" json:"enabled"` // required
-	AuthSources           `bson:",inline" json:",inline"`
-	AllowedAccessTypes    []osin.AccessRequestType    `bson:"allowedAccessTypes,omitempty" json:"allowedAccessTypes,omitempty"`
-	AllowedAuthorizeTypes []osin.AuthorizeRequestType `bson:"allowedAuthorizeTypes,omitempty" json:"allowedAuthorizeTypes,omitempty"`
-	AuthLoginRedirect     string                      `bson:"authLoginRedirect,omitempty" json:"authLoginRedirect,omitempty"`
-	Notifications         *Notifications              `bson:"notifications,omitempty" json:"notifications,omitempty"`
-}
-
-func (o *OAuth) Fill(api apidef.APIDefinition) {
-	o.Enabled = api.UseOauth2
-
-	o.AuthSources.Fill(api.AuthConfigs[apidef.OAuthType])
-
-	o.AllowedAccessTypes = api.Oauth2Meta.AllowedAccessTypes
-	o.AllowedAuthorizeTypes = api.Oauth2Meta.AllowedAuthorizeTypes
-	o.AuthLoginRedirect = api.Oauth2Meta.AuthorizeLoginRedirect
-
-	if o.Notifications == nil {
-		o.Notifications = &Notifications{}
-	}
-
-	o.Notifications.Fill(api.NotificationsDetails)
-
-	if ShouldOmit(o.Notifications) {
-		o.Notifications = nil
-	}
-}
-
-func (o *OAuth) ExtractTo(api *apidef.APIDefinition) {
-	api.UseOauth2 = o.Enabled
-
-	authConfig := apidef.AuthConfig{}
-	o.AuthSources.ExtractTo(&authConfig)
-
-	if api.AuthConfigs == nil {
-		api.AuthConfigs = make(map[string]apidef.AuthConfig)
-	}
-
-	api.AuthConfigs[apidef.OAuthType] = authConfig
-
-	api.Oauth2Meta.AllowedAccessTypes = o.AllowedAccessTypes
-	api.Oauth2Meta.AllowedAuthorizeTypes = o.AllowedAuthorizeTypes
-	api.Oauth2Meta.AuthorizeLoginRedirect = o.AuthLoginRedirect
-
-	if o.Notifications != nil {
-		o.Notifications.ExtractTo(&api.NotificationsDetails)
-	}
-}
-
-type Notifications struct {
-	SharedSecret   string `bson:"sharedSecret,omitempty" json:"sharedSecret,omitempty"`
-	OnKeyChangeURL string `bson:"onKeyChangeURL,omitempty" json:"onKeyChangeURL,omitempty"`
-}
-
-func (n *Notifications) Fill(nm apidef.NotificationsManager) {
-	n.SharedSecret = nm.SharedSecret
-	n.OnKeyChangeURL = nm.OAuthKeyChangeURL
-}
-
-func (n *Notifications) ExtractTo(nm *apidef.NotificationsManager) {
-	nm.SharedSecret = n.SharedSecret
-	nm.OAuthKeyChangeURL = n.OnKeyChangeURL
-=======
 	// Scope contains the scope name.
 	Scope string `bson:"scope,omitempty" json:"scope,omitempty"`
 
 	// PolicyID contains the Policy ID.
 	PolicyID string `bson:"policyId,omitempty" json:"policyId,omitempty"`
->>>>>>> 68248d7b
 }
 
 // HMAC holds the configuration for the HMAC authentication mode.
