--- conflicted
+++ resolved
@@ -53,11 +53,7 @@
 	}
 
 	load := func() error {
-<<<<<<< HEAD
 		xTykAPIGwSchema, err := schemaDir.ReadFile(fmt.Sprintf(schemaFile, ExtensionTykAPIGateway))
-=======
-		xTykAPIGwSchema, err := schemaDir.ReadFile(fmt.Sprintf("schema/%s.json", ExtensionTykAPIGateway))
->>>>>>> 44d188a1
 		if err != nil {
 			return fmt.Errorf("%s loading failed: %w", ExtensionTykAPIGateway, err)
 		}
