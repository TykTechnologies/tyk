--- conflicted
+++ resolved
@@ -971,7 +971,6 @@
 
 		assert.Equal(t, &expectedConfigParams, tykExtConfigParams)
 	})
-<<<<<<< HEAD
 
 	t.Run("not nil when at least one parameter is provided", func(t *testing.T) {
 		endpoint, err := url.Parse("/")
@@ -991,7 +990,7 @@
 		}
 
 		assert.Equal(t, &expectedConfigParams, tykExtConfigParams)
-=======
+	})
 }
 
 func TestOAS_importAuthentication(t *testing.T) {
@@ -1232,6 +1231,5 @@
 		as.Import(cookie)
 
 		assert.Equal(t, expectedAuthSource, as.Cookie)
->>>>>>> 63849cfd
 	})
 }