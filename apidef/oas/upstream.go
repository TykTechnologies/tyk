--- conflicted
+++ resolved
@@ -643,31 +643,6 @@
 	ClientCredentials *ClientCredentials `bson:"clientCredentials,omitempty" json:"clientCredentials,omitempty"`
 	// PasswordAuthentication holds the configuration for upstream OAauth password authentication flow.
 	PasswordAuthentication *PasswordAuthentication `bson:"passwordAuthentication,omitempty" json:"passwordAuthentication,omitempty"`
-<<<<<<< HEAD
-}
-
-// PasswordAuthentication holds the configuration for upstream OAuth2 password authentication flow.
-type PasswordAuthentication struct {
-	ClientAuthData
-	// Enabled activates upstream OAuth2 password authentication.
-	Enabled bool `bson:"enabled" json:"enabled"`
-	// Username is the username to be used for upstream OAuth2 password authentication.
-	Username string `bson:"username" json:"username"`
-	// Password is the password to be used for upstream OAuth2 password authentication.
-	Password string `bson:"password" json:"password"`
-	// TokenURL is the resource server's token endpoint
-	// URL. This is a constant specific to each server.
-	TokenURL string `bson:"tokenURL" json:"tokenURL"`
-	// Scopes specifies optional requested permissions.
-	Scopes []string `bson:"scopes" json:"scopes,omitempty"`
-	// HeaderName is the custom header name to be used for OAuth password authentication flow.
-	// Defaults to `Authorization`.
-	HeaderName string `bson:"headerName" json:"headerName"`
-	// ExtraMetadata holds the keys that we want to extract from the token and pass to the upstream.
-	ExtraMetadata []string `bson:"extraMetadata" json:"extraMetadata,omitempty"`
-}
-
-=======
 }
 
 // PasswordAuthentication holds the configuration for upstream OAuth2 password authentication flow.
@@ -684,9 +659,10 @@
 	TokenURL string `bson:"tokenUrl" json:"tokenUrl"`
 	// Scopes specifies optional requested permissions.
 	Scopes []string `bson:"scopes" json:"scopes,omitempty"`
-}
-
->>>>>>> 917f0efc
+	// ExtraMetadata holds the keys that we want to extract from the token and pass to the upstream.
+	ExtraMetadata []string `bson:"extraMetadata" json:"extraMetadata,omitempty"`
+}
+
 // ClientAuthData holds the client ID and secret for OAuth2 authentication.
 type ClientAuthData struct {
 	// ClientID is the application's ID.
@@ -698,13 +674,8 @@
 // ClientCredentials holds the configuration for OAuth2 Client Credentials flow.
 type ClientCredentials struct {
 	ClientAuthData
-<<<<<<< HEAD
-	// Enabled activates upstream OAuth2 client credentials authentication.
-	Enabled bool `bson:"enabled" json:"enabled"`
-=======
 	// Header holds the configuration for the custom header to be used for OAuth authentication.
 	Header *AuthSource `bson:"header" json:"header"`
->>>>>>> 917f0efc
 	// TokenURL is the resource server's token endpoint
 	// URL. This is a constant specific to each server.
 	TokenURL string `bson:"tokenUrl" json:"tokenUrl"`
@@ -718,18 +689,10 @@
 }
 
 func (c *ClientCredentials) Fill(api apidef.ClientCredentials) {
-	c.Enabled = api.Enabled
 	c.ClientID = api.ClientID
 	c.ClientSecret = api.ClientSecret
 	c.TokenURL = api.TokenURL
 	c.Scopes = api.Scopes
-<<<<<<< HEAD
-	c.HeaderName = api.HeaderName
-}
-
-func (p *PasswordAuthentication) Fill(api apidef.PasswordAuthentication) {
-	p.Enabled = api.Enabled
-=======
 
 	if c.Header == nil {
 		c.Header = &AuthSource{}
@@ -741,14 +704,10 @@
 }
 
 func (p *PasswordAuthentication) Fill(api apidef.PasswordAuthentication) {
->>>>>>> 917f0efc
 	p.Username = api.Username
 	p.Password = api.Password
 	p.TokenURL = api.TokenURL
 	p.Scopes = api.Scopes
-<<<<<<< HEAD
-	p.HeaderName = api.HeaderName
-=======
 	if p.Header == nil {
 		p.Header = &AuthSource{}
 	}
@@ -756,7 +715,6 @@
 	if ShouldOmit(p.Header) {
 		p.Header = nil
 	}
->>>>>>> 917f0efc
 }
 
 func (u *UpstreamOAuth) Fill(api apidef.UpstreamOAuth) {
@@ -780,18 +738,10 @@
 }
 
 func (c *ClientCredentials) ExtractTo(api *apidef.ClientCredentials) {
-	api.Enabled = c.Enabled
 	api.ClientID = c.ClientID
 	api.ClientSecret = c.ClientSecret
 	api.TokenURL = c.TokenURL
 	api.Scopes = c.Scopes
-<<<<<<< HEAD
-	api.HeaderName = c.HeaderName
-}
-
-func (p *PasswordAuthentication) ExtractTo(api *apidef.PasswordAuthentication) {
-	api.Enabled = p.Enabled
-=======
 
 	if c.Header == nil {
 		c.Header = &AuthSource{}
@@ -803,15 +753,10 @@
 }
 
 func (p *PasswordAuthentication) ExtractTo(api *apidef.PasswordAuthentication) {
->>>>>>> 917f0efc
 	api.Username = p.Username
 	api.Password = p.Password
 	api.TokenURL = p.TokenURL
 	api.Scopes = p.Scopes
-<<<<<<< HEAD
-	api.HeaderName = p.HeaderName
-=======
->>>>>>> 917f0efc
 }
 
 func (u *UpstreamOAuth) ExtractTo(api *apidef.UpstreamOAuth) {
