--- conflicted
+++ resolved
@@ -641,14 +641,8 @@
 	ClientCredentials *ClientCredentials `bson:"clientCredentials,omitempty" json:"clientCredentials,omitempty"`
 	// PasswordAuthentication holds the configuration for upstream OAauth password authentication flow.
 	PasswordAuthentication *PasswordAuthentication `bson:"passwordAuthentication,omitempty" json:"passwordAuthentication,omitempty"`
-<<<<<<< HEAD
-	// HeaderName is the custom header name to be used for upstream basic authentication.
-	// Defaults to `Authorization`.
-	HeaderName string `bson:"headerName" json:"headerName"`
 	// ExtraMetadata holds the keys that we want to extract from the token and pass to the upstream.
 	ExtraMetadata []string `bson:"extraMetadata" json:"extraMetadata,omitempty"`
-=======
->>>>>>> a1716438
 }
 
 // PasswordAuthentication holds the configuration for upstream OAuth2 password authentication flow.
