--- conflicted
+++ resolved
@@ -912,13 +912,11 @@
         "virtualEndpoint": {
           "$ref": "#/definitions/X-Tyk-VirtualEndpoint"
         },
-<<<<<<< HEAD
         "circuitBreaker":{
           "$ref": "#/definitions/X-Tyk-CircuitBreaker"
-=======
+        },
         "urlRewrite": {
           "$ref": "#/definitions/X-Tyk-URLRewrite"
->>>>>>> d5e9fa15
         },
         "postPlugins": {
           "type": "array",
