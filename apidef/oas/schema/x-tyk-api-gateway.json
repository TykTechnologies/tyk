{
  "$schema": "http://json-schema.org/draft-04/schema#",
  "type": "object",
  "properties": {
    "info": {
      "$ref": "#/definitions/X-Tyk-Info"
    },
    "upstream": {
      "$ref": "#/definitions/X-Tyk-Upstream"
    },
    "server": {
      "$ref": "#/definitions/X-Tyk-Server"
    },
    "middleware": {
      "$ref": "#/definitions/X-Tyk-Middleware"
    }
  },
  "required": [
    "info",
    "upstream",
    "server"
  ],
  "definitions": {
    "X-Tyk-ServiceDiscovery": {
      "type": "object",
      "properties": {
        "enabled": {
          "type": "boolean"
        },
        "queryEndpoint": {
          "type": "string"
        },
        "dataPath": {
          "type": "string"
        },
        "useNestedQuery": {
          "type": "boolean"
        },
        "parentDataPath": {
          "type": "string"
        },
        "portDataPath": {
          "type": "string"
        },
        "useTargetList": {
          "type": "boolean"
        },
        "cache": {
          "$ref": "#/definitions/X-Tyk-ServiceDiscoveryCache"
        },
        "cacheTimeout": {
          "type": "integer",
          "format": "int64"
        },
        "targetPath": {
          "type": "string"
        },
        "endpointReturnsList": {
          "type": "boolean"
        }
      },
      "required": [
        "enabled"
      ]
    },
    "X-Tyk-ServiceDiscoveryCache": {
      "type": "object",
      "properties": {
        "enabled": {
          "type": "boolean"
        },
        "timeout": {
          "type": "integer",
          "format": "int64"
        }
      },
      "required": [
        "enabled"
      ]
    },
    "X-Tyk-DetailedActivityLogs": {
      "type": "object",
      "properties": {
        "enabled": {
          "type": "boolean"
        }
      },
      "required": [
        "enabled"
      ]
    },
    "X-Tyk-AuthSource": {
      "type": "object",
      "properties": {
        "enabled": {
          "type": "boolean"
        },
        "name": {
          "type": "string"
        }
      },
      "required": [
        "enabled"
      ]
    },
    "X-Tyk-MutualTLS": {
      "type": "object",
      "properties": {
        "enabled": {
          "type": "boolean"
        },
        "domainToCertificateMapping": {
          "type": "array",
          "items": [
            {
              "$ref": "#/definitions/X-Tyk-DomainToCertificate"
            }
          ]
        }
      },
      "required": [
        "enabled",
        "domainToCertificateMapping"
      ]
    },
    "X-Tyk-DomainToCertificate": {
      "type": "object",
      "properties": {
        "domain": {
          "$ref": "#/definitions/X-Tyk-DomainDef"
        },
        "certificate": {
          "type": "string"
        }
      },
      "required": [
        "domain",
        "certificate"
      ]
    },
    "X-Tyk-CertificatePinning": {
      "type": "object",
      "properties": {
        "enabled": {
          "type": "boolean"
        },
        "domainToPublicKeysMapping": {
          "type": "array",
          "items": [
            {
              "$ref": "#/definitions/X-Tyk-PinnedPublicKeys"
            }
          ]
        }
      },
      "required": [
        "enabled",
        "domainToPublicKeysMapping"
      ]
    },
    "X-Tyk-PinnedPublicKeys": {
      "type": "object",
      "properties": {
        "domain": {
          "$ref": "#/definitions/X-Tyk-DomainDef"
        },
        "publicKeys": {
          "type": "array",
          "items": [
            {
              "type": "string"
            }
          ]
        }
      }
    },
    "X-Tyk-ClientToPolicy": {
      "type": "object",
      "properties": {
        "clientId": {
          "type": "string"
        },
        "policyId": {
          "type": "string"
        }
      }
    },
    "X-Tyk-Provider": {
      "type": "object",
      "properties": {
        "issuer": {
          "type": "string"
        },
        "clientToPolicyMapping": {
          "type": "array",
          "items": [
            {
              "$ref": "#/definitions/X-Tyk-ClientToPolicy"
            }
          ]
        }
      }
    },
    "X-Tyk-ScopeToPolicy": {
      "type": "object",
      "properties": {
        "scope": {
          "type": "string"
        },
        "policyId": {
          "type": "string"
        }
      }
    },
    "X-Tyk-Scopes": {
      "type": "object",
      "properties": {
        "claimName": {
          "type": "string"
        },
        "scopeToPolicyMapping": {
          "type": "array",
          "items": [
            {
              "$ref": "#/definitions/X-Tyk-ScopeToPolicy"
            }
          ]
        }
      }
    },
    "X-Tyk-ClientCertificates": {
      "type": "object",
      "properties": {
        "enabled": {
          "type": "boolean"
        },
        "allowlist": {
          "type": "array",
          "items": [
            {
              "type": "string"
            }
          ]
        }
      }
    },
    "X-Tyk-PluginConfig": {
      "type": "object",
      "properties": {
        "driver": {
          "type": "string",
          "enum": [
            "otto",
            "python",
            "lua",
            "grpc",
            "goplugin"
          ]
        },
        "bundle": {
          "$ref": "#/definitions/X-Tyk-PluginBundle"
        },
        "data": {
          "$ref": "#/definitions/X-Tyk-PluginConfigData"
        }
      }
    },
    "X-Tyk-PluginConfigData": {
      "type": "object",
      "properties": {
        "enabled": {
          "type": "boolean"
        },
        "value": {
          "type": "object"
        }
      },
      "required": [
        "enabled",
        "value"
      ]
    },
    "X-Tyk-CustomPluginConfig": {
      "type": "object",
      "properties": {
        "plugins": {
          "$ref": "#/definitions/X-Tyk-CustomPlugins"
        }
      }
    },
    "X-Tyk-CustomPlugins": {
      "type": "array",
      "items": [
        {
          "$ref": "#/definitions/X-Tyk-CustomPluginDefinition"
        }
      ],
      "minItems": 1
    },
    "X-Tyk-CustomPluginDefinition": {
      "properties": {
        "enabled": {
          "type": "boolean"
        },
        "functionName": {
          "type": "string"
        },
        "path": {
          "type": "string"
        },
        "rawBodyOnly": {
          "type": "boolean"
        },
        "requireSession": {
          "type": "boolean"
        }
      },
      "required": [
        "enabled",
        "functionName"
      ]
    },
    "X-Tyk-IDExtractorConfig": {
      "type": "object",
      "properties": {
        "headerName": {
          "type": "string"
        },
        "formParamName": {
          "type": "string"
        },
        "regexp": {
          "type": "string"
        },
        "regexpMatchIndex": {
          "type": "integer"
        },
        "xPathExp": {
          "type": "string"
        }
      }
    },
    "X-Tyk-IDExtractor": {
      "type": "object",
      "properties": {
        "enabled": {
          "type": "boolean"
        },
        "source": {
          "type": "string",
          "enum": [
            "body",
            "header",
            "form"
          ]
        },
        "with": {
          "type": "string",
          "enum": [
            "value",
            "xpath",
            "regex"
          ]
        },
        "config": {
          "$ref": "#/definitions/X-Tyk-IDExtractorConfig"
        }
      },
      "required": [
        "enabled",
        "source",
        "with",
        "config"
      ]
    },
    "X-Tyk-AuthenticationPlugin": {
      "type": "object",
      "properties": {
        "enabled": {
          "type": "boolean"
        },
        "functionName": {
          "type": "string"
        },
        "path": {
          "type": "string"
        },
        "rawBodyOnly": {
          "type": "boolean"
        },
        "idExtractor": {
          "$ref": "#/definitions/X-Tyk-IDExtractor"
        }
      },
      "required": [
        "enabled",
        "functionName"
      ]
    },
    "X-Tyk-PluginBundle": {
      "type": "object",
      "properties": {
        "enabled": {
          "type": "boolean"
        },
        "path": {
          "type": "string",
          "pattern": "\\S+"
        }
      },
      "required": [
        "enabled",
        "path"
      ]
    },
    "X-Tyk-CORS": {
      "type": "object",
      "properties": {
        "enabled": {
          "type": "boolean"
        },
        "maxAge": {
          "type": "integer"
        },
        "allowCredentials": {
          "type": "boolean"
        },
        "exposedHeaders": {
          "type": "array",
          "items": [
            {
              "type": "string"
            }
          ]
        },
        "allowedHeaders": {
          "type": "array",
          "items": [
            {
              "type": "string"
            }
          ]
        },
        "optionsPassthrough": {
          "type": "boolean"
        },
        "debug": {
          "type": "boolean"
        },
        "allowedOrigins": {
          "type": "array",
          "items": [
            {
              "type": "string"
            }
          ]
        },
        "allowedMethods": {
          "type": "array",
          "items": [
            {
              "type": "string"
            }
          ]
        }
      },
      "required": [
        "enabled"
      ]
    },
    "X-Tyk-Cache": {
      "type": "object",
      "properties": {
        "enabled": {
          "type": "boolean"
        },
        "timeout": {
          "type": "integer",
          "format": "int64"
        },
        "cacheAllSafeRequests": {
          "type": "boolean"
        },
        "cacheResponseCodes": {
          "type": "array",
          "items": [
            {
              "type": "integer"
            }
          ]
        },
        "cacheByHeaders": {
          "type": "array",
          "items": [
            {
              "type": "string"
            }
          ]
        },
        "enableUpstreamCacheControl": {
          "type": "boolean"
        },
        "controlTTLHeaderName": {
          "type": "string"
        }
      }
    },
    "X-Tyk-Global": {
      "type": "object",
      "properties": {
        "pluginConfig": {
          "$ref": "#/definitions/X-Tyk-PluginConfig"
        },
        "cors": {
          "$ref": "#/definitions/X-Tyk-CORS"
        },
        "prePlugin": {
          "$ref": "#/definitions/X-Tyk-CustomPluginConfig"
        },
        "prePlugins": {
          "$ref": "#/definitions/X-Tyk-CustomPlugins"
        },
        "postAuthenticationPlugin": {
          "$ref": "#/definitions/X-Tyk-CustomPluginConfig"
        },
        "postAuthenticationPlugins": {
          "$ref": "#/definitions/X-Tyk-CustomPlugins"
        },
        "postPlugin": {
          "$ref": "#/definitions/X-Tyk-CustomPluginConfig"
        },
        "postPlugins": {
          "$ref": "#/definitions/X-Tyk-CustomPlugins"
        },
        "responsePlugin": {
          "$ref": "#/definitions/X-Tyk-CustomPluginConfig"
        },
        "responsePlugins": {
          "$ref": "#/definitions/X-Tyk-CustomPlugins"
        },
        "cache": {
          "$ref": "#/definitions/X-Tyk-Cache"
        },
        "transformRequestHeaders": {
          "$ref": "#/definitions/X-Tyk-TransformHeaders"
        },
        "transformResponseHeaders": {
          "$ref": "#/definitions/X-Tyk-TransformHeaders"
        },
        "contextVariables": {
          "$ref": "#/definitions/X-Tyk-ContextVariables"
        },
        "trafficLogs": {
          "$ref": "#/definitions/X-Tyk-TrafficLogs"
        }
      }
    },
    "X-Tyk-Allowance": {
      "type": "object",
      "properties": {
        "enabled": {
          "type": "boolean"
        },
        "ignoreCase": {
          "type": "boolean"
        }
      },
      "required": [
        "enabled"
      ]
    },
    "X-Tyk-TransformRequestMethod": {
      "type": "object",
      "properties": {
        "enabled": {
          "type": "boolean"
        },
        "toMethod": {
          "type": "string"
        }
      },
      "required": [
        "enabled",
        "toMethod"
      ]
    },
    "X-Tyk-TransformBody": {
      "type": "object",
      "properties": {
        "enabled": {
          "type": "boolean"
        },
        "format": {
          "type": "string",
          "enum": [
            "json",
            "xml"
          ]
        },
        "path": {
          "type": "string"
        },
        "body": {
          "type": "string"
        }
      },
      "anyOf": [
        {
          "required": [
            "body"
          ]
        },
        {
          "required": [
            "path"
          ]
        }
      ],
      "required": [
        "enabled",
        "format"
      ],
      "minProperties": 3
    },
    "X-Tyk-TransformHeaders": {
      "type": "object",
      "properties": {
        "enabled": {
          "type": "boolean"
        },
        "remove": {
          "type": "array",
          "items": [
            {
              "type": "string"
            }
          ]
        },
        "add": {
          "type": "array",
          "items": [
            {
              "$ref": "#/definitions/X-Tyk-Header"
            }
          ]
        }
      },
      "required": [
        "enabled"
      ]
    },
    "X-Tyk-CachePlugin": {
      "type": "object",
      "properties": {
        "enabled": {
          "type": "boolean"
        },
        "cacheByRegex": {
          "type": "string"
        },
        "cacheResponseCodes": {
          "type": "array",
          "items": [
            {
              "type": "integer"
            }
          ]
        },
        "timeout": {
          "type": "integer",
          "format": "int64",
          "minimum": 0
        }
      },
      "required": [
        "enabled"
      ]
    },
    "X-Tyk-EnforceTimeout": {
      "type": "object",
      "properties": {
        "enabled": {
          "type": "boolean"
        },
        "value": {
          "type": "integer",
          "minimum": 0
        }
      },
      "required": [
        "enabled",
        "value"
      ]
    },
    "X-Tyk-ValidateRequest": {
      "type": "object",
      "properties": {
        "enabled": {
          "type": "boolean"
        },
        "errorResponseCode": {
          "type": "integer"
        }
      },
      "required": [
        "enabled"
      ]
    },
    "X-Tyk-MockResponse": {
      "type": "object",
      "properties": {
        "enabled": {
          "type": "boolean"
        },
        "code": {
          "type": "integer"
        },
        "body": {
          "type": "string"
        },
        "headers": {
          "type": "array",
          "items": [
            {
              "$ref": "#/definitions/X-Tyk-Header"
            }
          ]
        },
        "fromOASExamples": {
          "properties": {
            "enabled": {
              "type": "boolean"
            },
            "code": {
              "type": "integer"
            },
            "contentType": {
              "type": "string"
            },
            "exampleName": {
              "type": "string"
            }
          },
          "required": [
            "enabled"
          ]
        }
      },
      "required": [
        "enabled"
      ]
    },
    "X-Tyk-RequestSizeLimit": {
      "type": "object",
      "properties": {
        "enabled": {
          "type": "boolean"
        },
        "value": {
          "type": "integer",
          "minimum": 0
        }
      },
      "required": [
        "enabled",
        "value"
      ]
    },
    "X-Tyk-VirtualEndpoint": {
      "type": "object",
      "properties": {
        "enabled": {
          "type": "boolean"
        },
        "name": {
          "type": "string"
        },
        "functionName": {
          "type": "string"
        },
        "path": {
          "type": "string"
        },
        "body": {
          "type": "string"
        },
        "proxyOnError": {
          "type": "boolean"
        },
        "requireSession": {
          "type": "boolean"
        }
      },
      "required": [
        "enabled",
        "functionName"
      ]
    },
    "X-Tyk-URLRewrite": {
      "type": "object",
      "properties": {
        "enabled": {
          "type": "boolean"
        },
        "pattern": {
          "type": "string"
        },
        "rewriteTo": {
          "type": "string"
        },
        "triggers": {
          "type": "array",
          "items": [
            {
              "$ref": "#/definitions/X-Tyk-URLRewriteTrigger"
            }
          ]
        }
      },
      "required": [
        "enabled",
        "pattern",
        "rewriteTo"
      ]
    },
    "X-Tyk-TrackEndpoint": {
      "type": "object",
      "properties": {
        "enabled": {
          "type": "boolean"
        }
      },
      "required": [
        "enabled"
      ]
    },
    "X-Tyk-URLRewriteTrigger": {
      "type": "object",
      "properties": {
        "condition": {
          "enum": [
            "any",
            "all"
          ]
        },
        "rewriteTo": {
          "type": "string"
        },
        "rules": {
          "type": "array",
          "items": {
            "anyOf": [
              {
                "$ref": "#/definitions/X-Tyk-URLRewriteRule"
              },
              {
                "$ref": "#/definitions/X-Tyk-URLRewriteRuleForRequestBody"
              }
            ]
          }
        }
      },
      "required": [
        "condition",
        "rewriteTo"
      ]
    },
    "X-Tyk-URLRewriteRuleForRequestBody": {
      "type": "object",
      "properties": {
        "in": {
          "enum": [
            "requestBody"
          ]
        },
        "name": {
          "type": "string"
        },
        "pattern": {
          "type": "string"
        },
        "negate": {
          "type": "boolean"
        }
      },
      "required": [
        "in",
        "pattern"
      ]
    },
    "X-Tyk-URLRewriteRule": {
      "type": "object",
      "properties": {
        "in": {
          "enum": [
            "query",
            "path",
            "header",
            "sessionMetadata",
            "requestContext"
          ]
        },
        "name": {
          "type": "string"
        },
        "pattern": {
          "type": "string"
        },
        "negate": {
          "type": "boolean"
        }
      },
      "required": [
        "in",
        "name",
        "pattern"
      ]
    },
    "X-Tyk-EndpointPostPlugin": {
      "type": "object",
      "properties": {
        "enabled": {
          "type": "boolean"
        },
        "name": {
          "type": "string"
        },
        "functionName": {
          "type": "string"
        },
        "path": {
          "type": "string"
        }
      },
      "required": [
        "enabled",
        "functionName",
        "path"
      ]
    },
    "X-Tyk-Internal": {
      "type": "object",
      "properties": {
        "enabled": {
          "type": "boolean"
        }
      },
      "required": [
        "enabled"
      ]
    },
    "X-Tyk-Operation": {
      "type": "object",
      "properties": {
        "allow": {
          "$ref": "#/definitions/X-Tyk-Allowance"
        },
        "block": {
          "$ref": "#/definitions/X-Tyk-Allowance"
        },
        "ignoreAuthentication": {
          "$ref": "#/definitions/X-Tyk-Allowance"
        },
        "internal": {
          "$ref": "#/definitions/X-Tyk-Internal"
        },
        "transformRequestMethod": {
          "$ref": "#/definitions/X-Tyk-TransformRequestMethod"
        },
        "transformRequestBody": {
          "$ref": "#/definitions/X-Tyk-TransformBody"
        },
        "transformResponseBody": {
          "$ref": "#/definitions/X-Tyk-TransformBody"
        },
        "transformRequestHeaders": {
          "$ref": "#/definitions/X-Tyk-TransformHeaders"
        },
        "transformResponseHeaders": {
          "$ref": "#/definitions/X-Tyk-TransformHeaders"
        },
        "virtualEndpoint": {
          "$ref": "#/definitions/X-Tyk-VirtualEndpoint"
        },
        "trackEndpoint": {
          "$ref": "#/definitions/X-Tyk-TrackEndpoint"
        },
        "doNotTrackEndpoint": {
          "$ref": "#/definitions/X-Tyk-TrackEndpoint"
        },
        "circuitBreaker": {
          "$ref": "#/definitions/X-Tyk-CircuitBreaker"
        },
        "urlRewrite": {
          "$ref": "#/definitions/X-Tyk-URLRewrite"
        },
        "postPlugins": {
          "type": "array",
          "items": [
            {
              "$ref": "#/definitions/X-Tyk-EndpointPostPlugin"
            }
          ]
        },
        "cache": {
          "$ref": "#/definitions/X-Tyk-CachePlugin"
        },
        "enforceTimeout": {
          "$ref": "#/definitions/X-Tyk-EnforceTimeout"
        },
        "validateRequest": {
          "$ref": "#/definitions/X-Tyk-ValidateRequest"
        },
        "mockResponse": {
          "$ref": "#/definitions/X-Tyk-MockResponse"
        },
        "requestSizeLimit": {
          "$ref": "#/definitions/X-Tyk-RequestSizeLimit"
        },
        "rateLimit": {
          "$ref": "#/definitions/X-Tyk-RateLimit"
        }
      }
    },
    "X-Tyk-Operations": {
      "type": "object",
      "patternProperties": {
        "\\S+": {
          "$ref": "#/definitions/X-Tyk-Operation"
        }
      }
    },
    "X-Tyk-Middleware": {
      "type": "object",
      "properties": {
        "global": {
          "$ref": "#/definitions/X-Tyk-Global"
        },
        "operations": {
          "$ref": "#/definitions/X-Tyk-Operations"
        }
      }
    },
    "X-Tyk-ListenPath": {
      "type": "object",
      "properties": {
        "value": {
          "type": "string",
          "pattern": "\\S+"
        },
        "strip": {
          "type": "boolean"
        }
      },
      "required": [
        "value"
      ]
    },
    "X-Tyk-HMAC": {
      "type": "object",
      "properties": {
        "enabled": {
          "type": "boolean"
        },
        "header": {
          "$ref": "#/definitions/X-Tyk-AuthSource"
        },
        "cookie": {
          "$ref": "#/definitions/X-Tyk-AuthSource"
        },
        "query": {
          "$ref": "#/definitions/X-Tyk-AuthSource"
        },
        "allowedAlgorithms": {
          "type": "array",
          "items": [
            {
              "type": "string"
            }
          ]
        },
        "allowedClockSkew": {
          "type": "number",
          "format": "double"
        }
      },
      "required": [
        "enabled"
      ]
    },
    "X-Tyk-OIDC": {
      "type": "object",
      "properties": {
        "enabled": {
          "type": "boolean"
        },
        "header": {
          "$ref": "#/definitions/X-Tyk-AuthSource"
        },
        "cookie": {
          "$ref": "#/definitions/X-Tyk-AuthSource"
        },
        "query": {
          "$ref": "#/definitions/X-Tyk-AuthSource"
        },
        "segregateByClientId": {
          "type": "boolean"
        },
        "providers": {
          "type": "array",
          "items": [
            {
              "$ref": "#/definitions/X-Tyk-Provider"
            }
          ]
        },
        "scopes": {
          "$ref": "#/definitions/X-Tyk-Scopes"
        }
      },
      "required": [
        "enabled"
      ]
    },
    "X-Tyk-CustomPluginAuthentication": {
      "type": "object",
      "properties": {
        "enabled": {
          "type": "boolean"
        },
        "config": {
          "$ref": "#/definitions/X-Tyk-AuthenticationPlugin"
        },
        "header": {
          "$ref": "#/definitions/X-Tyk-AuthSource"
        },
        "cookie": {
          "$ref": "#/definitions/X-Tyk-AuthSource"
        },
        "query": {
          "$ref": "#/definitions/X-Tyk-AuthSource"
        }
      },
      "required": [
        "enabled"
      ]
    },
    "X-Tyk-Authentication": {
      "type": "object",
      "properties": {
        "enabled": {
          "type": "boolean"
        },
        "stripAuthorizationData": {
          "type": "boolean"
        },
        "baseIdentityProvider": {
          "type": "string",
          "enum": [
            "auth_token",
            "hmac_key",
            "basic_auth_user",
            "jwt_claim",
            "oidc_user",
            "oauth_key",
            "custom_auth",
            ""
          ]
        },
        "hmac": {
          "$ref": "#/definitions/X-Tyk-HMAC"
        },
        "oidc": {
          "$ref": "#/definitions/X-Tyk-OIDC"
        },
        "custom": {
          "$ref": "#/definitions/X-Tyk-CustomPluginAuthentication"
        },
        "securitySchemes": {
          "type": "object",
          "patternProperties": {
            "^[a-zA-Z0-9\\.\\-_]+$": {
              "anyOf": [
                {
                  "$ref": "#/definitions/X-Tyk-Token"
                },
                {
                  "$ref": "#/definitions/X-Tyk-JWT"
                },
                {
                  "$ref": "#/definitions/X-Tyk-Basic"
                },
                {
                  "$ref": "#/definitions/X-Tyk-OAuth"
                },
                {
                  "$ref": "#/definitions/X-Tyk-ExternalOAuth"
                }
              ]
            }
          }
        }
      },
      "required": [
        "enabled"
      ]
    },
    "X-Tyk-Server": {
      "type": "object",
      "properties": {
        "listenPath": {
          "$ref": "#/definitions/X-Tyk-ListenPath"
        },
        "slug": {
          "type": "string",
          "description": "Legacy field, unused from v5.3.0 but retained for backward compatibility."
        },
        "authentication": {
          "$ref": "#/definitions/X-Tyk-Authentication"
        },
        "clientCertificates": {
          "$ref": "#/definitions/X-Tyk-ClientCertificates"
        },
        "gatewayTags": {
          "$ref": "#/definitions/X-Tyk-GatewayTags"
        },
        "customDomain": {
          "$ref": "#/definitions/X-Tyk-CustomDomain"
        },
        "detailedActivityLogs": {
          "$ref": "#/definitions/X-Tyk-DetailedActivityLogs"
        },
        "detailedTracing": {
          "$ref": "#/definitions/X-Tyk-DetailedTracing"
        },
        "eventHandlers": {
          "type": "array",
          "items": [
            {
              "$ref": "#/definitions/X-Tyk-EventHandlers"
            }
          ]
        },
        "contextVariables": {
          "$ref": "#/definitions/X-Tyk-ContextVariables"
        }
      },
      "required": [
        "listenPath"
      ]
    },
    "X-Tyk-GatewayTags": {
      "type": "object",
      "properties": {
        "enabled": {
          "type": "boolean"
        },
        "tags": {
          "type": "array",
          "uniqueItems": true,
          "items": [
            {
              "type": "string"
            }
          ]
        }
      },
      "required": [
        "enabled",
        "tags"
      ]
    },
    "X-Tyk-Upstream": {
      "type": "object",
      "properties": {
        "url": {
          "type": "string",
          "format": "uri-reference"
        },
        "serviceDiscovery": {
          "$ref": "#/definitions/X-Tyk-ServiceDiscovery"
        },
        "test": {
          "type": "object",
          "properties": {
            "serviceDiscovery": {
              "$ref": "#/definitions/X-Tyk-ServiceDiscovery"
            }
          }
        },
        "mutualTLS": {
          "$ref": "#/definitions/X-Tyk-MutualTLS"
        },
        "certificatePinning": {
          "$ref": "#/definitions/X-Tyk-CertificatePinning"
        },
        "rateLimit": {
          "$ref": "#/definitions/X-Tyk-RateLimit"
        },
        "authentication": {
          "$ref": "#/definitions/X-Tyk-UpstreamAuthentication"
        }
      },
      "required": [
        "url"
      ]
    },
    "X-Tyk-State": {
      "type": "object",
      "properties": {
        "active": {
          "type": "boolean"
        },
        "internal": {
          "type": "boolean"
        }
      },
      "required": [
        "active"
      ]
    },
    "X-Tyk-Versioning": {
      "type": "object",
      "properties": {
        "enabled": {
          "type": "boolean"
        },
        "name": {
          "type": "string",
          "pattern": "\\S+"
        },
        "default": {
          "type": "string"
        },
        "location": {
          "type": "string",
          "pattern": "\\S+"
        },
        "key": {
          "type": "string",
          "pattern": "\\S+"
        },
        "versions": {
          "type": "array",
          "items": [
            {
              "$ref": "#/definitions/X-Tyk-VersionToID"
            }
          ]
        },
        "stripVersioningData": {
          "type": "boolean"
        },
        "fallbackToDefault": {
          "type": "boolean"
        },
        "urlVersioningPattern": {
          "type": "string"
        }
      },
      "required": [
        "enabled",
        "location",
        "key",
        "versions"
      ]
    },
    "X-Tyk-VersionToID": {
      "type": "object",
      "properties": {
        "name": {
          "type": "string",
          "pattern": "\\S+"
        },
        "id": {
          "type": "string",
          "pattern": "\\S+"
        }
      },
      "required": [
        "name",
        "id"
      ]
    },
    "X-Tyk-Info": {
      "type": "object",
      "properties": {
        "id": {
          "type": "string"
        },
        "dbId": {
          "type": "string"
        },
        "orgId": {
          "type": "string"
        },
        "name": {
          "type": "string",
          "pattern": "\\S+"
        },
        "expiration": {
          "type": "string"
        },
        "state": {
          "$ref": "#/definitions/X-Tyk-State"
        },
        "versioning": {
          "$ref": "#/definitions/X-Tyk-Versioning"
        }
      },
      "required": [
        "name",
        "state"
      ]
    },
    "X-Tyk-ExtractCredentialsFromBody": {
      "type": "object",
      "properties": {
        "enabled": {
          "type": "boolean"
        },
        "userRegexp": {
          "type": "string"
        },
        "passwordRegexp": {
          "type": "string"
        }
      },
      "required": [
        "enabled"
      ]
    },
    "X-Tyk-Notifications": {
      "type": "object",
      "properties": {
        "sharedSecret": {
          "type": "string"
        },
        "onKeyChangeUrl": {
          "type": "string"
        }
      }
    },
    "X-Tyk-Signature": {
      "type": "object",
      "properties": {
        "enabled": {
          "type": "boolean"
        },
        "algorithm": {
          "type": "string"
        },
        "header": {
          "type": "string"
        },
        "query": {
          "$ref": "#/definitions/X-Tyk-AuthSource"
        },
        "secret": {
          "type": "string"
        },
        "allowedClockSkew": {
          "type": "integer",
          "format": "int64"
        },
        "errorCode": {
          "type": "integer"
        },
        "errorMessage": {
          "type": "string"
        }
      }
    },
    "X-Tyk-Token": {
      "type": "object",
      "properties": {
        "enabled": {
          "type": "boolean"
        },
        "header": {
          "$ref": "#/definitions/X-Tyk-AuthSource"
        },
        "cookie": {
          "$ref": "#/definitions/X-Tyk-AuthSource"
        },
        "query": {
          "$ref": "#/definitions/X-Tyk-AuthSource"
        },
        "enableClientCertificate": {
          "type": "boolean"
        },
        "signatureValidation": {
          "$ref": "#/definitions/X-Tyk-Signature"
        }
      },
      "required": [
        "enabled"
      ]
    },
    "X-Tyk-JWT": {
      "type": "object",
      "properties": {
        "enabled": {
          "type": "boolean"
        },
        "header": {
          "$ref": "#/definitions/X-Tyk-AuthSource"
        },
        "cookie": {
          "$ref": "#/definitions/X-Tyk-AuthSource"
        },
        "query": {
          "$ref": "#/definitions/X-Tyk-AuthSource"
        },
        "source": {
          "type": "string"
        },
        "signingMethod": {
          "type": "string"
        },
        "identityBaseField": {
          "type": "string"
        },
        "skipKid": {
          "type": "boolean"
        },
        "policyFieldName": {
          "type": "string"
        },
        "clientBaseField": {
          "type": "string"
        },
        "scopes": {
          "$ref": "#/definitions/X-Tyk-Scopes"
        },
        "defaultPolicies": {
          "type": "array",
          "items": [
            {
              "type": "string"
            }
          ]
        },
        "issuedAtValidationSkew": {
          "type": "integer",
          "format": "int64",
          "minimum": 0
        },
        "notBeforeValidationSkew": {
          "type": "integer",
          "format": "int64",
          "minimum": 0
        },
        "expiresAtValidationSkew": {
          "type": "integer",
          "format": "int64",
          "minimum": 0
        },
        "idpClientIdMappingDisabled": {
          "type": "boolean"
        }
      },
      "required": [
        "enabled"
      ]
    },
    "X-Tyk-Basic": {
      "type": "object",
      "properties": {
        "enabled": {
          "type": "boolean"
        },
        "header": {
          "$ref": "#/definitions/X-Tyk-AuthSource"
        },
        "cookie": {
          "$ref": "#/definitions/X-Tyk-AuthSource"
        },
        "query": {
          "$ref": "#/definitions/X-Tyk-AuthSource"
        },
        "disableCaching": {
          "type": "boolean"
        },
        "cacheTTL": {
          "type": "integer"
        },
        "extractCredentialsFromBody": {
          "$ref": "#/definitions/X-Tyk-ExtractCredentialsFromBody"
        }
      },
      "required": [
        "enabled"
      ]
    },
    "X-Tyk-OAuth": {
      "type": "object",
      "properties": {
        "enabled": {
          "type": "boolean"
        },
        "header": {
          "$ref": "#/definitions/X-Tyk-AuthSource"
        },
        "cookie": {
          "$ref": "#/definitions/X-Tyk-AuthSource"
        },
        "query": {
          "$ref": "#/definitions/X-Tyk-AuthSource"
        },
        "allowedAuthorizeTypes": {
          "type": "array",
          "items": {
            "type": "string",
            "enum": [
              "code",
              "token"
            ]
          }
        },
        "refreshToken": {
          "type": "boolean"
        },
        "authLoginRedirect": {
          "type": "string"
        },
        "notifications": {
          "$ref": "#/definitions/X-Tyk-Notifications"
        }
      },
      "required": [
        "enabled"
      ]
    },
    "X-Tyk-ExternalOAuth": {
      "type": "object",
      "description": "Support for external OAuth Middleware will be deprecated starting from 5.7.0. To avoid any disruptions, we recommend that you use JSON Web Token (JWT) instead, as explained in https://tyk.io/docs/basic-config-and-security/security/authentication-authorization/ext-oauth-middleware/",
      "properties": {
        "enabled": {
          "type": "boolean"
        },
        "header": {
          "$ref": "#/definitions/X-Tyk-AuthSource"
        },
        "cookie": {
          "$ref": "#/definitions/X-Tyk-AuthSource"
        },
        "query": {
          "$ref": "#/definitions/X-Tyk-AuthSource"
        },
        "providers": {
          "type": "array",
          "items": [
            {
              "$ref": "#/definitions/X-Tyk-OAuthProvider"
            }
          ]
        }
      },
      "required": [
        "enabled"
      ]
    },
    "X-Tyk-OAuthProvider": {
      "type": "object",
      "properties": {
        "jwt": {
          "$ref": "#/definitions/X-Tyk-JWTValidation"
        },
        "introspection": {
          "$ref": "#/definitions/X-Tyk-Introspection"
        }
      }
    },
    "X-Tyk-JWTValidation": {
      "type": "object",
      "properties": {
        "enabled": {
          "type": "boolean"
        },
        "signingMethod": {
          "type": "string"
        },
        "source": {
          "type": "string"
        },
        "identityBaseField": {
          "type": "string"
        },
        "issuedAtValidationSkew": {
          "$ref": "#/definitions/X-Tyk-UInt"
        },
        "notBeforeValidationSkew": {
          "$ref": "#/definitions/X-Tyk-UInt"
        },
        "expiresAtValidationSkew": {
          "$ref": "#/definitions/X-Tyk-UInt"
        }
      },
      "required": [
        "enabled",
        "signingMethod",
        "source"
      ]
    },
    "X-Tyk-Introspection": {
      "type": "object",
      "properties": {
        "enabled": {
          "type": "boolean"
        },
        "url": {
          "type": "string",
          "format": "uri"
        },
        "clientId": {
          "type": "string"
        },
        "clientSecret": {
          "type": "string"
        },
        "identityBaseField": {
          "type": "string"
        },
        "cache": {
          "$ref": "#/definitions/X-Tyk-IntrospectionCache"
        }
      }
    },
    "X-Tyk-IntrospectionCache": {
      "type": "object",
      "properties": {
        "enabled": {
          "type": "boolean"
        },
        "timeout": {
          "type": "integer"
        }
      },
      "required": [
        "enabled",
        "timeout"
      ]
    },
    "X-Tyk-CustomDomain": {
      "type": "object",
      "properties": {
        "enabled": {
          "type": "boolean"
        },
        "name": {
          "type": "string"
        },
        "certificates": {
          "type": "array",
          "items": [
            {
              "type": "string"
            }
          ]
        }
      },
      "required": [
        "enabled",
        "name"
      ]
    },
    "X-Tyk-Header": {
      "type": "object",
      "properties": {
        "name": {
          "type": "string"
        },
        "value": {
          "type": "string"
        }
      },
      "required": [
        "name",
        "value"
      ]
    },
    "X-Tyk-CircuitBreaker": {
      "type": "object",
      "properties": {
        "enabled": {
          "type": "boolean"
        },
        "threshold": {
          "type": "number",
          "minimum": 0,
          "maximum": 1,
          "multipleOf": 0.01
        },
        "sampleSize": {
          "type": "integer",
          "minimum": 0
        },
        "coolDownPeriod": {
          "type": "integer",
          "minimum": 0
        },
        "halfOpenStateEnabled": {
          "type": "boolean"
        }
      },
      "required": [
        "enabled",
        "threshold",
        "sampleSize",
        "coolDownPeriod",
        "halfOpenStateEnabled"
      ]
    },
    "X-Tyk-RateLimit": {
      "type": "object",
      "properties": {
        "enabled": {
          "type": "boolean"
        },
        "rate": {
          "type": "number"
        },
        "per": {
          "type": "string",
          "pattern": "^(\\d+h)?(\\d+m)?(\\d+s)?$"
        }
      },
      "required": [
        "enabled",
        "rate",
        "per"
      ]
    },
    "X-Tyk-DetailedTracing": {
      "type": "object",
      "properties": {
        "enabled": {
          "type": "boolean"
        }
      },
      "required": [
        "enabled"
      ]
    },
    "X-Tyk-EventHandlers": {
      "type": "object",
      "anyOf": [
        {
          "$ref": "#/definitions/X-Tyk-Webhook-With-ID"
        },
        {
          "$ref": "#/definitions/X-Tyk-Webhook-Without-ID"
        }
      ]
    },
    "X-Tyk-Webhook-With-ID": {
      "type": "object",
      "properties": {
        "enabled": {
          "type": "boolean"
        },
        "trigger": {
          "$ref": "#/definitions/X-Tyk-EventTrigger"
        },
        "type": {
          "method": {
            "$ref": "#/definitions/X-Tyk-EventType"
          }
        },
        "id": {
          "type": "string"
        },
        "cooldownPeriod": {
          "type": "string",
          "pattern": "^(\\d+h)?(\\d+m)?(\\d+s)?$"
        }
      },
      "required": [
        "enabled",
        "type",
        "trigger",
        "id",
        "cooldownPeriod"
      ]
    },
    "X-Tyk-Webhook-Without-ID": {
      "type": "object",
      "properties": {
        "enabled": {
          "type": "boolean"
        },
        "trigger": {
          "$ref": "#/definitions/X-Tyk-EventTrigger"
        },
        "type": {
          "$ref": "#/definitions/X-Tyk-EventType"
        },
        "name": {
          "type": "string"
        },
        "url": {
          "type": "string",
          "format": "uri-reference"
        },
        "method": {
          "type": "string",
          "enum": [
            "GET",
            "PUT",
            "POST",
            "DELETE",
            "PATCH"
          ]
        },
        "cooldownPeriod": {
          "type": "string",
          "pattern": "^(\\d+h)?(\\d+m)?(\\d+s)?$"
        },
        "bodyTemplate": {
          "type": "string"
        },
        "headers": {
          "type": "array",
          "items": [
            {
              "$ref": "#/definitions/X-Tyk-Header"
            }
          ]
        }
      },
      "required": [
        "enabled",
        "type",
        "trigger",
        "url",
        "method",
        "cooldownPeriod",
        "bodyTemplate"
      ]
    },
    "X-Tyk-EventType": {
      "type": "string",
      "enum": [
        "webhook"
      ]
    },
    "X-Tyk-EventTrigger": {
      "type": "string",
      "enum": [
        "QuotaExceeded",
        "RatelimitExceeded",
        "RateLimitSmoothingUp",
        "RateLimitSmoothingDown",
        "AuthFailure",
        "KeyExpired",
        "VersionFailure",
        "OrgQuotaExceeded",
        "OrgRateLimitExceeded",
        "TriggerExceeded",
        "BreakerTriggered",
        "BreakerTripped",
        "BreakerReset",
        "HostDown",
        "HostUp",
        "TokenCreated",
        "TokenUpdated",
        "TokenDeleted"
      ]
    },
    "X-Tyk-ContextVariables": {
      "type": "object",
      "properties": {
        "enabled": {
          "type": "boolean"
        }
      },
      "required": [
        "enabled"
      ]
    },
    "X-Tyk-TrafficLogs": {
      "type": "object",
      "properties": {
        "enabled": {
          "type": "boolean"
        }
      },
      "required": [
        "enabled"
      ]
    },
    "X-Tyk-UInt": {
      "type": "integer",
      "minimum": 0
    },
    "X-Tyk-DomainDef": {
      "type": "string",
      "pattern": "^([*a-zA-Z0-9-]+(\\.[*a-zA-Z0-9-]+)*)(:\\d+)?$"
    },
    "X-Tyk-UpstreamAuthentication": {
      "type": "object",
      "properties": {
        "enabled": {
          "type": "boolean"
        },
        "basicAuth": {
          "$ref": "#/definitions/X-Tyk-UpstreamBasicAuthentication"
        },
        "oauth": {
          "$ref": "#/definitions/X-Tyk-UpstreamOAuth"
        }
      },
      "required": [
        "enabled"
      ]
    },
    "X-Tyk-UpstreamBasicAuthentication": {
      "type": "object",
      "properties": {
        "enabled": {
          "type": "boolean"
        },
        "headerName": {
          "type": "string"
        },
        "username": {
          "type": "string"
        },
        "password": {
          "type": "string"
        }
      },
      "required": [
        "enabled"
      ]
    },
    "X-Tyk-UpstreamOAuth": {
      "type": "object",
      "properties": {
        "enabled": {
          "type": "boolean"
        },
        "allowedAuthorizeTypes": {
          "type": "array",
          "items": {
            "type": "string",
            "enum": [
              "clientCredentials",
              "password"
            ]
          }
        },
        "clientCredentials": {
          "type": "object",
          "properties": {
            "enabled": {
              "type": "boolean"
            },
            "clientId": {
              "type": "string"
            },
            "clientSecret": {
              "type": "string"
            },
            "tokenUrl": {
              "type": "string"
            },
            "scopes": {
              "type": [
                "array",
                "null"
              ]
            },
<<<<<<< HEAD
            "header": {
              "type": "object",
              "properties": {
                "enabled": {
                  "type": "boolean"
                },
                "name": {
                  "type": "string"
                }
              }
=======
            "headerName": {
              "type": "string"
>>>>>>> cea1df44
            }
          },
          "required": [
            "enabled",
            "clientId",
            "clientSecret",
            "tokenUrl"
          ]
        },
        "passwordAuthentication": {
          "type": "object",
          "properties": {
            "enabled": {
              "type": "boolean"
            },
            "clientId": {
              "type": "string"
            },
            "clientSecret": {
              "type": "string"
            },
            "tokenUrl": {
              "type": "string"
            },
            "scopes": {
              "type": [
                "array",
                "null"
              ]
            },
            "username": {
              "type": "string"
            },
            "password": {
              "type": "string"
            },
            "headerName": {
              "type": "string"
            }
<<<<<<< HEAD
          },
          "required": [
            "enabled",
            "clientId",
            "clientSecret",
            "tokenUrl",
            "username",
            "password"
          ]
=======
          }
>>>>>>> cea1df44
        }
      }
    }
  }
}<|MERGE_RESOLUTION|>--- conflicted
+++ resolved
@@ -2072,7 +2072,6 @@
                 "null"
               ]
             },
-<<<<<<< HEAD
             "header": {
               "type": "object",
               "properties": {
@@ -2083,10 +2082,6 @@
                   "type": "string"
                 }
               }
-=======
-            "headerName": {
-              "type": "string"
->>>>>>> cea1df44
             }
           },
           "required": [
@@ -2126,7 +2121,6 @@
             "headerName": {
               "type": "string"
             }
-<<<<<<< HEAD
           },
           "required": [
             "enabled",
@@ -2136,9 +2130,6 @@
             "username",
             "password"
           ]
-=======
-          }
->>>>>>> cea1df44
         }
       }
     }
