--- conflicted
+++ resolved
@@ -2012,9 +2012,6 @@
       ],
       "additionalProperties": false
     },
-<<<<<<< HEAD
-    "X-Tyk-EventHandler": {
-=======
     "X-Tyk-EventHandlers": {
       "type": "object",
       "anyOf": [
@@ -2034,7 +2031,6 @@
       "additionalProperties": false
     },
     "X-Tyk-Webhook-With-ID": {
->>>>>>> 44d188a1
       "type": "object",
       "properties": {
         "enabled": {
