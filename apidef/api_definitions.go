package apidef

import (
	"encoding/base64"
	"encoding/json"
	"encoding/xml"
	"errors"
	"fmt"
	"net/http"
	"text/template"
	"time"

	"github.com/clbanning/mxj"
	"github.com/lonelycode/osin"

	"github.com/TykTechnologies/storage/persistent/model"

	"github.com/TykTechnologies/tyk/internal/event"

	"github.com/TykTechnologies/tyk/internal/reflect"

	"golang.org/x/oauth2"

	"github.com/TykTechnologies/graphql-go-tools/pkg/execution/datasource"

	"github.com/TykTechnologies/gojsonschema"

	"github.com/TykTechnologies/tyk/regexp"

	"github.com/TykTechnologies/tyk/internal/uuid"
)

type AuthProviderCode string
type SessionProviderCode string
type StorageEngineCode string

// TykEvent is an alias maintained for backwards compatibility.
type TykEvent = event.Event

// TykEventHandlerName is an alias maintained for backwards compatibility.
type TykEventHandlerName = event.HandlerName

type EndpointMethodAction string
type SourceMode string

type MiddlewareDriver string
type IdExtractorSource string
type IdExtractorType string
type AuthTypeEnum string
type RoutingTriggerOnType string

type SubscriptionType string

type IDExtractor interface{}

const (
	NoAction EndpointMethodAction = "no_action"
	Reply    EndpointMethodAction = "reply"

	UseBlob SourceMode = "blob"
	UseFile SourceMode = "file"

	RequestXML  RequestInputType = "xml"
	RequestJSON RequestInputType = "json"

	OttoDriver     MiddlewareDriver = "otto"
	PythonDriver   MiddlewareDriver = "python"
	LuaDriver      MiddlewareDriver = "lua"
	GrpcDriver     MiddlewareDriver = "grpc"
	GoPluginDriver MiddlewareDriver = "goplugin"

	BodySource        IdExtractorSource = "body"
	HeaderSource      IdExtractorSource = "header"
	QuerystringSource IdExtractorSource = "querystring"
	FormSource        IdExtractorSource = "form"

	ValueExtractor IdExtractorType = "value"
	XPathExtractor IdExtractorType = "xpath"
	RegexExtractor IdExtractorType = "regex"

	// For multi-type auth
	AuthTypeNone  AuthTypeEnum = ""
	AuthToken     AuthTypeEnum = "auth_token"
	CustomAuth    AuthTypeEnum = "custom_auth"
	HMACKey       AuthTypeEnum = "hmac_key"
	BasicAuthUser AuthTypeEnum = "basic_auth_user"
	JWTClaim      AuthTypeEnum = "jwt_claim"
	OIDCUser      AuthTypeEnum = "oidc_user"
	OAuthKey      AuthTypeEnum = "oauth_key"
	UnsetAuth     AuthTypeEnum = ""

	// For routing triggers
	All RoutingTriggerOnType = "all"
	Any RoutingTriggerOnType = "any"

	// Subscription Types
	GQLSubscriptionUndefined   SubscriptionType = ""
	GQLSubscriptionWS          SubscriptionType = "graphql-ws"
	GQLSubscriptionTransportWS SubscriptionType = "graphql-transport-ws"
	GQLSubscriptionSSE         SubscriptionType = "sse"

	// TykInternalApiHeader - flags request as internal api looping request
	TykInternalApiHeader = "x-tyk-internal"

	HeaderLocation       = "header"
	URLParamLocation     = "url-param"
	URLLocation          = "url"
	ExpirationTimeFormat = "2006-01-02 15:04"

	Self                 = "self"
	DefaultAPIVersionKey = "x-api-version"
	HeaderBaseAPIID      = "x-tyk-base-api-id"

	AuthTokenType     = "authToken"
	JWTType           = "jwt"
	HMACType          = "hmac"
	BasicType         = "basic"
	CoprocessType     = "coprocess"
	OAuthType         = "oauth"
	ExternalOAuthType = "externalOAuth"
	OIDCType          = "oidc"
)

var (
	// Deprecated: Use ErrClassicAPIExpected instead.
	ErrAPIMigrated                = errors.New("the supplied API definition is in Tyk classic format, please use OAS format for this API")
	ErrClassicAPIExpected         = errors.New("this API endpoint only supports Tyk Classic APIs; please use the appropriate Tyk OAS API endpoint")
	ErrAPINotMigrated             = errors.New("the supplied API definition is in OAS format, please use the Tyk classic format for this API")
	ErrOASGetForOldAPI            = errors.New("the requested API definition is in Tyk classic format, please use old api endpoint")
	ErrImportWithTykExtension     = errors.New("the import payload should not contain x-tyk-api-gateway")
	ErrPayloadWithoutTykExtension = errors.New("the payload should contain x-tyk-api-gateway")
	ErrAPINotFound                = errors.New("API not found")
	ErrMissingAPIID               = errors.New("missing API ID")
)

type EndpointMethodMeta struct {
	Action  EndpointMethodAction `bson:"action" json:"action"`
	Code    int                  `bson:"code" json:"code"`
	Data    string               `bson:"data" json:"data"`
	Headers map[string]string    `bson:"headers" json:"headers"`
}

type MockResponseMeta struct {
	Disabled   bool              `bson:"disabled" json:"disabled"`
	Path       string            `bson:"path" json:"path"`
	Method     string            `bson:"method" json:"method"`
	IgnoreCase bool              `bson:"ignore_case" json:"ignore_case"`
	Code       int               `bson:"code" json:"code"`
	Body       string            `bson:"body" json:"body"`
	Headers    map[string]string `bson:"headers" json:"headers"`
}

type EndPointMeta struct {
	Disabled   bool   `bson:"disabled" json:"disabled"`
	Path       string `bson:"path" json:"path"`
	Method     string `bson:"method" json:"method"`
	IgnoreCase bool   `bson:"ignore_case" json:"ignore_case"`
	// Deprecated. Use Method instead.
	MethodActions map[string]EndpointMethodMeta `bson:"method_actions,omitempty" json:"method_actions,omitempty"`
}

type CacheMeta struct {
	Disabled               bool   `bson:"disabled" json:"disabled"`
	Method                 string `bson:"method" json:"method"`
	Path                   string `bson:"path" json:"path"`
	CacheKeyRegex          string `bson:"cache_key_regex" json:"cache_key_regex"`
	CacheOnlyResponseCodes []int  `bson:"cache_response_codes" json:"cache_response_codes"`
	Timeout                int64  `bson:"timeout" json:"timeout"`
}

type RequestInputType string

type TemplateData struct {
	Input          RequestInputType `bson:"input_type" json:"input_type"`
	Mode           SourceMode       `bson:"template_mode" json:"template_mode"`
	EnableSession  bool             `bson:"enable_session" json:"enable_session"`
	TemplateSource string           `bson:"template_source" json:"template_source"`
}

type TemplateMeta struct {
	Disabled     bool         `bson:"disabled" json:"disabled"`
	TemplateData TemplateData `bson:"template_data" json:"template_data"`
	Path         string       `bson:"path" json:"path"`
	Method       string       `bson:"method" json:"method"`
}

type TransformJQMeta struct {
	Filter string `bson:"filter" json:"filter"`
	Path   string `bson:"path" json:"path"`
	Method string `bson:"method" json:"method"`
}

type HeaderInjectionMeta struct {
	Disabled      bool              `bson:"disabled" json:"disabled"`
	DeleteHeaders []string          `bson:"delete_headers" json:"delete_headers"`
	AddHeaders    map[string]string `bson:"add_headers" json:"add_headers"`
	Path          string            `bson:"path" json:"path"`
	Method        string            `bson:"method" json:"method"`
	ActOnResponse bool              `bson:"act_on" json:"act_on"`
}

func (h *HeaderInjectionMeta) Enabled() bool {
	return !h.Disabled && (len(h.AddHeaders) > 0 || len(h.DeleteHeaders) > 0)
}

type HardTimeoutMeta struct {
	Disabled bool   `bson:"disabled" json:"disabled"`
	Path     string `bson:"path" json:"path"`
	Method   string `bson:"method" json:"method"`
	TimeOut  int    `bson:"timeout" json:"timeout"`
}

type TrackEndpointMeta struct {
	Disabled bool   `bson:"disabled" json:"disabled"`
	Path     string `bson:"path" json:"path"`
	Method   string `bson:"method" json:"method"`
}

// RateLimitMeta configures rate limits per API path.
type RateLimitMeta struct {
	Disabled bool   `bson:"disabled" json:"disabled"`
	Path     string `bson:"path" json:"path"`
	Method   string `bson:"method" json:"method"`

	Rate float64 `bson:"rate" json:"rate"`
	Per  float64 `bson:"per" json:"per"`
}

// Valid will return true if the rate limit should be applied.
func (r *RateLimitMeta) Valid() bool {
	if err := r.Err(); err != nil {
		return false
	}
	return true
}

// Err checks the rate limit configuration for validity and returns an error if it is not valid.
// It checks for a nil value, the enabled flag and valid values for each setting.
func (r *RateLimitMeta) Err() error {
	if r == nil || r.Disabled {
		return errors.New("rate limit disabled")
	}
	if r.Per <= 0 {
		return fmt.Errorf("rate limit disabled: per invalid")
	}
	if r.Rate == 0 {
		return fmt.Errorf("rate limit disabled: rate zero")
	}
	return nil
}

type InternalMeta struct {
	Disabled bool   `bson:"disabled" json:"disabled"`
	Path     string `bson:"path" json:"path"`
	Method   string `bson:"method" json:"method"`
}

type RequestSizeMeta struct {
	Disabled  bool   `bson:"disabled" json:"disabled"`
	Path      string `bson:"path" json:"path"`
	Method    string `bson:"method" json:"method"`
	SizeLimit int64  `bson:"size_limit" json:"size_limit"`
}

type CircuitBreakerMeta struct {
	Disabled             bool    `bson:"disabled" json:"disabled"`
	Path                 string  `bson:"path" json:"path"`
	Method               string  `bson:"method" json:"method"`
	ThresholdPercent     float64 `bson:"threshold_percent" json:"threshold_percent"`
	Samples              int64   `bson:"samples" json:"samples"`
	ReturnToServiceAfter int     `bson:"return_to_service_after" json:"return_to_service_after"`
	DisableHalfOpenState bool    `bson:"disable_half_open_state" json:"disable_half_open_state"`
}

type StringRegexMap struct {
	MatchPattern string `bson:"match_rx" json:"match_rx"`
	Reverse      bool   `bson:"reverse" json:"reverse"`
	matchRegex   *regexp.Regexp
}

// Empty is a utility function that returns true if the value is empty.
func (r StringRegexMap) Empty() bool {
	return r.MatchPattern == "" && !r.Reverse
}

type RoutingTriggerOptions struct {
	HeaderMatches         map[string]StringRegexMap `bson:"header_matches" json:"header_matches"`
	QueryValMatches       map[string]StringRegexMap `bson:"query_val_matches" json:"query_val_matches"`
	PathPartMatches       map[string]StringRegexMap `bson:"path_part_matches" json:"path_part_matches"`
	SessionMetaMatches    map[string]StringRegexMap `bson:"session_meta_matches" json:"session_meta_matches"`
	RequestContextMatches map[string]StringRegexMap `bson:"request_context_matches" json:"request_context_matches"`
	PayloadMatches        StringRegexMap            `bson:"payload_matches" json:"payload_matches"`
}

// NewRoutingTriggerOptions allocates the maps inside RoutingTriggerOptions.
func NewRoutingTriggerOptions() RoutingTriggerOptions {
	return RoutingTriggerOptions{
		HeaderMatches:         make(map[string]StringRegexMap),
		QueryValMatches:       make(map[string]StringRegexMap),
		PathPartMatches:       make(map[string]StringRegexMap),
		SessionMetaMatches:    make(map[string]StringRegexMap),
		RequestContextMatches: make(map[string]StringRegexMap),
		PayloadMatches:        StringRegexMap{},
	}
}

type RoutingTrigger struct {
	On        RoutingTriggerOnType  `bson:"on" json:"on"`
	Options   RoutingTriggerOptions `bson:"options" json:"options"`
	RewriteTo string                `bson:"rewrite_to" json:"rewrite_to"`
}

type URLRewriteMeta struct {
	Disabled     bool             `bson:"disabled" json:"disabled"`
	Path         string           `bson:"path" json:"path"`
	Method       string           `bson:"method" json:"method"`
	MatchPattern string           `bson:"match_pattern" json:"match_pattern"`
	RewriteTo    string           `bson:"rewrite_to" json:"rewrite_to"`
	Triggers     []RoutingTrigger `bson:"triggers" json:"triggers"`
	MatchRegexp  *regexp.Regexp   `json:"-"`
}

type VirtualMeta struct {
	Disabled             bool       `bson:"disabled" json:"disabled"`
	ResponseFunctionName string     `bson:"response_function_name" json:"response_function_name"`
	FunctionSourceType   SourceMode `bson:"function_source_type" json:"function_source_type"`
	FunctionSourceURI    string     `bson:"function_source_uri" json:"function_source_uri"`
	Path                 string     `bson:"path" json:"path"`
	Method               string     `bson:"method" json:"method"`
	UseSession           bool       `bson:"use_session" json:"use_session"`
	ProxyOnError         bool       `bson:"proxy_on_error" json:"proxy_on_error"`
}

type MethodTransformMeta struct {
	Disabled bool   `bson:"disabled" json:"disabled"`
	Path     string `bson:"path" json:"path"`
	Method   string `bson:"method" json:"method"`
	ToMethod string `bson:"to_method" json:"to_method"`
}

type ValidatePathMeta struct {
	Disabled    bool                    `bson:"disabled" json:"disabled"`
	Path        string                  `bson:"path" json:"path"`
	Method      string                  `bson:"method" json:"method"`
	Schema      map[string]interface{}  `bson:"-" json:"schema"`
	SchemaB64   string                  `bson:"schema_b64" json:"schema_b64,omitempty"`
	SchemaCache gojsonschema.JSONLoader `bson:"-" json:"-"`
	// Allows override of default 422 Unprocessible Entity response code for validation errors.
	ErrorResponseCode int `bson:"error_response_code" json:"error_response_code"`
}

type ValidateRequestMeta struct {
	Enabled bool   `bson:"enabled" json:"enabled"`
	Path    string `bson:"path" json:"path"`
	Method  string `bson:"method" json:"method"`
	// Allows override of default 422 Unprocessible Entity response code for validation errors.
	ErrorResponseCode int `bson:"error_response_code" json:"error_response_code"`
}

type PersistGraphQLMeta struct {
	Path      string                 `bson:"path" json:"path"`
	Method    string                 `bson:"method" json:"method"`
	Operation string                 `bson:"operation" json:"operation"`
	Variables map[string]interface{} `bson:"variables" json:"variables"`
}

type GoPluginMeta struct {
	Disabled   bool   `bson:"disabled" json:"disabled"`
	Path       string `bson:"path" json:"path"`
	Method     string `bson:"method" json:"method"`
	PluginPath string `bson:"plugin_path" json:"plugin_path"`
	SymbolName string `bson:"func_name" json:"func_name"`
}

type ExtendedPathsSet struct {
	Ignored                 []EndPointMeta        `bson:"ignored" json:"ignored,omitempty"`
	WhiteList               []EndPointMeta        `bson:"white_list" json:"white_list,omitempty"`
	BlackList               []EndPointMeta        `bson:"black_list" json:"black_list,omitempty"`
	MockResponse            []MockResponseMeta    `bson:"mock_response" json:"mock_response,omitempty"`
	Cached                  []string              `bson:"cache" json:"cache,omitempty"`
	AdvanceCacheConfig      []CacheMeta           `bson:"advance_cache_config" json:"advance_cache_config,omitempty"`
	Transform               []TemplateMeta        `bson:"transform" json:"transform,omitempty"`
	TransformResponse       []TemplateMeta        `bson:"transform_response" json:"transform_response,omitempty"`
	TransformJQ             []TransformJQMeta     `bson:"transform_jq" json:"transform_jq,omitempty"`
	TransformJQResponse     []TransformJQMeta     `bson:"transform_jq_response" json:"transform_jq_response,omitempty"`
	TransformHeader         []HeaderInjectionMeta `bson:"transform_headers" json:"transform_headers,omitempty"`
	TransformResponseHeader []HeaderInjectionMeta `bson:"transform_response_headers" json:"transform_response_headers,omitempty"`
	HardTimeouts            []HardTimeoutMeta     `bson:"hard_timeouts" json:"hard_timeouts,omitempty"`
	CircuitBreaker          []CircuitBreakerMeta  `bson:"circuit_breakers" json:"circuit_breakers,omitempty"`
	URLRewrite              []URLRewriteMeta      `bson:"url_rewrites" json:"url_rewrites,omitempty"`
	Virtual                 []VirtualMeta         `bson:"virtual" json:"virtual,omitempty"`
	SizeLimit               []RequestSizeMeta     `bson:"size_limits" json:"size_limits,omitempty"`
	MethodTransforms        []MethodTransformMeta `bson:"method_transforms" json:"method_transforms,omitempty"`
	TrackEndpoints          []TrackEndpointMeta   `bson:"track_endpoints" json:"track_endpoints,omitempty"`
	DoNotTrackEndpoints     []TrackEndpointMeta   `bson:"do_not_track_endpoints" json:"do_not_track_endpoints,omitempty"`
	ValidateJSON            []ValidatePathMeta    `bson:"validate_json" json:"validate_json,omitempty"`
	ValidateRequest         []ValidateRequestMeta `bson:"validate_request" json:"validate_request,omitempty"`
	Internal                []InternalMeta        `bson:"internal" json:"internal,omitempty"`
	GoPlugin                []GoPluginMeta        `bson:"go_plugin" json:"go_plugin,omitempty"`
	PersistGraphQL          []PersistGraphQLMeta  `bson:"persist_graphql" json:"persist_graphql"`
	RateLimit               []RateLimitMeta       `bson:"rate_limit" json:"rate_limit"`
}

// Clear omits values that have OAS API definition conversions in place.
func (e *ExtendedPathsSet) Clear() {
	// The values listed within don't have a conversion from OAS in place.
	// When the conversion is added, delete the individual field to clear it.
	*e = ExtendedPathsSet{
		TransformJQ:         e.TransformJQ,
		TransformJQResponse: e.TransformJQResponse,
		PersistGraphQL:      e.PersistGraphQL,
	}
}

// VersionDefinition is a struct that holds the versioning information for an API.
type VersionDefinition struct {
	// Enabled indicates whether this version is enabled or not.
	Enabled bool `bson:"enabled" json:"enabled"`

	// Name is the name of this version.
	Name string `bson:"name" json:"name"`

	// Default is the default version to use if no version is specified in the request.
	Default string `bson:"default" json:"default"`

	// Location is the location in the request where the version information can be found.
	Location string `bson:"location" json:"location"`

	// Key is the key to use to extract the version information from the specified location.
	Key string `bson:"key" json:"key"`

	// StripPath is a deprecated field. Use StripVersioningData instead.
	StripPath bool `bson:"strip_path" json:"strip_path"` // Deprecated. Use StripVersioningData instead.

	// StripVersioningData indicates whether to strip the versioning data from the request.
	StripVersioningData bool `bson:"strip_versioning_data" json:"strip_versioning_data"`

	// UrlVersioningPattern is the regex pattern to match in the URL for versioning.
	UrlVersioningPattern string `bson:"url_versioning_pattern" json:"url_versioning_pattern"`

	// FallbackToDefault indicates whether to fallback to the default version if the version in the request does not exist.
	FallbackToDefault bool `bson:"fallback_to_default" json:"fallback_to_default"`

	// Versions is a map of version names to version ApiIDs.
	Versions map[string]string `bson:"versions" json:"versions"`

	// BaseID is a hidden field used internally that represents the ApiID of the base API.
	BaseID string `bson:"base_id" json:"-"` // json tag is `-` because we want this to be hidden to user
}

type VersionData struct {
	NotVersioned   bool                   `bson:"not_versioned" json:"not_versioned"`
	DefaultVersion string                 `bson:"default_version" json:"default_version"`
	Versions       map[string]VersionInfo `bson:"versions" json:"versions"`
}

type VersionInfo struct {
	Name      string    `bson:"name" json:"name"`
	Expires   string    `bson:"expires" json:"expires"`
	ExpiresTs time.Time `bson:"-" json:"-"`
	Paths     struct {
		Ignored   []string `bson:"ignored" json:"ignored"`
		WhiteList []string `bson:"white_list" json:"white_list"`
		BlackList []string `bson:"black_list" json:"black_list"`
	} `bson:"paths" json:"paths"`
	UseExtendedPaths              bool              `bson:"use_extended_paths" json:"use_extended_paths"`
	ExtendedPaths                 ExtendedPathsSet  `bson:"extended_paths" json:"extended_paths"`
	GlobalHeaders                 map[string]string `bson:"global_headers" json:"global_headers"`
	GlobalHeadersRemove           []string          `bson:"global_headers_remove" json:"global_headers_remove"`
	GlobalHeadersDisabled         bool              `bson:"global_headers_disabled" json:"global_headers_disabled"`
	GlobalResponseHeaders         map[string]string `bson:"global_response_headers" json:"global_response_headers"`
	GlobalResponseHeadersRemove   []string          `bson:"global_response_headers_remove" json:"global_response_headers_remove"`
	GlobalResponseHeadersDisabled bool              `bson:"global_response_headers_disabled" json:"global_response_headers_disabled"`
	IgnoreEndpointCase            bool              `bson:"ignore_endpoint_case" json:"ignore_endpoint_case"`
	GlobalSizeLimit               int64             `bson:"global_size_limit" json:"global_size_limit"`
	OverrideTarget                string            `bson:"override_target" json:"override_target"`
}

func (v *VersionInfo) GlobalHeadersEnabled() bool {
	return !v.GlobalHeadersDisabled && (len(v.GlobalHeaders) > 0 || len(v.GlobalHeadersRemove) > 0)
}

func (v *VersionInfo) GlobalResponseHeadersEnabled() bool {
	return !v.GlobalResponseHeadersDisabled && (len(v.GlobalResponseHeaders) > 0 || len(v.GlobalResponseHeadersRemove) > 0)
}

func (v *VersionInfo) HasEndpointReqHeader() bool {
	if !v.UseExtendedPaths {
		return false
	}

	for _, trh := range v.ExtendedPaths.TransformHeader {
		if trh.Enabled() {
			return true
		}
	}

	return false
}

func (v *VersionInfo) HasEndpointResHeader() bool {
	if !v.UseExtendedPaths {
		return false
	}

	for _, trh := range v.ExtendedPaths.TransformResponseHeader {
		if trh.Enabled() {
			return true
		}
	}

	return false
}

type AuthProviderMeta struct {
	Name          AuthProviderCode       `bson:"name" json:"name"`
	StorageEngine StorageEngineCode      `bson:"storage_engine" json:"storage_engine"`
	Meta          map[string]interface{} `bson:"meta" json:"meta"`
}

type SessionProviderMeta struct {
	Name          SessionProviderCode    `bson:"name" json:"name"`
	StorageEngine StorageEngineCode      `bson:"storage_engine" json:"storage_engine"`
	Meta          map[string]interface{} `bson:"meta" json:"meta"`
}

type EventHandlerTriggerConfig struct {
	Handler     TykEventHandlerName    `bson:"handler_name" json:"handler_name"`
	HandlerMeta map[string]interface{} `bson:"handler_meta" json:"handler_meta"`
}

type EventHandlerMetaConfig struct {
	Events map[TykEvent][]EventHandlerTriggerConfig `bson:"events" json:"events"`
}

type MiddlewareDefinition struct {
	Disabled       bool   `bson:"disabled" json:"disabled"`
	Name           string `bson:"name" json:"name"`
	Path           string `bson:"path" json:"path"`
	RequireSession bool   `bson:"require_session" json:"require_session"`
	RawBodyOnly    bool   `bson:"raw_body_only" json:"raw_body_only"`
}

// IDExtractorConfig specifies the configuration for ID extractor
type IDExtractorConfig struct {
	// HeaderName is the header name to extract ID from.
	HeaderName string `mapstructure:"header_name" bson:"header_name" json:"header_name,omitempty"`
	// FormParamName is the form parameter name to extract ID from.
	FormParamName string `mapstructure:"param_name" bson:"param_name" json:"param_name,omitempty"`
	// RegexExpression is the regular expression to match ID.
	RegexExpression string `mapstructure:"regex_expression" bson:"regex_expression" json:"regex_expression,omitempty"`
	// RegexMatchIndex is the index from which ID to be extracted after a match.
	RegexMatchIndex int `mapstructure:"regex_match_index" bson:"regex_match_index" json:"regex_match_index,omitempty"`
	// XPathExp is the xpath expression to match ID.
	XPathExpression string `mapstructure:"xpath_expression" bson:"xpath_expression" json:"xpath_expression,omitempty"`
}

type MiddlewareIdExtractor struct {
	Disabled        bool                   `bson:"disabled" json:"disabled"`
	ExtractFrom     IdExtractorSource      `bson:"extract_from" json:"extract_from"`
	ExtractWith     IdExtractorType        `bson:"extract_with" json:"extract_with"`
	ExtractorConfig map[string]interface{} `bson:"extractor_config" json:"extractor_config"`
	Extractor       IDExtractor            `bson:"-" json:"-"`
}

type MiddlewareSection struct {
	Pre         []MiddlewareDefinition `bson:"pre" json:"pre"`
	Post        []MiddlewareDefinition `bson:"post" json:"post"`
	PostKeyAuth []MiddlewareDefinition `bson:"post_key_auth" json:"post_key_auth"`
	AuthCheck   MiddlewareDefinition   `bson:"auth_check" json:"auth_check"`
	Response    []MiddlewareDefinition `bson:"response" json:"response"`
	Driver      MiddlewareDriver       `bson:"driver" json:"driver"`
	IdExtractor MiddlewareIdExtractor  `bson:"id_extractor" json:"id_extractor"`
}

type CacheOptions struct {
	CacheTimeout               int64    `bson:"cache_timeout" json:"cache_timeout"`
	EnableCache                bool     `bson:"enable_cache" json:"enable_cache"`
	CacheAllSafeRequests       bool     `bson:"cache_all_safe_requests" json:"cache_all_safe_requests"`
	CacheOnlyResponseCodes     []int    `bson:"cache_response_codes" json:"cache_response_codes"`
	EnableUpstreamCacheControl bool     `bson:"enable_upstream_cache_control" json:"enable_upstream_cache_control"`
	CacheControlTTLHeader      string   `bson:"cache_control_ttl_header" json:"cache_control_ttl_header"`
	CacheByHeaders             []string `bson:"cache_by_headers" json:"cache_by_headers"`
}

type ResponseProcessor struct {
	Name    string      `bson:"name" json:"name"`
	Options interface{} `bson:"options" json:"options"`
}

type HostCheckObject struct {
	CheckURL            string            `bson:"url" json:"url"`
	Protocol            string            `bson:"protocol" json:"protocol"`
	Timeout             time.Duration     `bson:"timeout" json:"timeout"`
	EnableProxyProtocol bool              `bson:"enable_proxy_protocol" json:"enable_proxy_protocol"`
	Commands            []CheckCommand    `bson:"commands" json:"commands"`
	Method              string            `bson:"method" json:"method"`
	Headers             map[string]string `bson:"headers" json:"headers"`
	Body                string            `bson:"body" json:"body"`
}

type CheckCommand struct {
	Name    string `bson:"name" json:"name"`
	Message string `bson:"message" json:"message"`
}

type ServiceDiscoveryConfiguration struct {
	UseDiscoveryService bool   `bson:"use_discovery_service" json:"use_discovery_service"`
	QueryEndpoint       string `bson:"query_endpoint" json:"query_endpoint"`
	UseNestedQuery      bool   `bson:"use_nested_query" json:"use_nested_query"`
	ParentDataPath      string `bson:"parent_data_path" json:"parent_data_path"`
	DataPath            string `bson:"data_path" json:"data_path"`
	PortDataPath        string `bson:"port_data_path" json:"port_data_path"`
	TargetPath          string `bson:"target_path" json:"target_path"`
	UseTargetList       bool   `bson:"use_target_list" json:"use_target_list"`
	CacheDisabled       bool   `bson:"cache_disabled" json:"cache_disabled"`
	CacheTimeout        int64  `bson:"cache_timeout" json:"cache_timeout"`
	EndpointReturnsList bool   `bson:"endpoint_returns_list" json:"endpoint_returns_list"`
}

// CacheOptions returns the timeout value in effect, and a bool if cache is enabled.
func (sd *ServiceDiscoveryConfiguration) CacheOptions() (int64, bool) {
	return sd.CacheTimeout, !sd.CacheDisabled
}

type OIDProviderConfig struct {
	Issuer    string            `bson:"issuer" json:"issuer"`
	ClientIDs map[string]string `bson:"client_ids" json:"client_ids"`
}

type OpenIDOptions struct {
	Providers         []OIDProviderConfig `bson:"providers" json:"providers"`
	SegregateByClient bool                `bson:"segregate_by_client" json:"segregate_by_client"`
}

type ScopeClaim struct {
	ScopeClaimName string            `bson:"scope_claim_name" json:"scope_claim_name,omitempty"`
	ScopeToPolicy  map[string]string `json:"scope_to_policy,omitempty"`
}

type Scopes struct {
	JWT  ScopeClaim `bson:"jwt" json:"jwt,omitempty"`
	OIDC ScopeClaim `bson:"oidc" json:"oidc,omitempty"`
}

// APIDefinition represents the configuration for a single proxied API and it's versions.
//
// swagger:model
type APIDefinition struct {
	Id                  model.ObjectID `bson:"_id,omitempty" json:"id,omitempty" gorm:"primaryKey;column:_id"`
	Name                string         `bson:"name" json:"name"`
	Expiration          string         `bson:"expiration" json:"expiration,omitempty"`
	ExpirationTs        time.Time      `bson:"-" json:"-"`
	Slug                string         `bson:"slug" json:"slug"`
	ListenPort          int            `bson:"listen_port" json:"listen_port"`
	Protocol            string         `bson:"protocol" json:"protocol"`
	EnableProxyProtocol bool           `bson:"enable_proxy_protocol" json:"enable_proxy_protocol"`
	APIID               string         `bson:"api_id" json:"api_id"`
	OrgID               string         `bson:"org_id" json:"org_id"`
	UseKeylessAccess    bool           `bson:"use_keyless" json:"use_keyless"`
	UseOauth2           bool           `bson:"use_oauth2" json:"use_oauth2"`
	ExternalOAuth       ExternalOAuth  `bson:"external_oauth" json:"external_oauth"`
	UseOpenID           bool           `bson:"use_openid" json:"use_openid"`
	OpenIDOptions       OpenIDOptions  `bson:"openid_options" json:"openid_options"`
	Oauth2Meta          struct {
		AllowedAccessTypes     []osin.AccessRequestType    `bson:"allowed_access_types" json:"allowed_access_types"`
		AllowedAuthorizeTypes  []osin.AuthorizeRequestType `bson:"allowed_authorize_types" json:"allowed_authorize_types"`
		AuthorizeLoginRedirect string                      `bson:"auth_login_redirect" json:"auth_login_redirect"`
	} `bson:"oauth_meta" json:"oauth_meta"`
	Auth         AuthConfig            `bson:"auth" json:"auth"` // Deprecated: Use AuthConfigs instead.
	AuthConfigs  map[string]AuthConfig `bson:"auth_configs" json:"auth_configs"`
	UseBasicAuth bool                  `bson:"use_basic_auth" json:"use_basic_auth"`
	BasicAuth    struct {
		DisableCaching     bool   `bson:"disable_caching" json:"disable_caching"`
		CacheTTL           int    `bson:"cache_ttl" json:"cache_ttl"`
		ExtractFromBody    bool   `bson:"extract_from_body" json:"extract_from_body"`
		BodyUserRegexp     string `bson:"body_user_regexp" json:"body_user_regexp"`
		BodyPasswordRegexp string `bson:"body_password_regexp" json:"body_password_regexp"`
	} `bson:"basic_auth" json:"basic_auth"`
	UseMutualTLSAuth   bool     `bson:"use_mutual_tls_auth" json:"use_mutual_tls_auth"`
	ClientCertificates []string `bson:"client_certificates" json:"client_certificates"`

	// UpstreamCertificates stores the domain to certificate mapping for upstream mutualTLS
	UpstreamCertificates map[string]string `bson:"upstream_certificates" json:"upstream_certificates"`
	// UpstreamCertificatesDisabled disables upstream mutualTLS on the API
	UpstreamCertificatesDisabled bool `bson:"upstream_certificates_disabled" json:"upstream_certificates_disabled,omitempty"`

	// PinnedPublicKeys stores the public key pinning details
	PinnedPublicKeys map[string]string `bson:"pinned_public_keys" json:"pinned_public_keys"`
	// CertificatePinningDisabled disables public key pinning
	CertificatePinningDisabled bool `bson:"certificate_pinning_disabled" json:"certificate_pinning_disabled,omitempty"`

	EnableJWT                            bool                   `bson:"enable_jwt" json:"enable_jwt"`
	UseStandardAuth                      bool                   `bson:"use_standard_auth" json:"use_standard_auth"`
	UseGoPluginAuth                      bool                   `bson:"use_go_plugin_auth" json:"use_go_plugin_auth"`       // Deprecated. Use CustomPluginAuthEnabled instead.
	EnableCoProcessAuth                  bool                   `bson:"enable_coprocess_auth" json:"enable_coprocess_auth"` // Deprecated. Use CustomPluginAuthEnabled instead.
	CustomPluginAuthEnabled              bool                   `bson:"custom_plugin_auth_enabled" json:"custom_plugin_auth_enabled"`
	JWTSigningMethod                     string                 `bson:"jwt_signing_method" json:"jwt_signing_method"`
	JWTSource                            string                 `bson:"jwt_source" json:"jwt_source"`
	JWTIdentityBaseField                 string                 `bson:"jwt_identit_base_field" json:"jwt_identity_base_field"`
	JWTClientIDBaseField                 string                 `bson:"jwt_client_base_field" json:"jwt_client_base_field"`
	JWTPolicyFieldName                   string                 `bson:"jwt_policy_field_name" json:"jwt_policy_field_name"`
	JWTDefaultPolicies                   []string               `bson:"jwt_default_policies" json:"jwt_default_policies"`
	JWTIssuedAtValidationSkew            uint64                 `bson:"jwt_issued_at_validation_skew" json:"jwt_issued_at_validation_skew"`
	JWTExpiresAtValidationSkew           uint64                 `bson:"jwt_expires_at_validation_skew" json:"jwt_expires_at_validation_skew"`
	JWTNotBeforeValidationSkew           uint64                 `bson:"jwt_not_before_validation_skew" json:"jwt_not_before_validation_skew"`
	JWTSkipKid                           bool                   `bson:"jwt_skip_kid" json:"jwt_skip_kid"`
	Scopes                               Scopes                 `bson:"scopes" json:"scopes,omitempty"`
	IDPClientIDMappingDisabled           bool                   `bson:"idp_client_id_mapping_disabled" json:"idp_client_id_mapping_disabled"`
	JWTScopeToPolicyMapping              map[string]string      `bson:"jwt_scope_to_policy_mapping" json:"jwt_scope_to_policy_mapping"` // Deprecated: use Scopes.JWT.ScopeToPolicy or Scopes.OIDC.ScopeToPolicy
	JWTScopeClaimName                    string                 `bson:"jwt_scope_claim_name" json:"jwt_scope_claim_name"`               // Deprecated: use Scopes.JWT.ScopeClaimName or Scopes.OIDC.ScopeClaimName
	NotificationsDetails                 NotificationsManager   `bson:"notifications" json:"notifications"`
	EnableSignatureChecking              bool                   `bson:"enable_signature_checking" json:"enable_signature_checking"`
	HmacAllowedClockSkew                 float64                `bson:"hmac_allowed_clock_skew" json:"hmac_allowed_clock_skew"`
	HmacAllowedAlgorithms                []string               `bson:"hmac_allowed_algorithms" json:"hmac_allowed_algorithms"`
	RequestSigning                       RequestSigningMeta     `bson:"request_signing" json:"request_signing"`
	BaseIdentityProvidedBy               AuthTypeEnum           `bson:"base_identity_provided_by" json:"base_identity_provided_by"`
	VersionDefinition                    VersionDefinition      `bson:"definition" json:"definition"`
	VersionData                          VersionData            `bson:"version_data" json:"version_data"` // Deprecated. Use VersionDefinition instead.
	UptimeTests                          UptimeTests            `bson:"uptime_tests" json:"uptime_tests"`
	Proxy                                ProxyConfig            `bson:"proxy" json:"proxy"`
	DisableRateLimit                     bool                   `bson:"disable_rate_limit" json:"disable_rate_limit"`
	DisableQuota                         bool                   `bson:"disable_quota" json:"disable_quota"`
	CustomMiddleware                     MiddlewareSection      `bson:"custom_middleware" json:"custom_middleware"`
	CustomMiddlewareBundle               string                 `bson:"custom_middleware_bundle" json:"custom_middleware_bundle"`
	CustomMiddlewareBundleDisabled       bool                   `bson:"custom_middleware_bundle_disabled" json:"custom_middleware_bundle_disabled"`
	CacheOptions                         CacheOptions           `bson:"cache_options" json:"cache_options"`
	SessionLifetimeRespectsKeyExpiration bool                   `bson:"session_lifetime_respects_key_expiration" json:"session_lifetime_respects_key_expiration,omitempty"`
	SessionLifetime                      int64                  `bson:"session_lifetime" json:"session_lifetime"`
	Active                               bool                   `bson:"active" json:"active"`
	Internal                             bool                   `bson:"internal" json:"internal"`
	AuthProvider                         AuthProviderMeta       `bson:"auth_provider" json:"auth_provider"`
	SessionProvider                      SessionProviderMeta    `bson:"session_provider" json:"session_provider"`
	EventHandlers                        EventHandlerMetaConfig `bson:"event_handlers" json:"event_handlers"`
	EnableBatchRequestSupport            bool                   `bson:"enable_batch_request_support" json:"enable_batch_request_support"`
	EnableIpWhiteListing                 bool                   `mapstructure:"enable_ip_whitelisting" bson:"enable_ip_whitelisting" json:"enable_ip_whitelisting"`
	AllowedIPs                           []string               `mapstructure:"allowed_ips" bson:"allowed_ips" json:"allowed_ips"`
	EnableIpBlacklisting                 bool                   `mapstructure:"enable_ip_blacklisting" bson:"enable_ip_blacklisting" json:"enable_ip_blacklisting"`
	BlacklistedIPs                       []string               `mapstructure:"blacklisted_ips" bson:"blacklisted_ips" json:"blacklisted_ips"`
	DontSetQuotasOnCreate                bool                   `mapstructure:"dont_set_quota_on_create" bson:"dont_set_quota_on_create" json:"dont_set_quota_on_create"`
	ExpireAnalyticsAfter                 int64                  `mapstructure:"expire_analytics_after" bson:"expire_analytics_after" json:"expire_analytics_after"` // must have an expireAt TTL index set (http://docs.mongodb.org/manual/tutorial/expire-data/)
	ResponseProcessors                   []ResponseProcessor    `bson:"response_processors" json:"response_processors"`
	CORS                                 CORSConfig             `bson:"CORS" json:"CORS"`
	Domain                               string                 `bson:"domain" json:"domain"`
	DomainDisabled                       bool                   `bson:"domain_disabled" json:"domain_disabled,omitempty"`
	Certificates                         []string               `bson:"certificates" json:"certificates"`
	DoNotTrack                           bool                   `bson:"do_not_track" json:"do_not_track"`
	EnableContextVars                    bool                   `bson:"enable_context_vars" json:"enable_context_vars"`
	ConfigData                           map[string]interface{} `bson:"config_data" json:"config_data"`
	ConfigDataDisabled                   bool                   `bson:"config_data_disabled" json:"config_data_disabled"`
	TagHeaders                           []string               `bson:"tag_headers" json:"tag_headers"`
	GlobalRateLimit                      GlobalRateLimit        `bson:"global_rate_limit" json:"global_rate_limit"`
	StripAuthData                        bool                   `bson:"strip_auth_data" json:"strip_auth_data"`
	EnableDetailedRecording              bool                   `bson:"enable_detailed_recording" json:"enable_detailed_recording"`
	GraphQL                              GraphQLConfig          `bson:"graphql" json:"graphql"`
	AnalyticsPlugin                      AnalyticsPluginConfig  `bson:"analytics_plugin" json:"analytics_plugin,omitempty"`

	// Gateway segment tags
	TagsDisabled bool     `bson:"tags_disabled" json:"tags_disabled,omitempty"`
	Tags         []string `bson:"tags" json:"tags"`

	// IsOAS is set to true when API has an OAS definition (created in OAS or migrated to OAS)
	IsOAS       bool   `bson:"is_oas" json:"is_oas,omitempty"`
	VersionName string `bson:"-" json:"-"`

	DetailedTracing bool `bson:"detailed_tracing" json:"detailed_tracing"`

	// UpstreamAuth stores information about authenticating against upstream.
	UpstreamAuth UpstreamAuth `bson:"upstream_auth" json:"upstream_auth"`
}

// UpstreamAuth holds the configurations related to upstream API authentication.
type UpstreamAuth struct {
	// Enabled enables upstream API authentication.
	Enabled bool `bson:"enabled" json:"enabled"`
	// BasicAuth holds the basic authentication configuration for upstream API authentication.
	BasicAuth UpstreamBasicAuth `bson:"basic_auth" json:"basic_auth"`
	// OAuth holds the OAuth2 configuration for the upstream client credentials API authentication.
	OAuth UpstreamOAuth `bson:"oauth" json:"oauth"`
}

// IsEnabled checks if UpstreamAuthentication is enabled for the API.
func (u *UpstreamAuth) IsEnabled() bool {
	return u.Enabled && (u.BasicAuth.Enabled || u.OAuth.Enabled)
}

// IsEnabled checks if UpstreamOAuth is enabled for the API.
func (u UpstreamOAuth) IsEnabled() bool {
	return u.Enabled
}

// UpstreamBasicAuth holds upstream basic authentication configuration.
type UpstreamBasicAuth struct {
	// Enabled enables upstream basic authentication.
	Enabled bool `bson:"enabled" json:"enabled,omitempty"`
	// Username is the username to be used for upstream basic authentication.
	Username string `bson:"username" json:"username"`
	// Password is the password to be used for upstream basic authentication.
	Password string `bson:"password" json:"password"`
	// HeaderName is the custom header name to be used for upstream basic authentication.
	// Defaults to `Authorization`.
	HeaderName string `bson:"header_name" json:"header_name"`
}

// UpstreamOAuth holds upstream OAuth2 authentication configuration.
type UpstreamOAuth struct {
	// Enabled enables upstream OAuth2 authentication.
	Enabled bool `bson:"enabled" json:"enabled"`
	// AllowedAuthorizeTypes specifies the allowed authorization types for upstream OAuth2 authentication.
	AllowedAuthorizeTypes []string `bson:"allowed_authorize_types" json:"allowed_authorize_types"`
	// ClientCredentials holds the client credentials for upstream OAuth2 authentication.
	ClientCredentials ClientCredentials `bson:"client_credentials" json:"client_credentials"`
	// PasswordAuthentication holds the configuration for upstream OAauth password authentication flow.
	PasswordAuthentication PasswordAuthentication `bson:"password_authentication,omitempty" json:"passwordAuthentication,omitempty"`
}

// PasswordAuthentication holds the configuration for upstream OAuth2 password authentication flow.
type PasswordAuthentication struct {
	ClientAuthData
<<<<<<< HEAD
	// Enabled activates upstream OAuth2 password authentication.
	Enabled bool `bson:"enabled" json:"enabled"`
=======
	// Header holds the configuration for the custom header to be used for OAuth authentication.
	Header AuthSource `bson:"header" json:"header"`
>>>>>>> 917f0efc
	// Username is the username to be used for upstream OAuth2 password authentication.
	Username string `bson:"username" json:"username"`
	// Password is the password to be used for upstream OAuth2 password authentication.
	Password string `bson:"password" json:"password"`
	// TokenURL is the resource server's token endpoint
	// URL. This is a constant specific to each server.
	TokenURL string `bson:"token_url" json:"token_url"`
	// Scopes specifies optional requested permissions.
	Scopes []string `bson:"scopes" json:"scopes,omitempty"`
<<<<<<< HEAD
	// HeaderName is the custom header name to be used for OAuth password authentication flow.
	// Defaults to `Authorization`.
	HeaderName string `bson:"header_name" json:"header_name"`
	// ExtraMetadata holds the keys that we want to extract from the token and pass to the upstream.
	ExtraMetadata []string `bson:"extra_metadata" json:"extra_metadata,omitempty"`
=======
>>>>>>> 917f0efc

	// TokenProvider is the OAuth2 password authentication flow token for internal use.
	Token *oauth2.Token `bson:"-" json:"-"`
}

// ClientAuthData holds the client ID and secret for upstream OAuth2 authentication.
type ClientAuthData struct {
	// ClientID is the application's ID.
	ClientID string `bson:"client_id" json:"client_id"`
	// ClientSecret is the application's secret.
	ClientSecret string `bson:"client_secret" json:"client_secret"`
}

// ClientCredentials holds the client credentials for upstream OAuth2 authentication.
type ClientCredentials struct {
	ClientAuthData
<<<<<<< HEAD
=======
	// Header holds the configuration for the custom header to be used for OAuth authentication.
	Header AuthSource `bson:"header" json:"header"`
>>>>>>> 917f0efc
	// Enabled activates upstream OAuth2 client credentials authentication.
	Enabled bool `bson:"enabled" json:"enabled"`
	// TokenURL is the resource server's token endpoint
	// URL. This is a constant specific to each server.
	TokenURL string `bson:"token_url" json:"token_url"`
	// Scopes specifies optional requested permissions.
	Scopes []string `bson:"scopes" json:"scopes,omitempty"`
	// HeaderName is the custom header name to be used for OAuth client credential flow authentication.
	// Defaults to `Authorization`.
	HeaderName string `bson:"header_name" json:"header_name"`
	// ExtraMetadata holds the keys that we want to extract from the token and pass to the upstream.
	ExtraMetadata []string `bson:"extra_metadata" json:"extra_metadata,omitempty"`

	// TokenProvider is the OAuth2 token provider for internal use.
	TokenProvider oauth2.TokenSource `bson:"-" json:"-"`
}

// AuthSource is a common type to be used for auth configurations.
type AuthSource struct {
	// Enabled enables the auth source.
	Enabled bool `bson:"enabled" json:"enabled"`
	// Name specifies the key to be used in the auth source.
	Name string `bson:"name" json:"name"`
}

// IsEnabled returns the enabled status of the auth source.
func (a AuthSource) IsEnabled() bool {
	return a.Enabled
}

// AuthKeyName returns the key name to be used for the auth source.
func (a AuthSource) AuthKeyName() string {
	if !a.IsEnabled() {
		return ""
	}

	return a.Name
}

type AnalyticsPluginConfig struct {
	Enabled    bool   `bson:"enable" json:"enable,omitempty"`
	PluginPath string `bson:"plugin_path" json:"plugin_path,omitempty"`
	FuncName   string `bson:"func_name" json:"func_name,omitempty"`
}

type UptimeTests struct {
	CheckList []HostCheckObject `bson:"check_list" json:"check_list"`
	Config    UptimeTestsConfig `bson:"config" json:"config"`
}

type UptimeTestsConfig struct {
	ExpireUptimeAnalyticsAfter int64                         `bson:"expire_utime_after" json:"expire_utime_after"` // must have an expireAt TTL index set (http://docs.mongodb.org/manual/tutorial/expire-data/)
	ServiceDiscovery           ServiceDiscoveryConfiguration `bson:"service_discovery" json:"service_discovery"`
	RecheckWait                int                           `bson:"recheck_wait" json:"recheck_wait"`
}

type AuthConfig struct {
	Name              string          `mapstructure:"name" bson:"name" json:"name"`
	UseParam          bool            `mapstructure:"use_param" bson:"use_param" json:"use_param"`
	ParamName         string          `mapstructure:"param_name" bson:"param_name" json:"param_name"`
	UseCookie         bool            `mapstructure:"use_cookie" bson:"use_cookie" json:"use_cookie"`
	CookieName        string          `mapstructure:"cookie_name" bson:"cookie_name" json:"cookie_name"`
	DisableHeader     bool            `mapstructure:"disable_header" bson:"disable_header" json:"disable_header"`
	AuthHeaderName    string          `mapstructure:"auth_header_name" bson:"auth_header_name" json:"auth_header_name"`
	UseCertificate    bool            `mapstructure:"use_certificate" bson:"use_certificate" json:"use_certificate"`
	ValidateSignature bool            `mapstructure:"validate_signature" bson:"validate_signature" json:"validate_signature"`
	Signature         SignatureConfig `mapstructure:"signature" bson:"signature" json:"signature,omitempty"`
}

type SignatureConfig struct {
	Algorithm        string `mapstructure:"algorithm" bson:"algorithm" json:"algorithm"`
	Header           string `mapstructure:"header" bson:"header" json:"header"`
	UseParam         bool   `mapstructure:"use_param" bson:"use_param" json:"use_param"`
	ParamName        string `mapstructure:"param_name" bson:"param_name" json:"param_name"`
	Secret           string `mapstructure:"secret" bson:"secret" json:"secret"`
	AllowedClockSkew int64  `mapstructure:"allowed_clock_skew" bson:"allowed_clock_skew" json:"allowed_clock_skew"`
	ErrorCode        int    `mapstructure:"error_code" bson:"error_code" json:"error_code"`
	ErrorMessage     string `mapstructure:"error_message" bson:"error_message" json:"error_message"`
}

type GlobalRateLimit struct {
	Disabled bool    `bson:"disabled" json:"disabled"`
	Rate     float64 `bson:"rate" json:"rate"`
	Per      float64 `bson:"per" json:"per"`
}

type BundleManifest struct {
	FileList         []string          `bson:"file_list" json:"file_list"`
	CustomMiddleware MiddlewareSection `bson:"custom_middleware" json:"custom_middleware"`
	Checksum         string            `bson:"checksum" json:"checksum"`
	Signature        string            `bson:"signature" json:"signature"`
}

type RequestSigningMeta struct {
	IsEnabled       bool     `bson:"is_enabled" json:"is_enabled"`
	Secret          string   `bson:"secret" json:"secret"`
	KeyId           string   `bson:"key_id" json:"key_id"`
	Algorithm       string   `bson:"algorithm" json:"algorithm"`
	HeaderList      []string `bson:"header_list" json:"header_list"`
	CertificateId   string   `bson:"certificate_id" json:"certificate_id"`
	SignatureHeader string   `bson:"signature_header" json:"signature_header"`
}

type ProxyConfig struct {
	PreserveHostHeader          bool                          `bson:"preserve_host_header" json:"preserve_host_header"`
	ListenPath                  string                        `bson:"listen_path" json:"listen_path"`
	TargetURL                   string                        `bson:"target_url" json:"target_url"`
	DisableStripSlash           bool                          `bson:"disable_strip_slash" json:"disable_strip_slash"`
	StripListenPath             bool                          `bson:"strip_listen_path" json:"strip_listen_path"`
	EnableLoadBalancing         bool                          `bson:"enable_load_balancing" json:"enable_load_balancing"`
	Targets                     []string                      `bson:"target_list" json:"target_list"`
	StructuredTargetList        *HostList                     `bson:"-" json:"-"`
	CheckHostAgainstUptimeTests bool                          `bson:"check_host_against_uptime_tests" json:"check_host_against_uptime_tests"`
	ServiceDiscovery            ServiceDiscoveryConfiguration `bson:"service_discovery" json:"service_discovery"`
	Transport                   struct {
		SSLInsecureSkipVerify   bool     `bson:"ssl_insecure_skip_verify" json:"ssl_insecure_skip_verify"`
		SSLCipherSuites         []string `bson:"ssl_ciphers" json:"ssl_ciphers"`
		SSLMinVersion           uint16   `bson:"ssl_min_version" json:"ssl_min_version"`
		SSLMaxVersion           uint16   `bson:"ssl_max_version" json:"ssl_max_version"`
		SSLForceCommonNameCheck bool     `json:"ssl_force_common_name_check"`
		ProxyURL                string   `bson:"proxy_url" json:"proxy_url"`
	} `bson:"transport" json:"transport"`
}

type CORSConfig struct {
	Enable             bool     `bson:"enable" json:"enable"`
	AllowedOrigins     []string `bson:"allowed_origins" json:"allowed_origins"`
	AllowedMethods     []string `bson:"allowed_methods" json:"allowed_methods"`
	AllowedHeaders     []string `bson:"allowed_headers" json:"allowed_headers"`
	ExposedHeaders     []string `bson:"exposed_headers" json:"exposed_headers"`
	AllowCredentials   bool     `bson:"allow_credentials" json:"allow_credentials"`
	MaxAge             int      `bson:"max_age" json:"max_age"`
	OptionsPassthrough bool     `bson:"options_passthrough" json:"options_passthrough"`
	Debug              bool     `bson:"debug" json:"debug"`
}

// GraphQLConfig is the root config object for a GraphQL API.
type GraphQLConfig struct {
	// Enabled indicates if GraphQL should be enabled.
	Enabled bool `bson:"enabled" json:"enabled"`
	// ExecutionMode is the mode to define how an api behaves.
	ExecutionMode GraphQLExecutionMode `bson:"execution_mode" json:"execution_mode"`
	// Version defines the version of the GraphQL config and engine to be used.
	Version GraphQLConfigVersion `bson:"version" json:"version"`
	// Schema is the GraphQL Schema exposed by the GraphQL API/Upstream/Engine.
	Schema string `bson:"schema" json:"schema"`
	// LastSchemaUpdate contains the date and time of the last triggered schema update to the upstream.
	LastSchemaUpdate *time.Time `bson:"last_schema_update" json:"last_schema_update,omitempty"`
	// TypeFieldConfigurations is a rule set of data source and mapping of a schema field.
	TypeFieldConfigurations []datasource.TypeFieldConfiguration `bson:"type_field_configurations" json:"type_field_configurations"`
	// GraphQLPlayground is the Playground specific configuration.
	GraphQLPlayground GraphQLPlayground `bson:"playground" json:"playground"`
	// Engine holds the configuration for engine v2 and upwards.
	Engine GraphQLEngineConfig `bson:"engine" json:"engine"`
	// Proxy holds the configuration for a proxy only api.
	Proxy GraphQLProxyConfig `bson:"proxy" json:"proxy"`
	// Subgraph holds the configuration for a GraphQL federation subgraph.
	Subgraph GraphQLSubgraphConfig `bson:"subgraph" json:"subgraph"`
	// Supergraph holds the configuration for a GraphQL federation supergraph.
	Supergraph GraphQLSupergraphConfig `bson:"supergraph" json:"supergraph"`
	// Introspection holds the configuration for GraphQL Introspection
	Introspection GraphQLIntrospectionConfig `bson:"introspection" json:"introspection"`
}

type GraphQLConfigVersion string

const (
	GraphQLConfigVersionNone     GraphQLConfigVersion = ""
	GraphQLConfigVersion1        GraphQLConfigVersion = "1"
	GraphQLConfigVersion2        GraphQLConfigVersion = "2"
	GraphQLConfigVersion3Preview GraphQLConfigVersion = "3-preview"
)

type GraphQLIntrospectionConfig struct {
	Disabled bool `bson:"disabled" json:"disabled"`
}

type GraphQLResponseExtensions struct {
	OnErrorForwarding bool `bson:"on_error_forwarding" json:"on_error_forwarding"`
}

type GraphQLProxyConfig struct {
	Features              GraphQLProxyFeaturesConfig             `bson:"features" json:"features"`
	AuthHeaders           map[string]string                      `bson:"auth_headers" json:"auth_headers"`
	SubscriptionType      SubscriptionType                       `bson:"subscription_type" json:"subscription_type,omitempty"`
	RequestHeaders        map[string]string                      `bson:"request_headers" json:"request_headers"`
	UseResponseExtensions GraphQLResponseExtensions              `bson:"use_response_extensions" json:"use_response_extensions"`
	RequestHeadersRewrite map[string]RequestHeadersRewriteConfig `json:"request_headers_rewrite" bson:"request_headers_rewrite"`
}

type GraphQLProxyFeaturesConfig struct {
	UseImmutableHeaders bool `bson:"use_immutable_headers" json:"use_immutable_headers"`
}

type RequestHeadersRewriteConfig struct {
	Value  string `json:"value" bson:"value"`
	Remove bool   `json:"remove" bson:"remove"`
}

type GraphQLSubgraphConfig struct {
	SDL string `bson:"sdl" json:"sdl"`
}

type GraphQLSupergraphConfig struct {
	// UpdatedAt contains the date and time of the last update of a supergraph API.
	UpdatedAt            *time.Time              `bson:"updated_at" json:"updated_at,omitempty"`
	Subgraphs            []GraphQLSubgraphEntity `bson:"subgraphs" json:"subgraphs"`
	MergedSDL            string                  `bson:"merged_sdl" json:"merged_sdl"`
	GlobalHeaders        map[string]string       `bson:"global_headers" json:"global_headers"`
	DisableQueryBatching bool                    `bson:"disable_query_batching" json:"disable_query_batching"`
}

type GraphQLSubgraphEntity struct {
	APIID            string            `bson:"api_id" json:"api_id"`
	Name             string            `bson:"name" json:"name"`
	URL              string            `bson:"url" json:"url"`
	SDL              string            `bson:"sdl" json:"sdl"`
	Headers          map[string]string `bson:"headers" json:"headers"`
	SubscriptionType SubscriptionType  `bson:"subscription_type" json:"subscription_type,omitempty"`
}

type GraphQLEngineConfig struct {
	FieldConfigs  []GraphQLFieldConfig      `bson:"field_configs" json:"field_configs"`
	DataSources   []GraphQLEngineDataSource `bson:"data_sources" json:"data_sources"`
	GlobalHeaders []UDGGlobalHeader         `bson:"global_headers" json:"global_headers"`
}

type UDGGlobalHeader struct {
	Key   string `bson:"key" json:"key"`
	Value string `bson:"value" json:"value"`
}

type GraphQLFieldConfig struct {
	TypeName              string   `bson:"type_name" json:"type_name"`
	FieldName             string   `bson:"field_name" json:"field_name"`
	DisableDefaultMapping bool     `bson:"disable_default_mapping" json:"disable_default_mapping"`
	Path                  []string `bson:"path" json:"path"`
}

type GraphQLEngineDataSourceKind string

const (
	GraphQLEngineDataSourceKindREST    = "REST"
	GraphQLEngineDataSourceKindGraphQL = "GraphQL"
	GraphQLEngineDataSourceKindKafka   = "Kafka"
)

type GraphQLEngineDataSource struct {
	Kind       GraphQLEngineDataSourceKind `bson:"kind" json:"kind"`
	Name       string                      `bson:"name" json:"name"`
	Internal   bool                        `bson:"internal" json:"internal"`
	RootFields []GraphQLTypeFields         `bson:"root_fields" json:"root_fields"`
	Config     json.RawMessage             `bson:"config" json:"config"`
}

type GraphQLTypeFields struct {
	Type   string   `bson:"type" json:"type"`
	Fields []string `bson:"fields" json:"fields"`
}

type GraphQLEngineDataSourceConfigREST struct {
	URL     string            `bson:"url" json:"url"`
	Method  string            `bson:"method" json:"method"`
	Headers map[string]string `bson:"headers" json:"headers"`
	Query   []QueryVariable   `bson:"query" json:"query"`
	Body    string            `bson:"body" json:"body"`
}

type GraphQLEngineDataSourceConfigGraphQL struct {
	URL              string            `bson:"url" json:"url"`
	Method           string            `bson:"method" json:"method"`
	Headers          map[string]string `bson:"headers" json:"headers"`
	SubscriptionType SubscriptionType  `bson:"subscription_type" json:"subscription_type,omitempty"`
	HasOperation     bool              `bson:"has_operation" json:"has_operation"`
	Operation        string            `bson:"operation" json:"operation"`
	Variables        json.RawMessage   `bson:"variables" json:"variables"`
}

type GraphQLEngineDataSourceConfigKafka struct {
	BrokerAddresses      []string               `bson:"broker_addresses" json:"broker_addresses"`
	Topics               []string               `bson:"topics" json:"topics"`
	GroupID              string                 `bson:"group_id" json:"group_id"`
	ClientID             string                 `bson:"client_id" json:"client_id"`
	KafkaVersion         string                 `bson:"kafka_version" json:"kafka_version"`
	StartConsumingLatest bool                   `json:"start_consuming_latest"`
	BalanceStrategy      string                 `json:"balance_strategy"`
	IsolationLevel       string                 `json:"isolation_level"`
	SASL                 GraphQLEngineKafkaSASL `json:"sasl"`
}

type GraphQLEngineKafkaSASL struct {
	Enable   bool   `json:"enable"`
	User     string `json:"user"`
	Password string `json:"password"`
}

type QueryVariable struct {
	Name  string `bson:"name" json:"name"`
	Value string `bson:"value" json:"value"`
}

// GraphQLExecutionMode is the mode in which the GraphQL Middleware should operate.
type GraphQLExecutionMode string

const (
	// GraphQLExecutionModeProxyOnly is the mode in which the GraphQL Middleware doesn't evaluate the GraphQL request
	// In other terms, the GraphQL Middleware will not act as a GraphQL server in itself.
	// The GraphQL Middleware will (optionally) validate the request and leave the execution up to the upstream.
	GraphQLExecutionModeProxyOnly GraphQLExecutionMode = "proxyOnly"
	// GraphQLExecutionModeExecutionEngine is the mode in which the GraphQL Middleware will evaluate every request.
	// This means the Middleware will act as a independent GraphQL service which might delegate partial execution to upstreams.
	GraphQLExecutionModeExecutionEngine GraphQLExecutionMode = "executionEngine"
	// GraphQLExecutionModeSubgraph is the mode if the API is defined as a subgraph for usage in GraphQL federation.
	// It will basically act the same as an API in proxyOnly mode but can be used in a supergraph.
	GraphQLExecutionModeSubgraph GraphQLExecutionMode = "subgraph"
	// GraphQLExecutionModeSupergraph is the mode where an API is able to use subgraphs to build a supergraph in GraphQL federation.
	GraphQLExecutionModeSupergraph GraphQLExecutionMode = "supergraph"
)

// GraphQLPlayground represents the configuration for the public playground which will be hosted alongside the api.
type GraphQLPlayground struct {
	// Enabled indicates if the playground should be enabled.
	Enabled bool `bson:"enabled" json:"enabled"`
	// Path sets the path on which the playground will be hosted if enabled.
	Path string `bson:"path" json:"path"`
}

// EncodeForDB will encode map[string]struct variables for saving in URL format
func (a *APIDefinition) EncodeForDB() {
	newVersion := make(map[string]VersionInfo)
	for k, v := range a.VersionData.Versions {
		newK := base64.StdEncoding.EncodeToString([]byte(k))
		v.Name = newK
		newVersion[newK] = v
	}
	a.VersionData.Versions = newVersion

	newUpstreamCerts := make(map[string]string)
	for domain, cert := range a.UpstreamCertificates {
		newD := base64.StdEncoding.EncodeToString([]byte(domain))
		newUpstreamCerts[newD] = cert
	}
	a.UpstreamCertificates = newUpstreamCerts

	newPinnedPublicKeys := make(map[string]string)
	for domain, cert := range a.PinnedPublicKeys {
		newD := base64.StdEncoding.EncodeToString([]byte(domain))
		newPinnedPublicKeys[newD] = cert
	}
	a.PinnedPublicKeys = newPinnedPublicKeys

	for i, version := range a.VersionData.Versions {
		for j, oldSchema := range version.ExtendedPaths.ValidateJSON {

			jsBytes, _ := json.Marshal(oldSchema.Schema)
			oldSchema.SchemaB64 = base64.StdEncoding.EncodeToString(jsBytes)

			a.VersionData.Versions[i].ExtendedPaths.ValidateJSON[j] = oldSchema
		}
	}

	// Auth is deprecated so this code tries to maintain backward compatibility
	if a.Auth.AuthHeaderName == "" {
		a.Auth = a.AuthConfigs["authToken"]
	}
}

func (a *APIDefinition) DecodeFromDB() {
	newVersion := make(map[string]VersionInfo)
	for k, v := range a.VersionData.Versions {
		newK, err := base64.StdEncoding.DecodeString(k)
		if err != nil {
			log.Error("Couldn't Decode, leaving as it may be legacy...")
			newVersion[k] = v
		} else {
			v.Name = string(newK)
			newVersion[string(newK)] = v
		}
	}
	a.VersionData.Versions = newVersion

	newUpstreamCerts := make(map[string]string)
	for domain, cert := range a.UpstreamCertificates {
		newD, err := base64.StdEncoding.DecodeString(domain)
		if err != nil {
			log.Error("Couldn't Decode, leaving as it may be legacy...")
			newUpstreamCerts[domain] = cert
		} else {
			newUpstreamCerts[string(newD)] = cert
		}
	}
	a.UpstreamCertificates = newUpstreamCerts

	newPinnedPublicKeys := make(map[string]string)
	for domain, cert := range a.PinnedPublicKeys {
		newD, err := base64.StdEncoding.DecodeString(domain)
		if err != nil {
			log.Error("Couldn't Decode, leaving as it may be legacy...")
			newPinnedPublicKeys[domain] = cert
		} else {
			newPinnedPublicKeys[string(newD)] = cert
		}
	}
	a.PinnedPublicKeys = newPinnedPublicKeys

	for i, version := range a.VersionData.Versions {
		for j, oldSchema := range version.ExtendedPaths.ValidateJSON {
			jsBytes, _ := base64.StdEncoding.DecodeString(oldSchema.SchemaB64)

			json.Unmarshal(jsBytes, &oldSchema.Schema)
			oldSchema.SchemaB64 = ""

			a.VersionData.Versions[i].ExtendedPaths.ValidateJSON[j] = oldSchema
		}
	}

	// Auth is deprecated so this code tries to maintain backward compatibility
	makeCompatible := func(authType string, enabled bool) {
		if a.AuthConfigs == nil {
			a.AuthConfigs = make(map[string]AuthConfig)
		}

		_, ok := a.AuthConfigs[authType]

		if !ok && enabled {
			a.AuthConfigs[authType] = a.Auth
		}
	}

	makeCompatible("authToken", a.UseStandardAuth)
	makeCompatible("jwt", a.EnableJWT)
}

// Expired returns true if this Version has expired
// and false if it has not expired (or does not have any expiry)
func (v *VersionInfo) Expired() bool {
	// Never expires
	if v.Expires == "" || v.Expires == "-1" {
		return false
	}

	// otherwise use parsed timestamp
	if v.ExpiresTs.IsZero() {
		log.Error("Could not parse expiry date, disallow")
		return true
	}

	return time.Since(v.ExpiresTs) >= 0
}

// ExpiryTime returns the time that this version is due to expire
func (v *VersionInfo) ExpiryTime() (exp time.Time) {
	if v.Expired() {
		return exp
	}
	exp = v.ExpiresTs
	return
}

func (s *StringRegexMap) Check(value string) (match string) {
	if s.matchRegex == nil {
		return
	}

	return s.matchRegex.FindString(value)
}

func (s *StringRegexMap) FindStringSubmatch(value string) (matched bool, match []string) {
	if s.matchRegex == nil {
		return
	}

	match = s.matchRegex.FindStringSubmatch(value)
	if !s.Reverse {
		matched = len(match) > 0
	} else {
		matched = len(match) == 0
	}

	return
}

func (s *StringRegexMap) FindAllStringSubmatch(value string, n int) (matched bool, matches [][]string) {
	matches = s.matchRegex.FindAllStringSubmatch(value, n)
	if !s.Reverse {
		matched = len(matches) > 0
	} else {
		matched = len(matches) == 0
	}

	return
}

func (s *StringRegexMap) Init() error {
	var err error
	if s.matchRegex, err = regexp.Compile(s.MatchPattern); err != nil {
		log.WithError(err).WithField("MatchPattern", s.MatchPattern).
			Error("Could not compile matchRegex for StringRegexMap")
		return err
	}

	return nil
}

func (a *APIDefinition) GenerateAPIID() {
	a.APIID = uuid.NewHex()
}

func (a *APIDefinition) GetAPIDomain() string {
	if a.DomainDisabled {
		return ""
	}
	return a.Domain
}

func DummyAPI() APIDefinition {
	endpointMeta := EndPointMeta{
		Path: "abc",
		MethodActions: map[string]EndpointMethodMeta{
			"GET": {
				Action:  Reply,
				Code:    200,
				Data:    "testdata",
				Headers: map[string]string{"header": "value"},
			},
		},
	}
	templateMeta := TemplateMeta{
		TemplateData: TemplateData{Input: RequestJSON, Mode: UseBlob},
	}
	transformJQMeta := TransformJQMeta{
		Filter: "filter",
		Path:   "path",
		Method: "method",
	}
	headerInjectionMeta := HeaderInjectionMeta{
		DeleteHeaders: []string{"header1", "header2"},
		AddHeaders:    map[string]string{},
		Path:          "path",
		Method:        "method",
	}
	hardTimeoutMeta := HardTimeoutMeta{Path: "path", Method: "method", TimeOut: 0}
	circuitBreakerMeta := CircuitBreakerMeta{
		Path:                 "path",
		Method:               "method",
		ThresholdPercent:     0.0,
		Samples:              0,
		ReturnToServiceAfter: 0,
	}
	// TODO: Extend triggers
	urlRewriteMeta := URLRewriteMeta{
		Path:         "",
		Method:       "method",
		MatchPattern: "matchpattern",
		RewriteTo:    "rewriteto",
		Triggers:     []RoutingTrigger{},
	}
	virtualMeta := VirtualMeta{
		ResponseFunctionName: "responsefunctioname",
		FunctionSourceType:   "functionsourcetype",
		FunctionSourceURI:    "functionsourceuri",
		Path:                 "path",
		Method:               "method",
	}
	sizeLimit := RequestSizeMeta{
		Path:      "path",
		Method:    "method",
		SizeLimit: 0,
	}
	methodTransformMeta := MethodTransformMeta{Path: "path", Method: "method", ToMethod: "tomethod"}
	trackEndpointMeta := TrackEndpointMeta{Path: "path", Method: "method"}
	internalMeta := InternalMeta{Path: "path", Method: "method"}
	validatePathMeta := ValidatePathMeta{Path: "path", Method: "method", Schema: map[string]interface{}{}, SchemaB64: ""}
	paths := struct {
		Ignored   []string `bson:"ignored" json:"ignored"`
		WhiteList []string `bson:"white_list" json:"white_list"`
		BlackList []string `bson:"black_list" json:"black_list"`
	}{
		Ignored:   []string{},
		WhiteList: []string{},
		BlackList: []string{},
	}
	versionInfo := VersionInfo{
		Name:             "Default",
		UseExtendedPaths: true,
		Paths:            paths,
		ExtendedPaths: ExtendedPathsSet{
			Ignored:                 []EndPointMeta{endpointMeta},
			WhiteList:               []EndPointMeta{endpointMeta},
			BlackList:               []EndPointMeta{endpointMeta},
			Cached:                  []string{},
			Transform:               []TemplateMeta{templateMeta},
			TransformResponse:       []TemplateMeta{templateMeta},
			TransformJQ:             []TransformJQMeta{transformJQMeta},
			TransformJQResponse:     []TransformJQMeta{transformJQMeta},
			TransformHeader:         []HeaderInjectionMeta{headerInjectionMeta},
			TransformResponseHeader: []HeaderInjectionMeta{headerInjectionMeta},
			HardTimeouts:            []HardTimeoutMeta{hardTimeoutMeta},
			CircuitBreaker:          []CircuitBreakerMeta{circuitBreakerMeta},
			URLRewrite:              []URLRewriteMeta{urlRewriteMeta},
			Virtual:                 []VirtualMeta{virtualMeta},
			SizeLimit:               []RequestSizeMeta{sizeLimit},
			MethodTransforms:        []MethodTransformMeta{methodTransformMeta},
			TrackEndpoints:          []TrackEndpointMeta{trackEndpointMeta},
			DoNotTrackEndpoints:     []TrackEndpointMeta{trackEndpointMeta},
			Internal:                []InternalMeta{internalMeta},
			ValidateJSON:            []ValidatePathMeta{validatePathMeta},
		},
	}
	versionData := struct {
		NotVersioned   bool                   `bson:"not_versioned" json:"not_versioned"`
		DefaultVersion string                 `bson:"default_version" json:"default_version"`
		Versions       map[string]VersionInfo `bson:"versions" json:"versions"`
	}{
		NotVersioned:   true,
		DefaultVersion: "",
		Versions: map[string]VersionInfo{
			"Default": versionInfo,
		},
	}

	defaultCORSConfig := CORSConfig{
		Enable:         false,
		AllowedOrigins: []string{"*"},
		AllowedMethods: []string{http.MethodGet, http.MethodPost, http.MethodHead},
		AllowedHeaders: []string{"Origin", "Accept", "Content-Type", "X-Requested-With", "Authorization"},
	}

	graphql := GraphQLConfig{
		Enabled:          false,
		ExecutionMode:    GraphQLExecutionModeProxyOnly,
		Version:          GraphQLConfigVersion2,
		LastSchemaUpdate: nil,
		Proxy: GraphQLProxyConfig{
			Features: GraphQLProxyFeaturesConfig{
				UseImmutableHeaders: true,
			},
			AuthHeaders: map[string]string{},
		},
	}

	return APIDefinition{
		VersionData:          versionData,
		ConfigData:           map[string]interface{}{},
		AllowedIPs:           []string{},
		PinnedPublicKeys:     map[string]string{},
		ResponseProcessors:   []ResponseProcessor{},
		ClientCertificates:   []string{},
		BlacklistedIPs:       []string{},
		TagHeaders:           []string{},
		UpstreamCertificates: map[string]string{},
		Scopes: Scopes{
			JWT: ScopeClaim{
				ScopeToPolicy: map[string]string{},
			},
			OIDC: ScopeClaim{
				ScopeToPolicy: map[string]string{},
			},
		},
		HmacAllowedAlgorithms: []string{},
		CustomMiddleware: MiddlewareSection{
			Post:        []MiddlewareDefinition{},
			Pre:         []MiddlewareDefinition{},
			PostKeyAuth: []MiddlewareDefinition{},
			AuthCheck:   MiddlewareDefinition{},
			IdExtractor: MiddlewareIdExtractor{
				ExtractorConfig: map[string]interface{}{},
			},
		},
		Proxy: ProxyConfig{
			DisableStripSlash: true,
		},
		CORS:    defaultCORSConfig,
		Tags:    []string{},
		GraphQL: graphql,
	}
}

func (a *APIDefinition) GetScopeClaimName() string {
	if reflect.IsEmpty(a.Scopes) {
		return a.JWTScopeClaimName
	}

	if a.UseOpenID {
		return a.Scopes.OIDC.ScopeClaimName
	}

	return a.Scopes.JWT.ScopeClaimName
}

func (a *APIDefinition) GetScopeToPolicyMapping() map[string]string {
	if reflect.IsEmpty(a.Scopes) {
		return a.JWTScopeToPolicyMapping
	}

	if a.UseOpenID {
		return a.Scopes.OIDC.ScopeToPolicy
	}

	return a.Scopes.JWT.ScopeToPolicy
}

var Template = template.New("").Funcs(map[string]interface{}{
	"jsonMarshal": func(v interface{}) (string, error) {
		bs, err := json.Marshal(v)
		return string(bs), err
	},
	"xmlMarshal": func(v interface{}) (string, error) {
		var err error
		var xmlValue []byte
		mv, ok := v.(mxj.Map)
		if ok {
			mxj.XMLEscapeChars(true)
			xmlValue, err = mv.Xml()
		} else {
			res, ok := v.(map[string]interface{})
			if ok {
				mxj.XMLEscapeChars(true)
				xmlValue, err = mxj.Map(res).Xml()
			} else {
				xmlValue, err = xml.MarshalIndent(v, "", "  ")
			}
		}

		return string(xmlValue), err
	},
})

// ExternalOAuth support will be deprecated starting from 5.7.0.
// To avoid any disruptions, we recommend that you use JSON Web Token (JWT) instead,
// as explained in https://tyk.io/docs/basic-config-and-security/security/authentication-authorization/ext-oauth-middleware/.
type ExternalOAuth struct {
	Enabled   bool       `bson:"enabled" json:"enabled"`
	Providers []Provider `bson:"providers" json:"providers"`
}

type Provider struct {
	JWT           JWTValidation `bson:"jwt" json:"jwt"`
	Introspection Introspection `bson:"introspection" json:"introspection"`
}

type JWTValidation struct {
	Enabled                 bool   `bson:"enabled" json:"enabled"`
	SigningMethod           string `bson:"signing_method" json:"signing_method"`
	Source                  string `bson:"source" json:"source"`
	IssuedAtValidationSkew  uint64 `bson:"issued_at_validation_skew" json:"issued_at_validation_skew"`
	NotBeforeValidationSkew uint64 `bson:"not_before_validation_skew" json:"not_before_validation_skew"`
	ExpiresAtValidationSkew uint64 `bson:"expires_at_validation_skew" json:"expires_at_validation_skew"`
	IdentityBaseField       string `bson:"identity_base_field" json:"identity_base_field"`
}

type Introspection struct {
	Enabled           bool               `bson:"enabled" json:"enabled"`
	URL               string             `bson:"url" json:"url"`
	ClientID          string             `bson:"client_id" json:"client_id"`
	ClientSecret      string             `bson:"client_secret" json:"client_secret"`
	IdentityBaseField string             `bson:"identity_base_field" json:"identity_base_field"`
	Cache             IntrospectionCache `bson:"cache" json:"cache"`
}

type IntrospectionCache struct {
	Enabled bool  `bson:"enabled" json:"enabled"`
	Timeout int64 `bson:"timeout" json:"timeout"`
}

// WebHookHandlerConf holds configuration related to webhook event handler.
type WebHookHandlerConf struct {
	// Disabled enables/disables this webhook.
	Disabled bool `bson:"disabled" json:"disabled"`
	// ID optional ID of the webhook, to be used in pro mode.
	ID string `bson:"id" json:"id"`
	// Name is the name of webhook.
	Name string `bson:"name" json:"name"`
	// The method to use for the webhook.
	Method string `bson:"method" json:"method"`
	// The target path on which to send the request.
	TargetPath string `bson:"target_path" json:"target_path"`
	// The template to load in order to format the request.
	TemplatePath string `bson:"template_path" json:"template_path"`
	// Headers to set when firing the webhook.
	HeaderList map[string]string `bson:"header_map" json:"header_map"`
	// The cool-down for the event so it does not trigger again (in seconds).
	EventTimeout int64 `bson:"event_timeout" json:"event_timeout"`
}

// Scan scans WebHookHandlerConf from `any` in.
func (w *WebHookHandlerConf) Scan(in any) error {
	conf, err := reflect.Cast[WebHookHandlerConf](in)
	if err != nil {
		return err
	}

	*w = *conf
	return nil
}<|MERGE_RESOLUTION|>--- conflicted
+++ resolved
@@ -817,13 +817,8 @@
 // PasswordAuthentication holds the configuration for upstream OAuth2 password authentication flow.
 type PasswordAuthentication struct {
 	ClientAuthData
-<<<<<<< HEAD
-	// Enabled activates upstream OAuth2 password authentication.
-	Enabled bool `bson:"enabled" json:"enabled"`
-=======
 	// Header holds the configuration for the custom header to be used for OAuth authentication.
 	Header AuthSource `bson:"header" json:"header"`
->>>>>>> 917f0efc
 	// Username is the username to be used for upstream OAuth2 password authentication.
 	Username string `bson:"username" json:"username"`
 	// Password is the password to be used for upstream OAuth2 password authentication.
@@ -833,14 +828,8 @@
 	TokenURL string `bson:"token_url" json:"token_url"`
 	// Scopes specifies optional requested permissions.
 	Scopes []string `bson:"scopes" json:"scopes,omitempty"`
-<<<<<<< HEAD
-	// HeaderName is the custom header name to be used for OAuth password authentication flow.
-	// Defaults to `Authorization`.
-	HeaderName string `bson:"header_name" json:"header_name"`
 	// ExtraMetadata holds the keys that we want to extract from the token and pass to the upstream.
 	ExtraMetadata []string `bson:"extra_metadata" json:"extra_metadata,omitempty"`
-=======
->>>>>>> 917f0efc
 
 	// TokenProvider is the OAuth2 password authentication flow token for internal use.
 	Token *oauth2.Token `bson:"-" json:"-"`
@@ -857,11 +846,8 @@
 // ClientCredentials holds the client credentials for upstream OAuth2 authentication.
 type ClientCredentials struct {
 	ClientAuthData
-<<<<<<< HEAD
-=======
 	// Header holds the configuration for the custom header to be used for OAuth authentication.
 	Header AuthSource `bson:"header" json:"header"`
->>>>>>> 917f0efc
 	// Enabled activates upstream OAuth2 client credentials authentication.
 	Enabled bool `bson:"enabled" json:"enabled"`
 	// TokenURL is the resource server's token endpoint
@@ -869,9 +855,6 @@
 	TokenURL string `bson:"token_url" json:"token_url"`
 	// Scopes specifies optional requested permissions.
 	Scopes []string `bson:"scopes" json:"scopes,omitempty"`
-	// HeaderName is the custom header name to be used for OAuth client credential flow authentication.
-	// Defaults to `Authorization`.
-	HeaderName string `bson:"header_name" json:"header_name"`
 	// ExtraMetadata holds the keys that we want to extract from the token and pass to the upstream.
 	ExtraMetadata []string `bson:"extra_metadata" json:"extra_metadata,omitempty"`
 
