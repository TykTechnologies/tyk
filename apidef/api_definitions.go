package apidef

import (
	"encoding/base64"
	"encoding/json"
	"encoding/xml"
	"errors"
	"fmt"
	"net/http"
	"text/template"
	"time"

	"github.com/clbanning/mxj"
	"github.com/lonelycode/osin"

	"github.com/TykTechnologies/storage/persistent/model"

	"github.com/TykTechnologies/tyk/internal/event"

	"github.com/TykTechnologies/tyk/internal/reflect"

	"golang.org/x/oauth2"

	"github.com/TykTechnologies/graphql-go-tools/pkg/execution/datasource"

	"github.com/TykTechnologies/gojsonschema"

	"github.com/TykTechnologies/tyk/regexp"

	"github.com/TykTechnologies/tyk/internal/uuid"
)

type AuthProviderCode string
type SessionProviderCode string
type StorageEngineCode string

// TykEvent is an alias maintained for backwards compatibility.
type TykEvent = event.Event

// TykEventHandlerName is an alias maintained for backwards compatibility.
type TykEventHandlerName = event.HandlerName

type EndpointMethodAction string
type SourceMode string

type MiddlewareDriver string
type IdExtractorSource string
type IdExtractorType string
type AuthTypeEnum string
type RoutingTriggerOnType string

type SubscriptionType string

type IDExtractor interface{}

const (
	NoAction EndpointMethodAction = "no_action"
	Reply    EndpointMethodAction = "reply"

	UseBlob SourceMode = "blob"
	UseFile SourceMode = "file"

	RequestXML  RequestInputType = "xml"
	RequestJSON RequestInputType = "json"

	OttoDriver     MiddlewareDriver = "otto"
	PythonDriver   MiddlewareDriver = "python"
	LuaDriver      MiddlewareDriver = "lua"
	GrpcDriver     MiddlewareDriver = "grpc"
	GoPluginDriver MiddlewareDriver = "goplugin"

	BodySource        IdExtractorSource = "body"
	HeaderSource      IdExtractorSource = "header"
	QuerystringSource IdExtractorSource = "querystring"
	FormSource        IdExtractorSource = "form"

	ValueExtractor IdExtractorType = "value"
	XPathExtractor IdExtractorType = "xpath"
	RegexExtractor IdExtractorType = "regex"

	// For multi-type auth
	AuthTypeNone  AuthTypeEnum = ""
	AuthToken     AuthTypeEnum = "auth_token"
	CustomAuth    AuthTypeEnum = "custom_auth"
	HMACKey       AuthTypeEnum = "hmac_key"
	BasicAuthUser AuthTypeEnum = "basic_auth_user"
	JWTClaim      AuthTypeEnum = "jwt_claim"
	OIDCUser      AuthTypeEnum = "oidc_user"
	OAuthKey      AuthTypeEnum = "oauth_key"
	UnsetAuth     AuthTypeEnum = ""

	// For routing triggers
	All RoutingTriggerOnType = "all"
	Any RoutingTriggerOnType = "any"

	// Subscription Types
	GQLSubscriptionUndefined   SubscriptionType = ""
	GQLSubscriptionWS          SubscriptionType = "graphql-ws"
	GQLSubscriptionTransportWS SubscriptionType = "graphql-transport-ws"
	GQLSubscriptionSSE         SubscriptionType = "sse"

	// TykInternalApiHeader - flags request as internal api looping request
	TykInternalApiHeader = "x-tyk-internal"

	HeaderLocation       = "header"
	URLParamLocation     = "url-param"
	URLLocation          = "url"
	ExpirationTimeFormat = "2006-01-02 15:04"

	Self                 = "self"
	DefaultAPIVersionKey = "x-api-version"
	HeaderBaseAPIID      = "x-tyk-base-api-id"

	AuthTokenType     = "authToken"
	JWTType           = "jwt"
	HMACType          = "hmac"
	BasicType         = "basic"
	CoprocessType     = "coprocess"
	OAuthType         = "oauth"
	ExternalOAuthType = "externalOAuth"
	OIDCType          = "oidc"
)

var (
	// Deprecated: Use ErrClassicAPIExpected instead.
	ErrAPIMigrated                = errors.New("the supplied API definition is in Tyk classic format, please use OAS format for this API")
	ErrClassicAPIExpected         = errors.New("this API endpoint only supports Tyk Classic APIs; please use the appropriate Tyk OAS API endpoint")
	ErrAPINotMigrated             = errors.New("the supplied API definition is in OAS format, please use the Tyk classic format for this API")
	ErrOASGetForOldAPI            = errors.New("the requested API definition is in Tyk classic format, please use old api endpoint")
	ErrImportWithTykExtension     = errors.New("the import payload should not contain x-tyk-api-gateway")
	ErrPayloadWithoutTykExtension = errors.New("the payload should contain x-tyk-api-gateway")
	ErrAPINotFound                = errors.New("API not found")
	ErrMissingAPIID               = errors.New("missing API ID")
)

type EndpointMethodMeta struct {
	Action  EndpointMethodAction `bson:"action" json:"action"`
	Code    int                  `bson:"code" json:"code"`
	Data    string               `bson:"data" json:"data"`
	Headers map[string]string    `bson:"headers" json:"headers"`
}

type MockResponseMeta struct {
	Disabled   bool              `bson:"disabled" json:"disabled"`
	Path       string            `bson:"path" json:"path"`
	Method     string            `bson:"method" json:"method"`
	IgnoreCase bool              `bson:"ignore_case" json:"ignore_case"`
	Code       int               `bson:"code" json:"code"`
	Body       string            `bson:"body" json:"body"`
	Headers    map[string]string `bson:"headers" json:"headers"`
}

type EndPointMeta struct {
	Disabled   bool   `bson:"disabled" json:"disabled"`
	Path       string `bson:"path" json:"path"`
	Method     string `bson:"method" json:"method"`
	IgnoreCase bool   `bson:"ignore_case" json:"ignore_case"`
	// Deprecated. Use Method instead.
	MethodActions map[string]EndpointMethodMeta `bson:"method_actions,omitempty" json:"method_actions,omitempty"`
}

type CacheMeta struct {
	Disabled               bool   `bson:"disabled" json:"disabled"`
	Method                 string `bson:"method" json:"method"`
	Path                   string `bson:"path" json:"path"`
	CacheKeyRegex          string `bson:"cache_key_regex" json:"cache_key_regex"`
	CacheOnlyResponseCodes []int  `bson:"cache_response_codes" json:"cache_response_codes"`
	Timeout                int64  `bson:"timeout" json:"timeout"`
}

type RequestInputType string

type TemplateData struct {
	Input          RequestInputType `bson:"input_type" json:"input_type"`
	Mode           SourceMode       `bson:"template_mode" json:"template_mode"`
	EnableSession  bool             `bson:"enable_session" json:"enable_session"`
	TemplateSource string           `bson:"template_source" json:"template_source"`
}

type TemplateMeta struct {
	Disabled     bool         `bson:"disabled" json:"disabled"`
	TemplateData TemplateData `bson:"template_data" json:"template_data"`
	Path         string       `bson:"path" json:"path"`
	Method       string       `bson:"method" json:"method"`
}

type TransformJQMeta struct {
	Filter string `bson:"filter" json:"filter"`
	Path   string `bson:"path" json:"path"`
	Method string `bson:"method" json:"method"`
}

type HeaderInjectionMeta struct {
	Disabled      bool              `bson:"disabled" json:"disabled"`
	DeleteHeaders []string          `bson:"delete_headers" json:"delete_headers"`
	AddHeaders    map[string]string `bson:"add_headers" json:"add_headers"`
	Path          string            `bson:"path" json:"path"`
	Method        string            `bson:"method" json:"method"`
	ActOnResponse bool              `bson:"act_on" json:"act_on"`
}

func (h *HeaderInjectionMeta) Enabled() bool {
	return !h.Disabled && (len(h.AddHeaders) > 0 || len(h.DeleteHeaders) > 0)
}

type HardTimeoutMeta struct {
	Disabled bool   `bson:"disabled" json:"disabled"`
	Path     string `bson:"path" json:"path"`
	Method   string `bson:"method" json:"method"`
	TimeOut  int    `bson:"timeout" json:"timeout"`
}

type TrackEndpointMeta struct {
	Disabled bool   `bson:"disabled" json:"disabled"`
	Path     string `bson:"path" json:"path"`
	Method   string `bson:"method" json:"method"`
}

// RateLimitMeta configures rate limits per API path.
type RateLimitMeta struct {
	Disabled bool   `bson:"disabled" json:"disabled"`
	Path     string `bson:"path" json:"path"`
	Method   string `bson:"method" json:"method"`

	Rate float64 `bson:"rate" json:"rate"`
	Per  float64 `bson:"per" json:"per"`
}

// Valid will return true if the rate limit should be applied.
func (r *RateLimitMeta) Valid() bool {
	if err := r.Err(); err != nil {
		return false
	}
	return true
}

// Err checks the rate limit configuration for validity and returns an error if it is not valid.
// It checks for a nil value, the enabled flag and valid values for each setting.
func (r *RateLimitMeta) Err() error {
	if r == nil || r.Disabled {
		return errors.New("rate limit disabled")
	}
	if r.Per <= 0 {
		return fmt.Errorf("rate limit disabled: per invalid")
	}
	if r.Rate == 0 {
		return fmt.Errorf("rate limit disabled: rate zero")
	}
	return nil
}

type InternalMeta struct {
	Disabled bool   `bson:"disabled" json:"disabled"`
	Path     string `bson:"path" json:"path"`
	Method   string `bson:"method" json:"method"`
}

type RequestSizeMeta struct {
	Disabled  bool   `bson:"disabled" json:"disabled"`
	Path      string `bson:"path" json:"path"`
	Method    string `bson:"method" json:"method"`
	SizeLimit int64  `bson:"size_limit" json:"size_limit"`
}

type CircuitBreakerMeta struct {
	Disabled             bool    `bson:"disabled" json:"disabled"`
	Path                 string  `bson:"path" json:"path"`
	Method               string  `bson:"method" json:"method"`
	ThresholdPercent     float64 `bson:"threshold_percent" json:"threshold_percent"`
	Samples              int64   `bson:"samples" json:"samples"`
	ReturnToServiceAfter int     `bson:"return_to_service_after" json:"return_to_service_after"`
	DisableHalfOpenState bool    `bson:"disable_half_open_state" json:"disable_half_open_state"`
}

type StringRegexMap struct {
	MatchPattern string `bson:"match_rx" json:"match_rx"`
	Reverse      bool   `bson:"reverse" json:"reverse"`
	matchRegex   *regexp.Regexp
}

// Empty is a utility function that returns true if the value is empty.
func (r StringRegexMap) Empty() bool {
	return r.MatchPattern == "" && !r.Reverse
}

type RoutingTriggerOptions struct {
	HeaderMatches         map[string]StringRegexMap `bson:"header_matches" json:"header_matches"`
	QueryValMatches       map[string]StringRegexMap `bson:"query_val_matches" json:"query_val_matches"`
	PathPartMatches       map[string]StringRegexMap `bson:"path_part_matches" json:"path_part_matches"`
	SessionMetaMatches    map[string]StringRegexMap `bson:"session_meta_matches" json:"session_meta_matches"`
	RequestContextMatches map[string]StringRegexMap `bson:"request_context_matches" json:"request_context_matches"`
	PayloadMatches        StringRegexMap            `bson:"payload_matches" json:"payload_matches"`
}

// NewRoutingTriggerOptions allocates the maps inside RoutingTriggerOptions.
func NewRoutingTriggerOptions() RoutingTriggerOptions {
	return RoutingTriggerOptions{
		HeaderMatches:         make(map[string]StringRegexMap),
		QueryValMatches:       make(map[string]StringRegexMap),
		PathPartMatches:       make(map[string]StringRegexMap),
		SessionMetaMatches:    make(map[string]StringRegexMap),
		RequestContextMatches: make(map[string]StringRegexMap),
		PayloadMatches:        StringRegexMap{},
	}
}

type RoutingTrigger struct {
	On        RoutingTriggerOnType  `bson:"on" json:"on"`
	Options   RoutingTriggerOptions `bson:"options" json:"options"`
	RewriteTo string                `bson:"rewrite_to" json:"rewrite_to"`
}

type URLRewriteMeta struct {
	Disabled     bool             `bson:"disabled" json:"disabled"`
	Path         string           `bson:"path" json:"path"`
	Method       string           `bson:"method" json:"method"`
	MatchPattern string           `bson:"match_pattern" json:"match_pattern"`
	RewriteTo    string           `bson:"rewrite_to" json:"rewrite_to"`
	Triggers     []RoutingTrigger `bson:"triggers" json:"triggers"`
	MatchRegexp  *regexp.Regexp   `json:"-"`
}

type VirtualMeta struct {
	Disabled             bool       `bson:"disabled" json:"disabled"`
	ResponseFunctionName string     `bson:"response_function_name" json:"response_function_name"`
	FunctionSourceType   SourceMode `bson:"function_source_type" json:"function_source_type"`
	FunctionSourceURI    string     `bson:"function_source_uri" json:"function_source_uri"`
	Path                 string     `bson:"path" json:"path"`
	Method               string     `bson:"method" json:"method"`
	UseSession           bool       `bson:"use_session" json:"use_session"`
	ProxyOnError         bool       `bson:"proxy_on_error" json:"proxy_on_error"`
}

type MethodTransformMeta struct {
	Disabled bool   `bson:"disabled" json:"disabled"`
	Path     string `bson:"path" json:"path"`
	Method   string `bson:"method" json:"method"`
	ToMethod string `bson:"to_method" json:"to_method"`
}

type ValidatePathMeta struct {
	Disabled    bool                    `bson:"disabled" json:"disabled"`
	Path        string                  `bson:"path" json:"path"`
	Method      string                  `bson:"method" json:"method"`
	Schema      map[string]interface{}  `bson:"-" json:"schema"`
	SchemaB64   string                  `bson:"schema_b64" json:"schema_b64,omitempty"`
	SchemaCache gojsonschema.JSONLoader `bson:"-" json:"-"`
	// Allows override of default 422 Unprocessible Entity response code for validation errors.
	ErrorResponseCode int `bson:"error_response_code" json:"error_response_code"`
}

type ValidateRequestMeta struct {
	Enabled bool   `bson:"enabled" json:"enabled"`
	Path    string `bson:"path" json:"path"`
	Method  string `bson:"method" json:"method"`
	// Allows override of default 422 Unprocessible Entity response code for validation errors.
	ErrorResponseCode int `bson:"error_response_code" json:"error_response_code"`
}

type PersistGraphQLMeta struct {
	Path      string                 `bson:"path" json:"path"`
	Method    string                 `bson:"method" json:"method"`
	Operation string                 `bson:"operation" json:"operation"`
	Variables map[string]interface{} `bson:"variables" json:"variables"`
}

type GoPluginMeta struct {
	Disabled   bool   `bson:"disabled" json:"disabled"`
	Path       string `bson:"path" json:"path"`
	Method     string `bson:"method" json:"method"`
	PluginPath string `bson:"plugin_path" json:"plugin_path"`
	SymbolName string `bson:"func_name" json:"func_name"`
}

type ExtendedPathsSet struct {
	Ignored                 []EndPointMeta        `bson:"ignored" json:"ignored,omitempty"`
	WhiteList               []EndPointMeta        `bson:"white_list" json:"white_list,omitempty"`
	BlackList               []EndPointMeta        `bson:"black_list" json:"black_list,omitempty"`
	MockResponse            []MockResponseMeta    `bson:"mock_response" json:"mock_response,omitempty"`
	Cached                  []string              `bson:"cache" json:"cache,omitempty"`
	AdvanceCacheConfig      []CacheMeta           `bson:"advance_cache_config" json:"advance_cache_config,omitempty"`
	Transform               []TemplateMeta        `bson:"transform" json:"transform,omitempty"`
	TransformResponse       []TemplateMeta        `bson:"transform_response" json:"transform_response,omitempty"`
	TransformJQ             []TransformJQMeta     `bson:"transform_jq" json:"transform_jq,omitempty"`
	TransformJQResponse     []TransformJQMeta     `bson:"transform_jq_response" json:"transform_jq_response,omitempty"`
	TransformHeader         []HeaderInjectionMeta `bson:"transform_headers" json:"transform_headers,omitempty"`
	TransformResponseHeader []HeaderInjectionMeta `bson:"transform_response_headers" json:"transform_response_headers,omitempty"`
	HardTimeouts            []HardTimeoutMeta     `bson:"hard_timeouts" json:"hard_timeouts,omitempty"`
	CircuitBreaker          []CircuitBreakerMeta  `bson:"circuit_breakers" json:"circuit_breakers,omitempty"`
	URLRewrite              []URLRewriteMeta      `bson:"url_rewrites" json:"url_rewrites,omitempty"`
	Virtual                 []VirtualMeta         `bson:"virtual" json:"virtual,omitempty"`
	SizeLimit               []RequestSizeMeta     `bson:"size_limits" json:"size_limits,omitempty"`
	MethodTransforms        []MethodTransformMeta `bson:"method_transforms" json:"method_transforms,omitempty"`
	TrackEndpoints          []TrackEndpointMeta   `bson:"track_endpoints" json:"track_endpoints,omitempty"`
	DoNotTrackEndpoints     []TrackEndpointMeta   `bson:"do_not_track_endpoints" json:"do_not_track_endpoints,omitempty"`
	ValidateJSON            []ValidatePathMeta    `bson:"validate_json" json:"validate_json,omitempty"`
	ValidateRequest         []ValidateRequestMeta `bson:"validate_request" json:"validate_request,omitempty"`
	Internal                []InternalMeta        `bson:"internal" json:"internal,omitempty"`
	GoPlugin                []GoPluginMeta        `bson:"go_plugin" json:"go_plugin,omitempty"`
	PersistGraphQL          []PersistGraphQLMeta  `bson:"persist_graphql" json:"persist_graphql"`
	RateLimit               []RateLimitMeta       `bson:"rate_limit" json:"rate_limit"`
}

// Clear omits values that have OAS API definition conversions in place.
func (e *ExtendedPathsSet) Clear() {
	// The values listed within don't have a conversion from OAS in place.
	// When the conversion is added, delete the individual field to clear it.
	*e = ExtendedPathsSet{
		TransformJQ:         e.TransformJQ,
		TransformJQResponse: e.TransformJQResponse,
		PersistGraphQL:      e.PersistGraphQL,
	}
}

// VersionDefinition is a struct that holds the versioning information for an API.
type VersionDefinition struct {
	// Enabled indicates whether this version is enabled or not.
	Enabled bool `bson:"enabled" json:"enabled"`

	// Name is the name of this version.
	Name string `bson:"name" json:"name"`

	// Default is the default version to use if no version is specified in the request.
	Default string `bson:"default" json:"default"`

	// Location is the location in the request where the version information can be found.
	Location string `bson:"location" json:"location"`

	// Key is the key to use to extract the version information from the specified location.
	Key string `bson:"key" json:"key"`

	// StripPath is a deprecated field. Use StripVersioningData instead.
	StripPath bool `bson:"strip_path" json:"strip_path"` // Deprecated. Use StripVersioningData instead.

	// StripVersioningData indicates whether to strip the versioning data from the request.
	StripVersioningData bool `bson:"strip_versioning_data" json:"strip_versioning_data"`

	// UrlVersioningPattern is the regex pattern to match in the URL for versioning.
	UrlVersioningPattern string `bson:"url_versioning_pattern" json:"url_versioning_pattern"`

	// FallbackToDefault indicates whether to fallback to the default version if the version in the request does not exist.
	FallbackToDefault bool `bson:"fallback_to_default" json:"fallback_to_default"`

	// Versions is a map of version names to version ApiIDs.
	Versions map[string]string `bson:"versions" json:"versions"`

	// BaseID is a hidden field used internally that represents the ApiID of the base API.
	BaseID string `bson:"base_id" json:"-"` // json tag is `-` because we want this to be hidden to user
}

type VersionData struct {
	NotVersioned   bool                   `bson:"not_versioned" json:"not_versioned"`
	DefaultVersion string                 `bson:"default_version" json:"default_version"`
	Versions       map[string]VersionInfo `bson:"versions" json:"versions"`
}

type VersionInfo struct {
	Name      string    `bson:"name" json:"name"`
	Expires   string    `bson:"expires" json:"expires"`
	ExpiresTs time.Time `bson:"-" json:"-"`
	Paths     struct {
		Ignored   []string `bson:"ignored" json:"ignored"`
		WhiteList []string `bson:"white_list" json:"white_list"`
		BlackList []string `bson:"black_list" json:"black_list"`
	} `bson:"paths" json:"paths"`
	UseExtendedPaths              bool              `bson:"use_extended_paths" json:"use_extended_paths"`
	ExtendedPaths                 ExtendedPathsSet  `bson:"extended_paths" json:"extended_paths"`
	GlobalHeaders                 map[string]string `bson:"global_headers" json:"global_headers"`
	GlobalHeadersRemove           []string          `bson:"global_headers_remove" json:"global_headers_remove"`
	GlobalHeadersDisabled         bool              `bson:"global_headers_disabled" json:"global_headers_disabled"`
	GlobalResponseHeaders         map[string]string `bson:"global_response_headers" json:"global_response_headers"`
	GlobalResponseHeadersRemove   []string          `bson:"global_response_headers_remove" json:"global_response_headers_remove"`
	GlobalResponseHeadersDisabled bool              `bson:"global_response_headers_disabled" json:"global_response_headers_disabled"`
	IgnoreEndpointCase            bool              `bson:"ignore_endpoint_case" json:"ignore_endpoint_case"`
	GlobalSizeLimit               int64             `bson:"global_size_limit" json:"global_size_limit"`
	OverrideTarget                string            `bson:"override_target" json:"override_target"`
}

func (v *VersionInfo) GlobalHeadersEnabled() bool {
	return !v.GlobalHeadersDisabled && (len(v.GlobalHeaders) > 0 || len(v.GlobalHeadersRemove) > 0)
}

func (v *VersionInfo) GlobalResponseHeadersEnabled() bool {
	return !v.GlobalResponseHeadersDisabled && (len(v.GlobalResponseHeaders) > 0 || len(v.GlobalResponseHeadersRemove) > 0)
}

func (v *VersionInfo) HasEndpointReqHeader() bool {
	if !v.UseExtendedPaths {
		return false
	}

	for _, trh := range v.ExtendedPaths.TransformHeader {
		if trh.Enabled() {
			return true
		}
	}

	return false
}

func (v *VersionInfo) HasEndpointResHeader() bool {
	if !v.UseExtendedPaths {
		return false
	}

	for _, trh := range v.ExtendedPaths.TransformResponseHeader {
		if trh.Enabled() {
			return true
		}
	}

	return false
}

type AuthProviderMeta struct {
	Name          AuthProviderCode       `bson:"name" json:"name"`
	StorageEngine StorageEngineCode      `bson:"storage_engine" json:"storage_engine"`
	Meta          map[string]interface{} `bson:"meta" json:"meta"`
}

type SessionProviderMeta struct {
	Name          SessionProviderCode    `bson:"name" json:"name"`
	StorageEngine StorageEngineCode      `bson:"storage_engine" json:"storage_engine"`
	Meta          map[string]interface{} `bson:"meta" json:"meta"`
}

type EventHandlerTriggerConfig struct {
	Handler     TykEventHandlerName    `bson:"handler_name" json:"handler_name"`
	HandlerMeta map[string]interface{} `bson:"handler_meta" json:"handler_meta"`
}

type EventHandlerMetaConfig struct {
	Events map[TykEvent][]EventHandlerTriggerConfig `bson:"events" json:"events"`
}

type MiddlewareDefinition struct {
	Disabled       bool   `bson:"disabled" json:"disabled"`
	Name           string `bson:"name" json:"name"`
	Path           string `bson:"path" json:"path"`
	RequireSession bool   `bson:"require_session" json:"require_session"`
	RawBodyOnly    bool   `bson:"raw_body_only" json:"raw_body_only"`
}

// IDExtractorConfig specifies the configuration for ID extractor
type IDExtractorConfig struct {
	// HeaderName is the header name to extract ID from.
	HeaderName string `mapstructure:"header_name" bson:"header_name" json:"header_name,omitempty"`
	// FormParamName is the form parameter name to extract ID from.
	FormParamName string `mapstructure:"param_name" bson:"param_name" json:"param_name,omitempty"`
	// RegexExpression is the regular expression to match ID.
	RegexExpression string `mapstructure:"regex_expression" bson:"regex_expression" json:"regex_expression,omitempty"`
	// RegexMatchIndex is the index from which ID to be extracted after a match.
	RegexMatchIndex int `mapstructure:"regex_match_index" bson:"regex_match_index" json:"regex_match_index,omitempty"`
	// XPathExp is the xpath expression to match ID.
	XPathExpression string `mapstructure:"xpath_expression" bson:"xpath_expression" json:"xpath_expression,omitempty"`
}

type MiddlewareIdExtractor struct {
	Disabled        bool                   `bson:"disabled" json:"disabled"`
	ExtractFrom     IdExtractorSource      `bson:"extract_from" json:"extract_from"`
	ExtractWith     IdExtractorType        `bson:"extract_with" json:"extract_with"`
	ExtractorConfig map[string]interface{} `bson:"extractor_config" json:"extractor_config"`
	Extractor       IDExtractor            `bson:"-" json:"-"`
}

type MiddlewareSection struct {
	Pre         []MiddlewareDefinition `bson:"pre" json:"pre"`
	Post        []MiddlewareDefinition `bson:"post" json:"post"`
	PostKeyAuth []MiddlewareDefinition `bson:"post_key_auth" json:"post_key_auth"`
	AuthCheck   MiddlewareDefinition   `bson:"auth_check" json:"auth_check"`
	Response    []MiddlewareDefinition `bson:"response" json:"response"`
	Driver      MiddlewareDriver       `bson:"driver" json:"driver"`
	IdExtractor MiddlewareIdExtractor  `bson:"id_extractor" json:"id_extractor"`
}

type CacheOptions struct {
	CacheTimeout               int64    `bson:"cache_timeout" json:"cache_timeout"`
	EnableCache                bool     `bson:"enable_cache" json:"enable_cache"`
	CacheAllSafeRequests       bool     `bson:"cache_all_safe_requests" json:"cache_all_safe_requests"`
	CacheOnlyResponseCodes     []int    `bson:"cache_response_codes" json:"cache_response_codes"`
	EnableUpstreamCacheControl bool     `bson:"enable_upstream_cache_control" json:"enable_upstream_cache_control"`
	CacheControlTTLHeader      string   `bson:"cache_control_ttl_header" json:"cache_control_ttl_header"`
	CacheByHeaders             []string `bson:"cache_by_headers" json:"cache_by_headers"`
}

type ResponseProcessor struct {
	Name    string      `bson:"name" json:"name"`
	Options interface{} `bson:"options" json:"options"`
}

type HostCheckObject struct {
	CheckURL            string            `bson:"url" json:"url"`
	Protocol            string            `bson:"protocol" json:"protocol"`
	Timeout             time.Duration     `bson:"timeout" json:"timeout"`
	EnableProxyProtocol bool              `bson:"enable_proxy_protocol" json:"enable_proxy_protocol"`
	Commands            []CheckCommand    `bson:"commands" json:"commands"`
	Method              string            `bson:"method" json:"method"`
	Headers             map[string]string `bson:"headers" json:"headers"`
	Body                string            `bson:"body" json:"body"`
}

type CheckCommand struct {
	Name    string `bson:"name" json:"name"`
	Message string `bson:"message" json:"message"`
}

type ServiceDiscoveryConfiguration struct {
	UseDiscoveryService bool   `bson:"use_discovery_service" json:"use_discovery_service"`
	QueryEndpoint       string `bson:"query_endpoint" json:"query_endpoint"`
	UseNestedQuery      bool   `bson:"use_nested_query" json:"use_nested_query"`
	ParentDataPath      string `bson:"parent_data_path" json:"parent_data_path"`
	DataPath            string `bson:"data_path" json:"data_path"`
	PortDataPath        string `bson:"port_data_path" json:"port_data_path"`
	TargetPath          string `bson:"target_path" json:"target_path"`
	UseTargetList       bool   `bson:"use_target_list" json:"use_target_list"`
	CacheDisabled       bool   `bson:"cache_disabled" json:"cache_disabled"`
	CacheTimeout        int64  `bson:"cache_timeout" json:"cache_timeout"`
	EndpointReturnsList bool   `bson:"endpoint_returns_list" json:"endpoint_returns_list"`
}

// CacheOptions returns the timeout value in effect, and a bool if cache is enabled.
func (sd *ServiceDiscoveryConfiguration) CacheOptions() (int64, bool) {
	return sd.CacheTimeout, !sd.CacheDisabled
}

type OIDProviderConfig struct {
	Issuer    string            `bson:"issuer" json:"issuer"`
	ClientIDs map[string]string `bson:"client_ids" json:"client_ids"`
}

type OpenIDOptions struct {
	Providers         []OIDProviderConfig `bson:"providers" json:"providers"`
	SegregateByClient bool                `bson:"segregate_by_client" json:"segregate_by_client"`
}

type ScopeClaim struct {
	ScopeClaimName string            `bson:"scope_claim_name" json:"scope_claim_name,omitempty"`
	ScopeToPolicy  map[string]string `json:"scope_to_policy,omitempty"`
}

type Scopes struct {
	JWT  ScopeClaim `bson:"jwt" json:"jwt,omitempty"`
	OIDC ScopeClaim `bson:"oidc" json:"oidc,omitempty"`
}

// APIDefinition represents the configuration for a single proxied API and it's versions.
//
// swagger:model
type APIDefinition struct {
	Id                  model.ObjectID `bson:"_id,omitempty" json:"id,omitempty" gorm:"primaryKey;column:_id"`
	Name                string         `bson:"name" json:"name"`
	Expiration          string         `bson:"expiration" json:"expiration,omitempty"`
	ExpirationTs        time.Time      `bson:"-" json:"-"`
	Slug                string         `bson:"slug" json:"slug"`
	ListenPort          int            `bson:"listen_port" json:"listen_port"`
	Protocol            string         `bson:"protocol" json:"protocol"`
	EnableProxyProtocol bool           `bson:"enable_proxy_protocol" json:"enable_proxy_protocol"`
	APIID               string         `bson:"api_id" json:"api_id"`
	OrgID               string         `bson:"org_id" json:"org_id"`
	UseKeylessAccess    bool           `bson:"use_keyless" json:"use_keyless"`
	UseOauth2           bool           `bson:"use_oauth2" json:"use_oauth2"`
	ExternalOAuth       ExternalOAuth  `bson:"external_oauth" json:"external_oauth"`
	UseOpenID           bool           `bson:"use_openid" json:"use_openid"`
	OpenIDOptions       OpenIDOptions  `bson:"openid_options" json:"openid_options"`
	Oauth2Meta          struct {
		AllowedAccessTypes     []osin.AccessRequestType    `bson:"allowed_access_types" json:"allowed_access_types"`
		AllowedAuthorizeTypes  []osin.AuthorizeRequestType `bson:"allowed_authorize_types" json:"allowed_authorize_types"`
		AuthorizeLoginRedirect string                      `bson:"auth_login_redirect" json:"auth_login_redirect"`
	} `bson:"oauth_meta" json:"oauth_meta"`
	Auth         AuthConfig            `bson:"auth" json:"auth"` // Deprecated: Use AuthConfigs instead.
	AuthConfigs  map[string]AuthConfig `bson:"auth_configs" json:"auth_configs"`
	UseBasicAuth bool                  `bson:"use_basic_auth" json:"use_basic_auth"`
	BasicAuth    struct {
		DisableCaching     bool   `bson:"disable_caching" json:"disable_caching"`
		CacheTTL           int    `bson:"cache_ttl" json:"cache_ttl"`
		ExtractFromBody    bool   `bson:"extract_from_body" json:"extract_from_body"`
		BodyUserRegexp     string `bson:"body_user_regexp" json:"body_user_regexp"`
		BodyPasswordRegexp string `bson:"body_password_regexp" json:"body_password_regexp"`
	} `bson:"basic_auth" json:"basic_auth"`
	UseMutualTLSAuth   bool     `bson:"use_mutual_tls_auth" json:"use_mutual_tls_auth"`
	ClientCertificates []string `bson:"client_certificates" json:"client_certificates"`

	// UpstreamCertificates stores the domain to certificate mapping for upstream mutualTLS
	UpstreamCertificates map[string]string `bson:"upstream_certificates" json:"upstream_certificates"`
	// UpstreamCertificatesDisabled disables upstream mutualTLS on the API
	UpstreamCertificatesDisabled bool `bson:"upstream_certificates_disabled" json:"upstream_certificates_disabled,omitempty"`

	// PinnedPublicKeys stores the public key pinning details
	PinnedPublicKeys map[string]string `bson:"pinned_public_keys" json:"pinned_public_keys"`
	// CertificatePinningDisabled disables public key pinning
	CertificatePinningDisabled bool `bson:"certificate_pinning_disabled" json:"certificate_pinning_disabled,omitempty"`

	EnableJWT                            bool                   `bson:"enable_jwt" json:"enable_jwt"`
	UseStandardAuth                      bool                   `bson:"use_standard_auth" json:"use_standard_auth"`
	UseGoPluginAuth                      bool                   `bson:"use_go_plugin_auth" json:"use_go_plugin_auth"`       // Deprecated. Use CustomPluginAuthEnabled instead.
	EnableCoProcessAuth                  bool                   `bson:"enable_coprocess_auth" json:"enable_coprocess_auth"` // Deprecated. Use CustomPluginAuthEnabled instead.
	CustomPluginAuthEnabled              bool                   `bson:"custom_plugin_auth_enabled" json:"custom_plugin_auth_enabled"`
	JWTSigningMethod                     string                 `bson:"jwt_signing_method" json:"jwt_signing_method"`
	JWTSource                            string                 `bson:"jwt_source" json:"jwt_source"`
	JWTIdentityBaseField                 string                 `bson:"jwt_identit_base_field" json:"jwt_identity_base_field"`
	JWTClientIDBaseField                 string                 `bson:"jwt_client_base_field" json:"jwt_client_base_field"`
	JWTPolicyFieldName                   string                 `bson:"jwt_policy_field_name" json:"jwt_policy_field_name"`
	JWTDefaultPolicies                   []string               `bson:"jwt_default_policies" json:"jwt_default_policies"`
	JWTIssuedAtValidationSkew            uint64                 `bson:"jwt_issued_at_validation_skew" json:"jwt_issued_at_validation_skew"`
	JWTExpiresAtValidationSkew           uint64                 `bson:"jwt_expires_at_validation_skew" json:"jwt_expires_at_validation_skew"`
	JWTNotBeforeValidationSkew           uint64                 `bson:"jwt_not_before_validation_skew" json:"jwt_not_before_validation_skew"`
	JWTSkipKid                           bool                   `bson:"jwt_skip_kid" json:"jwt_skip_kid"`
	Scopes                               Scopes                 `bson:"scopes" json:"scopes,omitempty"`
	IDPClientIDMappingDisabled           bool                   `bson:"idp_client_id_mapping_disabled" json:"idp_client_id_mapping_disabled"`
	JWTScopeToPolicyMapping              map[string]string      `bson:"jwt_scope_to_policy_mapping" json:"jwt_scope_to_policy_mapping"` // Deprecated: use Scopes.JWT.ScopeToPolicy or Scopes.OIDC.ScopeToPolicy
	JWTScopeClaimName                    string                 `bson:"jwt_scope_claim_name" json:"jwt_scope_claim_name"`               // Deprecated: use Scopes.JWT.ScopeClaimName or Scopes.OIDC.ScopeClaimName
	NotificationsDetails                 NotificationsManager   `bson:"notifications" json:"notifications"`
	EnableSignatureChecking              bool                   `bson:"enable_signature_checking" json:"enable_signature_checking"`
	HmacAllowedClockSkew                 float64                `bson:"hmac_allowed_clock_skew" json:"hmac_allowed_clock_skew"`
	HmacAllowedAlgorithms                []string               `bson:"hmac_allowed_algorithms" json:"hmac_allowed_algorithms"`
	RequestSigning                       RequestSigningMeta     `bson:"request_signing" json:"request_signing"`
	BaseIdentityProvidedBy               AuthTypeEnum           `bson:"base_identity_provided_by" json:"base_identity_provided_by"`
	VersionDefinition                    VersionDefinition      `bson:"definition" json:"definition"`
	VersionData                          VersionData            `bson:"version_data" json:"version_data"` // Deprecated. Use VersionDefinition instead.
	UptimeTests                          UptimeTests            `bson:"uptime_tests" json:"uptime_tests"`
	Proxy                                ProxyConfig            `bson:"proxy" json:"proxy"`
	DisableRateLimit                     bool                   `bson:"disable_rate_limit" json:"disable_rate_limit"`
	DisableQuota                         bool                   `bson:"disable_quota" json:"disable_quota"`
	CustomMiddleware                     MiddlewareSection      `bson:"custom_middleware" json:"custom_middleware"`
	CustomMiddlewareBundle               string                 `bson:"custom_middleware_bundle" json:"custom_middleware_bundle"`
	CustomMiddlewareBundleDisabled       bool                   `bson:"custom_middleware_bundle_disabled" json:"custom_middleware_bundle_disabled"`
	CacheOptions                         CacheOptions           `bson:"cache_options" json:"cache_options"`
	SessionLifetimeRespectsKeyExpiration bool                   `bson:"session_lifetime_respects_key_expiration" json:"session_lifetime_respects_key_expiration,omitempty"`
	SessionLifetime                      int64                  `bson:"session_lifetime" json:"session_lifetime"`
	Active                               bool                   `bson:"active" json:"active"`
	Internal                             bool                   `bson:"internal" json:"internal"`
	AuthProvider                         AuthProviderMeta       `bson:"auth_provider" json:"auth_provider"`
	SessionProvider                      SessionProviderMeta    `bson:"session_provider" json:"session_provider"`
	EventHandlers                        EventHandlerMetaConfig `bson:"event_handlers" json:"event_handlers"`
	EnableBatchRequestSupport            bool                   `bson:"enable_batch_request_support" json:"enable_batch_request_support"`
	EnableIpWhiteListing                 bool                   `mapstructure:"enable_ip_whitelisting" bson:"enable_ip_whitelisting" json:"enable_ip_whitelisting"`
	AllowedIPs                           []string               `mapstructure:"allowed_ips" bson:"allowed_ips" json:"allowed_ips"`
	EnableIpBlacklisting                 bool                   `mapstructure:"enable_ip_blacklisting" bson:"enable_ip_blacklisting" json:"enable_ip_blacklisting"`
	BlacklistedIPs                       []string               `mapstructure:"blacklisted_ips" bson:"blacklisted_ips" json:"blacklisted_ips"`
	DontSetQuotasOnCreate                bool                   `mapstructure:"dont_set_quota_on_create" bson:"dont_set_quota_on_create" json:"dont_set_quota_on_create"`
	ExpireAnalyticsAfter                 int64                  `mapstructure:"expire_analytics_after" bson:"expire_analytics_after" json:"expire_analytics_after"` // must have an expireAt TTL index set (http://docs.mongodb.org/manual/tutorial/expire-data/)
	ResponseProcessors                   []ResponseProcessor    `bson:"response_processors" json:"response_processors"`
	CORS                                 CORSConfig             `bson:"CORS" json:"CORS"`
	Domain                               string                 `bson:"domain" json:"domain"`
	DomainDisabled                       bool                   `bson:"domain_disabled" json:"domain_disabled,omitempty"`
	Certificates                         []string               `bson:"certificates" json:"certificates"`
	DoNotTrack                           bool                   `bson:"do_not_track" json:"do_not_track"`
	EnableContextVars                    bool                   `bson:"enable_context_vars" json:"enable_context_vars"`
	ConfigData                           map[string]interface{} `bson:"config_data" json:"config_data"`
	ConfigDataDisabled                   bool                   `bson:"config_data_disabled" json:"config_data_disabled"`
	TagHeaders                           []string               `bson:"tag_headers" json:"tag_headers"`
	GlobalRateLimit                      GlobalRateLimit        `bson:"global_rate_limit" json:"global_rate_limit"`
	StripAuthData                        bool                   `bson:"strip_auth_data" json:"strip_auth_data"`
	EnableDetailedRecording              bool                   `bson:"enable_detailed_recording" json:"enable_detailed_recording"`
	GraphQL                              GraphQLConfig          `bson:"graphql" json:"graphql"`
	AnalyticsPlugin                      AnalyticsPluginConfig  `bson:"analytics_plugin" json:"analytics_plugin,omitempty"`

	// Gateway segment tags
	TagsDisabled bool     `bson:"tags_disabled" json:"tags_disabled,omitempty"`
	Tags         []string `bson:"tags" json:"tags"`

	// IsOAS is set to true when API has an OAS definition (created in OAS or migrated to OAS)
	IsOAS       bool   `bson:"is_oas" json:"is_oas,omitempty"`
	VersionName string `bson:"-" json:"-"`

	DetailedTracing bool `bson:"detailed_tracing" json:"detailed_tracing"`

	// UpstreamAuth stores information about authenticating against upstream.
	UpstreamAuth UpstreamAuth `bson:"upstream_auth" json:"upstream_auth"`
}

// UpstreamAuth holds the configurations related to upstream API authentication.
type UpstreamAuth struct {
	// Enabled enables upstream API authentication.
	Enabled bool `bson:"enabled" json:"enabled"`
	// BasicAuth holds the basic authentication configuration for upstream API authentication.
	BasicAuth UpstreamBasicAuth `bson:"basic_auth" json:"basic_auth"`
	// OAuth holds the OAuth2 configuration for the upstream client credentials API authentication.
	OAuth UpstreamOAuth `bson:"oauth" json:"oauth"`
}

// IsEnabled checks if UpstreamAuthentication is enabled for the API.
func (u *UpstreamAuth) IsEnabled() bool {
	return u.Enabled && (u.BasicAuth.Enabled || u.OAuth.Enabled)
}

// IsEnabled checks if UpstreamOAuth is enabled for the API.
func (u UpstreamOAuth) IsEnabled() bool {
	return u.Enabled
}

// UpstreamBasicAuth holds upstream basic authentication configuration.
type UpstreamBasicAuth struct {
	// Enabled enables upstream basic authentication.
	Enabled bool `bson:"enabled" json:"enabled,omitempty"`
	// Username is the username to be used for upstream basic authentication.
	Username string `bson:"username" json:"username"`
	// Password is the password to be used for upstream basic authentication.
	Password string `bson:"password" json:"password"`
	// HeaderName is the custom header name to be used for upstream basic authentication.
	// Defaults to `Authorization`.
	HeaderName string `bson:"header_name" json:"header_name"`
}

// UpstreamOAuth holds upstream OAuth2 authentication configuration.
type UpstreamOAuth struct {
	// Enabled enables upstream OAuth2 authentication.
	Enabled bool `bson:"enabled" json:"enabled"`
	// ClientCredentials holds the client credentials for upstream OAuth2 authentication.
	ClientCredentials ClientCredentials `bson:"client_credentials" json:"client_credentials"`
	// PasswordAuthentication holds the configuration for upstream OAauth password authentication flow.
	PasswordAuthentication PasswordAuthentication `bson:"password_authentication,omitempty" json:"passwordAuthentication,omitempty"`
<<<<<<< HEAD
	// HeaderName is the custom header name to be used for upstream basic authentication.
	// Defaults to `Authorization`.
	HeaderName string `bson:"header_name" json:"header_name,omitempty"`
	// ExtraMetadata holds the keys that we want to extract from the token and pass to the upstream.
	ExtraMetadata []string `bson:"extra_metadata" json:"extra_metadata,omitempty"`
=======
>>>>>>> a1716438
}

// PasswordAuthentication holds the configuration for upstream OAuth2 password authentication flow.
type PasswordAuthentication struct {
	ClientAuthData
	// Enabled activates upstream OAuth2 password authentication.
	Enabled bool `bson:"enabled" json:"enabled"`
	// Username is the username to be used for upstream OAuth2 password authentication.
	Username string `bson:"username" json:"username"`
	// Password is the password to be used for upstream OAuth2 password authentication.
	Password string `bson:"password" json:"password"`
	// TokenURL is the resource server's token endpoint
	// URL. This is a constant specific to each server.
	TokenURL string `bson:"token_url" json:"token_url"`
	// Scopes specifies optional requested permissions.
	Scopes []string `bson:"scopes" json:"scopes,omitempty"`
	// HeaderName is the custom header name to be used for OAuth password authentication flow.
	// Defaults to `Authorization`.
	HeaderName string `bson:"header_name" json:"header_name"`

	// TokenProvider is the OAuth2 password authentication flow token for internal use.
	Token *oauth2.Token `bson:"-" json:"-"`
}

// ClientAuthData holds the client ID and secret for upstream OAuth2 authentication.
type ClientAuthData struct {
	// ClientID is the application's ID.
	ClientID string `bson:"client_id" json:"client_id"`
	// ClientSecret is the application's secret.
	ClientSecret string `bson:"client_secret" json:"client_secret"`
}

// ClientCredentials holds the client credentials for upstream OAuth2 authentication.
type ClientCredentials struct {
	ClientAuthData
	// Enabled activates upstream OAuth2 client credentials authentication.
	Enabled bool `bson:"enabled" json:"enabled"`
	// TokenURL is the resource server's token endpoint
	// URL. This is a constant specific to each server.
	TokenURL string `bson:"token_url" json:"token_url"`
	// Scopes specifies optional requested permissions.
	Scopes []string `bson:"scopes" json:"scopes,omitempty"`
	// HeaderName is the custom header name to be used for OAuth client credential flow authentication.
	// Defaults to `Authorization`.
	HeaderName string `bson:"header_name" json:"header_name"`

	// TokenProvider is the OAuth2 token provider for internal use.
	TokenProvider oauth2.TokenSource `bson:"-" json:"-"`
}

type AnalyticsPluginConfig struct {
	Enabled    bool   `bson:"enable" json:"enable,omitempty"`
	PluginPath string `bson:"plugin_path" json:"plugin_path,omitempty"`
	FuncName   string `bson:"func_name" json:"func_name,omitempty"`
}

type UptimeTests struct {
	CheckList []HostCheckObject `bson:"check_list" json:"check_list"`
	Config    UptimeTestsConfig `bson:"config" json:"config"`
}

type UptimeTestsConfig struct {
	ExpireUptimeAnalyticsAfter int64                         `bson:"expire_utime_after" json:"expire_utime_after"` // must have an expireAt TTL index set (http://docs.mongodb.org/manual/tutorial/expire-data/)
	ServiceDiscovery           ServiceDiscoveryConfiguration `bson:"service_discovery" json:"service_discovery"`
	RecheckWait                int                           `bson:"recheck_wait" json:"recheck_wait"`
}

type AuthConfig struct {
	Name              string          `mapstructure:"name" bson:"name" json:"name"`
	UseParam          bool            `mapstructure:"use_param" bson:"use_param" json:"use_param"`
	ParamName         string          `mapstructure:"param_name" bson:"param_name" json:"param_name"`
	UseCookie         bool            `mapstructure:"use_cookie" bson:"use_cookie" json:"use_cookie"`
	CookieName        string          `mapstructure:"cookie_name" bson:"cookie_name" json:"cookie_name"`
	DisableHeader     bool            `mapstructure:"disable_header" bson:"disable_header" json:"disable_header"`
	AuthHeaderName    string          `mapstructure:"auth_header_name" bson:"auth_header_name" json:"auth_header_name"`
	UseCertificate    bool            `mapstructure:"use_certificate" bson:"use_certificate" json:"use_certificate"`
	ValidateSignature bool            `mapstructure:"validate_signature" bson:"validate_signature" json:"validate_signature"`
	Signature         SignatureConfig `mapstructure:"signature" bson:"signature" json:"signature,omitempty"`
}

type SignatureConfig struct {
	Algorithm        string `mapstructure:"algorithm" bson:"algorithm" json:"algorithm"`
	Header           string `mapstructure:"header" bson:"header" json:"header"`
	UseParam         bool   `mapstructure:"use_param" bson:"use_param" json:"use_param"`
	ParamName        string `mapstructure:"param_name" bson:"param_name" json:"param_name"`
	Secret           string `mapstructure:"secret" bson:"secret" json:"secret"`
	AllowedClockSkew int64  `mapstructure:"allowed_clock_skew" bson:"allowed_clock_skew" json:"allowed_clock_skew"`
	ErrorCode        int    `mapstructure:"error_code" bson:"error_code" json:"error_code"`
	ErrorMessage     string `mapstructure:"error_message" bson:"error_message" json:"error_message"`
}

type GlobalRateLimit struct {
	Disabled bool    `bson:"disabled" json:"disabled"`
	Rate     float64 `bson:"rate" json:"rate"`
	Per      float64 `bson:"per" json:"per"`
}

type BundleManifest struct {
	FileList         []string          `bson:"file_list" json:"file_list"`
	CustomMiddleware MiddlewareSection `bson:"custom_middleware" json:"custom_middleware"`
	Checksum         string            `bson:"checksum" json:"checksum"`
	Signature        string            `bson:"signature" json:"signature"`
}

type RequestSigningMeta struct {
	IsEnabled       bool     `bson:"is_enabled" json:"is_enabled"`
	Secret          string   `bson:"secret" json:"secret"`
	KeyId           string   `bson:"key_id" json:"key_id"`
	Algorithm       string   `bson:"algorithm" json:"algorithm"`
	HeaderList      []string `bson:"header_list" json:"header_list"`
	CertificateId   string   `bson:"certificate_id" json:"certificate_id"`
	SignatureHeader string   `bson:"signature_header" json:"signature_header"`
}

type ProxyConfig struct {
	PreserveHostHeader          bool                          `bson:"preserve_host_header" json:"preserve_host_header"`
	ListenPath                  string                        `bson:"listen_path" json:"listen_path"`
	TargetURL                   string                        `bson:"target_url" json:"target_url"`
	DisableStripSlash           bool                          `bson:"disable_strip_slash" json:"disable_strip_slash"`
	StripListenPath             bool                          `bson:"strip_listen_path" json:"strip_listen_path"`
	EnableLoadBalancing         bool                          `bson:"enable_load_balancing" json:"enable_load_balancing"`
	Targets                     []string                      `bson:"target_list" json:"target_list"`
	StructuredTargetList        *HostList                     `bson:"-" json:"-"`
	CheckHostAgainstUptimeTests bool                          `bson:"check_host_against_uptime_tests" json:"check_host_against_uptime_tests"`
	ServiceDiscovery            ServiceDiscoveryConfiguration `bson:"service_discovery" json:"service_discovery"`
	Transport                   struct {
		SSLInsecureSkipVerify   bool     `bson:"ssl_insecure_skip_verify" json:"ssl_insecure_skip_verify"`
		SSLCipherSuites         []string `bson:"ssl_ciphers" json:"ssl_ciphers"`
		SSLMinVersion           uint16   `bson:"ssl_min_version" json:"ssl_min_version"`
		SSLMaxVersion           uint16   `bson:"ssl_max_version" json:"ssl_max_version"`
		SSLForceCommonNameCheck bool     `json:"ssl_force_common_name_check"`
		ProxyURL                string   `bson:"proxy_url" json:"proxy_url"`
	} `bson:"transport" json:"transport"`
}

type CORSConfig struct {
	Enable             bool     `bson:"enable" json:"enable"`
	AllowedOrigins     []string `bson:"allowed_origins" json:"allowed_origins"`
	AllowedMethods     []string `bson:"allowed_methods" json:"allowed_methods"`
	AllowedHeaders     []string `bson:"allowed_headers" json:"allowed_headers"`
	ExposedHeaders     []string `bson:"exposed_headers" json:"exposed_headers"`
	AllowCredentials   bool     `bson:"allow_credentials" json:"allow_credentials"`
	MaxAge             int      `bson:"max_age" json:"max_age"`
	OptionsPassthrough bool     `bson:"options_passthrough" json:"options_passthrough"`
	Debug              bool     `bson:"debug" json:"debug"`
}

// GraphQLConfig is the root config object for a GraphQL API.
type GraphQLConfig struct {
	// Enabled indicates if GraphQL should be enabled.
	Enabled bool `bson:"enabled" json:"enabled"`
	// ExecutionMode is the mode to define how an api behaves.
	ExecutionMode GraphQLExecutionMode `bson:"execution_mode" json:"execution_mode"`
	// Version defines the version of the GraphQL config and engine to be used.
	Version GraphQLConfigVersion `bson:"version" json:"version"`
	// Schema is the GraphQL Schema exposed by the GraphQL API/Upstream/Engine.
	Schema string `bson:"schema" json:"schema"`
	// LastSchemaUpdate contains the date and time of the last triggered schema update to the upstream.
	LastSchemaUpdate *time.Time `bson:"last_schema_update" json:"last_schema_update,omitempty"`
	// TypeFieldConfigurations is a rule set of data source and mapping of a schema field.
	TypeFieldConfigurations []datasource.TypeFieldConfiguration `bson:"type_field_configurations" json:"type_field_configurations"`
	// GraphQLPlayground is the Playground specific configuration.
	GraphQLPlayground GraphQLPlayground `bson:"playground" json:"playground"`
	// Engine holds the configuration for engine v2 and upwards.
	Engine GraphQLEngineConfig `bson:"engine" json:"engine"`
	// Proxy holds the configuration for a proxy only api.
	Proxy GraphQLProxyConfig `bson:"proxy" json:"proxy"`
	// Subgraph holds the configuration for a GraphQL federation subgraph.
	Subgraph GraphQLSubgraphConfig `bson:"subgraph" json:"subgraph"`
	// Supergraph holds the configuration for a GraphQL federation supergraph.
	Supergraph GraphQLSupergraphConfig `bson:"supergraph" json:"supergraph"`
	// Introspection holds the configuration for GraphQL Introspection
	Introspection GraphQLIntrospectionConfig `bson:"introspection" json:"introspection"`
}

type GraphQLConfigVersion string

const (
	GraphQLConfigVersionNone     GraphQLConfigVersion = ""
	GraphQLConfigVersion1        GraphQLConfigVersion = "1"
	GraphQLConfigVersion2        GraphQLConfigVersion = "2"
	GraphQLConfigVersion3Preview GraphQLConfigVersion = "3-preview"
)

type GraphQLIntrospectionConfig struct {
	Disabled bool `bson:"disabled" json:"disabled"`
}

type GraphQLResponseExtensions struct {
	OnErrorForwarding bool `bson:"on_error_forwarding" json:"on_error_forwarding"`
}

type GraphQLProxyConfig struct {
	Features              GraphQLProxyFeaturesConfig             `bson:"features" json:"features"`
	AuthHeaders           map[string]string                      `bson:"auth_headers" json:"auth_headers"`
	SubscriptionType      SubscriptionType                       `bson:"subscription_type" json:"subscription_type,omitempty"`
	RequestHeaders        map[string]string                      `bson:"request_headers" json:"request_headers"`
	UseResponseExtensions GraphQLResponseExtensions              `bson:"use_response_extensions" json:"use_response_extensions"`
	RequestHeadersRewrite map[string]RequestHeadersRewriteConfig `json:"request_headers_rewrite" bson:"request_headers_rewrite"`
}

type GraphQLProxyFeaturesConfig struct {
	UseImmutableHeaders bool `bson:"use_immutable_headers" json:"use_immutable_headers"`
}

type RequestHeadersRewriteConfig struct {
	Value  string `json:"value" bson:"value"`
	Remove bool   `json:"remove" bson:"remove"`
}

type GraphQLSubgraphConfig struct {
	SDL string `bson:"sdl" json:"sdl"`
}

type GraphQLSupergraphConfig struct {
	// UpdatedAt contains the date and time of the last update of a supergraph API.
	UpdatedAt            *time.Time              `bson:"updated_at" json:"updated_at,omitempty"`
	Subgraphs            []GraphQLSubgraphEntity `bson:"subgraphs" json:"subgraphs"`
	MergedSDL            string                  `bson:"merged_sdl" json:"merged_sdl"`
	GlobalHeaders        map[string]string       `bson:"global_headers" json:"global_headers"`
	DisableQueryBatching bool                    `bson:"disable_query_batching" json:"disable_query_batching"`
}

type GraphQLSubgraphEntity struct {
	APIID            string            `bson:"api_id" json:"api_id"`
	Name             string            `bson:"name" json:"name"`
	URL              string            `bson:"url" json:"url"`
	SDL              string            `bson:"sdl" json:"sdl"`
	Headers          map[string]string `bson:"headers" json:"headers"`
	SubscriptionType SubscriptionType  `bson:"subscription_type" json:"subscription_type,omitempty"`
}

type GraphQLEngineConfig struct {
	FieldConfigs  []GraphQLFieldConfig      `bson:"field_configs" json:"field_configs"`
	DataSources   []GraphQLEngineDataSource `bson:"data_sources" json:"data_sources"`
	GlobalHeaders []UDGGlobalHeader         `bson:"global_headers" json:"global_headers"`
}

type UDGGlobalHeader struct {
	Key   string `bson:"key" json:"key"`
	Value string `bson:"value" json:"value"`
}

type GraphQLFieldConfig struct {
	TypeName              string   `bson:"type_name" json:"type_name"`
	FieldName             string   `bson:"field_name" json:"field_name"`
	DisableDefaultMapping bool     `bson:"disable_default_mapping" json:"disable_default_mapping"`
	Path                  []string `bson:"path" json:"path"`
}

type GraphQLEngineDataSourceKind string

const (
	GraphQLEngineDataSourceKindREST    = "REST"
	GraphQLEngineDataSourceKindGraphQL = "GraphQL"
	GraphQLEngineDataSourceKindKafka   = "Kafka"
)

type GraphQLEngineDataSource struct {
	Kind       GraphQLEngineDataSourceKind `bson:"kind" json:"kind"`
	Name       string                      `bson:"name" json:"name"`
	Internal   bool                        `bson:"internal" json:"internal"`
	RootFields []GraphQLTypeFields         `bson:"root_fields" json:"root_fields"`
	Config     json.RawMessage             `bson:"config" json:"config"`
}

type GraphQLTypeFields struct {
	Type   string   `bson:"type" json:"type"`
	Fields []string `bson:"fields" json:"fields"`
}

type GraphQLEngineDataSourceConfigREST struct {
	URL     string            `bson:"url" json:"url"`
	Method  string            `bson:"method" json:"method"`
	Headers map[string]string `bson:"headers" json:"headers"`
	Query   []QueryVariable   `bson:"query" json:"query"`
	Body    string            `bson:"body" json:"body"`
}

type GraphQLEngineDataSourceConfigGraphQL struct {
	URL              string            `bson:"url" json:"url"`
	Method           string            `bson:"method" json:"method"`
	Headers          map[string]string `bson:"headers" json:"headers"`
	SubscriptionType SubscriptionType  `bson:"subscription_type" json:"subscription_type,omitempty"`
	HasOperation     bool              `bson:"has_operation" json:"has_operation"`
	Operation        string            `bson:"operation" json:"operation"`
	Variables        json.RawMessage   `bson:"variables" json:"variables"`
}

type GraphQLEngineDataSourceConfigKafka struct {
	BrokerAddresses      []string               `bson:"broker_addresses" json:"broker_addresses"`
	Topics               []string               `bson:"topics" json:"topics"`
	GroupID              string                 `bson:"group_id" json:"group_id"`
	ClientID             string                 `bson:"client_id" json:"client_id"`
	KafkaVersion         string                 `bson:"kafka_version" json:"kafka_version"`
	StartConsumingLatest bool                   `json:"start_consuming_latest"`
	BalanceStrategy      string                 `json:"balance_strategy"`
	IsolationLevel       string                 `json:"isolation_level"`
	SASL                 GraphQLEngineKafkaSASL `json:"sasl"`
}

type GraphQLEngineKafkaSASL struct {
	Enable   bool   `json:"enable"`
	User     string `json:"user"`
	Password string `json:"password"`
}

type QueryVariable struct {
	Name  string `bson:"name" json:"name"`
	Value string `bson:"value" json:"value"`
}

// GraphQLExecutionMode is the mode in which the GraphQL Middleware should operate.
type GraphQLExecutionMode string

const (
	// GraphQLExecutionModeProxyOnly is the mode in which the GraphQL Middleware doesn't evaluate the GraphQL request
	// In other terms, the GraphQL Middleware will not act as a GraphQL server in itself.
	// The GraphQL Middleware will (optionally) validate the request and leave the execution up to the upstream.
	GraphQLExecutionModeProxyOnly GraphQLExecutionMode = "proxyOnly"
	// GraphQLExecutionModeExecutionEngine is the mode in which the GraphQL Middleware will evaluate every request.
	// This means the Middleware will act as a independent GraphQL service which might delegate partial execution to upstreams.
	GraphQLExecutionModeExecutionEngine GraphQLExecutionMode = "executionEngine"
	// GraphQLExecutionModeSubgraph is the mode if the API is defined as a subgraph for usage in GraphQL federation.
	// It will basically act the same as an API in proxyOnly mode but can be used in a supergraph.
	GraphQLExecutionModeSubgraph GraphQLExecutionMode = "subgraph"
	// GraphQLExecutionModeSupergraph is the mode where an API is able to use subgraphs to build a supergraph in GraphQL federation.
	GraphQLExecutionModeSupergraph GraphQLExecutionMode = "supergraph"
)

// GraphQLPlayground represents the configuration for the public playground which will be hosted alongside the api.
type GraphQLPlayground struct {
	// Enabled indicates if the playground should be enabled.
	Enabled bool `bson:"enabled" json:"enabled"`
	// Path sets the path on which the playground will be hosted if enabled.
	Path string `bson:"path" json:"path"`
}

// EncodeForDB will encode map[string]struct variables for saving in URL format
func (a *APIDefinition) EncodeForDB() {
	newVersion := make(map[string]VersionInfo)
	for k, v := range a.VersionData.Versions {
		newK := base64.StdEncoding.EncodeToString([]byte(k))
		v.Name = newK
		newVersion[newK] = v
	}
	a.VersionData.Versions = newVersion

	newUpstreamCerts := make(map[string]string)
	for domain, cert := range a.UpstreamCertificates {
		newD := base64.StdEncoding.EncodeToString([]byte(domain))
		newUpstreamCerts[newD] = cert
	}
	a.UpstreamCertificates = newUpstreamCerts

	newPinnedPublicKeys := make(map[string]string)
	for domain, cert := range a.PinnedPublicKeys {
		newD := base64.StdEncoding.EncodeToString([]byte(domain))
		newPinnedPublicKeys[newD] = cert
	}
	a.PinnedPublicKeys = newPinnedPublicKeys

	for i, version := range a.VersionData.Versions {
		for j, oldSchema := range version.ExtendedPaths.ValidateJSON {

			jsBytes, _ := json.Marshal(oldSchema.Schema)
			oldSchema.SchemaB64 = base64.StdEncoding.EncodeToString(jsBytes)

			a.VersionData.Versions[i].ExtendedPaths.ValidateJSON[j] = oldSchema
		}
	}

	// Auth is deprecated so this code tries to maintain backward compatibility
	if a.Auth.AuthHeaderName == "" {
		a.Auth = a.AuthConfigs["authToken"]
	}
}

func (a *APIDefinition) DecodeFromDB() {
	newVersion := make(map[string]VersionInfo)
	for k, v := range a.VersionData.Versions {
		newK, err := base64.StdEncoding.DecodeString(k)
		if err != nil {
			log.Error("Couldn't Decode, leaving as it may be legacy...")
			newVersion[k] = v
		} else {
			v.Name = string(newK)
			newVersion[string(newK)] = v
		}
	}
	a.VersionData.Versions = newVersion

	newUpstreamCerts := make(map[string]string)
	for domain, cert := range a.UpstreamCertificates {
		newD, err := base64.StdEncoding.DecodeString(domain)
		if err != nil {
			log.Error("Couldn't Decode, leaving as it may be legacy...")
			newUpstreamCerts[domain] = cert
		} else {
			newUpstreamCerts[string(newD)] = cert
		}
	}
	a.UpstreamCertificates = newUpstreamCerts

	newPinnedPublicKeys := make(map[string]string)
	for domain, cert := range a.PinnedPublicKeys {
		newD, err := base64.StdEncoding.DecodeString(domain)
		if err != nil {
			log.Error("Couldn't Decode, leaving as it may be legacy...")
			newPinnedPublicKeys[domain] = cert
		} else {
			newPinnedPublicKeys[string(newD)] = cert
		}
	}
	a.PinnedPublicKeys = newPinnedPublicKeys

	for i, version := range a.VersionData.Versions {
		for j, oldSchema := range version.ExtendedPaths.ValidateJSON {
			jsBytes, _ := base64.StdEncoding.DecodeString(oldSchema.SchemaB64)

			json.Unmarshal(jsBytes, &oldSchema.Schema)
			oldSchema.SchemaB64 = ""

			a.VersionData.Versions[i].ExtendedPaths.ValidateJSON[j] = oldSchema
		}
	}

	// Auth is deprecated so this code tries to maintain backward compatibility
	makeCompatible := func(authType string, enabled bool) {
		if a.AuthConfigs == nil {
			a.AuthConfigs = make(map[string]AuthConfig)
		}

		_, ok := a.AuthConfigs[authType]

		if !ok && enabled {
			a.AuthConfigs[authType] = a.Auth
		}
	}

	makeCompatible("authToken", a.UseStandardAuth)
	makeCompatible("jwt", a.EnableJWT)
}

// Expired returns true if this Version has expired
// and false if it has not expired (or does not have any expiry)
func (v *VersionInfo) Expired() bool {
	// Never expires
	if v.Expires == "" || v.Expires == "-1" {
		return false
	}

	// otherwise use parsed timestamp
	if v.ExpiresTs.IsZero() {
		log.Error("Could not parse expiry date, disallow")
		return true
	}

	return time.Since(v.ExpiresTs) >= 0
}

// ExpiryTime returns the time that this version is due to expire
func (v *VersionInfo) ExpiryTime() (exp time.Time) {
	if v.Expired() {
		return exp
	}
	exp = v.ExpiresTs
	return
}

func (s *StringRegexMap) Check(value string) (match string) {
	if s.matchRegex == nil {
		return
	}

	return s.matchRegex.FindString(value)
}

func (s *StringRegexMap) FindStringSubmatch(value string) (matched bool, match []string) {
	if s.matchRegex == nil {
		return
	}

	match = s.matchRegex.FindStringSubmatch(value)
	if !s.Reverse {
		matched = len(match) > 0
	} else {
		matched = len(match) == 0
	}

	return
}

func (s *StringRegexMap) FindAllStringSubmatch(value string, n int) (matched bool, matches [][]string) {
	matches = s.matchRegex.FindAllStringSubmatch(value, n)
	if !s.Reverse {
		matched = len(matches) > 0
	} else {
		matched = len(matches) == 0
	}

	return
}

func (s *StringRegexMap) Init() error {
	var err error
	if s.matchRegex, err = regexp.Compile(s.MatchPattern); err != nil {
		log.WithError(err).WithField("MatchPattern", s.MatchPattern).
			Error("Could not compile matchRegex for StringRegexMap")
		return err
	}

	return nil
}

func (a *APIDefinition) GenerateAPIID() {
	a.APIID = uuid.NewHex()
}

func (a *APIDefinition) GetAPIDomain() string {
	if a.DomainDisabled {
		return ""
	}
	return a.Domain
}

func DummyAPI() APIDefinition {
	endpointMeta := EndPointMeta{
		Path: "abc",
		MethodActions: map[string]EndpointMethodMeta{
			"GET": {
				Action:  Reply,
				Code:    200,
				Data:    "testdata",
				Headers: map[string]string{"header": "value"},
			},
		},
	}
	templateMeta := TemplateMeta{
		TemplateData: TemplateData{Input: RequestJSON, Mode: UseBlob},
	}
	transformJQMeta := TransformJQMeta{
		Filter: "filter",
		Path:   "path",
		Method: "method",
	}
	headerInjectionMeta := HeaderInjectionMeta{
		DeleteHeaders: []string{"header1", "header2"},
		AddHeaders:    map[string]string{},
		Path:          "path",
		Method:        "method",
	}
	hardTimeoutMeta := HardTimeoutMeta{Path: "path", Method: "method", TimeOut: 0}
	circuitBreakerMeta := CircuitBreakerMeta{
		Path:                 "path",
		Method:               "method",
		ThresholdPercent:     0.0,
		Samples:              0,
		ReturnToServiceAfter: 0,
	}
	// TODO: Extend triggers
	urlRewriteMeta := URLRewriteMeta{
		Path:         "",
		Method:       "method",
		MatchPattern: "matchpattern",
		RewriteTo:    "rewriteto",
		Triggers:     []RoutingTrigger{},
	}
	virtualMeta := VirtualMeta{
		ResponseFunctionName: "responsefunctioname",
		FunctionSourceType:   "functionsourcetype",
		FunctionSourceURI:    "functionsourceuri",
		Path:                 "path",
		Method:               "method",
	}
	sizeLimit := RequestSizeMeta{
		Path:      "path",
		Method:    "method",
		SizeLimit: 0,
	}
	methodTransformMeta := MethodTransformMeta{Path: "path", Method: "method", ToMethod: "tomethod"}
	trackEndpointMeta := TrackEndpointMeta{Path: "path", Method: "method"}
	internalMeta := InternalMeta{Path: "path", Method: "method"}
	validatePathMeta := ValidatePathMeta{Path: "path", Method: "method", Schema: map[string]interface{}{}, SchemaB64: ""}
	paths := struct {
		Ignored   []string `bson:"ignored" json:"ignored"`
		WhiteList []string `bson:"white_list" json:"white_list"`
		BlackList []string `bson:"black_list" json:"black_list"`
	}{
		Ignored:   []string{},
		WhiteList: []string{},
		BlackList: []string{},
	}
	versionInfo := VersionInfo{
		Name:             "Default",
		UseExtendedPaths: true,
		Paths:            paths,
		ExtendedPaths: ExtendedPathsSet{
			Ignored:                 []EndPointMeta{endpointMeta},
			WhiteList:               []EndPointMeta{endpointMeta},
			BlackList:               []EndPointMeta{endpointMeta},
			Cached:                  []string{},
			Transform:               []TemplateMeta{templateMeta},
			TransformResponse:       []TemplateMeta{templateMeta},
			TransformJQ:             []TransformJQMeta{transformJQMeta},
			TransformJQResponse:     []TransformJQMeta{transformJQMeta},
			TransformHeader:         []HeaderInjectionMeta{headerInjectionMeta},
			TransformResponseHeader: []HeaderInjectionMeta{headerInjectionMeta},
			HardTimeouts:            []HardTimeoutMeta{hardTimeoutMeta},
			CircuitBreaker:          []CircuitBreakerMeta{circuitBreakerMeta},
			URLRewrite:              []URLRewriteMeta{urlRewriteMeta},
			Virtual:                 []VirtualMeta{virtualMeta},
			SizeLimit:               []RequestSizeMeta{sizeLimit},
			MethodTransforms:        []MethodTransformMeta{methodTransformMeta},
			TrackEndpoints:          []TrackEndpointMeta{trackEndpointMeta},
			DoNotTrackEndpoints:     []TrackEndpointMeta{trackEndpointMeta},
			Internal:                []InternalMeta{internalMeta},
			ValidateJSON:            []ValidatePathMeta{validatePathMeta},
		},
	}
	versionData := struct {
		NotVersioned   bool                   `bson:"not_versioned" json:"not_versioned"`
		DefaultVersion string                 `bson:"default_version" json:"default_version"`
		Versions       map[string]VersionInfo `bson:"versions" json:"versions"`
	}{
		NotVersioned:   true,
		DefaultVersion: "",
		Versions: map[string]VersionInfo{
			"Default": versionInfo,
		},
	}

	defaultCORSConfig := CORSConfig{
		Enable:         false,
		AllowedOrigins: []string{"*"},
		AllowedMethods: []string{http.MethodGet, http.MethodPost, http.MethodHead},
		AllowedHeaders: []string{"Origin", "Accept", "Content-Type", "X-Requested-With", "Authorization"},
	}

	graphql := GraphQLConfig{
		Enabled:          false,
		ExecutionMode:    GraphQLExecutionModeProxyOnly,
		Version:          GraphQLConfigVersion2,
		LastSchemaUpdate: nil,
		Proxy: GraphQLProxyConfig{
			Features: GraphQLProxyFeaturesConfig{
				UseImmutableHeaders: true,
			},
			AuthHeaders: map[string]string{},
		},
	}

	return APIDefinition{
		VersionData:          versionData,
		ConfigData:           map[string]interface{}{},
		AllowedIPs:           []string{},
		PinnedPublicKeys:     map[string]string{},
		ResponseProcessors:   []ResponseProcessor{},
		ClientCertificates:   []string{},
		BlacklistedIPs:       []string{},
		TagHeaders:           []string{},
		UpstreamCertificates: map[string]string{},
		Scopes: Scopes{
			JWT: ScopeClaim{
				ScopeToPolicy: map[string]string{},
			},
			OIDC: ScopeClaim{
				ScopeToPolicy: map[string]string{},
			},
		},
		HmacAllowedAlgorithms: []string{},
		CustomMiddleware: MiddlewareSection{
			Post:        []MiddlewareDefinition{},
			Pre:         []MiddlewareDefinition{},
			PostKeyAuth: []MiddlewareDefinition{},
			AuthCheck:   MiddlewareDefinition{},
			IdExtractor: MiddlewareIdExtractor{
				ExtractorConfig: map[string]interface{}{},
			},
		},
		Proxy: ProxyConfig{
			DisableStripSlash: true,
		},
		CORS:    defaultCORSConfig,
		Tags:    []string{},
		GraphQL: graphql,
	}
}

func (a *APIDefinition) GetScopeClaimName() string {
	if reflect.IsEmpty(a.Scopes) {
		return a.JWTScopeClaimName
	}

	if a.UseOpenID {
		return a.Scopes.OIDC.ScopeClaimName
	}

	return a.Scopes.JWT.ScopeClaimName
}

func (a *APIDefinition) GetScopeToPolicyMapping() map[string]string {
	if reflect.IsEmpty(a.Scopes) {
		return a.JWTScopeToPolicyMapping
	}

	if a.UseOpenID {
		return a.Scopes.OIDC.ScopeToPolicy
	}

	return a.Scopes.JWT.ScopeToPolicy
}

var Template = template.New("").Funcs(map[string]interface{}{
	"jsonMarshal": func(v interface{}) (string, error) {
		bs, err := json.Marshal(v)
		return string(bs), err
	},
	"xmlMarshal": func(v interface{}) (string, error) {
		var err error
		var xmlValue []byte
		mv, ok := v.(mxj.Map)
		if ok {
			mxj.XMLEscapeChars(true)
			xmlValue, err = mv.Xml()
		} else {
			res, ok := v.(map[string]interface{})
			if ok {
				mxj.XMLEscapeChars(true)
				xmlValue, err = mxj.Map(res).Xml()
			} else {
				xmlValue, err = xml.MarshalIndent(v, "", "  ")
			}
		}

		return string(xmlValue), err
	},
})

type ExternalOAuth struct {
	Enabled   bool       `bson:"enabled" json:"enabled"`
	Providers []Provider `bson:"providers" json:"providers"`
}

type Provider struct {
	JWT           JWTValidation `bson:"jwt" json:"jwt"`
	Introspection Introspection `bson:"introspection" json:"introspection"`
}

type JWTValidation struct {
	Enabled                 bool   `bson:"enabled" json:"enabled"`
	SigningMethod           string `bson:"signing_method" json:"signing_method"`
	Source                  string `bson:"source" json:"source"`
	IssuedAtValidationSkew  uint64 `bson:"issued_at_validation_skew" json:"issued_at_validation_skew"`
	NotBeforeValidationSkew uint64 `bson:"not_before_validation_skew" json:"not_before_validation_skew"`
	ExpiresAtValidationSkew uint64 `bson:"expires_at_validation_skew" json:"expires_at_validation_skew"`
	IdentityBaseField       string `bson:"identity_base_field" json:"identity_base_field"`
}

type Introspection struct {
	Enabled           bool               `bson:"enabled" json:"enabled"`
	URL               string             `bson:"url" json:"url"`
	ClientID          string             `bson:"client_id" json:"client_id"`
	ClientSecret      string             `bson:"client_secret" json:"client_secret"`
	IdentityBaseField string             `bson:"identity_base_field" json:"identity_base_field"`
	Cache             IntrospectionCache `bson:"cache" json:"cache"`
}

type IntrospectionCache struct {
	Enabled bool  `bson:"enabled" json:"enabled"`
	Timeout int64 `bson:"timeout" json:"timeout"`
}

// WebHookHandlerConf holds configuration related to webhook event handler.
type WebHookHandlerConf struct {
	// Disabled enables/disables this webhook.
	Disabled bool `bson:"disabled" json:"disabled"`
	// ID optional ID of the webhook, to be used in pro mode.
	ID string `bson:"id" json:"id"`
	// Name is the name of webhook.
	Name string `bson:"name" json:"name"`
	// The method to use for the webhook.
	Method string `bson:"method" json:"method"`
	// The target path on which to send the request.
	TargetPath string `bson:"target_path" json:"target_path"`
	// The template to load in order to format the request.
	TemplatePath string `bson:"template_path" json:"template_path"`
	// Headers to set when firing the webhook.
	HeaderList map[string]string `bson:"header_map" json:"header_map"`
	// The cool-down for the event so it does not trigger again (in seconds).
	EventTimeout int64 `bson:"event_timeout" json:"event_timeout"`
}

// Scan scans WebHookHandlerConf from `any` in.
func (w *WebHookHandlerConf) Scan(in any) error {
	conf, err := reflect.Cast[WebHookHandlerConf](in)
	if err != nil {
		return err
	}

	*w = *conf
	return nil
}<|MERGE_RESOLUTION|>--- conflicted
+++ resolved
@@ -810,14 +810,8 @@
 	ClientCredentials ClientCredentials `bson:"client_credentials" json:"client_credentials"`
 	// PasswordAuthentication holds the configuration for upstream OAauth password authentication flow.
 	PasswordAuthentication PasswordAuthentication `bson:"password_authentication,omitempty" json:"passwordAuthentication,omitempty"`
-<<<<<<< HEAD
-	// HeaderName is the custom header name to be used for upstream basic authentication.
-	// Defaults to `Authorization`.
-	HeaderName string `bson:"header_name" json:"header_name,omitempty"`
 	// ExtraMetadata holds the keys that we want to extract from the token and pass to the upstream.
 	ExtraMetadata []string `bson:"extra_metadata" json:"extra_metadata,omitempty"`
-=======
->>>>>>> a1716438
 }
 
 // PasswordAuthentication holds the configuration for upstream OAuth2 password authentication flow.
