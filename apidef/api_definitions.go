package apidef

import (
	"encoding/base64"
	"encoding/json"
	"encoding/xml"
	"errors"
	"net/http"
	"text/template"
	"time"

	"github.com/clbanning/mxj"
	"github.com/lonelycode/osin"

	"github.com/TykTechnologies/storage/persistent/model"

	"github.com/TykTechnologies/tyk/internal/event"

	"github.com/TykTechnologies/tyk/internal/reflect"

	"github.com/TykTechnologies/graphql-go-tools/pkg/execution/datasource"

	"github.com/TykTechnologies/gojsonschema"

	"github.com/TykTechnologies/tyk/regexp"

	"github.com/TykTechnologies/tyk/internal/uuid"
)

<<<<<<< HEAD
type (
	AuthProviderCode    string
	SessionProviderCode string
	StorageEngineCode   string
	TykEvent            string // A type so we can ENUM event types easily, e.g. EventQuotaExceeded
	TykEventHandlerName string // A type for handler codes in API definitions
)
=======
type AuthProviderCode string
type SessionProviderCode string
type StorageEngineCode string

// TykEvent is an alias maintained for backwards compatibility.
type TykEvent = event.Event

// TykEventHandlerName is an alias maintained for backwards compatibility.
type TykEventHandlerName = event.HandlerName
>>>>>>> 0d1183c3

type (
	EndpointMethodAction string
	SourceMode           string
)

type (
	MiddlewareDriver     string
	IdExtractorSource    string
	IdExtractorType      string
	AuthTypeEnum         string
	RoutingTriggerOnType string
)

type SubscriptionType string

type IDExtractor interface{}

const (
	NoAction EndpointMethodAction = "no_action"
	Reply    EndpointMethodAction = "reply"

	UseBlob SourceMode = "blob"
	UseFile SourceMode = "file"

	RequestXML  RequestInputType = "xml"
	RequestJSON RequestInputType = "json"

	OttoDriver     MiddlewareDriver = "otto"
	PythonDriver   MiddlewareDriver = "python"
	LuaDriver      MiddlewareDriver = "lua"
	GrpcDriver     MiddlewareDriver = "grpc"
	GoPluginDriver MiddlewareDriver = "goplugin"

	BodySource        IdExtractorSource = "body"
	HeaderSource      IdExtractorSource = "header"
	QuerystringSource IdExtractorSource = "querystring"
	FormSource        IdExtractorSource = "form"

	ValueExtractor IdExtractorType = "value"
	XPathExtractor IdExtractorType = "xpath"
	RegexExtractor IdExtractorType = "regex"

	// For multi-type auth
	AuthTypeNone  AuthTypeEnum = ""
	AuthToken     AuthTypeEnum = "auth_token"
	CustomAuth    AuthTypeEnum = "custom_auth"
	HMACKey       AuthTypeEnum = "hmac_key"
	BasicAuthUser AuthTypeEnum = "basic_auth_user"
	JWTClaim      AuthTypeEnum = "jwt_claim"
	OIDCUser      AuthTypeEnum = "oidc_user"
	OAuthKey      AuthTypeEnum = "oauth_key"
	UnsetAuth     AuthTypeEnum = ""

	// For routing triggers
	All RoutingTriggerOnType = "all"
	Any RoutingTriggerOnType = "any"

	// Subscription Types
	GQLSubscriptionUndefined   SubscriptionType = ""
	GQLSubscriptionWS          SubscriptionType = "graphql-ws"
	GQLSubscriptionTransportWS SubscriptionType = "graphql-transport-ws"
	GQLSubscriptionSSE         SubscriptionType = "sse"

	// TykInternalApiHeader - flags request as internal api looping request
	TykInternalApiHeader = "x-tyk-internal"

	HeaderLocation       = "header"
	URLParamLocation     = "url-param"
	URLLocation          = "url"
	ExpirationTimeFormat = "2006-01-02 15:04"

	Self                 = "self"
	DefaultAPIVersionKey = "x-api-version"
	HeaderBaseAPIID      = "x-tyk-base-api-id"

	AuthTokenType     = "authToken"
	JWTType           = "jwt"
	HMACType          = "hmac"
	BasicType         = "basic"
	CoprocessType     = "coprocess"
	OAuthType         = "oauth"
	ExternalOAuthType = "externalOAuth"
	OIDCType          = "oidc"
)

var (
	// Deprecated: Use ErrClassicAPIExpected instead.
	ErrAPIMigrated                = errors.New("the supplied API definition is in Tyk classic format, please use OAS format for this API")
	ErrClassicAPIExpected         = errors.New("this API endpoint only supports Tyk Classic APIs; please use the appropriate Tyk OAS API endpoint")
	ErrAPINotMigrated             = errors.New("the supplied API definition is in OAS format, please use the Tyk classic format for this API")
	ErrOASGetForOldAPI            = errors.New("the requested API definition is in Tyk classic format, please use old api endpoint")
	ErrImportWithTykExtension     = errors.New("the import payload should not contain x-tyk-api-gateway")
	ErrPayloadWithoutTykExtension = errors.New("the payload should contain x-tyk-api-gateway")
	ErrAPINotFound                = errors.New("API not found")
	ErrMissingAPIID               = errors.New("missing API ID")
)

type EndpointMethodMeta struct {
	Action  EndpointMethodAction `bson:"action" json:"action" enum:"no_action,reply"`
	Code    int                  `bson:"code" json:"code"`
	Data    string               `bson:"data" json:"data"`
	Headers map[string]string    `bson:"headers" json:"headers"`
}

type MockResponseMeta struct {
	Disabled   bool              `bson:"disabled" json:"disabled"`
	Path       string            `bson:"path" json:"path"`
	Method     string            `bson:"method" json:"method"`
	IgnoreCase bool              `bson:"ignore_case" json:"ignore_case"`
	Code       int               `bson:"code" json:"code"`
	Body       string            `bson:"body" json:"body"`
	Headers    map[string]string `bson:"headers" json:"headers"`
}

type EndPointMeta struct {
	Disabled   bool   `bson:"disabled" json:"disabled"`
	Path       string `bson:"path" json:"path"`
	Method     string `bson:"method" json:"method"`
	IgnoreCase bool   `bson:"ignore_case" json:"ignore_case"`
	// Deprecated. Use Method instead.
	MethodActions map[string]EndpointMethodMeta `bson:"method_actions,omitempty" json:"method_actions,omitempty"`
}

type CacheMeta struct {
	Disabled               bool   `bson:"disabled" json:"disabled"`
	Method                 string `bson:"method" json:"method"`
	Path                   string `bson:"path" json:"path"`
	CacheKeyRegex          string `bson:"cache_key_regex" json:"cache_key_regex"`
	CacheOnlyResponseCodes []int  `bson:"cache_response_codes" json:"cache_response_codes"`
	Timeout                int64  `bson:"timeout" json:"timeout" format:"int64"`
}

type RequestInputType string

type TemplateData struct {
	Input          RequestInputType `bson:"input_type" json:"input_type" enum:"json,xml"`
	Mode           SourceMode       `bson:"template_mode" json:"template_mode" enum:"blob,file"`
	EnableSession  bool             `bson:"enable_session" json:"enable_session"`
	TemplateSource string           `bson:"template_source" json:"template_source"`
}

type TemplateMeta struct {
	Disabled     bool         `bson:"disabled" json:"disabled"`
	TemplateData TemplateData `bson:"template_data" json:"template_data"`
	Path         string       `bson:"path" json:"path"`
	Method       string       `bson:"method" json:"method"`
}

type TransformJQMeta struct {
	Filter string `bson:"filter" json:"filter"`
	Path   string `bson:"path" json:"path"`
	Method string `bson:"method" json:"method"`
}

type HeaderInjectionMeta struct {
	Disabled      bool              `bson:"disabled" json:"disabled"`
	DeleteHeaders []string          `bson:"delete_headers" json:"delete_headers"`
	AddHeaders    map[string]string `bson:"add_headers" json:"add_headers"`
	Path          string            `bson:"path" json:"path"`
	Method        string            `bson:"method" json:"method"`
	ActOnResponse bool              `bson:"act_on" json:"act_on"`
}

func (h *HeaderInjectionMeta) Enabled() bool {
	return !h.Disabled && (len(h.AddHeaders) > 0 || len(h.DeleteHeaders) > 0)
}

type HardTimeoutMeta struct {
	Disabled bool   `bson:"disabled" json:"disabled"`
	Path     string `bson:"path" json:"path"`
	Method   string `bson:"method" json:"method"`
	TimeOut  int    `bson:"timeout" json:"timeout"`
}

type TrackEndpointMeta struct {
	Disabled bool   `bson:"disabled" json:"disabled"`
	Path     string `bson:"path" json:"path"`
	Method   string `bson:"method" json:"method"`
}

type InternalMeta struct {
	Disabled bool   `bson:"disabled" json:"disabled"`
	Path     string `bson:"path" json:"path"`
	Method   string `bson:"method" json:"method"`
}

type RequestSizeMeta struct {
	Disabled  bool   `bson:"disabled" json:"disabled"`
	Path      string `bson:"path" json:"path"`
	Method    string `bson:"method" json:"method"`
	SizeLimit int64  `bson:"size_limit" json:"size_limit" format:"int64"`
}

type CircuitBreakerMeta struct {
	Disabled             bool    `bson:"disabled" json:"disabled"`
	Path                 string  `bson:"path" json:"path"`
	Method               string  `bson:"method" json:"method"`
	ThresholdPercent     float64 `bson:"threshold_percent" json:"threshold_percent"`
	Samples              int64   `bson:"samples" json:"samples" format:"int64"`
	ReturnToServiceAfter int     `bson:"return_to_service_after" json:"return_to_service_after"`
	DisableHalfOpenState bool    `bson:"disable_half_open_state" json:"disable_half_open_state"`
}

type StringRegexMap struct {
	MatchPattern string `bson:"match_rx" json:"match_rx"`
	Reverse      bool   `bson:"reverse" json:"reverse"`
	matchRegex   *regexp.Regexp
}

// Empty is a utility function that returns true if the value is empty.
func (r StringRegexMap) Empty() bool {
	return r.MatchPattern == "" && !r.Reverse
}

type RoutingTriggerOptions struct {
	HeaderMatches         map[string]StringRegexMap `bson:"header_matches" json:"header_matches"`
	QueryValMatches       map[string]StringRegexMap `bson:"query_val_matches" json:"query_val_matches"`
	PathPartMatches       map[string]StringRegexMap `bson:"path_part_matches" json:"path_part_matches"`
	SessionMetaMatches    map[string]StringRegexMap `bson:"session_meta_matches" json:"session_meta_matches"`
	RequestContextMatches map[string]StringRegexMap `bson:"request_context_matches" json:"request_context_matches"`
	PayloadMatches        StringRegexMap            `bson:"payload_matches" json:"payload_matches"`
}

// NewRoutingTriggerOptions allocates the maps inside RoutingTriggerOptions.
func NewRoutingTriggerOptions() RoutingTriggerOptions {
	return RoutingTriggerOptions{
		HeaderMatches:         make(map[string]StringRegexMap),
		QueryValMatches:       make(map[string]StringRegexMap),
		PathPartMatches:       make(map[string]StringRegexMap),
		SessionMetaMatches:    make(map[string]StringRegexMap),
		RequestContextMatches: make(map[string]StringRegexMap),
		PayloadMatches:        StringRegexMap{},
	}
}

type RoutingTrigger struct {
	On        RoutingTriggerOnType  `bson:"on" json:"on" enum:"all,any"`
	Options   RoutingTriggerOptions `bson:"options" json:"options"`
	RewriteTo string                `bson:"rewrite_to" json:"rewrite_to"`
}

type URLRewriteMeta struct {
	Disabled     bool             `bson:"disabled" json:"disabled"`
	Path         string           `bson:"path" json:"path"`
	Method       string           `bson:"method" json:"method"`
	MatchPattern string           `bson:"match_pattern" json:"match_pattern"`
	RewriteTo    string           `bson:"rewrite_to" json:"rewrite_to"`
	Triggers     []RoutingTrigger `bson:"triggers" json:"triggers"`
	MatchRegexp  *regexp.Regexp   `json:"-"`
}

type VirtualMeta struct {
	Disabled             bool       `bson:"disabled" json:"disabled"`
	ResponseFunctionName string     `bson:"response_function_name" json:"response_function_name"`
	FunctionSourceType   SourceMode `bson:"function_source_type" json:"function_source_type" enum:"blob,file"`
	FunctionSourceURI    string     `bson:"function_source_uri" json:"function_source_uri"`
	Path                 string     `bson:"path" json:"path"`
	Method               string     `bson:"method" json:"method"`
	UseSession           bool       `bson:"use_session" json:"use_session"`
	ProxyOnError         bool       `bson:"proxy_on_error" json:"proxy_on_error"`
}

type MethodTransformMeta struct {
	Disabled bool   `bson:"disabled" json:"disabled"`
	Path     string `bson:"path" json:"path"`
	Method   string `bson:"method" json:"method"`
	ToMethod string `bson:"to_method" json:"to_method"`
}

type ValidatePathMeta struct {
	Disabled    bool                    `bson:"disabled" json:"disabled"`
	Path        string                  `bson:"path" json:"path"`
	Method      string                  `bson:"method" json:"method"`
	Schema      map[string]interface{}  `bson:"-" json:"schema"`
	SchemaB64   string                  `bson:"schema_b64" json:"schema_b64,omitempty"`
	SchemaCache gojsonschema.JSONLoader `bson:"-" json:"-"`
	// Allows override of default 422 Unprocessible Entity response code for validation errors.
	ErrorResponseCode int `bson:"error_response_code" json:"error_response_code"`
}

type ValidateRequestMeta struct {
	Enabled bool   `bson:"enabled" json:"enabled"`
	Path    string `bson:"path" json:"path"`
	Method  string `bson:"method" json:"method"`
	// Allows override of default 422 Unprocessible Entity response code for validation errors.
	ErrorResponseCode int `bson:"error_response_code" json:"error_response_code"`
}

type PersistGraphQLMeta struct {
	Path      string                 `bson:"path" json:"path"`
	Method    string                 `bson:"method" json:"method"`
	Operation string                 `bson:"operation" json:"operation"`
	Variables map[string]interface{} `bson:"variables" json:"variables"`
}

type GoPluginMeta struct {
	Disabled   bool   `bson:"disabled" json:"disabled"`
	Path       string `bson:"path" json:"path"`
	Method     string `bson:"method" json:"method"`
	PluginPath string `bson:"plugin_path" json:"plugin_path"`
	SymbolName string `bson:"func_name" json:"func_name"`
}

type ExtendedPathsSet struct {
	Ignored                 []EndPointMeta        `bson:"ignored" json:"ignored,omitempty"`
	WhiteList               []EndPointMeta        `bson:"white_list" json:"white_list,omitempty"`
	BlackList               []EndPointMeta        `bson:"black_list" json:"black_list,omitempty"`
	MockResponse            []MockResponseMeta    `bson:"mock_response" json:"mock_response,omitempty"`
	Cached                  []string              `bson:"cache" json:"cache,omitempty"`
	AdvanceCacheConfig      []CacheMeta           `bson:"advance_cache_config" json:"advance_cache_config,omitempty"`
	Transform               []TemplateMeta        `bson:"transform" json:"transform,omitempty"`
	TransformResponse       []TemplateMeta        `bson:"transform_response" json:"transform_response,omitempty"`
	TransformJQ             []TransformJQMeta     `bson:"transform_jq" json:"transform_jq,omitempty"`
	TransformJQResponse     []TransformJQMeta     `bson:"transform_jq_response" json:"transform_jq_response,omitempty"`
	TransformHeader         []HeaderInjectionMeta `bson:"transform_headers" json:"transform_headers,omitempty"`
	TransformResponseHeader []HeaderInjectionMeta `bson:"transform_response_headers" json:"transform_response_headers,omitempty"`
	HardTimeouts            []HardTimeoutMeta     `bson:"hard_timeouts" json:"hard_timeouts,omitempty"`
	CircuitBreaker          []CircuitBreakerMeta  `bson:"circuit_breakers" json:"circuit_breakers,omitempty"`
	URLRewrite              []URLRewriteMeta      `bson:"url_rewrites" json:"url_rewrites,omitempty"`
	Virtual                 []VirtualMeta         `bson:"virtual" json:"virtual,omitempty"`
	SizeLimit               []RequestSizeMeta     `bson:"size_limits" json:"size_limits,omitempty"`
	MethodTransforms        []MethodTransformMeta `bson:"method_transforms" json:"method_transforms,omitempty"`
	TrackEndpoints          []TrackEndpointMeta   `bson:"track_endpoints" json:"track_endpoints,omitempty"`
	DoNotTrackEndpoints     []TrackEndpointMeta   `bson:"do_not_track_endpoints" json:"do_not_track_endpoints,omitempty"`
	ValidateJSON            []ValidatePathMeta    `bson:"validate_json" json:"validate_json,omitempty"`
	ValidateRequest         []ValidateRequestMeta `bson:"validate_request" json:"validate_request,omitempty"`
	Internal                []InternalMeta        `bson:"internal" json:"internal,omitempty"`
	GoPlugin                []GoPluginMeta        `bson:"go_plugin" json:"go_plugin,omitempty"`
	PersistGraphQL          []PersistGraphQLMeta  `bson:"persist_graphql" json:"persist_graphql"`
}

// Clear omits values that have OAS API definition conversions in place.
func (e *ExtendedPathsSet) Clear() {
	// The values listed within don't have a conversion from OAS in place.
	// When the conversion is added, delete the individual field to clear it.
	*e = ExtendedPathsSet{
		TransformJQ:         e.TransformJQ,
		TransformJQResponse: e.TransformJQResponse,
		PersistGraphQL:      e.PersistGraphQL,
	}
}

type VersionDefinition struct {
	Enabled             bool              `bson:"enabled" json:"enabled"`
	Name                string            `bson:"name" json:"name"`
	Default             string            `bson:"default" json:"default"`
	Location            string            `bson:"location" json:"location" example:"header"`
	Key                 string            `bson:"key" json:"key" example:"x-api-version"`
	StripPath           bool              `bson:"strip_path" json:"strip_path"` // Deprecated. Use StripVersioningData instead.
	StripVersioningData bool              `bson:"strip_versioning_data" json:"strip_versioning_data"`
	FallbackToDefault   bool              `bson:"fallback_to_default" json:"fallback_to_default"`
	Versions            map[string]string `bson:"versions" json:"versions"`
	BaseID              string            `bson:"base_id" json:"-"` // json tag is `-` because we want this to be hidden to user
}

type VersionData struct {
	NotVersioned   bool                   `bson:"not_versioned" json:"not_versioned"`
	DefaultVersion string                 `bson:"default_version" json:"default_version"`
	Versions       map[string]VersionInfo `bson:"versions" json:"versions"`
}

type VersionInfo struct {
	Name      string    `bson:"name" json:"name"`
	Expires   string    `bson:"expires" json:"expires"`
	ExpiresTs time.Time `bson:"-" json:"-"`
	Paths     struct {
		Ignored   []string `bson:"ignored" json:"ignored"`
		WhiteList []string `bson:"white_list" json:"white_list"`
		BlackList []string `bson:"black_list" json:"black_list"`
	} `bson:"paths" json:"paths"`
	UseExtendedPaths              bool              `bson:"use_extended_paths" json:"use_extended_paths" example:"true"`
	ExtendedPaths                 ExtendedPathsSet  `bson:"extended_paths" json:"extended_paths"`
	GlobalHeaders                 map[string]string `bson:"global_headers" json:"global_headers"`
	GlobalHeadersRemove           []string          `bson:"global_headers_remove" json:"global_headers_remove"`
	GlobalHeadersDisabled         bool              `bson:"global_headers_disabled" json:"global_headers_disabled"`
	GlobalResponseHeaders         map[string]string `bson:"global_response_headers" json:"global_response_headers"`
	GlobalResponseHeadersRemove   []string          `bson:"global_response_headers_remove" json:"global_response_headers_remove"`
	GlobalResponseHeadersDisabled bool              `bson:"global_response_headers_disabled" json:"global_response_headers_disabled"`
	IgnoreEndpointCase            bool              `bson:"ignore_endpoint_case" json:"ignore_endpoint_case"`
	GlobalSizeLimit               int64             `bson:"global_size_limit" json:"global_size_limit" format:"int64"`
	OverrideTarget                string            `bson:"override_target" json:"override_target"`
}

func (v *VersionInfo) GlobalHeadersEnabled() bool {
	return !v.GlobalHeadersDisabled && (len(v.GlobalHeaders) > 0 || len(v.GlobalHeadersRemove) > 0)
}

func (v *VersionInfo) GlobalResponseHeadersEnabled() bool {
	return !v.GlobalResponseHeadersDisabled && (len(v.GlobalResponseHeaders) > 0 || len(v.GlobalResponseHeadersRemove) > 0)
}

func (v *VersionInfo) HasEndpointReqHeader() bool {
	if !v.UseExtendedPaths {
		return false
	}

	for _, trh := range v.ExtendedPaths.TransformHeader {
		if trh.Enabled() {
			return true
		}
	}

	return false
}

func (v *VersionInfo) HasEndpointResHeader() bool {
	if !v.UseExtendedPaths {
		return false
	}

	for _, trh := range v.ExtendedPaths.TransformResponseHeader {
		if trh.Enabled() {
			return true
		}
	}

	return false
}

type AuthProviderMeta struct {
	Name          AuthProviderCode       `bson:"name" json:"name"`
	StorageEngine StorageEngineCode      `bson:"storage_engine" json:"storage_engine"`
	Meta          map[string]interface{} `bson:"meta" json:"meta"`
}

type SessionProviderMeta struct {
	Name          SessionProviderCode    `bson:"name" json:"name"`
	StorageEngine StorageEngineCode      `bson:"storage_engine" json:"storage_engine"`
	Meta          map[string]interface{} `bson:"meta" json:"meta"`
}

type EventHandlerTriggerConfig struct {
	Handler     TykEventHandlerName    `bson:"handler_name" json:"handler_name"`
	HandlerMeta map[string]interface{} `bson:"handler_meta" json:"handler_meta"`
}

type EventHandlerMetaConfig struct {
	Events map[TykEvent][]EventHandlerTriggerConfig `bson:"events" json:"events"`
}

type MiddlewareDefinition struct {
	Disabled       bool   `bson:"disabled" json:"disabled"`
	Name           string `bson:"name" json:"name" example:"PreMiddlewareFunction"`
	Path           string `bson:"path" json:"path"`
	RequireSession bool   `bson:"require_session" json:"require_session" example:"false"`
	RawBodyOnly    bool   `bson:"raw_body_only" json:"raw_body_only" example:"false"`
}

// IDExtractorConfig specifies the configuration for ID extractor
type IDExtractorConfig struct {
	// HeaderName is the header name to extract ID from.
	HeaderName string `mapstructure:"header_name" bson:"header_name" json:"header_name,omitempty"`
	// FormParamName is the form parameter name to extract ID from.
	FormParamName string `mapstructure:"param_name" bson:"param_name" json:"param_name,omitempty"`
	// RegexExpression is the regular expression to match ID.
	RegexExpression string `mapstructure:"regex_expression" bson:"regex_expression" json:"regex_expression,omitempty"`
	// RegexMatchIndex is the index from which ID to be extracted after a match.
	RegexMatchIndex int `mapstructure:"regex_match_index" bson:"regex_match_index" json:"regex_match_index,omitempty"`
	// XPathExp is the xpath expression to match ID.
	XPathExpression string `mapstructure:"xpath_expression" bson:"xpath_expression" json:"xpath_expression,omitempty"`
}

type MiddlewareIdExtractor struct {
	Disabled        bool                   `bson:"disabled" json:"disabled"`
	ExtractFrom     IdExtractorSource      `bson:"extract_from" json:"extract_from"`
	ExtractWith     IdExtractorType        `bson:"extract_with" json:"extract_with"`
	ExtractorConfig map[string]interface{} `bson:"extractor_config" json:"extractor_config"`
	Extractor       IDExtractor            `bson:"-" json:"-"`
}

type MiddlewareSection struct {
	Pre         []MiddlewareDefinition `bson:"pre" json:"pre"`
	Post        []MiddlewareDefinition `bson:"post" json:"post"`
	PostKeyAuth []MiddlewareDefinition `bson:"post_key_auth" json:"post_key_auth"`
	AuthCheck   MiddlewareDefinition   `bson:"auth_check" json:"auth_check"`
	Response    []MiddlewareDefinition `bson:"response" json:"response"`
	Driver      MiddlewareDriver       `bson:"driver" json:"driver"`
	IdExtractor MiddlewareIdExtractor  `bson:"id_extractor" json:"id_extractor"`
}

type CacheOptions struct {
	CacheTimeout               int64    `bson:"cache_timeout" json:"cache_timeout" example:"60" format:"int64"`
	EnableCache                bool     `bson:"enable_cache" json:"enable_cache" example:"true"`
	CacheAllSafeRequests       bool     `bson:"cache_all_safe_requests" json:"cache_all_safe_requests" example:"false"`
	CacheOnlyResponseCodes     []int    `bson:"cache_response_codes" json:"cache_response_codes"`
	EnableUpstreamCacheControl bool     `bson:"enable_upstream_cache_control" json:"enable_upstream_cache_control" example:"false"`
	CacheControlTTLHeader      string   `bson:"cache_control_ttl_header" json:"cache_control_ttl_header"`
	CacheByHeaders             []string `bson:"cache_by_headers" json:"cache_by_headers"`
}

type ResponseProcessor struct {
	Name    string      `bson:"name" json:"name"`
	Options interface{} `bson:"options" json:"options"`
}

type HostCheckObject struct {
	CheckURL            string            `bson:"url" json:"url"`
	Protocol            string            `bson:"protocol" json:"protocol"`
	Timeout             time.Duration     `bson:"timeout" json:"timeout"`
	EnableProxyProtocol bool              `bson:"enable_proxy_protocol" json:"enable_proxy_protocol"`
	Commands            []CheckCommand    `bson:"commands" json:"commands"`
	Method              string            `bson:"method" json:"method"`
	Headers             map[string]string `bson:"headers" json:"headers"`
	Body                string            `bson:"body" json:"body"`
}

type CheckCommand struct {
	Name    string `bson:"name" json:"name"`
	Message string `bson:"message" json:"message"`
}

type ServiceDiscoveryConfiguration struct {
	UseDiscoveryService bool   `bson:"use_discovery_service" json:"use_discovery_service"`
	QueryEndpoint       string `bson:"query_endpoint" json:"query_endpoint"`
	UseNestedQuery      bool   `bson:"use_nested_query" json:"use_nested_query"`
	ParentDataPath      string `bson:"parent_data_path" json:"parent_data_path"`
	DataPath            string `bson:"data_path" json:"data_path"`
	PortDataPath        string `bson:"port_data_path" json:"port_data_path"`
	TargetPath          string `bson:"target_path" json:"target_path"`
	UseTargetList       bool   `bson:"use_target_list" json:"use_target_list"`
	CacheDisabled       bool   `bson:"cache_disabled" json:"cache_disabled"`
	CacheTimeout        int64  `bson:"cache_timeout" json:"cache_timeout"`
	EndpointReturnsList bool   `bson:"endpoint_returns_list" json:"endpoint_returns_list"`
}

// CacheOptions returns the timeout value in effect, and a bool if cache is enabled.
func (sd *ServiceDiscoveryConfiguration) CacheOptions() (int64, bool) {
	return sd.CacheTimeout, !sd.CacheDisabled
}

type OIDProviderConfig struct {
	Issuer    string            `bson:"issuer" json:"issuer"`
	ClientIDs map[string]string `bson:"client_ids" json:"client_ids"`
}

type OpenIDOptions struct {
	Providers         []OIDProviderConfig `bson:"providers" json:"providers"`
	SegregateByClient bool                `bson:"segregate_by_client" json:"segregate_by_client"`
}

type ScopeClaim struct {
	ScopeClaimName string            `bson:"scope_claim_name" json:"scope_claim_name,omitempty"`
	ScopeToPolicy  map[string]string `json:"scope_to_policy,omitempty"`
}

type Scopes struct {
	JWT  ScopeClaim `bson:"jwt" json:"jwt,omitempty"`
	OIDC ScopeClaim `bson:"oidc" json:"oidc,omitempty"`
}

// APIDefinition represents the configuration for a single proxied API and it's versions.
//
// swagger:model
type APIDefinition struct {
	Id                  model.ObjectID `bson:"_id,omitempty" json:"id,omitempty" gorm:"primaryKey;column:_id"`
	Name                string         `bson:"name" json:"name"`
	Expiration          string         `bson:"expiration" json:"expiration,omitempty"`
	ExpirationTs        time.Time      `bson:"-" json:"-"`
	Slug                string         `bson:"slug" json:"slug"`
	ListenPort          int            `bson:"listen_port" json:"listen_port"`
	Protocol            string         `bson:"protocol" json:"protocol"`
	EnableProxyProtocol bool           `bson:"enable_proxy_protocol" json:"enable_proxy_protocol"`
	APIID               string         `bson:"api_id" json:"api_id"`
	OrgID               string         `bson:"org_id" json:"org_id"`
	UseKeylessAccess    bool           `bson:"use_keyless" json:"use_keyless"`
	UseOauth2           bool           `bson:"use_oauth2" json:"use_oauth2"`
	ExternalOAuth       ExternalOAuth  `bson:"external_oauth" json:"external_oauth"`
	UseOpenID           bool           `bson:"use_openid" json:"use_openid"`
	OpenIDOptions       OpenIDOptions  `bson:"openid_options" json:"openid_options"`
	Oauth2Meta          struct {
		AllowedAccessTypes     []osin.AccessRequestType    `bson:"allowed_access_types" json:"allowed_access_types"`
		AllowedAuthorizeTypes  []osin.AuthorizeRequestType `bson:"allowed_authorize_types" json:"allowed_authorize_types"`
		AuthorizeLoginRedirect string                      `bson:"auth_login_redirect" json:"auth_login_redirect"`
	} `bson:"oauth_meta" json:"oauth_meta"`
	Auth         AuthConfig            `bson:"auth" json:"auth"` // Deprecated: Use AuthConfigs instead.
	AuthConfigs  map[string]AuthConfig `bson:"auth_configs" json:"auth_configs"`
	UseBasicAuth bool                  `bson:"use_basic_auth" json:"use_basic_auth"`
	BasicAuth    struct {
		DisableCaching     bool   `bson:"disable_caching" json:"disable_caching"`
		CacheTTL           int    `bson:"cache_ttl" json:"cache_ttl"`
		ExtractFromBody    bool   `bson:"extract_from_body" json:"extract_from_body"`
		BodyUserRegexp     string `bson:"body_user_regexp" json:"body_user_regexp"`
		BodyPasswordRegexp string `bson:"body_password_regexp" json:"body_password_regexp"`
	} `bson:"basic_auth" json:"basic_auth"`
	UseMutualTLSAuth   bool     `bson:"use_mutual_tls_auth" json:"use_mutual_tls_auth"`
	ClientCertificates []string `bson:"client_certificates" json:"client_certificates"`

	// UpstreamCertificates stores the domain to certificate mapping for upstream mutualTLS
	UpstreamCertificates map[string]string `bson:"upstream_certificates" json:"upstream_certificates"`
	// UpstreamCertificatesDisabled disables upstream mutualTLS on the API
	UpstreamCertificatesDisabled bool `bson:"upstream_certificates_disabled" json:"upstream_certificates_disabled,omitempty"`

	// PinnedPublicKeys stores the public key pinning details
	PinnedPublicKeys map[string]string `bson:"pinned_public_keys" json:"pinned_public_keys"`
	// CertificatePinningDisabled disables public key pinning
	CertificatePinningDisabled bool `bson:"certificate_pinning_disabled" json:"certificate_pinning_disabled,omitempty"`

	EnableJWT                            bool                   `bson:"enable_jwt" json:"enable_jwt"`
	UseStandardAuth                      bool                   `bson:"use_standard_auth" json:"use_standard_auth"`
	UseGoPluginAuth                      bool                   `bson:"use_go_plugin_auth" json:"use_go_plugin_auth"`       // Deprecated. Use CustomPluginAuthEnabled instead.
	EnableCoProcessAuth                  bool                   `bson:"enable_coprocess_auth" json:"enable_coprocess_auth"` // Deprecated. Use CustomPluginAuthEnabled instead.
	CustomPluginAuthEnabled              bool                   `bson:"custom_plugin_auth_enabled" json:"custom_plugin_auth_enabled"`
	JWTSigningMethod                     string                 `bson:"jwt_signing_method" json:"jwt_signing_method"`
	JWTSource                            string                 `bson:"jwt_source" json:"jwt_source"`
	JWTIdentityBaseField                 string                 `bson:"jwt_identit_base_field" json:"jwt_identity_base_field"`
	JWTClientIDBaseField                 string                 `bson:"jwt_client_base_field" json:"jwt_client_base_field"`
	JWTPolicyFieldName                   string                 `bson:"jwt_policy_field_name" json:"jwt_policy_field_name"`
	JWTDefaultPolicies                   []string               `bson:"jwt_default_policies" json:"jwt_default_policies"`
	JWTIssuedAtValidationSkew            uint64                 `bson:"jwt_issued_at_validation_skew" json:"jwt_issued_at_validation_skew"`
	JWTExpiresAtValidationSkew           uint64                 `bson:"jwt_expires_at_validation_skew" json:"jwt_expires_at_validation_skew"`
	JWTNotBeforeValidationSkew           uint64                 `bson:"jwt_not_before_validation_skew" json:"jwt_not_before_validation_skew"`
	JWTSkipKid                           bool                   `bson:"jwt_skip_kid" json:"jwt_skip_kid"`
	Scopes                               Scopes                 `bson:"scopes" json:"scopes,omitempty"`
	IDPClientIDMappingDisabled           bool                   `bson:"idp_client_id_mapping_disabled" json:"idp_client_id_mapping_disabled"`
	JWTScopeToPolicyMapping              map[string]string      `bson:"jwt_scope_to_policy_mapping" json:"jwt_scope_to_policy_mapping"` // Deprecated: use Scopes.JWT.ScopeToPolicy or Scopes.OIDC.ScopeToPolicy
	JWTScopeClaimName                    string                 `bson:"jwt_scope_claim_name" json:"jwt_scope_claim_name"`               // Deprecated: use Scopes.JWT.ScopeClaimName or Scopes.OIDC.ScopeClaimName
	NotificationsDetails                 NotificationsManager   `bson:"notifications" json:"notifications"`
	EnableSignatureChecking              bool                   `bson:"enable_signature_checking" json:"enable_signature_checking"`
	HmacAllowedClockSkew                 float64                `bson:"hmac_allowed_clock_skew" json:"hmac_allowed_clock_skew"`
	HmacAllowedAlgorithms                []string               `bson:"hmac_allowed_algorithms" json:"hmac_allowed_algorithms"`
	RequestSigning                       RequestSigningMeta     `bson:"request_signing" json:"request_signing"`
	BaseIdentityProvidedBy               AuthTypeEnum           `bson:"base_identity_provided_by" json:"base_identity_provided_by"`
	VersionDefinition                    VersionDefinition      `bson:"definition" json:"definition"`
	VersionData                          VersionData            `bson:"version_data" json:"version_data"` // Deprecated. Use VersionDefinition instead.
	UptimeTests                          UptimeTests            `bson:"uptime_tests" json:"uptime_tests"`
	Proxy                                ProxyConfig            `bson:"proxy" json:"proxy"`
	DisableRateLimit                     bool                   `bson:"disable_rate_limit" json:"disable_rate_limit"`
	DisableQuota                         bool                   `bson:"disable_quota" json:"disable_quota"`
	CustomMiddleware                     MiddlewareSection      `bson:"custom_middleware" json:"custom_middleware"`
	CustomMiddlewareBundle               string                 `bson:"custom_middleware_bundle" json:"custom_middleware_bundle"`
	CustomMiddlewareBundleDisabled       bool                   `bson:"custom_middleware_bundle_disabled" json:"custom_middleware_bundle_disabled"`
	CacheOptions                         CacheOptions           `bson:"cache_options" json:"cache_options"`
	SessionLifetimeRespectsKeyExpiration bool                   `bson:"session_lifetime_respects_key_expiration" json:"session_lifetime_respects_key_expiration,omitempty"`
	SessionLifetime                      int64                  `bson:"session_lifetime" json:"session_lifetime"`
	Active                               bool                   `bson:"active" json:"active"`
	Internal                             bool                   `bson:"internal" json:"internal"`
	AuthProvider                         AuthProviderMeta       `bson:"auth_provider" json:"auth_provider"`
	SessionProvider                      SessionProviderMeta    `bson:"session_provider" json:"session_provider"`
	EventHandlers                        EventHandlerMetaConfig `bson:"event_handlers" json:"event_handlers"`
	EnableBatchRequestSupport            bool                   `bson:"enable_batch_request_support" json:"enable_batch_request_support"`
	EnableIpWhiteListing                 bool                   `mapstructure:"enable_ip_whitelisting" bson:"enable_ip_whitelisting" json:"enable_ip_whitelisting"`
	AllowedIPs                           []string               `mapstructure:"allowed_ips" bson:"allowed_ips" json:"allowed_ips"`
	EnableIpBlacklisting                 bool                   `mapstructure:"enable_ip_blacklisting" bson:"enable_ip_blacklisting" json:"enable_ip_blacklisting"`
	BlacklistedIPs                       []string               `mapstructure:"blacklisted_ips" bson:"blacklisted_ips" json:"blacklisted_ips"`
	DontSetQuotasOnCreate                bool                   `mapstructure:"dont_set_quota_on_create" bson:"dont_set_quota_on_create" json:"dont_set_quota_on_create"`
	ExpireAnalyticsAfter                 int64                  `mapstructure:"expire_analytics_after" bson:"expire_analytics_after" json:"expire_analytics_after"` // must have an expireAt TTL index set (http://docs.mongodb.org/manual/tutorial/expire-data/)
	ResponseProcessors                   []ResponseProcessor    `bson:"response_processors" json:"response_processors"`
	CORS                                 CORSConfig             `bson:"CORS" json:"CORS"`
	Domain                               string                 `bson:"domain" json:"domain"`
	DomainDisabled                       bool                   `bson:"domain_disabled" json:"domain_disabled,omitempty"`
	Certificates                         []string               `bson:"certificates" json:"certificates"`
	DoNotTrack                           bool                   `bson:"do_not_track" json:"do_not_track"`
	EnableContextVars                    bool                   `bson:"enable_context_vars" json:"enable_context_vars"`
	ConfigData                           map[string]interface{} `bson:"config_data" json:"config_data"`
	ConfigDataDisabled                   bool                   `bson:"config_data_disabled" json:"config_data_disabled"`
	TagHeaders                           []string               `bson:"tag_headers" json:"tag_headers"`
	GlobalRateLimit                      GlobalRateLimit        `bson:"global_rate_limit" json:"global_rate_limit"`
	StripAuthData                        bool                   `bson:"strip_auth_data" json:"strip_auth_data"`
	EnableDetailedRecording              bool                   `bson:"enable_detailed_recording" json:"enable_detailed_recording"`
	GraphQL                              GraphQLConfig          `bson:"graphql" json:"graphql"`
	AnalyticsPlugin                      AnalyticsPluginConfig  `bson:"analytics_plugin" json:"analytics_plugin,omitempty"`

	// Gateway segment tags
	TagsDisabled bool     `bson:"tags_disabled" json:"tags_disabled,omitempty"`
	Tags         []string `bson:"tags" json:"tags" example:"[\"Default\",\"v1\"]"`

	// IsOAS is set to true when API has an OAS definition (created in OAS or migrated to OAS)
	IsOAS       bool   `bson:"is_oas" json:"is_oas,omitempty"`
	VersionName string `bson:"-" json:"-"`

	DetailedTracing bool `bson:"detailed_tracing" json:"detailed_tracing"`
}

type AnalyticsPluginConfig struct {
	Enabled    bool   `bson:"enable" json:"enable,omitempty"`
	PluginPath string `bson:"plugin_path" json:"plugin_path,omitempty"`
	FuncName   string `bson:"func_name" json:"func_name,omitempty"`
}

type UptimeTests struct {
	CheckList []HostCheckObject `bson:"check_list" json:"check_list"`
	Config    UptimeTestsConfig `bson:"config" json:"config"`
}

type UptimeTestsConfig struct {
	ExpireUptimeAnalyticsAfter int64                         `bson:"expire_utime_after" json:"expire_utime_after"` // must have an expireAt TTL index set (http://docs.mongodb.org/manual/tutorial/expire-data/)
	ServiceDiscovery           ServiceDiscoveryConfiguration `bson:"service_discovery" json:"service_discovery"`
	RecheckWait                int                           `bson:"recheck_wait" json:"recheck_wait"`
}

type AuthConfig struct {
	Name              string          `mapstructure:"name" bson:"name" json:"name"`
	UseParam          bool            `mapstructure:"use_param" bson:"use_param" json:"use_param"`
	ParamName         string          `mapstructure:"param_name" bson:"param_name" json:"param_name"`
	UseCookie         bool            `mapstructure:"use_cookie" bson:"use_cookie" json:"use_cookie"`
	CookieName        string          `mapstructure:"cookie_name" bson:"cookie_name" json:"cookie_name"`
	DisableHeader     bool            `mapstructure:"disable_header" bson:"disable_header" json:"disable_header"`
	AuthHeaderName    string          `mapstructure:"auth_header_name" bson:"auth_header_name" json:"auth_header_name" example:"Authorization"`
	UseCertificate    bool            `mapstructure:"use_certificate" bson:"use_certificate" json:"use_certificate"`
	ValidateSignature bool            `mapstructure:"validate_signature" bson:"validate_signature" json:"validate_signature"`
	Signature         SignatureConfig `mapstructure:"signature" bson:"signature" json:"signature,omitempty"`
}

type SignatureConfig struct {
	Algorithm        string `mapstructure:"algorithm" bson:"algorithm" json:"algorithm"`
	Header           string `mapstructure:"header" bson:"header" json:"header"`
	UseParam         bool   `mapstructure:"use_param" bson:"use_param" json:"use_param"`
	ParamName        string `mapstructure:"param_name" bson:"param_name" json:"param_name"`
	Secret           string `mapstructure:"secret" bson:"secret" json:"secret"`
	AllowedClockSkew int64  `mapstructure:"allowed_clock_skew" bson:"allowed_clock_skew" json:"allowed_clock_skew"`
	ErrorCode        int    `mapstructure:"error_code" bson:"error_code" json:"error_code"`
	ErrorMessage     string `mapstructure:"error_message" bson:"error_message" json:"error_message"`
}

type GlobalRateLimit struct {
	Disabled bool    `bson:"disabled" json:"disabled"`
	Rate     float64 `bson:"rate" json:"rate"`
	Per      float64 `bson:"per" json:"per"`
}

type BundleManifest struct {
	FileList         []string          `bson:"file_list" json:"file_list"`
	CustomMiddleware MiddlewareSection `bson:"custom_middleware" json:"custom_middleware"`
	Checksum         string            `bson:"checksum" json:"checksum"`
	Signature        string            `bson:"signature" json:"signature"`
}

type RequestSigningMeta struct {
	IsEnabled       bool     `bson:"is_enabled" json:"is_enabled"`
	Secret          string   `bson:"secret" json:"secret"`
	KeyId           string   `bson:"key_id" json:"key_id"`
	Algorithm       string   `bson:"algorithm" json:"algorithm"`
	HeaderList      []string `bson:"header_list" json:"header_list"`
	CertificateId   string   `bson:"certificate_id" json:"certificate_id"`
	SignatureHeader string   `bson:"signature_header" json:"signature_header"`
}

type ProxyConfig struct {
	PreserveHostHeader          bool                          `bson:"preserve_host_header" json:"preserve_host_header"`
	ListenPath                  string                        `bson:"listen_path" json:"listen_path" example:"/relative-path-examples/"`
	TargetURL                   string                        `bson:"target_url" json:"target_url" example:"https://httpbin.org/"`
	DisableStripSlash           bool                          `bson:"disable_strip_slash" json:"disable_strip_slash"`
	StripListenPath             bool                          `bson:"strip_listen_path" json:"strip_listen_path" example:"true"`
	EnableLoadBalancing         bool                          `bson:"enable_load_balancing" json:"enable_load_balancing"`
	Targets                     []string                      `bson:"target_list" json:"target_list"`
	StructuredTargetList        *HostList                     `bson:"-" json:"-"`
	CheckHostAgainstUptimeTests bool                          `bson:"check_host_against_uptime_tests" json:"check_host_against_uptime_tests"`
	ServiceDiscovery            ServiceDiscoveryConfiguration `bson:"service_discovery" json:"service_discovery"`
	Transport                   struct {
		SSLInsecureSkipVerify   bool     `bson:"ssl_insecure_skip_verify" json:"ssl_insecure_skip_verify"`
		SSLCipherSuites         []string `bson:"ssl_ciphers" json:"ssl_ciphers"`
		SSLMinVersion           uint16   `bson:"ssl_min_version" json:"ssl_min_version"`
		SSLMaxVersion           uint16   `bson:"ssl_max_version" json:"ssl_max_version"`
		SSLForceCommonNameCheck bool     `json:"ssl_force_common_name_check"`
		ProxyURL                string   `bson:"proxy_url" json:"proxy_url"`
	} `bson:"transport" json:"transport"`
}

type CORSConfig struct {
	Enable             bool     `bson:"enable" json:"enable" example:"false"`
	AllowedOrigins     []string `bson:"allowed_origins" json:"allowed_origins" example:"[\"https://*.foo.com\"]"`
	AllowedMethods     []string `bson:"allowed_methods" json:"allowed_methods" example:"[\"GET\",\"HEAD\",\"POST\"]"`
	AllowedHeaders     []string `bson:"allowed_headers" json:"allowed_headers" example:"[\"Origin\",\"Accept\",\"Content-Type\",\"Authorization\"]"`
	ExposedHeaders     []string `bson:"exposed_headers" json:"exposed_headers" example:"[\"Accept\",\"Content-Type\"]"`
	AllowCredentials   bool     `bson:"allow_credentials" json:"allow_credentials" example:"false"`
	MaxAge             int      `bson:"max_age" json:"max_age" example:"24"`
	OptionsPassthrough bool     `bson:"options_passthrough" json:"options_passthrough" example:"false"`
	Debug              bool     `bson:"debug" json:"debug" example:"true"`
}

// GraphQLConfig is the root config object for a GraphQL API.
type GraphQLConfig struct {
	// Enabled indicates if GraphQL should be enabled.
	Enabled bool `bson:"enabled" json:"enabled"`
	// ExecutionMode is the mode to define how an api behaves.
	ExecutionMode GraphQLExecutionMode `bson:"execution_mode" json:"execution_mode" enum:"proxyOnly,executionEngine,subgraph,supergraph"`
	// Version defines the version of the GraphQL config and engine to be used.
	Version GraphQLConfigVersion `bson:"version" json:"version" enum:"',1,2"`
	// Schema is the GraphQL Schema exposed by the GraphQL API/Upstream/Engine.
	Schema string `bson:"schema" json:"schema"`
	// LastSchemaUpdate contains the date and time of the last triggered schema update to the upstream.
	LastSchemaUpdate *time.Time `bson:"last_schema_update" json:"last_schema_update,omitempty"`
	// TypeFieldConfigurations is a rule set of data source and mapping of a schema field.
	TypeFieldConfigurations []datasource.TypeFieldConfiguration `bson:"type_field_configurations" json:"type_field_configurations"`
	// GraphQLPlayground is the Playground specific configuration.
	GraphQLPlayground GraphQLPlayground `bson:"playground" json:"playground"`
	// Engine holds the configuration for engine v2 and upwards.
	Engine GraphQLEngineConfig `bson:"engine" json:"engine"`
	// Proxy holds the configuration for a proxy only api.
	Proxy GraphQLProxyConfig `bson:"proxy" json:"proxy"`
	// Subgraph holds the configuration for a GraphQL federation subgraph.
	Subgraph GraphQLSubgraphConfig `bson:"subgraph" json:"subgraph"`
	// Supergraph holds the configuration for a GraphQL federation supergraph.
	Supergraph GraphQLSupergraphConfig `bson:"supergraph" json:"supergraph"`
	// Introspection holds the configuration for GraphQL Introspection
	Introspection GraphQLIntrospectionConfig `bson:"introspection" json:"introspection"`
}

type GraphQLConfigVersion string

const (
	GraphQLConfigVersionNone     GraphQLConfigVersion = ""
	GraphQLConfigVersion1        GraphQLConfigVersion = "1"
	GraphQLConfigVersion2        GraphQLConfigVersion = "2"
	GraphQLConfigVersion3Preview GraphQLConfigVersion = "3-preview"
)

type GraphQLIntrospectionConfig struct {
	Disabled bool `bson:"disabled" json:"disabled"`
}

type GraphQLResponseExtensions struct {
	OnErrorForwarding bool `bson:"on_error_forwarding" json:"on_error_forwarding"`
}

type GraphQLProxyConfig struct {
	Features              GraphQLProxyFeaturesConfig             `bson:"features" json:"features"`
	AuthHeaders           map[string]string                      `bson:"auth_headers" json:"auth_headers"`
	SubscriptionType      SubscriptionType                       `bson:"subscription_type" json:"subscription_type,omitempty"`
	RequestHeaders        map[string]string                      `bson:"request_headers" json:"request_headers"`
	UseResponseExtensions GraphQLResponseExtensions              `bson:"use_response_extensions" json:"use_response_extensions"`
	RequestHeadersRewrite map[string]RequestHeadersRewriteConfig `json:"request_headers_rewrite" bson:"request_headers_rewrite"`
}

type GraphQLProxyFeaturesConfig struct {
	UseImmutableHeaders bool `bson:"use_immutable_headers" json:"use_immutable_headers"`
}

type RequestHeadersRewriteConfig struct {
	Value  string `json:"value" bson:"value"`
	Remove bool   `json:"remove" bson:"remove"`
}

type GraphQLSubgraphConfig struct {
	SDL string `bson:"sdl" json:"sdl"`
}

type GraphQLSupergraphConfig struct {
	// UpdatedAt contains the date and time of the last update of a supergraph API.
	UpdatedAt            *time.Time              `bson:"updated_at" json:"updated_at,omitempty"`
	Subgraphs            []GraphQLSubgraphEntity `bson:"subgraphs" json:"subgraphs"`
	MergedSDL            string                  `bson:"merged_sdl" json:"merged_sdl"`
	GlobalHeaders        map[string]string       `bson:"global_headers" json:"global_headers" jsonschema:"example={'header1':'value1','header2':'value2'}"`
	DisableQueryBatching bool                    `bson:"disable_query_batching" json:"disable_query_batching"`
}

type GraphQLSubgraphEntity struct {
	APIID            string            `bson:"api_id" json:"api_id"`
	Name             string            `bson:"name" json:"name"`
	URL              string            `bson:"url" json:"url"`
	SDL              string            `bson:"sdl" json:"sdl"`
	Headers          map[string]string `bson:"headers" json:"headers"`
	SubscriptionType SubscriptionType  `bson:"subscription_type" json:"subscription_type,omitempty"`
}

type GraphQLEngineConfig struct {
	FieldConfigs  []GraphQLFieldConfig      `bson:"field_configs" json:"field_configs"`
	DataSources   []GraphQLEngineDataSource `bson:"data_sources" json:"data_sources"`
	GlobalHeaders []UDGGlobalHeader         `bson:"global_headers" json:"global_headers"`
}

type UDGGlobalHeader struct {
	Key   string `bson:"key" json:"key"`
	Value string `bson:"value" json:"value"`
}

type GraphQLFieldConfig struct {
	TypeName              string   `bson:"type_name" json:"type_name"`
	FieldName             string   `bson:"field_name" json:"field_name"`
	DisableDefaultMapping bool     `bson:"disable_default_mapping" json:"disable_default_mapping"`
	Path                  []string `bson:"path" json:"path"`
}

type GraphQLEngineDataSourceKind string

const (
	GraphQLEngineDataSourceKindREST    = "REST"
	GraphQLEngineDataSourceKindGraphQL = "GraphQL"
	GraphQLEngineDataSourceKindKafka   = "Kafka"
)

type GraphQLEngineDataSource struct {
	Kind       GraphQLEngineDataSourceKind `bson:"kind" json:"kind"`
	Name       string                      `bson:"name" json:"name"`
	Internal   bool                        `bson:"internal" json:"internal"`
	RootFields []GraphQLTypeFields         `bson:"root_fields" json:"root_fields"`
	Config     json.RawMessage             `bson:"config" json:"config"`
}

type GraphQLTypeFields struct {
	Type   string   `bson:"type" json:"type"`
	Fields []string `bson:"fields" json:"fields"`
}

type GraphQLEngineDataSourceConfigREST struct {
	URL     string            `bson:"url" json:"url"`
	Method  string            `bson:"method" json:"method"`
	Headers map[string]string `bson:"headers" json:"headers"`
	Query   []QueryVariable   `bson:"query" json:"query"`
	Body    string            `bson:"body" json:"body"`
}

type GraphQLEngineDataSourceConfigGraphQL struct {
	URL              string            `bson:"url" json:"url"`
	Method           string            `bson:"method" json:"method"`
	Headers          map[string]string `bson:"headers" json:"headers"`
	SubscriptionType SubscriptionType  `bson:"subscription_type" json:"subscription_type,omitempty"`
	HasOperation     bool              `bson:"has_operation" json:"has_operation"`
	Operation        string            `bson:"operation" json:"operation"`
	Variables        json.RawMessage   `bson:"variables" json:"variables"`
}

type GraphQLEngineDataSourceConfigKafka struct {
	BrokerAddresses      []string               `bson:"broker_addresses" json:"broker_addresses"`
	Topics               []string               `bson:"topics" json:"topics"`
	GroupID              string                 `bson:"group_id" json:"group_id"`
	ClientID             string                 `bson:"client_id" json:"client_id"`
	KafkaVersion         string                 `bson:"kafka_version" json:"kafka_version"`
	StartConsumingLatest bool                   `json:"start_consuming_latest"`
	BalanceStrategy      string                 `json:"balance_strategy"`
	IsolationLevel       string                 `json:"isolation_level"`
	SASL                 GraphQLEngineKafkaSASL `json:"sasl"`
}

type GraphQLEngineKafkaSASL struct {
	Enable   bool   `json:"enable"`
	User     string `json:"user"`
	Password string `json:"password"`
}

type QueryVariable struct {
	Name  string `bson:"name" json:"name"`
	Value string `bson:"value" json:"value"`
}

// GraphQLExecutionMode is the mode in which the GraphQL Middleware should operate.
type GraphQLExecutionMode string

const (
	// GraphQLExecutionModeProxyOnly is the mode in which the GraphQL Middleware doesn't evaluate the GraphQL request
	// In other terms, the GraphQL Middleware will not act as a GraphQL server in itself.
	// The GraphQL Middleware will (optionally) validate the request and leave the execution up to the upstream.
	GraphQLExecutionModeProxyOnly GraphQLExecutionMode = "proxyOnly"
	// GraphQLExecutionModeExecutionEngine is the mode in which the GraphQL Middleware will evaluate every request.
	// This means the Middleware will act as a independent GraphQL service which might delegate partial execution to upstreams.
	GraphQLExecutionModeExecutionEngine GraphQLExecutionMode = "executionEngine"
	// GraphQLExecutionModeSubgraph is the mode if the API is defined as a subgraph for usage in GraphQL federation.
	// It will basically act the same as an API in proxyOnly mode but can be used in a supergraph.
	GraphQLExecutionModeSubgraph GraphQLExecutionMode = "subgraph"
	// GraphQLExecutionModeSupergraph is the mode where an API is able to use subgraphs to build a supergraph in GraphQL federation.
	GraphQLExecutionModeSupergraph GraphQLExecutionMode = "supergraph"
)

// GraphQLPlayground represents the configuration for the public playground which will be hosted alongside the api.
type GraphQLPlayground struct {
	// Enabled indicates if the playground should be enabled.
	Enabled bool `bson:"enabled" json:"enabled"`
	// Path sets the path on which the playground will be hosted if enabled.
	Path string `bson:"path" json:"path"`
}

// EncodeForDB will encode map[string]struct variables for saving in URL format
func (a *APIDefinition) EncodeForDB() {
	newVersion := make(map[string]VersionInfo)
	for k, v := range a.VersionData.Versions {
		newK := base64.StdEncoding.EncodeToString([]byte(k))
		v.Name = newK
		newVersion[newK] = v
	}
	a.VersionData.Versions = newVersion

	newUpstreamCerts := make(map[string]string)
	for domain, cert := range a.UpstreamCertificates {
		newD := base64.StdEncoding.EncodeToString([]byte(domain))
		newUpstreamCerts[newD] = cert
	}
	a.UpstreamCertificates = newUpstreamCerts

	newPinnedPublicKeys := make(map[string]string)
	for domain, cert := range a.PinnedPublicKeys {
		newD := base64.StdEncoding.EncodeToString([]byte(domain))
		newPinnedPublicKeys[newD] = cert
	}
	a.PinnedPublicKeys = newPinnedPublicKeys

	for i, version := range a.VersionData.Versions {
		for j, oldSchema := range version.ExtendedPaths.ValidateJSON {

			jsBytes, _ := json.Marshal(oldSchema.Schema)
			oldSchema.SchemaB64 = base64.StdEncoding.EncodeToString(jsBytes)

			a.VersionData.Versions[i].ExtendedPaths.ValidateJSON[j] = oldSchema
		}
	}

	// Auth is deprecated so this code tries to maintain backward compatibility
	if a.Auth.AuthHeaderName == "" {
		a.Auth = a.AuthConfigs["authToken"]
	}
}

func (a *APIDefinition) DecodeFromDB() {
	newVersion := make(map[string]VersionInfo)
	for k, v := range a.VersionData.Versions {
		newK, err := base64.StdEncoding.DecodeString(k)
		if err != nil {
			log.Error("Couldn't Decode, leaving as it may be legacy...")
			newVersion[k] = v
		} else {
			v.Name = string(newK)
			newVersion[string(newK)] = v
		}
	}
	a.VersionData.Versions = newVersion

	newUpstreamCerts := make(map[string]string)
	for domain, cert := range a.UpstreamCertificates {
		newD, err := base64.StdEncoding.DecodeString(domain)
		if err != nil {
			log.Error("Couldn't Decode, leaving as it may be legacy...")
			newUpstreamCerts[domain] = cert
		} else {
			newUpstreamCerts[string(newD)] = cert
		}
	}
	a.UpstreamCertificates = newUpstreamCerts

	newPinnedPublicKeys := make(map[string]string)
	for domain, cert := range a.PinnedPublicKeys {
		newD, err := base64.StdEncoding.DecodeString(domain)
		if err != nil {
			log.Error("Couldn't Decode, leaving as it may be legacy...")
			newPinnedPublicKeys[domain] = cert
		} else {
			newPinnedPublicKeys[string(newD)] = cert
		}
	}
	a.PinnedPublicKeys = newPinnedPublicKeys

	for i, version := range a.VersionData.Versions {
		for j, oldSchema := range version.ExtendedPaths.ValidateJSON {
			jsBytes, _ := base64.StdEncoding.DecodeString(oldSchema.SchemaB64)

			json.Unmarshal(jsBytes, &oldSchema.Schema)
			oldSchema.SchemaB64 = ""

			a.VersionData.Versions[i].ExtendedPaths.ValidateJSON[j] = oldSchema
		}
	}

	// Auth is deprecated so this code tries to maintain backward compatibility
	makeCompatible := func(authType string, enabled bool) {
		if a.AuthConfigs == nil {
			a.AuthConfigs = make(map[string]AuthConfig)
		}

		_, ok := a.AuthConfigs[authType]

		if !ok && enabled {
			a.AuthConfigs[authType] = a.Auth
		}
	}

	makeCompatible("authToken", a.UseStandardAuth)
	makeCompatible("jwt", a.EnableJWT)
}

// Expired returns true if this Version has expired
// and false if it has not expired (or does not have any expiry)
func (v *VersionInfo) Expired() bool {
	// Never expires
	if v.Expires == "" || v.Expires == "-1" {
		return false
	}

	// otherwise use parsed timestamp
	if v.ExpiresTs.IsZero() {
		log.Error("Could not parse expiry date, disallow")
		return true
	}

	return time.Since(v.ExpiresTs) >= 0
}

// ExpiryTime returns the time that this version is due to expire
func (v *VersionInfo) ExpiryTime() (exp time.Time) {
	if v.Expired() {
		return exp
	}
	exp = v.ExpiresTs
	return
}

func (s *StringRegexMap) Check(value string) (match string) {
	if s.matchRegex == nil {
		return
	}

	return s.matchRegex.FindString(value)
}

func (s *StringRegexMap) FindStringSubmatch(value string) (matched bool, match []string) {
	if s.matchRegex == nil {
		return
	}

	match = s.matchRegex.FindStringSubmatch(value)
	if !s.Reverse {
		matched = len(match) > 0
	} else {
		matched = len(match) == 0
	}

	return
}

func (s *StringRegexMap) FindAllStringSubmatch(value string, n int) (matched bool, matches [][]string) {
	matches = s.matchRegex.FindAllStringSubmatch(value, n)
	if !s.Reverse {
		matched = len(matches) > 0
	} else {
		matched = len(matches) == 0
	}

	return
}

func (s *StringRegexMap) Init() error {
	var err error
	if s.matchRegex, err = regexp.Compile(s.MatchPattern); err != nil {
		log.WithError(err).WithField("MatchPattern", s.MatchPattern).
			Error("Could not compile matchRegex for StringRegexMap")
		return err
	}

	return nil
}

func (a *APIDefinition) GenerateAPIID() {
	a.APIID = uuid.NewHex()
}

func (a *APIDefinition) GetAPIDomain() string {
	if a.DomainDisabled {
		return ""
	}
	return a.Domain
}

func DummyAPI() APIDefinition {
	endpointMeta := EndPointMeta{
		Path: "abc",
		MethodActions: map[string]EndpointMethodMeta{
			"GET": {
				Action:  Reply,
				Code:    200,
				Data:    "testdata",
				Headers: map[string]string{"header": "value"},
			},
		},
	}
	templateMeta := TemplateMeta{
		TemplateData: TemplateData{Input: RequestJSON, Mode: UseBlob},
	}
	transformJQMeta := TransformJQMeta{
		Filter: "filter",
		Path:   "path",
		Method: "method",
	}
	headerInjectionMeta := HeaderInjectionMeta{
		DeleteHeaders: []string{"header1", "header2"},
		AddHeaders:    map[string]string{},
		Path:          "path",
		Method:        "method",
	}
	hardTimeoutMeta := HardTimeoutMeta{Path: "path", Method: "method", TimeOut: 0}
	circuitBreakerMeta := CircuitBreakerMeta{
		Path:                 "path",
		Method:               "method",
		ThresholdPercent:     0.0,
		Samples:              0,
		ReturnToServiceAfter: 0,
	}
	// TODO: Extend triggers
	urlRewriteMeta := URLRewriteMeta{
		Path:         "",
		Method:       "method",
		MatchPattern: "matchpattern",
		RewriteTo:    "rewriteto",
		Triggers:     []RoutingTrigger{},
	}
	virtualMeta := VirtualMeta{
		ResponseFunctionName: "responsefunctioname",
		FunctionSourceType:   "functionsourcetype",
		FunctionSourceURI:    "functionsourceuri",
		Path:                 "path",
		Method:               "method",
	}
	sizeLimit := RequestSizeMeta{
		Path:      "path",
		Method:    "method",
		SizeLimit: 0,
	}
	methodTransformMeta := MethodTransformMeta{Path: "path", Method: "method", ToMethod: "tomethod"}
	trackEndpointMeta := TrackEndpointMeta{Path: "path", Method: "method"}
	internalMeta := InternalMeta{Path: "path", Method: "method"}
	validatePathMeta := ValidatePathMeta{Path: "path", Method: "method", Schema: map[string]interface{}{}, SchemaB64: ""}
	paths := struct {
		Ignored   []string `bson:"ignored" json:"ignored"`
		WhiteList []string `bson:"white_list" json:"white_list"`
		BlackList []string `bson:"black_list" json:"black_list"`
	}{
		Ignored:   []string{},
		WhiteList: []string{},
		BlackList: []string{},
	}
	versionInfo := VersionInfo{
		Name:             "Default",
		UseExtendedPaths: true,
		Paths:            paths,
		ExtendedPaths: ExtendedPathsSet{
			Ignored:                 []EndPointMeta{endpointMeta},
			WhiteList:               []EndPointMeta{endpointMeta},
			BlackList:               []EndPointMeta{endpointMeta},
			Cached:                  []string{},
			Transform:               []TemplateMeta{templateMeta},
			TransformResponse:       []TemplateMeta{templateMeta},
			TransformJQ:             []TransformJQMeta{transformJQMeta},
			TransformJQResponse:     []TransformJQMeta{transformJQMeta},
			TransformHeader:         []HeaderInjectionMeta{headerInjectionMeta},
			TransformResponseHeader: []HeaderInjectionMeta{headerInjectionMeta},
			HardTimeouts:            []HardTimeoutMeta{hardTimeoutMeta},
			CircuitBreaker:          []CircuitBreakerMeta{circuitBreakerMeta},
			URLRewrite:              []URLRewriteMeta{urlRewriteMeta},
			Virtual:                 []VirtualMeta{virtualMeta},
			SizeLimit:               []RequestSizeMeta{sizeLimit},
			MethodTransforms:        []MethodTransformMeta{methodTransformMeta},
			TrackEndpoints:          []TrackEndpointMeta{trackEndpointMeta},
			DoNotTrackEndpoints:     []TrackEndpointMeta{trackEndpointMeta},
			Internal:                []InternalMeta{internalMeta},
			ValidateJSON:            []ValidatePathMeta{validatePathMeta},
		},
	}
	versionData := struct {
		NotVersioned   bool                   `bson:"not_versioned" json:"not_versioned"`
		DefaultVersion string                 `bson:"default_version" json:"default_version"`
		Versions       map[string]VersionInfo `bson:"versions" json:"versions"`
	}{
		NotVersioned:   true,
		DefaultVersion: "",
		Versions: map[string]VersionInfo{
			"Default": versionInfo,
		},
	}

	defaultCORSConfig := CORSConfig{
		Enable:         false,
		AllowedOrigins: []string{"*"},
		AllowedMethods: []string{http.MethodGet, http.MethodPost, http.MethodHead},
		AllowedHeaders: []string{"Origin", "Accept", "Content-Type", "X-Requested-With", "Authorization"},
	}

	graphql := GraphQLConfig{
		Enabled:          false,
		ExecutionMode:    GraphQLExecutionModeProxyOnly,
		Version:          GraphQLConfigVersion2,
		LastSchemaUpdate: nil,
		Proxy: GraphQLProxyConfig{
			Features: GraphQLProxyFeaturesConfig{
				UseImmutableHeaders: true,
			},
			AuthHeaders: map[string]string{},
		},
	}

	return APIDefinition{
		VersionData:          versionData,
		ConfigData:           map[string]interface{}{},
		AllowedIPs:           []string{},
		PinnedPublicKeys:     map[string]string{},
		ResponseProcessors:   []ResponseProcessor{},
		ClientCertificates:   []string{},
		BlacklistedIPs:       []string{},
		TagHeaders:           []string{},
		UpstreamCertificates: map[string]string{},
		Scopes: Scopes{
			JWT: ScopeClaim{
				ScopeToPolicy: map[string]string{},
			},
			OIDC: ScopeClaim{
				ScopeToPolicy: map[string]string{},
			},
		},
		HmacAllowedAlgorithms: []string{},
		CustomMiddleware: MiddlewareSection{
			Post:        []MiddlewareDefinition{},
			Pre:         []MiddlewareDefinition{},
			PostKeyAuth: []MiddlewareDefinition{},
			AuthCheck:   MiddlewareDefinition{},
			IdExtractor: MiddlewareIdExtractor{
				ExtractorConfig: map[string]interface{}{},
			},
		},
		Proxy: ProxyConfig{
			DisableStripSlash: true,
		},
		CORS:    defaultCORSConfig,
		Tags:    []string{},
		GraphQL: graphql,
	}
}

func (a *APIDefinition) GetScopeClaimName() string {
	if reflect.IsEmpty(a.Scopes) {
		return a.JWTScopeClaimName
	}

	if a.UseOpenID {
		return a.Scopes.OIDC.ScopeClaimName
	}

	return a.Scopes.JWT.ScopeClaimName
}

func (a *APIDefinition) GetScopeToPolicyMapping() map[string]string {
	if reflect.IsEmpty(a.Scopes) {
		return a.JWTScopeToPolicyMapping
	}

	if a.UseOpenID {
		return a.Scopes.OIDC.ScopeToPolicy
	}

	return a.Scopes.JWT.ScopeToPolicy
}

var Template = template.New("").Funcs(map[string]interface{}{
	"jsonMarshal": func(v interface{}) (string, error) {
		bs, err := json.Marshal(v)
		return string(bs), err
	},
	"xmlMarshal": func(v interface{}) (string, error) {
		var err error
		var xmlValue []byte
		mv, ok := v.(mxj.Map)
		if ok {
			mxj.XMLEscapeChars(true)
			xmlValue, err = mv.Xml()
		} else {
			res, ok := v.(map[string]interface{})
			if ok {
				mxj.XMLEscapeChars(true)
				xmlValue, err = mxj.Map(res).Xml()
			} else {
				xmlValue, err = xml.MarshalIndent(v, "", "  ")
			}
		}

		return string(xmlValue), err
	},
})

type ExternalOAuth struct {
	Enabled   bool       `bson:"enabled" json:"enabled"`
	Providers []Provider `bson:"providers" json:"providers"`
}

type Provider struct {
	JWT           JWTValidation `bson:"jwt" json:"jwt"`
	Introspection Introspection `bson:"introspection" json:"introspection"`
}

type JWTValidation struct {
	Enabled                 bool   `bson:"enabled" json:"enabled"`
	SigningMethod           string `bson:"signing_method" json:"signing_method"`
	Source                  string `bson:"source" json:"source"`
	IssuedAtValidationSkew  uint64 `bson:"issued_at_validation_skew" json:"issued_at_validation_skew"`
	NotBeforeValidationSkew uint64 `bson:"not_before_validation_skew" json:"not_before_validation_skew"`
	ExpiresAtValidationSkew uint64 `bson:"expires_at_validation_skew" json:"expires_at_validation_skew"`
	IdentityBaseField       string `bson:"identity_base_field" json:"identity_base_field"`
}

type Introspection struct {
	Enabled           bool               `bson:"enabled" json:"enabled"`
	URL               string             `bson:"url" json:"url"`
	ClientID          string             `bson:"client_id" json:"client_id"`
	ClientSecret      string             `bson:"client_secret" json:"client_secret"`
	IdentityBaseField string             `bson:"identity_base_field" json:"identity_base_field"`
	Cache             IntrospectionCache `bson:"cache" json:"cache"`
}

type IntrospectionCache struct {
	Enabled bool  `bson:"enabled" json:"enabled"`
<<<<<<< HEAD
	Timeout int64 `bson:"timeout" json:"timeout" format:"int64"`
=======
	Timeout int64 `bson:"timeout" json:"timeout"`
}

// WebHookHandlerConf holds configuration related to webhook event handler.
type WebHookHandlerConf struct {
	// Disabled enables/disables this webhook.
	Disabled bool `bson:"disabled" json:"disabled"`
	// ID optional ID of the webhook, to be used in pro mode.
	ID string `bson:"id" json:"id"`
	// Name is the name of webhook.
	Name string `bson:"name" json:"name"`
	// The method to use for the webhook.
	Method string `bson:"method" json:"method"`
	// The target path on which to send the request.
	TargetPath string `bson:"target_path" json:"target_path"`
	// The template to load in order to format the request.
	TemplatePath string `bson:"template_path" json:"template_path"`
	// Headers to set when firing the webhook.
	HeaderList map[string]string `bson:"header_map" json:"header_map"`
	// The cool-down for the event so it does not trigger again (in seconds).
	EventTimeout int64 `bson:"event_timeout" json:"event_timeout"`
}

// Scan scans WebHookHandlerConf from `any` in.
func (w *WebHookHandlerConf) Scan(in any) error {
	conf, err := reflect.Cast[WebHookHandlerConf](in)
	if err != nil {
		return err
	}

	*w = *conf
	return nil
>>>>>>> 0d1183c3
}<|MERGE_RESOLUTION|>--- conflicted
+++ resolved
@@ -27,15 +27,6 @@
 	"github.com/TykTechnologies/tyk/internal/uuid"
 )
 
-<<<<<<< HEAD
-type (
-	AuthProviderCode    string
-	SessionProviderCode string
-	StorageEngineCode   string
-	TykEvent            string // A type so we can ENUM event types easily, e.g. EventQuotaExceeded
-	TykEventHandlerName string // A type for handler codes in API definitions
-)
-=======
 type AuthProviderCode string
 type SessionProviderCode string
 type StorageEngineCode string
@@ -45,7 +36,7 @@
 
 // TykEventHandlerName is an alias maintained for backwards compatibility.
 type TykEventHandlerName = event.HandlerName
->>>>>>> 0d1183c3
+
 
 type (
 	EndpointMethodAction string
@@ -1440,10 +1431,7 @@
 
 type IntrospectionCache struct {
 	Enabled bool  `bson:"enabled" json:"enabled"`
-<<<<<<< HEAD
 	Timeout int64 `bson:"timeout" json:"timeout" format:"int64"`
-=======
-	Timeout int64 `bson:"timeout" json:"timeout"`
 }
 
 // WebHookHandlerConf holds configuration related to webhook event handler.
@@ -1475,5 +1463,4 @@
 
 	*w = *conf
 	return nil
->>>>>>> 0d1183c3
 }