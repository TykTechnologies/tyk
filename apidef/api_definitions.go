package apidef

import (
	"database/sql/driver"
	"encoding/base64"
	"encoding/json"
	"encoding/xml"
	"fmt"
	"net/http"
	"text/template"
	"time"

	"github.com/jensneuse/graphql-go-tools/pkg/execution/datasource"

	"github.com/clbanning/mxj"

	"github.com/lonelycode/osin"
	"gopkg.in/mgo.v2/bson"
	_ "gorm.io/gorm"
	_ "gorm.io/gorm/schema"

	"github.com/TykTechnologies/gojsonschema"

	"github.com/TykTechnologies/tyk/regexp"
)

type AuthProviderCode string
type SessionProviderCode string
type StorageEngineCode string
type TykEvent string            // A type so we can ENUM event types easily, e.g. EventQuotaExceeded
type TykEventHandlerName string // A type for handler codes in API definitions

type EndpointMethodAction string
type TemplateMode string

type MiddlewareDriver string
type IdExtractorSource string
type IdExtractorType string
type AuthTypeEnum string
type RoutingTriggerOnType string

const (
	NoAction EndpointMethodAction = "no_action"
	Reply    EndpointMethodAction = "reply"

	UseBlob TemplateMode = "blob"
	UseFile TemplateMode = "file"

	RequestXML  RequestInputType = "xml"
	RequestJSON RequestInputType = "json"

	OttoDriver     MiddlewareDriver = "otto"
	PythonDriver   MiddlewareDriver = "python"
	LuaDriver      MiddlewareDriver = "lua"
	GrpcDriver     MiddlewareDriver = "grpc"
	GoPluginDriver MiddlewareDriver = "goplugin"

	BodySource        IdExtractorSource = "body"
	HeaderSource      IdExtractorSource = "header"
	QuerystringSource IdExtractorSource = "querystring"
	FormSource        IdExtractorSource = "form"

	ValueExtractor IdExtractorType = "value"
	XPathExtractor IdExtractorType = "xpath"
	RegexExtractor IdExtractorType = "regex"

	// For multi-type auth
	AuthToken     AuthTypeEnum = "auth_token"
	HMACKey       AuthTypeEnum = "hmac_key"
	BasicAuthUser AuthTypeEnum = "basic_auth_user"
	JWTClaim      AuthTypeEnum = "jwt_claim"
	OIDCUser      AuthTypeEnum = "oidc_user"
	OAuthKey      AuthTypeEnum = "oauth_key"
	UnsetAuth     AuthTypeEnum = ""

	// For routing triggers
	All    RoutingTriggerOnType = "all"
	Any    RoutingTriggerOnType = "any"
	Ignore RoutingTriggerOnType = ""

	// TykInternalApiHeader - flags request as internal api looping request
	TykInternalApiHeader = "x-tyk-internal"
)

type ObjectId bson.ObjectId

func (j *ObjectId) Scan(value interface{}) error {
	var bytes []byte
	switch v := value.(type) {
	case []byte:
		bytes = v
	case string:
		bytes = []byte(v)
	default:
		return fmt.Errorf("Failed to unmarshal JSON value: %v", value)
	}

	// reflect magic to update existing string without creating new one
	if len(bytes) > 0 {
		bs := ObjectId(bson.ObjectIdHex(string(bytes)))
		*j = bs
	}

	return nil
}

func (j ObjectId) Value() (driver.Value, error) {
	return bson.ObjectId(j).Hex(), nil
}

func (j ObjectId) Hex() string {
	return bson.ObjectId(j).Hex()
}

func (j ObjectId) Time() time.Time {
	return bson.ObjectId(j).Time()
}

func (j ObjectId) Valid() bool {
	return bson.ObjectId(j).Valid()
}

func (j ObjectId) String() string {
	return j.Hex()
}

func (j ObjectId) GetBSON() (interface{}, error) {
	return bson.ObjectId(j), nil
}

func ObjectIdHex(hex string) ObjectId {
	return ObjectId(bson.ObjectIdHex(hex))
}

func NewObjectId() ObjectId {
	return ObjectId(bson.NewObjectId())
}

func IsObjectIdHex(hex string) bool {
	return bson.IsObjectIdHex(hex)
}

func (j ObjectId) MarshalJSON() ([]byte, error) {
	return bson.ObjectId(j).MarshalJSON()
}

func (j *ObjectId) UnmarshalJSON(buf []byte) error {
	var b bson.ObjectId
	b.UnmarshalJSON(buf)
	*j = ObjectId(string(b))

	return nil
}

type EndpointMethodMeta struct {
	Action  EndpointMethodAction `bson:"action" json:"action"`
	Code    int                  `bson:"code" json:"code"`
	Data    string               `bson:"data" json:"data"`
	Headers map[string]string    `bson:"headers" json:"headers"`
}

type EndPointMeta struct {
	Path          string                        `bson:"path" json:"path"`
	IgnoreCase    bool                          `bson:"ignore_case" json:"ignore_case"`
	MethodActions map[string]EndpointMethodMeta `bson:"method_actions" json:"method_actions"`
}

type CacheMeta struct {
	Method                 string `bson:"method" json:"method"`
	Path                   string `bson:"path" json:"path"`
	CacheKeyRegex          string `bson:"cache_key_regex" json:"cache_key_regex"`
	CacheOnlyResponseCodes []int  `bson:"cache_response_codes" json:"cache_response_codes"`
}

type RequestInputType string

type TemplateData struct {
	Input          RequestInputType `bson:"input_type" json:"input_type"`
	Mode           TemplateMode     `bson:"template_mode" json:"template_mode"`
	EnableSession  bool             `bson:"enable_session" json:"enable_session"`
	TemplateSource string           `bson:"template_source" json:"template_source"`
}

type TemplateMeta struct {
	TemplateData TemplateData `bson:"template_data" json:"template_data"`
	Path         string       `bson:"path" json:"path"`
	Method       string       `bson:"method" json:"method"`
}

type TransformJQMeta struct {
	Filter string `bson:"filter" json:"filter"`
	Path   string `bson:"path" json:"path"`
	Method string `bson:"method" json:"method"`
}

type HeaderInjectionMeta struct {
	DeleteHeaders []string          `bson:"delete_headers" json:"delete_headers"`
	AddHeaders    map[string]string `bson:"add_headers" json:"add_headers"`
	Path          string            `bson:"path" json:"path"`
	Method        string            `bson:"method" json:"method"`
	ActOnResponse bool              `bson:"act_on" json:"act_on"`
}

type HardTimeoutMeta struct {
	Path    string `bson:"path" json:"path"`
	Method  string `bson:"method" json:"method"`
	TimeOut int    `bson:"timeout" json:"timeout"`
}

type TrackEndpointMeta struct {
	Path   string `bson:"path" json:"path"`
	Method string `bson:"method" json:"method"`
}

type InternalMeta struct {
	Path   string `bson:"path" json:"path"`
	Method string `bson:"method" json:"method"`
}

type RequestSizeMeta struct {
	Path      string `bson:"path" json:"path"`
	Method    string `bson:"method" json:"method"`
	SizeLimit int64  `bson:"size_limit" json:"size_limit"`
}

type CircuitBreakerMeta struct {
	Path                 string  `bson:"path" json:"path"`
	Method               string  `bson:"method" json:"method"`
	ThresholdPercent     float64 `bson:"threshold_percent" json:"threshold_percent"`
	Samples              int64   `bson:"samples" json:"samples"`
	ReturnToServiceAfter int     `bson:"return_to_service_after" json:"return_to_service_after"`
	DisableHalfOpenState bool    `bson:"disable_half_open_state" json:"disable_half_open_state"`
}

type StringRegexMap struct {
	MatchPattern string `bson:"match_rx" json:"match_rx"`
	Reverse      bool   `bson:"reverse" json:"reverse"`
	matchRegex   *regexp.Regexp
}

type RoutingTriggerOptions struct {
	HeaderMatches         map[string]StringRegexMap `bson:"header_matches" json:"header_matches"`
	QueryValMatches       map[string]StringRegexMap `bson:"query_val_matches" json:"query_val_matches"`
	PathPartMatches       map[string]StringRegexMap `bson:"path_part_matches" json:"path_part_matches"`
	SessionMetaMatches    map[string]StringRegexMap `bson:"session_meta_matches" json:"session_meta_matches"`
	RequestContextMatches map[string]StringRegexMap `bson:"request_context_matches" json:"request_context_matches"`
	PayloadMatches        StringRegexMap            `bson:"payload_matches" json:"payload_matches"`
}

type RoutingTrigger struct {
	On        RoutingTriggerOnType  `bson:"on" json:"on"`
	Options   RoutingTriggerOptions `bson:"options" json:"options"`
	RewriteTo string                `bson:"rewrite_to" json:"rewrite_to"`
}

type URLRewriteMeta struct {
	Path         string           `bson:"path" json:"path"`
	Method       string           `bson:"method" json:"method"`
	MatchPattern string           `bson:"match_pattern" json:"match_pattern"`
	RewriteTo    string           `bson:"rewrite_to" json:"rewrite_to"`
	Triggers     []RoutingTrigger `bson:"triggers" json:"triggers"`
	MatchRegexp  *regexp.Regexp   `json:"-"`
}

type VirtualMeta struct {
	ResponseFunctionName string `bson:"response_function_name" json:"response_function_name"`
	FunctionSourceType   string `bson:"function_source_type" json:"function_source_type"`
	FunctionSourceURI    string `bson:"function_source_uri" json:"function_source_uri"`
	Path                 string `bson:"path" json:"path"`
	Method               string `bson:"method" json:"method"`
	UseSession           bool   `bson:"use_session" json:"use_session"`
	ProxyOnError         bool   `bson:"proxy_on_error" json:"proxy_on_error"`
}

type MethodTransformMeta struct {
	Path     string `bson:"path" json:"path"`
	Method   string `bson:"method" json:"method"`
	ToMethod string `bson:"to_method" json:"to_method"`
}

type ValidatePathMeta struct {
	Path        string                  `bson:"path" json:"path"`
	Method      string                  `bson:"method" json:"method"`
	Schema      map[string]interface{}  `bson:"schema" json:"schema"`
	SchemaB64   string                  `bson:"schema_b64" json:"schema_b64,omitempty"`
	SchemaCache gojsonschema.JSONLoader `bson:"-" json:"-"`
	// Allows override of default 422 Unprocessible Entity response code for validation errors.
	ErrorResponseCode int `bson:"error_response_code" json:"error_response_code"`
}

type GoPluginMeta struct {
	Path       string `bson:"path" json:"path"`
	Method     string `bson:"method" json:"method"`
	PluginPath string `bson:"plugin_path" json:"plugin_path"`
	SymbolName string `bson:"func_name" json:"func_name"`
}

type ExtendedPathsSet struct {
	Ignored                 []EndPointMeta        `bson:"ignored" json:"ignored,omitempty"`
	WhiteList               []EndPointMeta        `bson:"white_list" json:"white_list,omitempty"`
	BlackList               []EndPointMeta        `bson:"black_list" json:"black_list,omitempty"`
	Cached                  []string              `bson:"cache" json:"cache,omitempty"`
	AdvanceCacheConfig      []CacheMeta           `bson:"advance_cache_config" json:"advance_cache_config,omitempty"`
	Transform               []TemplateMeta        `bson:"transform" json:"transform,omitempty"`
	TransformResponse       []TemplateMeta        `bson:"transform_response" json:"transform_response,omitempty"`
	TransformJQ             []TransformJQMeta     `bson:"transform_jq" json:"transform_jq,omitempty"`
	TransformJQResponse     []TransformJQMeta     `bson:"transform_jq_response" json:"transform_jq_response,omitempty"`
	TransformHeader         []HeaderInjectionMeta `bson:"transform_headers" json:"transform_headers,omitempty"`
	TransformResponseHeader []HeaderInjectionMeta `bson:"transform_response_headers" json:"transform_response_headers,omitempty"`
	HardTimeouts            []HardTimeoutMeta     `bson:"hard_timeouts" json:"hard_timeouts,omitempty"`
	CircuitBreaker          []CircuitBreakerMeta  `bson:"circuit_breakers" json:"circuit_breakers,omitempty"`
	URLRewrite              []URLRewriteMeta      `bson:"url_rewrites" json:"url_rewrites,omitempty"`
	Virtual                 []VirtualMeta         `bson:"virtual" json:"virtual,omitempty"`
	SizeLimit               []RequestSizeMeta     `bson:"size_limits" json:"size_limits,omitempty"`
	MethodTransforms        []MethodTransformMeta `bson:"method_transforms" json:"method_transforms,omitempty"`
	TrackEndpoints          []TrackEndpointMeta   `bson:"track_endpoints" json:"track_endpoints,omitempty"`
	DoNotTrackEndpoints     []TrackEndpointMeta   `bson:"do_not_track_endpoints" json:"do_not_track_endpoints,omitempty"`
	ValidateJSON            []ValidatePathMeta    `bson:"validate_json" json:"validate_json,omitempty"`
	Internal                []InternalMeta        `bson:"internal" json:"internal,omitempty"`
	GoPlugin                []GoPluginMeta        `bson:"go_plugin" json:"go_plugin,omitempty"`
}

type VersionInfo struct {
	Name      string    `bson:"name" json:"name"`
	Expires   string    `bson:"expires" json:"expires"`
	ExpiresTs time.Time `bson:"-" json:"-"`
	Paths     struct {
		Ignored   []string `bson:"ignored" json:"ignored"`
		WhiteList []string `bson:"white_list" json:"white_list"`
		BlackList []string `bson:"black_list" json:"black_list"`
	} `bson:"paths" json:"paths"`
	UseExtendedPaths            bool              `bson:"use_extended_paths" json:"use_extended_paths"`
	ExtendedPaths               ExtendedPathsSet  `bson:"extended_paths" json:"extended_paths"`
	GlobalHeaders               map[string]string `bson:"global_headers" json:"global_headers"`
	GlobalHeadersRemove         []string          `bson:"global_headers_remove" json:"global_headers_remove"`
	GlobalResponseHeaders       map[string]string `bson:"global_response_headers" json:"global_response_headers"`
	GlobalResponseHeadersRemove []string          `bson:"global_response_headers_remove" json:"global_response_headers_remove"`
	IgnoreEndpointCase          bool              `bson:"ignore_endpoint_case" json:"ignore_endpoint_case"`
	GlobalSizeLimit             int64             `bson:"global_size_limit" json:"global_size_limit"`
	OverrideTarget              string            `bson:"override_target" json:"override_target"`
}

type AuthProviderMeta struct {
	Name          AuthProviderCode       `bson:"name" json:"name"`
	StorageEngine StorageEngineCode      `bson:"storage_engine" json:"storage_engine"`
	Meta          map[string]interface{} `bson:"meta" json:"meta"`
}

type SessionProviderMeta struct {
	Name          SessionProviderCode    `bson:"name" json:"name"`
	StorageEngine StorageEngineCode      `bson:"storage_engine" json:"storage_engine"`
	Meta          map[string]interface{} `bson:"meta" json:"meta"`
}

type EventHandlerTriggerConfig struct {
	Handler     TykEventHandlerName    `bson:"handler_name" json:"handler_name"`
	HandlerMeta map[string]interface{} `bson:"handler_meta" json:"handler_meta"`
}

type EventHandlerMetaConfig struct {
	Events map[TykEvent][]EventHandlerTriggerConfig `bson:"events" json:"events"`
}

type MiddlewareDefinition struct {
	Name           string `bson:"name" json:"name"`
	Path           string `bson:"path" json:"path"`
	RequireSession bool   `bson:"require_session" json:"require_session"`
	RawBodyOnly    bool   `bson:"raw_body_only" json:"raw_body_only"`
}

type MiddlewareIdExtractor struct {
	ExtractFrom     IdExtractorSource      `bson:"extract_from" json:"extract_from"`
	ExtractWith     IdExtractorType        `bson:"extract_with" json:"extract_with"`
	ExtractorConfig map[string]interface{} `bson:"extractor_config" json:"extractor_config"`
	Extractor       interface{}            `bson:"-" json:"-"`
}

type MiddlewareSection struct {
	Pre         []MiddlewareDefinition `bson:"pre" json:"pre"`
	Post        []MiddlewareDefinition `bson:"post" json:"post"`
	PostKeyAuth []MiddlewareDefinition `bson:"post_key_auth" json:"post_key_auth"`
	AuthCheck   MiddlewareDefinition   `bson:"auth_check" json:"auth_check"`
	Response    []MiddlewareDefinition `bson:"response" json:"response"`
	Driver      MiddlewareDriver       `bson:"driver" json:"driver"`
	IdExtractor MiddlewareIdExtractor  `bson:"id_extractor" json:"id_extractor"`
}

type CacheOptions struct {
	CacheTimeout               int64    `bson:"cache_timeout" json:"cache_timeout"`
	EnableCache                bool     `bson:"enable_cache" json:"enable_cache"`
	CacheAllSafeRequests       bool     `bson:"cache_all_safe_requests" json:"cache_all_safe_requests"`
	CacheOnlyResponseCodes     []int    `bson:"cache_response_codes" json:"cache_response_codes"`
	EnableUpstreamCacheControl bool     `bson:"enable_upstream_cache_control" json:"enable_upstream_cache_control"`
	CacheControlTTLHeader      string   `bson:"cache_control_ttl_header" json:"cache_control_ttl_header"`
	CacheByHeaders             []string `bson:"cache_by_headers" json:"cache_by_headers"`
}

type ResponseProcessor struct {
	Name    string      `bson:"name" json:"name"`
	Options interface{} `bson:"options" json:"options"`
}

type HostCheckObject struct {
	CheckURL            string            `bson:"url" json:"url"`
	Protocol            string            `bson:"protocol" json:"protocol"`
	Timeout             time.Duration     `bson:"timeout" json:"timeout"`
	EnableProxyProtocol bool              `bson:"enable_proxy_protocol" json:"enable_proxy_protocol"`
	Commands            []CheckCommand    `bson:"commands" json:"commands"`
	Method              string            `bson:"method" json:"method"`
	Headers             map[string]string `bson:"headers" json:"headers"`
	Body                string            `bson:"body" json:"body"`
}

type CheckCommand struct {
	Name    string `bson:"name" json:"name"`
	Message string `bson:"message" json:"message"`
}

type ServiceDiscoveryConfiguration struct {
	UseDiscoveryService bool   `bson:"use_discovery_service" json:"use_discovery_service"`
	QueryEndpoint       string `bson:"query_endpoint" json:"query_endpoint"`
	UseNestedQuery      bool   `bson:"use_nested_query" json:"use_nested_query"`
	ParentDataPath      string `bson:"parent_data_path" json:"parent_data_path"`
	DataPath            string `bson:"data_path" json:"data_path"`
	PortDataPath        string `bson:"port_data_path" json:"port_data_path"`
	TargetPath          string `bson:"target_path" json:"target_path"`
	UseTargetList       bool   `bson:"use_target_list" json:"use_target_list"`
	CacheTimeout        int64  `bson:"cache_timeout" json:"cache_timeout"`
	EndpointReturnsList bool   `bson:"endpoint_returns_list" json:"endpoint_returns_list"`
}

type OIDProviderConfig struct {
	Issuer    string            `bson:"issuer" json:"issuer"`
	ClientIDs map[string]string `bson:"client_ids" json:"client_ids"`
}

type OpenIDOptions struct {
	Providers         []OIDProviderConfig `bson:"providers" json:"providers"`
	SegregateByClient bool                `bson:"segregate_by_client" json:"segregate_by_client"`
}

// APIDefinition represents the configuration for a single proxied API and it's versions.
//
// swagger:model
type APIDefinition struct {
	Id                  ObjectId      `bson:"_id,omitempty" json:"id,omitempty" gorm:"primaryKey;column:_id"`
	Name                string        `bson:"name" json:"name"`
	Slug                string        `bson:"slug" json:"slug"`
	ListenPort          int           `bson:"listen_port" json:"listen_port"`
	Protocol            string        `bson:"protocol" json:"protocol"`
	EnableProxyProtocol bool          `bson:"enable_proxy_protocol" json:"enable_proxy_protocol"`
	APIID               string        `bson:"api_id" json:"api_id"`
	OrgID               string        `bson:"org_id" json:"org_id"`
	UseKeylessAccess    bool          `bson:"use_keyless" json:"use_keyless"`
	UseOauth2           bool          `bson:"use_oauth2" json:"use_oauth2"`
	UseOpenID           bool          `bson:"use_openid" json:"use_openid"`
	OpenIDOptions       OpenIDOptions `bson:"openid_options" json:"openid_options"`
	Oauth2Meta          struct {
		AllowedAccessTypes     []osin.AccessRequestType    `bson:"allowed_access_types" json:"allowed_access_types"`
		AllowedAuthorizeTypes  []osin.AuthorizeRequestType `bson:"allowed_authorize_types" json:"allowed_authorize_types"`
		AuthorizeLoginRedirect string                      `bson:"auth_login_redirect" json:"auth_login_redirect"`
	} `bson:"oauth_meta" json:"oauth_meta"`
	Auth         AuthConfig            `bson:"auth" json:"auth"` // Deprecated: Use AuthConfigs instead.
	AuthConfigs  map[string]AuthConfig `bson:"auth_configs" json:"auth_configs"`
	UseBasicAuth bool                  `bson:"use_basic_auth" json:"use_basic_auth"`
	BasicAuth    struct {
		DisableCaching     bool   `bson:"disable_caching" json:"disable_caching"`
		CacheTTL           int    `bson:"cache_ttl" json:"cache_ttl"`
		ExtractFromBody    bool   `bson:"extract_from_body" json:"extract_from_body"`
		BodyUserRegexp     string `bson:"body_user_regexp" json:"body_user_regexp"`
		BodyPasswordRegexp string `bson:"body_password_regexp" json:"body_password_regexp"`
	} `bson:"basic_auth" json:"basic_auth"`
	UseMutualTLSAuth           bool                 `bson:"use_mutual_tls_auth" json:"use_mutual_tls_auth"`
	ClientCertificates         []string             `bson:"client_certificates" json:"client_certificates"`
	UpstreamCertificates       map[string]string    `bson:"upstream_certificates" json:"upstream_certificates"`
	PinnedPublicKeys           map[string]string    `bson:"pinned_public_keys" json:"pinned_public_keys"`
	EnableJWT                  bool                 `bson:"enable_jwt" json:"enable_jwt"`
	UseStandardAuth            bool                 `bson:"use_standard_auth" json:"use_standard_auth"`
	UseGoPluginAuth            bool                 `bson:"use_go_plugin_auth" json:"use_go_plugin_auth"`
	EnableCoProcessAuth        bool                 `bson:"enable_coprocess_auth" json:"enable_coprocess_auth"`
	JWTSigningMethod           string               `bson:"jwt_signing_method" json:"jwt_signing_method"`
	JWTSource                  string               `bson:"jwt_source" json:"jwt_source"`
	JWTIdentityBaseField       string               `bson:"jwt_identit_base_field" json:"jwt_identity_base_field"`
	JWTClientIDBaseField       string               `bson:"jwt_client_base_field" json:"jwt_client_base_field"`
	JWTPolicyFieldName         string               `bson:"jwt_policy_field_name" json:"jwt_policy_field_name"`
	JWTDefaultPolicies         []string             `bson:"jwt_default_policies" json:"jwt_default_policies"`
	JWTIssuedAtValidationSkew  uint64               `bson:"jwt_issued_at_validation_skew" json:"jwt_issued_at_validation_skew"`
	JWTExpiresAtValidationSkew uint64               `bson:"jwt_expires_at_validation_skew" json:"jwt_expires_at_validation_skew"`
	JWTNotBeforeValidationSkew uint64               `bson:"jwt_not_before_validation_skew" json:"jwt_not_before_validation_skew"`
	JWTSkipKid                 bool                 `bson:"jwt_skip_kid" json:"jwt_skip_kid"`
	JWTScopeToPolicyMapping    map[string]string    `bson:"jwt_scope_to_policy_mapping" json:"jwt_scope_to_policy_mapping"`
	JWTScopeClaimName          string               `bson:"jwt_scope_claim_name" json:"jwt_scope_claim_name"`
	NotificationsDetails       NotificationsManager `bson:"notifications" json:"notifications"`
	EnableSignatureChecking    bool                 `bson:"enable_signature_checking" json:"enable_signature_checking"`
	HmacAllowedClockSkew       float64              `bson:"hmac_allowed_clock_skew" json:"hmac_allowed_clock_skew"`
	HmacAllowedAlgorithms      []string             `bson:"hmac_allowed_algorithms" json:"hmac_allowed_algorithms"`
	RequestSigning             RequestSigningMeta   `bson:"request_signing" json:"request_signing"`
	BaseIdentityProvidedBy     AuthTypeEnum         `bson:"base_identity_provided_by" json:"base_identity_provided_by"`
	VersionDefinition          struct {
		Location  string `bson:"location" json:"location"`
		Key       string `bson:"key" json:"key"`
		StripPath bool   `bson:"strip_path" json:"strip_path"`
	} `bson:"definition" json:"definition"`
	VersionData struct {
		NotVersioned   bool                   `bson:"not_versioned" json:"not_versioned"`
		DefaultVersion string                 `bson:"default_version" json:"default_version"`
		Versions       map[string]VersionInfo `bson:"versions" json:"versions"`
	} `bson:"version_data" json:"version_data"`
<<<<<<< HEAD
	UptimeTests struct {
		CheckList []HostCheckObject `bson:"check_list" json:"check_list"`
		Config    struct {
			ExpireUptimeAnalyticsAfter int64                         `bson:"expire_utime_after" json:"expire_utime_after"` // must have an expireAt TTL index set (http://docs.mongodb.org/manual/tutorial/expire-data/)
			ServiceDiscovery           ServiceDiscoveryConfiguration `bson:"service_discovery" json:"service_discovery"`
			RecheckWait                int                           `bson:"recheck_wait" json:"recheck_wait"`
		} `bson:"config" json:"config"`
	} `bson:"uptime_tests" json:"uptime_tests"`
=======
	UptimeTests               UptimeTests            `bson:"uptime_tests" json:"uptime_tests"`
>>>>>>> f603dec3
	Proxy                     ProxyConfig            `bson:"proxy" json:"proxy"`
	DisableRateLimit          bool                   `bson:"disable_rate_limit" json:"disable_rate_limit"`
	DisableQuota              bool                   `bson:"disable_quota" json:"disable_quota"`
	CustomMiddleware          MiddlewareSection      `bson:"custom_middleware" json:"custom_middleware"`
	CustomMiddlewareBundle    string                 `bson:"custom_middleware_bundle" json:"custom_middleware_bundle"`
	CacheOptions              CacheOptions           `bson:"cache_options" json:"cache_options"`
	SessionLifetime           int64                  `bson:"session_lifetime" json:"session_lifetime"`
	Active                    bool                   `bson:"active" json:"active"`
	Internal                  bool                   `bson:"internal" json:"internal"`
	AuthProvider              AuthProviderMeta       `bson:"auth_provider" json:"auth_provider"`
	SessionProvider           SessionProviderMeta    `bson:"session_provider" json:"session_provider"`
	EventHandlers             EventHandlerMetaConfig `bson:"event_handlers" json:"event_handlers"`
	EnableBatchRequestSupport bool                   `bson:"enable_batch_request_support" json:"enable_batch_request_support"`
	EnableIpWhiteListing      bool                   `mapstructure:"enable_ip_whitelisting" bson:"enable_ip_whitelisting" json:"enable_ip_whitelisting"`
	AllowedIPs                []string               `mapstructure:"allowed_ips" bson:"allowed_ips" json:"allowed_ips"`
	EnableIpBlacklisting      bool                   `mapstructure:"enable_ip_blacklisting" bson:"enable_ip_blacklisting" json:"enable_ip_blacklisting"`
	BlacklistedIPs            []string               `mapstructure:"blacklisted_ips" bson:"blacklisted_ips" json:"blacklisted_ips"`
	DontSetQuotasOnCreate     bool                   `mapstructure:"dont_set_quota_on_create" bson:"dont_set_quota_on_create" json:"dont_set_quota_on_create"`
	ExpireAnalyticsAfter      int64                  `mapstructure:"expire_analytics_after" bson:"expire_analytics_after" json:"expire_analytics_after"` // must have an expireAt TTL index set (http://docs.mongodb.org/manual/tutorial/expire-data/)
	ResponseProcessors        []ResponseProcessor    `bson:"response_processors" json:"response_processors"`
	CORS                      CORSConfig             `bson:"CORS" json:"CORS"`
	Domain                    string                 `bson:"domain" json:"domain"`
	Certificates              []string               `bson:"certificates" json:"certificates"`
	DoNotTrack                bool                   `bson:"do_not_track" json:"do_not_track"`
	Tags                      []string               `bson:"tags" json:"tags"`
	EnableContextVars         bool                   `bson:"enable_context_vars" json:"enable_context_vars"`
	ConfigData                map[string]interface{} `bson:"config_data" json:"config_data"`
	TagHeaders                []string               `bson:"tag_headers" json:"tag_headers"`
	GlobalRateLimit           GlobalRateLimit        `bson:"global_rate_limit" json:"global_rate_limit"`
	StripAuthData             bool                   `bson:"strip_auth_data" json:"strip_auth_data"`
	EnableDetailedRecording   bool                   `bson:"enable_detailed_recording" json:"enable_detailed_recording"`
	GraphQL                   GraphQLConfig          `bson:"graphql" json:"graphql"`
<<<<<<< HEAD
=======
}

type UptimeTests struct {
	CheckList []HostCheckObject `bson:"check_list" json:"check_list"`
	Config    struct {
		ExpireUptimeAnalyticsAfter int64                         `bson:"expire_utime_after" json:"expire_utime_after"` // must have an expireAt TTL index set (http://docs.mongodb.org/manual/tutorial/expire-data/)
		ServiceDiscovery           ServiceDiscoveryConfiguration `bson:"service_discovery" json:"service_discovery"`
		RecheckWait                int                           `bson:"recheck_wait" json:"recheck_wait"`
	} `bson:"config" json:"config"`
>>>>>>> f603dec3
}

type AuthConfig struct {
	UseParam          bool            `mapstructure:"use_param" bson:"use_param" json:"use_param"`
	ParamName         string          `mapstructure:"param_name" bson:"param_name" json:"param_name"`
	UseCookie         bool            `mapstructure:"use_cookie" bson:"use_cookie" json:"use_cookie"`
	CookieName        string          `mapstructure:"cookie_name" bson:"cookie_name" json:"cookie_name"`
	AuthHeaderName    string          `mapstructure:"auth_header_name" bson:"auth_header_name" json:"auth_header_name"`
	UseCertificate    bool            `mapstructure:"use_certificate" bson:"use_certificate" json:"use_certificate"`
	ValidateSignature bool            `mapstructure:"validate_signature" bson:"validate_signature" json:"validate_signature"`
	Signature         SignatureConfig `mapstructure:"signature" bson:"signature" json:"signature,omitempty"`
}

type SignatureConfig struct {
	Algorithm        string `mapstructure:"algorithm" bson:"algorithm" json:"algorithm"`
	Header           string `mapstructure:"header" bson:"header" json:"header"`
	Secret           string `mapstructure:"secret" bson:"secret" json:"secret"`
	AllowedClockSkew int64  `mapstructure:"allowed_clock_skew" bson:"allowed_clock_skew" json:"allowed_clock_skew"`
	ErrorCode        int    `mapstructure:"error_code" bson:"error_code" json:"error_code"`
	ErrorMessage     string `mapstructure:"error_message" bson:"error_message" json:"error_message"`
}

type GlobalRateLimit struct {
	Rate float64 `bson:"rate" json:"rate"`
	Per  float64 `bson:"per" json:"per"`
}

type BundleManifest struct {
	FileList         []string          `bson:"file_list" json:"file_list"`
	CustomMiddleware MiddlewareSection `bson:"custom_middleware" json:"custom_middleware"`
	Checksum         string            `bson:"checksum" json:"checksum"`
	Signature        string            `bson:"signature" json:"signature"`
}

type RequestSigningMeta struct {
	IsEnabled       bool     `bson:"is_enabled" json:"is_enabled"`
	Secret          string   `bson:"secret" json:"secret"`
	KeyId           string   `bson:"key_id" json:"key_id"`
	Algorithm       string   `bson:"algorithm" json:"algorithm"`
	HeaderList      []string `bson:"header_list" json:"header_list"`
	CertificateId   string   `bson:"certificate_id" json:"certificate_id"`
	SignatureHeader string   `bson:"signature_header" json:"signature_header"`
}

type ProxyConfig struct {
	PreserveHostHeader          bool                          `bson:"preserve_host_header" json:"preserve_host_header"`
	ListenPath                  string                        `bson:"listen_path" json:"listen_path"`
	TargetURL                   string                        `bson:"target_url" json:"target_url"`
	DisableStripSlash           bool                          `bson:"disable_strip_slash" json:"disable_strip_slash"`
	StripListenPath             bool                          `bson:"strip_listen_path" json:"strip_listen_path"`
	EnableLoadBalancing         bool                          `bson:"enable_load_balancing" json:"enable_load_balancing"`
	Targets                     []string                      `bson:"target_list" json:"target_list"`
	StructuredTargetList        *HostList                     `bson:"-" json:"-"`
	CheckHostAgainstUptimeTests bool                          `bson:"check_host_against_uptime_tests" json:"check_host_against_uptime_tests"`
	ServiceDiscovery            ServiceDiscoveryConfiguration `bson:"service_discovery" json:"service_discovery"`
	Transport                   struct {
		SSLInsecureSkipVerify   bool     `bson:"ssl_insecure_skip_verify" json:"ssl_insecure_skip_verify"`
		SSLCipherSuites         []string `bson:"ssl_ciphers" json:"ssl_ciphers"`
		SSLMinVersion           uint16   `bson:"ssl_min_version" json:"ssl_min_version"`
		SSLMaxVersion           uint16   `bson:"ssl_max_version" json:"ssl_max_version"`
		SSLForceCommonNameCheck bool     `json:"ssl_force_common_name_check"`
		ProxyURL                string   `bson:"proxy_url" json:"proxy_url"`
	} `bson:"transport" json:"transport"`
}

type CORSConfig struct {
	Enable             bool     `bson:"enable" json:"enable"`
	AllowedOrigins     []string `bson:"allowed_origins" json:"allowed_origins"`
	AllowedMethods     []string `bson:"allowed_methods" json:"allowed_methods"`
	AllowedHeaders     []string `bson:"allowed_headers" json:"allowed_headers"`
	ExposedHeaders     []string `bson:"exposed_headers" json:"exposed_headers"`
	AllowCredentials   bool     `bson:"allow_credentials" json:"allow_credentials"`
	MaxAge             int      `bson:"max_age" json:"max_age"`
	OptionsPassthrough bool     `bson:"options_passthrough" json:"options_passthrough"`
	Debug              bool     `bson:"debug" json:"debug"`
}

// GraphQLConfig is the root config object for a GraphQL API.
type GraphQLConfig struct {
	// Enabled indicates if GraphQL should be enabled.
	Enabled bool `bson:"enabled" json:"enabled"`
	// ExecutionMode is the mode to define how an api behaves.
	ExecutionMode GraphQLExecutionMode `bson:"execution_mode" json:"execution_mode"`
	// Version defines the version of the GraphQL config and engine to be used.
	Version GraphQLConfigVersion `bson:"version" json:"version"`
	// Schema is the GraphQL Schema exposed by the GraphQL API/Upstream/Engine.
	Schema string `bson:"schema" json:"schema"`
	// LastSchemaUpdate contains the date and time of the last triggered schema update to the upstream.
	LastSchemaUpdate *time.Time `bson:"last_schema_update" json:"last_schema_update,omitempty"`
	// TypeFieldConfigurations is a rule set of data source and mapping of a schema field.
	TypeFieldConfigurations []datasource.TypeFieldConfiguration `bson:"type_field_configurations" json:"type_field_configurations"`
	// GraphQLPlayground is the Playground specific configuration.
	GraphQLPlayground GraphQLPlayground `bson:"playground" json:"playground"`
	// Engine holds the configuration for engine v2 and upwards.
	Engine GraphQLEngineConfig `bson:"engine" json:"engine"`
	// Proxy holds the configuration for a proxy only api.
	Proxy GraphQLProxyConfig `bson:"proxy" json:"proxy"`
	// Subgraph holds the configuration for a GraphQL federation subgraph.
	Subgraph GraphQLSubgraphConfig `bson:"subgraph" json:"subgraph"`
	// Supergraph holds the configuration for a GraphQL federation supergraph.
	Supergraph GraphQLSupergraphConfig `bson:"supergraph" json:"supergraph"`
}

type GraphQLConfigVersion string

const (
	GraphQLConfigVersionNone GraphQLConfigVersion = ""
	GraphQLConfigVersion1    GraphQLConfigVersion = "1"
	GraphQLConfigVersion2    GraphQLConfigVersion = "2"
)

type GraphQLProxyConfig struct {
	AuthHeaders map[string]string `bson:"auth_headers" json:"auth_headers"`
}

type GraphQLSubgraphConfig struct {
	SDL string `bson:"sdl" json:"sdl"`
}

type GraphQLSupergraphConfig struct {
	// UpdatedAt contains the date and time of the last update of a supergraph API.
	UpdatedAt     *time.Time              `bson:"updated_at" json:"updated_at,omitempty"`
	Subgraphs     []GraphQLSubgraphEntity `bson:"subgraphs" json:"subgraphs"`
	MergedSDL     string                  `bson:"merged_sdl" json:"merged_sdl"`
	GlobalHeaders map[string]string       `bson:"global_headers" json:"global_headers"`
}

type GraphQLSubgraphEntity struct {
	APIID string `bson:"api_id" json:"api_id"`
	Name  string `bson:"name" json:"name"`
	URL   string `bson:"url" json:"url"`
	SDL   string `bson:"sdl" json:"sdl"`
}

type GraphQLEngineConfig struct {
	FieldConfigs []GraphQLFieldConfig      `bson:"field_configs" json:"field_configs"`
	DataSources  []GraphQLEngineDataSource `bson:"data_sources" json:"data_sources"`
}

type GraphQLFieldConfig struct {
	TypeName              string   `bson:"type_name" json:"type_name"`
	FieldName             string   `bson:"field_name" json:"field_name"`
	DisableDefaultMapping bool     `bson:"disable_default_mapping" json:"disable_default_mapping"`
	Path                  []string `bson:"path" json:"path"`
}

type GraphQLEngineDataSourceKind string

const (
	GraphQLEngineDataSourceKindREST    = "REST"
	GraphQLEngineDataSourceKindGraphQL = "GraphQL"
)

type GraphQLEngineDataSource struct {
	Kind       GraphQLEngineDataSourceKind `bson:"kind" json:"kind"`
	Name       string                      `bson:"name" json:"name"`
	Internal   bool                        `bson:"internal" json:"internal"`
	RootFields []GraphQLTypeFields         `bson:"root_fields" json:"root_fields"`
	Config     json.RawMessage             `bson:"config" json:"config"`
}

type GraphQLTypeFields struct {
	Type   string   `bson:"type" json:"type"`
	Fields []string `bson:"fields" json:"fields"`
}

type GraphQLEngineDataSourceConfigREST struct {
	URL     string            `bson:"url" json:"url"`
	Method  string            `bson:"method" json:"method"`
	Headers map[string]string `bson:"headers" json:"headers"`
	Query   []QueryVariable   `bson:"query" json:"query"`
	Body    string            `bson:"body" json:"body"`
}

type GraphQLEngineDataSourceConfigGraphQL struct {
	URL     string            `bson:"url" json:"url"`
	Method  string            `bson:"method" json:"method"`
	Headers map[string]string `bson:"headers" json:"headers"`
}

type QueryVariable struct {
	Name  string `bson:"name" json:"name"`
	Value string `bson:"value" json:"value"`
}

// GraphQLExecutionMode is the mode in which the GraphQL Middleware should operate.
type GraphQLExecutionMode string

const (
	// GraphQLExecutionModeProxyOnly is the mode in which the GraphQL Middleware doesn't evaluate the GraphQL request
	// In other terms, the GraphQL Middleware will not act as a GraphQL server in itself.
	// The GraphQL Middleware will (optionally) validate the request and leave the execution up to the upstream.
	GraphQLExecutionModeProxyOnly GraphQLExecutionMode = "proxyOnly"
	// GraphQLExecutionModeExecutionEngine is the mode in which the GraphQL Middleware will evaluate every request.
	// This means the Middleware will act as a independent GraphQL service which might delegate partial execution to upstreams.
	GraphQLExecutionModeExecutionEngine GraphQLExecutionMode = "executionEngine"
	// GraphQLExecutionModeSubgraph is the mode if the API is defined as a subgraph for usage in GraphQL federation.
	// It will basically act the same as an API in proxyOnly mode but can be used in a supergraph.
	GraphQLExecutionModeSubgraph GraphQLExecutionMode = "subgraph"
	// GraphQLExecutionModeSupergraph is the mode where an API is able to use subgraphs to build a supergraph in GraphQL federation.
	GraphQLExecutionModeSupergraph GraphQLExecutionMode = "supergraph"
)

// GraphQLPlayground represents the configuration for the public playground which will be hosted alongside the api.
type GraphQLPlayground struct {
	// Enabled indicates if the playground should be enabled.
	Enabled bool `bson:"enabled" json:"enabled"`
	// Path sets the path on which the playground will be hosted if enabled.
	Path string `bson:"path" json:"path"`
}

// Clean will URL encode map[string]struct variables for saving
func (a *APIDefinition) EncodeForDB() {
	newVersion := make(map[string]VersionInfo)
	for k, v := range a.VersionData.Versions {
		newK := base64.StdEncoding.EncodeToString([]byte(k))
		v.Name = newK
		newVersion[newK] = v
	}
	a.VersionData.Versions = newVersion

	newUpstreamCerts := make(map[string]string)
	for domain, cert := range a.UpstreamCertificates {
		newD := base64.StdEncoding.EncodeToString([]byte(domain))
		newUpstreamCerts[newD] = cert
	}
	a.UpstreamCertificates = newUpstreamCerts

	newPinnedPublicKeys := make(map[string]string)
	for domain, cert := range a.PinnedPublicKeys {
		newD := base64.StdEncoding.EncodeToString([]byte(domain))
		newPinnedPublicKeys[newD] = cert
	}
	a.PinnedPublicKeys = newPinnedPublicKeys

	for i, version := range a.VersionData.Versions {
		for j, oldSchema := range version.ExtendedPaths.ValidateJSON {

			jsBytes, _ := json.Marshal(oldSchema.Schema)
			oldSchema.SchemaB64 = base64.StdEncoding.EncodeToString(jsBytes)
			oldSchema.Schema = nil

			a.VersionData.Versions[i].ExtendedPaths.ValidateJSON[j] = oldSchema
		}
	}

	// Auth is deprecated so this code tries to maintain backward compatibility
	if a.Auth.AuthHeaderName == "" {
		a.Auth = a.AuthConfigs["authToken"]
	}
}

func (a *APIDefinition) DecodeFromDB() {
	newVersion := make(map[string]VersionInfo)
	for k, v := range a.VersionData.Versions {
		newK, err := base64.StdEncoding.DecodeString(k)
		if err != nil {
			log.Error("Couldn't Decode, leaving as it may be legacy...")
			newVersion[k] = v
		} else {
			v.Name = string(newK)
			newVersion[string(newK)] = v
		}
	}
	a.VersionData.Versions = newVersion

	newUpstreamCerts := make(map[string]string)
	for domain, cert := range a.UpstreamCertificates {
		newD, err := base64.StdEncoding.DecodeString(domain)
		if err != nil {
			log.Error("Couldn't Decode, leaving as it may be legacy...")
			newUpstreamCerts[domain] = cert
		} else {
			newUpstreamCerts[string(newD)] = cert
		}
	}
	a.UpstreamCertificates = newUpstreamCerts

	newPinnedPublicKeys := make(map[string]string)
	for domain, cert := range a.PinnedPublicKeys {
		newD, err := base64.StdEncoding.DecodeString(domain)
		if err != nil {
			log.Error("Couldn't Decode, leaving as it may be legacy...")
			newPinnedPublicKeys[domain] = cert
		} else {
			newPinnedPublicKeys[string(newD)] = cert
		}
	}
	a.PinnedPublicKeys = newPinnedPublicKeys

	for i, version := range a.VersionData.Versions {
		for j, oldSchema := range version.ExtendedPaths.ValidateJSON {
			jsBytes, _ := base64.StdEncoding.DecodeString(oldSchema.SchemaB64)

			json.Unmarshal(jsBytes, &oldSchema.Schema)
			oldSchema.SchemaB64 = ""

			a.VersionData.Versions[i].ExtendedPaths.ValidateJSON[j] = oldSchema
		}
	}

	// Auth is deprecated so this code tries to maintain backward compatibility
	makeCompatible := func(authType string) {
		if a.AuthConfigs == nil {
			a.AuthConfigs = make(map[string]AuthConfig)
		}

		_, ok := a.AuthConfigs[authType]

		if !ok {
			a.AuthConfigs[authType] = a.Auth
		}
	}

	makeCompatible("authToken")
	makeCompatible("jwt")
}

// Expired returns true if this Version has expired
// and false if it has not expired (or does not have any expiry)
func (v *VersionInfo) Expired() bool {
	// Never expires
	if v.Expires == "" || v.Expires == "-1" {
		return false
	}

	// otherwise use parsed timestamp
	if v.ExpiresTs.IsZero() {
		log.Error("Could not parse expiry date, disallow")
		return true
	}

	return time.Since(v.ExpiresTs) >= 0
}

// ExpiryTime returns the time that this version is due to expire
func (v *VersionInfo) ExpiryTime() (exp time.Time) {
	if v.Expired() {
		return exp
	}
	exp = v.ExpiresTs
	return
}

func (s *StringRegexMap) Check(value string) (match string) {
	if s.matchRegex == nil {
		return
	}

	return s.matchRegex.FindString(value)
}

func (s *StringRegexMap) FindStringSubmatch(value string) (matched bool, match []string) {
	if s.matchRegex == nil {
		return
	}

	match = s.matchRegex.FindStringSubmatch(value)
	if !s.Reverse {
		matched = len(match) > 0
	} else {
		matched = len(match) == 0
	}

	return
}

func (s *StringRegexMap) FindAllStringSubmatch(value string, n int) (matched bool, matches [][]string) {
	matches = s.matchRegex.FindAllStringSubmatch(value, n)
	if !s.Reverse {
		matched = len(matches) > 0
	} else {
		matched = len(matches) == 0
	}

	return
}

func (s *StringRegexMap) Init() error {
	var err error
	if s.matchRegex, err = regexp.Compile(s.MatchPattern); err != nil {
		log.WithError(err).WithField("MatchPattern", s.MatchPattern).
			Error("Could not compile matchRegex for StringRegexMap")
		return err
	}

	return nil
}

func DummyAPI() APIDefinition {
	endpointMeta := EndPointMeta{
		Path: "abc",
		MethodActions: map[string]EndpointMethodMeta{
			"GET": {
				Action:  Reply,
				Code:    200,
				Data:    "testdata",
				Headers: map[string]string{"header": "value"},
			},
		},
	}
	templateMeta := TemplateMeta{
		TemplateData: TemplateData{Input: RequestJSON, Mode: UseBlob},
	}
	transformJQMeta := TransformJQMeta{
		Filter: "filter",
		Path:   "path",
		Method: "method",
	}
	headerInjectionMeta := HeaderInjectionMeta{
		DeleteHeaders: []string{"header1", "header2"},
		AddHeaders:    map[string]string{},
		Path:          "path",
		Method:        "method",
	}
	hardTimeoutMeta := HardTimeoutMeta{Path: "path", Method: "method", TimeOut: 0}
	circuitBreakerMeta := CircuitBreakerMeta{
		Path:                 "path",
		Method:               "method",
		ThresholdPercent:     0.0,
		Samples:              0,
		ReturnToServiceAfter: 0,
	}
	// TODO: Extend triggers
	urlRewriteMeta := URLRewriteMeta{
		Path:         "",
		Method:       "method",
		MatchPattern: "matchpattern",
		RewriteTo:    "rewriteto",
		Triggers:     []RoutingTrigger{},
	}
	virtualMeta := VirtualMeta{
		ResponseFunctionName: "responsefunctioname",
		FunctionSourceType:   "functionsourcetype",
		FunctionSourceURI:    "functionsourceuri",
		Path:                 "path",
		Method:               "method",
	}
	sizeLimit := RequestSizeMeta{
		Path:      "path",
		Method:    "method",
		SizeLimit: 0,
	}
	methodTransformMeta := MethodTransformMeta{Path: "path", Method: "method", ToMethod: "tomethod"}
	trackEndpointMeta := TrackEndpointMeta{Path: "path", Method: "method"}
	internalMeta := InternalMeta{Path: "path", Method: "method"}
	validatePathMeta := ValidatePathMeta{Path: "path", Method: "method", Schema: map[string]interface{}{}, SchemaB64: ""}
	paths := struct {
		Ignored   []string `bson:"ignored" json:"ignored"`
		WhiteList []string `bson:"white_list" json:"white_list"`
		BlackList []string `bson:"black_list" json:"black_list"`
	}{
		Ignored:   []string{},
		WhiteList: []string{},
		BlackList: []string{},
	}
	versionInfo := VersionInfo{
		Name:             "Default",
		UseExtendedPaths: true,
		Paths:            paths,
		ExtendedPaths: ExtendedPathsSet{
			Ignored:                 []EndPointMeta{endpointMeta},
			WhiteList:               []EndPointMeta{endpointMeta},
			BlackList:               []EndPointMeta{endpointMeta},
			Cached:                  []string{},
			Transform:               []TemplateMeta{templateMeta},
			TransformResponse:       []TemplateMeta{templateMeta},
			TransformJQ:             []TransformJQMeta{transformJQMeta},
			TransformJQResponse:     []TransformJQMeta{transformJQMeta},
			TransformHeader:         []HeaderInjectionMeta{headerInjectionMeta},
			TransformResponseHeader: []HeaderInjectionMeta{headerInjectionMeta},
			HardTimeouts:            []HardTimeoutMeta{hardTimeoutMeta},
			CircuitBreaker:          []CircuitBreakerMeta{circuitBreakerMeta},
			URLRewrite:              []URLRewriteMeta{urlRewriteMeta},
			Virtual:                 []VirtualMeta{virtualMeta},
			SizeLimit:               []RequestSizeMeta{sizeLimit},
			MethodTransforms:        []MethodTransformMeta{methodTransformMeta},
			TrackEndpoints:          []TrackEndpointMeta{trackEndpointMeta},
			DoNotTrackEndpoints:     []TrackEndpointMeta{trackEndpointMeta},
			Internal:                []InternalMeta{internalMeta},
			ValidateJSON:            []ValidatePathMeta{validatePathMeta},
		},
	}
	versionData := struct {
		NotVersioned   bool                   `bson:"not_versioned" json:"not_versioned"`
		DefaultVersion string                 `bson:"default_version" json:"default_version"`
		Versions       map[string]VersionInfo `bson:"versions" json:"versions"`
	}{
		NotVersioned:   true,
		DefaultVersion: "",
		Versions: map[string]VersionInfo{
			"Default": versionInfo,
		},
	}

	defaultCORSConfig := CORSConfig{
		Enable:         false,
		AllowedOrigins: []string{"*"},
		AllowedMethods: []string{http.MethodGet, http.MethodPost, http.MethodHead},
		AllowedHeaders: []string{"Origin", "Accept", "Content-Type", "X-Requested-With", "Authorization"},
	}

	graphql := GraphQLConfig{
		Enabled:          false,
		ExecutionMode:    GraphQLExecutionModeProxyOnly,
		Version:          GraphQLConfigVersion2,
		LastSchemaUpdate: nil,
		Proxy: GraphQLProxyConfig{
			AuthHeaders: map[string]string{},
		},
	}

	return APIDefinition{
		VersionData:             versionData,
		ConfigData:              map[string]interface{}{},
		AllowedIPs:              []string{},
		PinnedPublicKeys:        map[string]string{},
		ResponseProcessors:      []ResponseProcessor{},
		ClientCertificates:      []string{},
		BlacklistedIPs:          []string{},
		TagHeaders:              []string{},
		UpstreamCertificates:    map[string]string{},
		JWTScopeToPolicyMapping: map[string]string{},
		HmacAllowedAlgorithms:   []string{},
		CustomMiddleware: MiddlewareSection{
			Post:        []MiddlewareDefinition{},
			Pre:         []MiddlewareDefinition{},
			PostKeyAuth: []MiddlewareDefinition{},
			AuthCheck:   MiddlewareDefinition{},
			IdExtractor: MiddlewareIdExtractor{
				ExtractorConfig: map[string]interface{}{},
			},
		},
		Proxy: ProxyConfig{
			DisableStripSlash: true,
		},
		CORS:    defaultCORSConfig,
		Tags:    []string{},
		GraphQL: graphql,
	}
}

var Template = template.New("").Funcs(map[string]interface{}{
	"jsonMarshal": func(v interface{}) (string, error) {
		bs, err := json.Marshal(v)
		return string(bs), err
	},
	"xmlMarshal": func(v interface{}) (string, error) {
		var err error
		var xmlValue []byte
		mv, ok := v.(mxj.Map)
		if ok {
			mxj.XMLEscapeChars(true)
			xmlValue, err = mv.Xml()
		} else {
			res, ok := v.(map[string]interface{})
			if ok {
				mxj.XMLEscapeChars(true)
				xmlValue, err = mxj.Map(res).Xml()
			} else {
				xmlValue, err = xml.MarshalIndent(v, "", "  ")
			}
		}

		return string(xmlValue), err
	},
})<|MERGE_RESOLUTION|>--- conflicted
+++ resolved
@@ -506,18 +506,7 @@
 		DefaultVersion string                 `bson:"default_version" json:"default_version"`
 		Versions       map[string]VersionInfo `bson:"versions" json:"versions"`
 	} `bson:"version_data" json:"version_data"`
-<<<<<<< HEAD
-	UptimeTests struct {
-		CheckList []HostCheckObject `bson:"check_list" json:"check_list"`
-		Config    struct {
-			ExpireUptimeAnalyticsAfter int64                         `bson:"expire_utime_after" json:"expire_utime_after"` // must have an expireAt TTL index set (http://docs.mongodb.org/manual/tutorial/expire-data/)
-			ServiceDiscovery           ServiceDiscoveryConfiguration `bson:"service_discovery" json:"service_discovery"`
-			RecheckWait                int                           `bson:"recheck_wait" json:"recheck_wait"`
-		} `bson:"config" json:"config"`
-	} `bson:"uptime_tests" json:"uptime_tests"`
-=======
 	UptimeTests               UptimeTests            `bson:"uptime_tests" json:"uptime_tests"`
->>>>>>> f603dec3
 	Proxy                     ProxyConfig            `bson:"proxy" json:"proxy"`
 	DisableRateLimit          bool                   `bson:"disable_rate_limit" json:"disable_rate_limit"`
 	DisableQuota              bool                   `bson:"disable_quota" json:"disable_quota"`
@@ -550,8 +539,6 @@
 	StripAuthData             bool                   `bson:"strip_auth_data" json:"strip_auth_data"`
 	EnableDetailedRecording   bool                   `bson:"enable_detailed_recording" json:"enable_detailed_recording"`
 	GraphQL                   GraphQLConfig          `bson:"graphql" json:"graphql"`
-<<<<<<< HEAD
-=======
 }
 
 type UptimeTests struct {
@@ -561,7 +548,6 @@
 		ServiceDiscovery           ServiceDiscoveryConfiguration `bson:"service_discovery" json:"service_discovery"`
 		RecheckWait                int                           `bson:"recheck_wait" json:"recheck_wait"`
 	} `bson:"config" json:"config"`
->>>>>>> f603dec3
 }
 
 type AuthConfig struct {
