--- conflicted
+++ resolved
@@ -214,10 +214,7 @@
 	Method   string `bson:"method" json:"method"`
 }
 
-<<<<<<< HEAD
-=======
 // RateLimitMeta configures rate limits per API path.
->>>>>>> f4285be5
 type RateLimitMeta struct {
 	Disabled bool   `bson:"disabled" json:"disabled"`
 	Path     string `bson:"path" json:"path"`
@@ -227,8 +224,6 @@
 	Per  float64 `bson:"per" json:"per"`
 }
 
-<<<<<<< HEAD
-=======
 // Valid will return true if the rate limit should be applied.
 func (r *RateLimitMeta) Valid() bool {
 	if err := r.Err(); err != nil {
@@ -252,7 +247,6 @@
 	return nil
 }
 
->>>>>>> f4285be5
 type InternalMeta struct {
 	Disabled bool   `bson:"disabled" json:"disabled"`
 	Path     string `bson:"path" json:"path"`
