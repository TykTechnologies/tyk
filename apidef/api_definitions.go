package apidef

import (
	"encoding/base64"
	"encoding/json"
	"encoding/xml"
	"errors"
	"fmt"
	"net/http"
	"text/template"
	"time"

	"github.com/clbanning/mxj"
	"github.com/lonelycode/osin"

	"github.com/TykTechnologies/storage/persistent/model"

	"github.com/TykTechnologies/tyk/internal/event"

	"github.com/TykTechnologies/tyk/internal/reflect"

	"github.com/TykTechnologies/graphql-go-tools/pkg/execution/datasource"

	"github.com/TykTechnologies/gojsonschema"

	"github.com/TykTechnologies/tyk/regexp"

	"github.com/TykTechnologies/tyk/internal/uuid"
)

type AuthProviderCode string
type SessionProviderCode string
type StorageEngineCode string

// TykEvent is an alias maintained for backwards compatibility.
type TykEvent = event.Event

// TykEventHandlerName is an alias maintained for backwards compatibility.
type TykEventHandlerName = event.HandlerName


type (
	EndpointMethodAction string
	SourceMode           string
)

type (
	MiddlewareDriver     string
	IdExtractorSource    string
	IdExtractorType      string
	AuthTypeEnum         string
	RoutingTriggerOnType string
)

type SubscriptionType string

type IDExtractor interface{}

const (
	NoAction EndpointMethodAction = "no_action"
	Reply    EndpointMethodAction = "reply"

	UseBlob SourceMode = "blob"
	UseFile SourceMode = "file"

	RequestXML  RequestInputType = "xml"
	RequestJSON RequestInputType = "json"

	OttoDriver     MiddlewareDriver = "otto"
	PythonDriver   MiddlewareDriver = "python"
	LuaDriver      MiddlewareDriver = "lua"
	GrpcDriver     MiddlewareDriver = "grpc"
	GoPluginDriver MiddlewareDriver = "goplugin"

	BodySource        IdExtractorSource = "body"
	HeaderSource      IdExtractorSource = "header"
	QuerystringSource IdExtractorSource = "querystring"
	FormSource        IdExtractorSource = "form"

	ValueExtractor IdExtractorType = "value"
	XPathExtractor IdExtractorType = "xpath"
	RegexExtractor IdExtractorType = "regex"

	// For multi-type auth
	AuthTypeNone  AuthTypeEnum = ""
	AuthToken     AuthTypeEnum = "auth_token"
	CustomAuth    AuthTypeEnum = "custom_auth"
	HMACKey       AuthTypeEnum = "hmac_key"
	BasicAuthUser AuthTypeEnum = "basic_auth_user"
	JWTClaim      AuthTypeEnum = "jwt_claim"
	OIDCUser      AuthTypeEnum = "oidc_user"
	OAuthKey      AuthTypeEnum = "oauth_key"
	UnsetAuth     AuthTypeEnum = ""

	// For routing triggers
	All RoutingTriggerOnType = "all"
	Any RoutingTriggerOnType = "any"

	// Subscription Types
	GQLSubscriptionUndefined   SubscriptionType = ""
	GQLSubscriptionWS          SubscriptionType = "graphql-ws"
	GQLSubscriptionTransportWS SubscriptionType = "graphql-transport-ws"
	GQLSubscriptionSSE         SubscriptionType = "sse"

	// TykInternalApiHeader - flags request as internal api looping request
	TykInternalApiHeader = "x-tyk-internal"

	HeaderLocation       = "header"
	URLParamLocation     = "url-param"
	URLLocation          = "url"
	ExpirationTimeFormat = "2006-01-02 15:04"

	Self                 = "self"
	DefaultAPIVersionKey = "x-api-version"
	HeaderBaseAPIID      = "x-tyk-base-api-id"

	AuthTokenType     = "authToken"
	JWTType           = "jwt"
	HMACType          = "hmac"
	BasicType         = "basic"
	CoprocessType     = "coprocess"
	OAuthType         = "oauth"
	ExternalOAuthType = "externalOAuth"
	OIDCType          = "oidc"
)

var (
	// Deprecated: Use ErrClassicAPIExpected instead.
	ErrAPIMigrated                = errors.New("the supplied API definition is in Tyk classic format, please use OAS format for this API")
	ErrClassicAPIExpected         = errors.New("this API endpoint only supports Tyk Classic APIs; please use the appropriate Tyk OAS API endpoint")
	ErrAPINotMigrated             = errors.New("the supplied API definition is in OAS format, please use the Tyk classic format for this API")
	ErrOASGetForOldAPI            = errors.New("the requested API definition is in Tyk classic format, please use old api endpoint")
	ErrImportWithTykExtension     = errors.New("the import payload should not contain x-tyk-api-gateway")
	ErrPayloadWithoutTykExtension = errors.New("the payload should contain x-tyk-api-gateway")
	ErrAPINotFound                = errors.New("API not found")
	ErrMissingAPIID               = errors.New("missing API ID")
)

type EndpointMethodMeta struct {
	Action  EndpointMethodAction `bson:"action" json:"action" enum:"no_action,reply"`
	Code    int                  `bson:"code" json:"code"`
	Data    string               `bson:"data" json:"data"`
	Headers map[string]string    `bson:"headers" json:"headers"`
}

type MockResponseMeta struct {
	Disabled   bool              `bson:"disabled" json:"disabled"`
	Path       string            `bson:"path" json:"path"`
	Method     string            `bson:"method" json:"method"`
	IgnoreCase bool              `bson:"ignore_case" json:"ignore_case"`
	Code       int               `bson:"code" json:"code"`
	Body       string            `bson:"body" json:"body"`
	Headers    map[string]string `bson:"headers" json:"headers"`
}

type EndPointMeta struct {
	Disabled   bool   `bson:"disabled" json:"disabled"`
	Path       string `bson:"path" json:"path"`
	Method     string `bson:"method" json:"method"`
	IgnoreCase bool   `bson:"ignore_case" json:"ignore_case"`
	// Deprecated. Use Method instead.
	MethodActions map[string]EndpointMethodMeta `bson:"method_actions,omitempty" json:"method_actions,omitempty"`
}

type CacheMeta struct {
	Disabled               bool   `bson:"disabled" json:"disabled"`
	Method                 string `bson:"method" json:"method"`
	Path                   string `bson:"path" json:"path"`
	CacheKeyRegex          string `bson:"cache_key_regex" json:"cache_key_regex"`
	CacheOnlyResponseCodes []int  `bson:"cache_response_codes" json:"cache_response_codes"`
	Timeout                int64  `bson:"timeout" json:"timeout" format:"int64"`
}

type RequestInputType string

type TemplateData struct {
	Input          RequestInputType `bson:"input_type" json:"input_type" enum:"json,xml"`
	Mode           SourceMode       `bson:"template_mode" json:"template_mode" enum:"blob,file"`
	EnableSession  bool             `bson:"enable_session" json:"enable_session"`
	TemplateSource string           `bson:"template_source" json:"template_source"`
}

type TemplateMeta struct {
	Disabled     bool         `bson:"disabled" json:"disabled"`
	TemplateData TemplateData `bson:"template_data" json:"template_data"`
	Path         string       `bson:"path" json:"path"`
	Method       string       `bson:"method" json:"method"`
}

type TransformJQMeta struct {
	Filter string `bson:"filter" json:"filter"`
	Path   string `bson:"path" json:"path"`
	Method string `bson:"method" json:"method"`
}

type HeaderInjectionMeta struct {
	Disabled      bool              `bson:"disabled" json:"disabled"`
	DeleteHeaders []string          `bson:"delete_headers" json:"delete_headers"`
	AddHeaders    map[string]string `bson:"add_headers" json:"add_headers"`
	Path          string            `bson:"path" json:"path"`
	Method        string            `bson:"method" json:"method"`
	ActOnResponse bool              `bson:"act_on" json:"act_on"`
}

func (h *HeaderInjectionMeta) Enabled() bool {
	return !h.Disabled && (len(h.AddHeaders) > 0 || len(h.DeleteHeaders) > 0)
}

type HardTimeoutMeta struct {
	Disabled bool   `bson:"disabled" json:"disabled"`
	Path     string `bson:"path" json:"path"`
	Method   string `bson:"method" json:"method"`
	TimeOut  int    `bson:"timeout" json:"timeout"`
}

type TrackEndpointMeta struct {
	Disabled bool   `bson:"disabled" json:"disabled"`
	Path     string `bson:"path" json:"path"`
	Method   string `bson:"method" json:"method"`
}

// RateLimitMeta configures rate limits per API path.
type RateLimitMeta struct {
	Disabled bool   `bson:"disabled" json:"disabled"`
	Path     string `bson:"path" json:"path"`
	Method   string `bson:"method" json:"method"`

	Rate float64 `bson:"rate" json:"rate"`
	Per  float64 `bson:"per" json:"per"`
}

// Valid will return true if the rate limit should be applied.
func (r *RateLimitMeta) Valid() bool {
	if err := r.Err(); err != nil {
		return false
	}
	return true
}

// Err checks the rate limit configuration for validity and returns an error if it is not valid.
// It checks for a nil value, the enabled flag and valid values for each setting.
func (r *RateLimitMeta) Err() error {
	if r == nil || r.Disabled {
		return errors.New("rate limit disabled")
	}
	if r.Per <= 0 {
		return fmt.Errorf("rate limit disabled: per invalid")
	}
	if r.Rate == 0 {
		return fmt.Errorf("rate limit disabled: rate zero")
	}
	return nil
}

type InternalMeta struct {
	Disabled bool   `bson:"disabled" json:"disabled"`
	Path     string `bson:"path" json:"path"`
	Method   string `bson:"method" json:"method"`
}

type RequestSizeMeta struct {
	Disabled  bool   `bson:"disabled" json:"disabled"`
	Path      string `bson:"path" json:"path"`
	Method    string `bson:"method" json:"method"`
	SizeLimit int64  `bson:"size_limit" json:"size_limit" format:"int64"`
}

type CircuitBreakerMeta struct {
	Disabled             bool    `bson:"disabled" json:"disabled"`
	Path                 string  `bson:"path" json:"path"`
	Method               string  `bson:"method" json:"method"`
	ThresholdPercent     float64 `bson:"threshold_percent" json:"threshold_percent"`
	Samples              int64   `bson:"samples" json:"samples" format:"int64"`
	ReturnToServiceAfter int     `bson:"return_to_service_after" json:"return_to_service_after"`
	DisableHalfOpenState bool    `bson:"disable_half_open_state" json:"disable_half_open_state"`
}

type StringRegexMap struct {
	MatchPattern string `bson:"match_rx" json:"match_rx"`
	Reverse      bool   `bson:"reverse" json:"reverse"`
	matchRegex   *regexp.Regexp
}

// Empty is a utility function that returns true if the value is empty.
func (r StringRegexMap) Empty() bool {
	return r.MatchPattern == "" && !r.Reverse
}

type RoutingTriggerOptions struct {
	HeaderMatches         map[string]StringRegexMap `bson:"header_matches" json:"header_matches"`
	QueryValMatches       map[string]StringRegexMap `bson:"query_val_matches" json:"query_val_matches"`
	PathPartMatches       map[string]StringRegexMap `bson:"path_part_matches" json:"path_part_matches"`
	SessionMetaMatches    map[string]StringRegexMap `bson:"session_meta_matches" json:"session_meta_matches"`
	RequestContextMatches map[string]StringRegexMap `bson:"request_context_matches" json:"request_context_matches"`
	PayloadMatches        StringRegexMap            `bson:"payload_matches" json:"payload_matches"`
}

// NewRoutingTriggerOptions allocates the maps inside RoutingTriggerOptions.
func NewRoutingTriggerOptions() RoutingTriggerOptions {
	return RoutingTriggerOptions{
		HeaderMatches:         make(map[string]StringRegexMap),
		QueryValMatches:       make(map[string]StringRegexMap),
		PathPartMatches:       make(map[string]StringRegexMap),
		SessionMetaMatches:    make(map[string]StringRegexMap),
		RequestContextMatches: make(map[string]StringRegexMap),
		PayloadMatches:        StringRegexMap{},
	}
}

type RoutingTrigger struct {
	On        RoutingTriggerOnType  `bson:"on" json:"on" enum:"all,any"`
	Options   RoutingTriggerOptions `bson:"options" json:"options"`
	RewriteTo string                `bson:"rewrite_to" json:"rewrite_to"`
}

type URLRewriteMeta struct {
	Disabled     bool             `bson:"disabled" json:"disabled"`
	Path         string           `bson:"path" json:"path"`
	Method       string           `bson:"method" json:"method"`
	MatchPattern string           `bson:"match_pattern" json:"match_pattern"`
	RewriteTo    string           `bson:"rewrite_to" json:"rewrite_to"`
	Triggers     []RoutingTrigger `bson:"triggers" json:"triggers"`
	MatchRegexp  *regexp.Regexp   `json:"-"`
}

type VirtualMeta struct {
	Disabled             bool       `bson:"disabled" json:"disabled"`
	ResponseFunctionName string     `bson:"response_function_name" json:"response_function_name"`
	FunctionSourceType   SourceMode `bson:"function_source_type" json:"function_source_type" enum:"blob,file"`
	FunctionSourceURI    string     `bson:"function_source_uri" json:"function_source_uri"`
	Path                 string     `bson:"path" json:"path"`
	Method               string     `bson:"method" json:"method"`
	UseSession           bool       `bson:"use_session" json:"use_session"`
	ProxyOnError         bool       `bson:"proxy_on_error" json:"proxy_on_error"`
}

type MethodTransformMeta struct {
	Disabled bool   `bson:"disabled" json:"disabled"`
	Path     string `bson:"path" json:"path"`
	Method   string `bson:"method" json:"method"`
	ToMethod string `bson:"to_method" json:"to_method"`
}

type ValidatePathMeta struct {
	Disabled    bool                    `bson:"disabled" json:"disabled"`
	Path        string                  `bson:"path" json:"path"`
	Method      string                  `bson:"method" json:"method"`
	Schema      map[string]interface{}  `bson:"-" json:"schema"`
	SchemaB64   string                  `bson:"schema_b64" json:"schema_b64,omitempty"`
	SchemaCache gojsonschema.JSONLoader `bson:"-" json:"-"`
	// Allows override of default 422 Unprocessible Entity response code for validation errors.
	ErrorResponseCode int `bson:"error_response_code" json:"error_response_code"`
}

type ValidateRequestMeta struct {
	Enabled bool   `bson:"enabled" json:"enabled"`
	Path    string `bson:"path" json:"path"`
	Method  string `bson:"method" json:"method"`
	// Allows override of default 422 Unprocessible Entity response code for validation errors.
	ErrorResponseCode int `bson:"error_response_code" json:"error_response_code"`
}

type PersistGraphQLMeta struct {
	Path      string                 `bson:"path" json:"path"`
	Method    string                 `bson:"method" json:"method"`
	Operation string                 `bson:"operation" json:"operation"`
	Variables map[string]interface{} `bson:"variables" json:"variables"`
}

type GoPluginMeta struct {
	Disabled   bool   `bson:"disabled" json:"disabled"`
	Path       string `bson:"path" json:"path"`
	Method     string `bson:"method" json:"method"`
	PluginPath string `bson:"plugin_path" json:"plugin_path"`
	SymbolName string `bson:"func_name" json:"func_name"`
}

type ExtendedPathsSet struct {
	Ignored                 []EndPointMeta        `bson:"ignored" json:"ignored,omitempty"`
	WhiteList               []EndPointMeta        `bson:"white_list" json:"white_list,omitempty"`
	BlackList               []EndPointMeta        `bson:"black_list" json:"black_list,omitempty"`
	MockResponse            []MockResponseMeta    `bson:"mock_response" json:"mock_response,omitempty"`
	Cached                  []string              `bson:"cache" json:"cache,omitempty"`
	AdvanceCacheConfig      []CacheMeta           `bson:"advance_cache_config" json:"advance_cache_config,omitempty"`
	Transform               []TemplateMeta        `bson:"transform" json:"transform,omitempty"`
	TransformResponse       []TemplateMeta        `bson:"transform_response" json:"transform_response,omitempty"`
	TransformJQ             []TransformJQMeta     `bson:"transform_jq" json:"transform_jq,omitempty"`
	TransformJQResponse     []TransformJQMeta     `bson:"transform_jq_response" json:"transform_jq_response,omitempty"`
	TransformHeader         []HeaderInjectionMeta `bson:"transform_headers" json:"transform_headers,omitempty"`
	TransformResponseHeader []HeaderInjectionMeta `bson:"transform_response_headers" json:"transform_response_headers,omitempty"`
	HardTimeouts            []HardTimeoutMeta     `bson:"hard_timeouts" json:"hard_timeouts,omitempty"`
	CircuitBreaker          []CircuitBreakerMeta  `bson:"circuit_breakers" json:"circuit_breakers,omitempty"`
	URLRewrite              []URLRewriteMeta      `bson:"url_rewrites" json:"url_rewrites,omitempty"`
	Virtual                 []VirtualMeta         `bson:"virtual" json:"virtual,omitempty"`
	SizeLimit               []RequestSizeMeta     `bson:"size_limits" json:"size_limits,omitempty"`
	MethodTransforms        []MethodTransformMeta `bson:"method_transforms" json:"method_transforms,omitempty"`
	TrackEndpoints          []TrackEndpointMeta   `bson:"track_endpoints" json:"track_endpoints,omitempty"`
	DoNotTrackEndpoints     []TrackEndpointMeta   `bson:"do_not_track_endpoints" json:"do_not_track_endpoints,omitempty"`
	ValidateJSON            []ValidatePathMeta    `bson:"validate_json" json:"validate_json,omitempty"`
	ValidateRequest         []ValidateRequestMeta `bson:"validate_request" json:"validate_request,omitempty"`
	Internal                []InternalMeta        `bson:"internal" json:"internal,omitempty"`
	GoPlugin                []GoPluginMeta        `bson:"go_plugin" json:"go_plugin,omitempty"`
	PersistGraphQL          []PersistGraphQLMeta  `bson:"persist_graphql" json:"persist_graphql"`
	RateLimit               []RateLimitMeta       `bson:"rate_limit" json:"rate_limit"`
}

// Clear omits values that have OAS API definition conversions in place.
func (e *ExtendedPathsSet) Clear() {
	// The values listed within don't have a conversion from OAS in place.
	// When the conversion is added, delete the individual field to clear it.
	*e = ExtendedPathsSet{
		TransformJQ:         e.TransformJQ,
		TransformJQResponse: e.TransformJQResponse,
		PersistGraphQL:      e.PersistGraphQL,
	}
}

// VersionDefinition is a struct that holds the versioning information for an API.
type VersionDefinition struct {
<<<<<<< HEAD
	Enabled             bool              `bson:"enabled" json:"enabled"`
	Name                string            `bson:"name" json:"name"`
	Default             string            `bson:"default" json:"default"`
	Location            string            `bson:"location" json:"location" example:"header"`
	Key                 string            `bson:"key" json:"key" example:"x-api-version"`
	StripPath           bool              `bson:"strip_path" json:"strip_path"` // Deprecated. Use StripVersioningData instead.
	StripVersioningData bool              `bson:"strip_versioning_data" json:"strip_versioning_data"`
	FallbackToDefault   bool              `bson:"fallback_to_default" json:"fallback_to_default"`
	Versions            map[string]string `bson:"versions" json:"versions"`
	BaseID              string            `bson:"base_id" json:"-"` // json tag is `-` because we want this to be hidden to user
=======
	// Enabled indicates whether this version is enabled or not.
	Enabled bool `bson:"enabled" json:"enabled"`

	// Name is the name of this version.
	Name string `bson:"name" json:"name"`

	// Default is the default version to use if no version is specified in the request.
	Default string `bson:"default" json:"default"`

	// Location is the location in the request where the version information can be found.
	Location string `bson:"location" json:"location"`

	// Key is the key to use to extract the version information from the specified location.
	Key string `bson:"key" json:"key"`

	// StripPath is a deprecated field. Use StripVersioningData instead.
	StripPath bool `bson:"strip_path" json:"strip_path"` // Deprecated. Use StripVersioningData instead.

	// StripVersioningData indicates whether to strip the versioning data from the request.
	StripVersioningData bool `bson:"strip_versioning_data" json:"strip_versioning_data"`

	// UrlVersioningPattern is the regex pattern to match in the URL for versioning.
	UrlVersioningPattern string `bson:"url_versioning_pattern" json:"url_versioning_pattern"`

	// FallbackToDefault indicates whether to fallback to the default version if the version in the request does not exist.
	FallbackToDefault bool `bson:"fallback_to_default" json:"fallback_to_default"`

	// Versions is a map of version names to version ApiIDs.
	Versions map[string]string `bson:"versions" json:"versions"`

	// BaseID is a hidden field used internally that represents the ApiID of the base API.
	BaseID string `bson:"base_id" json:"-"` // json tag is `-` because we want this to be hidden to user
>>>>>>> 2a2a9846
}

type VersionData struct {
	NotVersioned   bool                   `bson:"not_versioned" json:"not_versioned"`
	DefaultVersion string                 `bson:"default_version" json:"default_version"`
	Versions       map[string]VersionInfo `bson:"versions" json:"versions"`
}

type VersionInfo struct {
	Name      string    `bson:"name" json:"name"`
	Expires   string    `bson:"expires" json:"expires"`
	ExpiresTs time.Time `bson:"-" json:"-"`
	Paths     struct {
		Ignored   []string `bson:"ignored" json:"ignored"`
		WhiteList []string `bson:"white_list" json:"white_list"`
		BlackList []string `bson:"black_list" json:"black_list"`
	} `bson:"paths" json:"paths"`
	UseExtendedPaths              bool              `bson:"use_extended_paths" json:"use_extended_paths" example:"true"`
	ExtendedPaths                 ExtendedPathsSet  `bson:"extended_paths" json:"extended_paths"`
	GlobalHeaders                 map[string]string `bson:"global_headers" json:"global_headers"`
	GlobalHeadersRemove           []string          `bson:"global_headers_remove" json:"global_headers_remove"`
	GlobalHeadersDisabled         bool              `bson:"global_headers_disabled" json:"global_headers_disabled"`
	GlobalResponseHeaders         map[string]string `bson:"global_response_headers" json:"global_response_headers"`
	GlobalResponseHeadersRemove   []string          `bson:"global_response_headers_remove" json:"global_response_headers_remove"`
	GlobalResponseHeadersDisabled bool              `bson:"global_response_headers_disabled" json:"global_response_headers_disabled"`
	IgnoreEndpointCase            bool              `bson:"ignore_endpoint_case" json:"ignore_endpoint_case"`
	GlobalSizeLimit               int64             `bson:"global_size_limit" json:"global_size_limit" format:"int64"`
	OverrideTarget                string            `bson:"override_target" json:"override_target"`
}

func (v *VersionInfo) GlobalHeadersEnabled() bool {
	return !v.GlobalHeadersDisabled && (len(v.GlobalHeaders) > 0 || len(v.GlobalHeadersRemove) > 0)
}

func (v *VersionInfo) GlobalResponseHeadersEnabled() bool {
	return !v.GlobalResponseHeadersDisabled && (len(v.GlobalResponseHeaders) > 0 || len(v.GlobalResponseHeadersRemove) > 0)
}

func (v *VersionInfo) HasEndpointReqHeader() bool {
	if !v.UseExtendedPaths {
		return false
	}

	for _, trh := range v.ExtendedPaths.TransformHeader {
		if trh.Enabled() {
			return true
		}
	}

	return false
}

func (v *VersionInfo) HasEndpointResHeader() bool {
	if !v.UseExtendedPaths {
		return false
	}

	for _, trh := range v.ExtendedPaths.TransformResponseHeader {
		if trh.Enabled() {
			return true
		}
	}

	return false
}

type AuthProviderMeta struct {
	Name          AuthProviderCode       `bson:"name" json:"name"`
	StorageEngine StorageEngineCode      `bson:"storage_engine" json:"storage_engine"`
	Meta          map[string]interface{} `bson:"meta" json:"meta"`
}

type SessionProviderMeta struct {
	Name          SessionProviderCode    `bson:"name" json:"name"`
	StorageEngine StorageEngineCode      `bson:"storage_engine" json:"storage_engine"`
	Meta          map[string]interface{} `bson:"meta" json:"meta"`
}

type EventHandlerTriggerConfig struct {
	Handler     TykEventHandlerName    `bson:"handler_name" json:"handler_name"`
	HandlerMeta map[string]interface{} `bson:"handler_meta" json:"handler_meta"`
}

type EventHandlerMetaConfig struct {
	Events map[TykEvent][]EventHandlerTriggerConfig `bson:"events" json:"events"`
}

type MiddlewareDefinition struct {
	Disabled       bool   `bson:"disabled" json:"disabled"`
	Name           string `bson:"name" json:"name" example:"PreMiddlewareFunction"`
	Path           string `bson:"path" json:"path"`
	RequireSession bool   `bson:"require_session" json:"require_session" example:"false"`
	RawBodyOnly    bool   `bson:"raw_body_only" json:"raw_body_only" example:"false"`
}

// IDExtractorConfig specifies the configuration for ID extractor
type IDExtractorConfig struct {
	// HeaderName is the header name to extract ID from.
	HeaderName string `mapstructure:"header_name" bson:"header_name" json:"header_name,omitempty"`
	// FormParamName is the form parameter name to extract ID from.
	FormParamName string `mapstructure:"param_name" bson:"param_name" json:"param_name,omitempty"`
	// RegexExpression is the regular expression to match ID.
	RegexExpression string `mapstructure:"regex_expression" bson:"regex_expression" json:"regex_expression,omitempty"`
	// RegexMatchIndex is the index from which ID to be extracted after a match.
	RegexMatchIndex int `mapstructure:"regex_match_index" bson:"regex_match_index" json:"regex_match_index,omitempty"`
	// XPathExp is the xpath expression to match ID.
	XPathExpression string `mapstructure:"xpath_expression" bson:"xpath_expression" json:"xpath_expression,omitempty"`
}

type MiddlewareIdExtractor struct {
	Disabled        bool                   `bson:"disabled" json:"disabled"`
	ExtractFrom     IdExtractorSource      `bson:"extract_from" json:"extract_from"`
	ExtractWith     IdExtractorType        `bson:"extract_with" json:"extract_with"`
	ExtractorConfig map[string]interface{} `bson:"extractor_config" json:"extractor_config"`
	Extractor       IDExtractor            `bson:"-" json:"-"`
}

type MiddlewareSection struct {
	Pre         []MiddlewareDefinition `bson:"pre" json:"pre"`
	Post        []MiddlewareDefinition `bson:"post" json:"post"`
	PostKeyAuth []MiddlewareDefinition `bson:"post_key_auth" json:"post_key_auth"`
	AuthCheck   MiddlewareDefinition   `bson:"auth_check" json:"auth_check"`
	Response    []MiddlewareDefinition `bson:"response" json:"response"`
	Driver      MiddlewareDriver       `bson:"driver" json:"driver"`
	IdExtractor MiddlewareIdExtractor  `bson:"id_extractor" json:"id_extractor"`
}

type CacheOptions struct {
	CacheTimeout               int64    `bson:"cache_timeout" json:"cache_timeout" example:"60" format:"int64"`
	EnableCache                bool     `bson:"enable_cache" json:"enable_cache" example:"true"`
	CacheAllSafeRequests       bool     `bson:"cache_all_safe_requests" json:"cache_all_safe_requests" example:"false"`
	CacheOnlyResponseCodes     []int    `bson:"cache_response_codes" json:"cache_response_codes"`
	EnableUpstreamCacheControl bool     `bson:"enable_upstream_cache_control" json:"enable_upstream_cache_control" example:"false"`
	CacheControlTTLHeader      string   `bson:"cache_control_ttl_header" json:"cache_control_ttl_header"`
	CacheByHeaders             []string `bson:"cache_by_headers" json:"cache_by_headers"`
}

type ResponseProcessor struct {
	Name    string      `bson:"name" json:"name"`
	Options interface{} `bson:"options" json:"options"`
}

type HostCheckObject struct {
	CheckURL            string            `bson:"url" json:"url"`
	Protocol            string            `bson:"protocol" json:"protocol"`
	Timeout             time.Duration     `bson:"timeout" json:"timeout"`
	EnableProxyProtocol bool              `bson:"enable_proxy_protocol" json:"enable_proxy_protocol"`
	Commands            []CheckCommand    `bson:"commands" json:"commands"`
	Method              string            `bson:"method" json:"method"`
	Headers             map[string]string `bson:"headers" json:"headers"`
	Body                string            `bson:"body" json:"body"`
}

type CheckCommand struct {
	Name    string `bson:"name" json:"name"`
	Message string `bson:"message" json:"message"`
}

type ServiceDiscoveryConfiguration struct {
	UseDiscoveryService bool   `bson:"use_discovery_service" json:"use_discovery_service"`
	QueryEndpoint       string `bson:"query_endpoint" json:"query_endpoint"`
	UseNestedQuery      bool   `bson:"use_nested_query" json:"use_nested_query"`
	ParentDataPath      string `bson:"parent_data_path" json:"parent_data_path"`
	DataPath            string `bson:"data_path" json:"data_path"`
	PortDataPath        string `bson:"port_data_path" json:"port_data_path"`
	TargetPath          string `bson:"target_path" json:"target_path"`
	UseTargetList       bool   `bson:"use_target_list" json:"use_target_list"`
	CacheDisabled       bool   `bson:"cache_disabled" json:"cache_disabled"`
	CacheTimeout        int64  `bson:"cache_timeout" json:"cache_timeout"`
	EndpointReturnsList bool   `bson:"endpoint_returns_list" json:"endpoint_returns_list"`
}

// CacheOptions returns the timeout value in effect, and a bool if cache is enabled.
func (sd *ServiceDiscoveryConfiguration) CacheOptions() (int64, bool) {
	return sd.CacheTimeout, !sd.CacheDisabled
}

type OIDProviderConfig struct {
	Issuer    string            `bson:"issuer" json:"issuer"`
	ClientIDs map[string]string `bson:"client_ids" json:"client_ids"`
}

type OpenIDOptions struct {
	Providers         []OIDProviderConfig `bson:"providers" json:"providers"`
	SegregateByClient bool                `bson:"segregate_by_client" json:"segregate_by_client"`
}

type ScopeClaim struct {
	ScopeClaimName string            `bson:"scope_claim_name" json:"scope_claim_name,omitempty"`
	ScopeToPolicy  map[string]string `json:"scope_to_policy,omitempty"`
}

type Scopes struct {
	JWT  ScopeClaim `bson:"jwt" json:"jwt,omitempty"`
	OIDC ScopeClaim `bson:"oidc" json:"oidc,omitempty"`
}

// APIDefinition represents the configuration for a single proxied API and it's versions.
//
// swagger:model
type APIDefinition struct {
	Id                  model.ObjectID `bson:"_id,omitempty" json:"id,omitempty" gorm:"primaryKey;column:_id"`
	Name                string         `bson:"name" json:"name"`
	Expiration          string         `bson:"expiration" json:"expiration,omitempty"`
	ExpirationTs        time.Time      `bson:"-" json:"-"`
	Slug                string         `bson:"slug" json:"slug"`
	ListenPort          int            `bson:"listen_port" json:"listen_port"`
	Protocol            string         `bson:"protocol" json:"protocol"`
	EnableProxyProtocol bool           `bson:"enable_proxy_protocol" json:"enable_proxy_protocol"`
	APIID               string         `bson:"api_id" json:"api_id"`
	OrgID               string         `bson:"org_id" json:"org_id"`
	UseKeylessAccess    bool           `bson:"use_keyless" json:"use_keyless"`
	UseOauth2           bool           `bson:"use_oauth2" json:"use_oauth2"`
	ExternalOAuth       ExternalOAuth  `bson:"external_oauth" json:"external_oauth"`
	UseOpenID           bool           `bson:"use_openid" json:"use_openid"`
	OpenIDOptions       OpenIDOptions  `bson:"openid_options" json:"openid_options"`
	Oauth2Meta          struct {
		AllowedAccessTypes     []osin.AccessRequestType    `bson:"allowed_access_types" json:"allowed_access_types"`
		AllowedAuthorizeTypes  []osin.AuthorizeRequestType `bson:"allowed_authorize_types" json:"allowed_authorize_types"`
		AuthorizeLoginRedirect string                      `bson:"auth_login_redirect" json:"auth_login_redirect"`
	} `bson:"oauth_meta" json:"oauth_meta"`
	Auth         AuthConfig            `bson:"auth" json:"auth"` // Deprecated: Use AuthConfigs instead.
	AuthConfigs  map[string]AuthConfig `bson:"auth_configs" json:"auth_configs"`
	UseBasicAuth bool                  `bson:"use_basic_auth" json:"use_basic_auth"`
	BasicAuth    struct {
		DisableCaching     bool   `bson:"disable_caching" json:"disable_caching"`
		CacheTTL           int    `bson:"cache_ttl" json:"cache_ttl"`
		ExtractFromBody    bool   `bson:"extract_from_body" json:"extract_from_body"`
		BodyUserRegexp     string `bson:"body_user_regexp" json:"body_user_regexp"`
		BodyPasswordRegexp string `bson:"body_password_regexp" json:"body_password_regexp"`
	} `bson:"basic_auth" json:"basic_auth"`
	UseMutualTLSAuth   bool     `bson:"use_mutual_tls_auth" json:"use_mutual_tls_auth"`
	ClientCertificates []string `bson:"client_certificates" json:"client_certificates"`

	// UpstreamCertificates stores the domain to certificate mapping for upstream mutualTLS
	UpstreamCertificates map[string]string `bson:"upstream_certificates" json:"upstream_certificates"`
	// UpstreamCertificatesDisabled disables upstream mutualTLS on the API
	UpstreamCertificatesDisabled bool `bson:"upstream_certificates_disabled" json:"upstream_certificates_disabled,omitempty"`

	// PinnedPublicKeys stores the public key pinning details
	PinnedPublicKeys map[string]string `bson:"pinned_public_keys" json:"pinned_public_keys"`
	// CertificatePinningDisabled disables public key pinning
	CertificatePinningDisabled bool `bson:"certificate_pinning_disabled" json:"certificate_pinning_disabled,omitempty"`

	EnableJWT                            bool                   `bson:"enable_jwt" json:"enable_jwt"`
	UseStandardAuth                      bool                   `bson:"use_standard_auth" json:"use_standard_auth"`
	UseGoPluginAuth                      bool                   `bson:"use_go_plugin_auth" json:"use_go_plugin_auth"`       // Deprecated. Use CustomPluginAuthEnabled instead.
	EnableCoProcessAuth                  bool                   `bson:"enable_coprocess_auth" json:"enable_coprocess_auth"` // Deprecated. Use CustomPluginAuthEnabled instead.
	CustomPluginAuthEnabled              bool                   `bson:"custom_plugin_auth_enabled" json:"custom_plugin_auth_enabled"`
	JWTSigningMethod                     string                 `bson:"jwt_signing_method" json:"jwt_signing_method"`
	JWTSource                            string                 `bson:"jwt_source" json:"jwt_source"`
	JWTIdentityBaseField                 string                 `bson:"jwt_identit_base_field" json:"jwt_identity_base_field"`
	JWTClientIDBaseField                 string                 `bson:"jwt_client_base_field" json:"jwt_client_base_field"`
	JWTPolicyFieldName                   string                 `bson:"jwt_policy_field_name" json:"jwt_policy_field_name"`
	JWTDefaultPolicies                   []string               `bson:"jwt_default_policies" json:"jwt_default_policies"`
	JWTIssuedAtValidationSkew            uint64                 `bson:"jwt_issued_at_validation_skew" json:"jwt_issued_at_validation_skew"`
	JWTExpiresAtValidationSkew           uint64                 `bson:"jwt_expires_at_validation_skew" json:"jwt_expires_at_validation_skew"`
	JWTNotBeforeValidationSkew           uint64                 `bson:"jwt_not_before_validation_skew" json:"jwt_not_before_validation_skew"`
	JWTSkipKid                           bool                   `bson:"jwt_skip_kid" json:"jwt_skip_kid"`
	Scopes                               Scopes                 `bson:"scopes" json:"scopes,omitempty"`
	IDPClientIDMappingDisabled           bool                   `bson:"idp_client_id_mapping_disabled" json:"idp_client_id_mapping_disabled"`
	JWTScopeToPolicyMapping              map[string]string      `bson:"jwt_scope_to_policy_mapping" json:"jwt_scope_to_policy_mapping"` // Deprecated: use Scopes.JWT.ScopeToPolicy or Scopes.OIDC.ScopeToPolicy
	JWTScopeClaimName                    string                 `bson:"jwt_scope_claim_name" json:"jwt_scope_claim_name"`               // Deprecated: use Scopes.JWT.ScopeClaimName or Scopes.OIDC.ScopeClaimName
	NotificationsDetails                 NotificationsManager   `bson:"notifications" json:"notifications"`
	EnableSignatureChecking              bool                   `bson:"enable_signature_checking" json:"enable_signature_checking"`
	HmacAllowedClockSkew                 float64                `bson:"hmac_allowed_clock_skew" json:"hmac_allowed_clock_skew"`
	HmacAllowedAlgorithms                []string               `bson:"hmac_allowed_algorithms" json:"hmac_allowed_algorithms"`
	RequestSigning                       RequestSigningMeta     `bson:"request_signing" json:"request_signing"`
	BaseIdentityProvidedBy               AuthTypeEnum           `bson:"base_identity_provided_by" json:"base_identity_provided_by"`
	VersionDefinition                    VersionDefinition      `bson:"definition" json:"definition"`
	VersionData                          VersionData            `bson:"version_data" json:"version_data"` // Deprecated. Use VersionDefinition instead.
	UptimeTests                          UptimeTests            `bson:"uptime_tests" json:"uptime_tests"`
	Proxy                                ProxyConfig            `bson:"proxy" json:"proxy"`
	DisableRateLimit                     bool                   `bson:"disable_rate_limit" json:"disable_rate_limit"`
	DisableQuota                         bool                   `bson:"disable_quota" json:"disable_quota"`
	CustomMiddleware                     MiddlewareSection      `bson:"custom_middleware" json:"custom_middleware"`
	CustomMiddlewareBundle               string                 `bson:"custom_middleware_bundle" json:"custom_middleware_bundle"`
	CustomMiddlewareBundleDisabled       bool                   `bson:"custom_middleware_bundle_disabled" json:"custom_middleware_bundle_disabled"`
	CacheOptions                         CacheOptions           `bson:"cache_options" json:"cache_options"`
	SessionLifetimeRespectsKeyExpiration bool                   `bson:"session_lifetime_respects_key_expiration" json:"session_lifetime_respects_key_expiration,omitempty"`
	SessionLifetime                      int64                  `bson:"session_lifetime" json:"session_lifetime"`
	Active                               bool                   `bson:"active" json:"active"`
	Internal                             bool                   `bson:"internal" json:"internal"`
	AuthProvider                         AuthProviderMeta       `bson:"auth_provider" json:"auth_provider"`
	SessionProvider                      SessionProviderMeta    `bson:"session_provider" json:"session_provider"`
	EventHandlers                        EventHandlerMetaConfig `bson:"event_handlers" json:"event_handlers"`
	EnableBatchRequestSupport            bool                   `bson:"enable_batch_request_support" json:"enable_batch_request_support"`
	EnableIpWhiteListing                 bool                   `mapstructure:"enable_ip_whitelisting" bson:"enable_ip_whitelisting" json:"enable_ip_whitelisting"`
	AllowedIPs                           []string               `mapstructure:"allowed_ips" bson:"allowed_ips" json:"allowed_ips"`
	EnableIpBlacklisting                 bool                   `mapstructure:"enable_ip_blacklisting" bson:"enable_ip_blacklisting" json:"enable_ip_blacklisting"`
	BlacklistedIPs                       []string               `mapstructure:"blacklisted_ips" bson:"blacklisted_ips" json:"blacklisted_ips"`
	DontSetQuotasOnCreate                bool                   `mapstructure:"dont_set_quota_on_create" bson:"dont_set_quota_on_create" json:"dont_set_quota_on_create"`
	ExpireAnalyticsAfter                 int64                  `mapstructure:"expire_analytics_after" bson:"expire_analytics_after" json:"expire_analytics_after"` // must have an expireAt TTL index set (http://docs.mongodb.org/manual/tutorial/expire-data/)
	ResponseProcessors                   []ResponseProcessor    `bson:"response_processors" json:"response_processors"`
	CORS                                 CORSConfig             `bson:"CORS" json:"CORS"`
	Domain                               string                 `bson:"domain" json:"domain"`
	DomainDisabled                       bool                   `bson:"domain_disabled" json:"domain_disabled,omitempty"`
	Certificates                         []string               `bson:"certificates" json:"certificates"`
	DoNotTrack                           bool                   `bson:"do_not_track" json:"do_not_track"`
	EnableContextVars                    bool                   `bson:"enable_context_vars" json:"enable_context_vars"`
	ConfigData                           map[string]interface{} `bson:"config_data" json:"config_data"`
	ConfigDataDisabled                   bool                   `bson:"config_data_disabled" json:"config_data_disabled"`
	TagHeaders                           []string               `bson:"tag_headers" json:"tag_headers"`
	GlobalRateLimit                      GlobalRateLimit        `bson:"global_rate_limit" json:"global_rate_limit"`
	StripAuthData                        bool                   `bson:"strip_auth_data" json:"strip_auth_data"`
	EnableDetailedRecording              bool                   `bson:"enable_detailed_recording" json:"enable_detailed_recording"`
	GraphQL                              GraphQLConfig          `bson:"graphql" json:"graphql"`
	AnalyticsPlugin                      AnalyticsPluginConfig  `bson:"analytics_plugin" json:"analytics_plugin,omitempty"`

	// Gateway segment tags
	TagsDisabled bool     `bson:"tags_disabled" json:"tags_disabled,omitempty"`
	Tags         []string `bson:"tags" json:"tags" example:"[\"Default\",\"v1\"]"`

	// IsOAS is set to true when API has an OAS definition (created in OAS or migrated to OAS)
	IsOAS       bool   `bson:"is_oas" json:"is_oas,omitempty"`
	VersionName string `bson:"-" json:"-"`

	DetailedTracing bool `bson:"detailed_tracing" json:"detailed_tracing"`
}

type AnalyticsPluginConfig struct {
	Enabled    bool   `bson:"enable" json:"enable,omitempty"`
	PluginPath string `bson:"plugin_path" json:"plugin_path,omitempty"`
	FuncName   string `bson:"func_name" json:"func_name,omitempty"`
}

type UptimeTests struct {
	CheckList []HostCheckObject `bson:"check_list" json:"check_list"`
	Config    UptimeTestsConfig `bson:"config" json:"config"`
}

type UptimeTestsConfig struct {
	ExpireUptimeAnalyticsAfter int64                         `bson:"expire_utime_after" json:"expire_utime_after"` // must have an expireAt TTL index set (http://docs.mongodb.org/manual/tutorial/expire-data/)
	ServiceDiscovery           ServiceDiscoveryConfiguration `bson:"service_discovery" json:"service_discovery"`
	RecheckWait                int                           `bson:"recheck_wait" json:"recheck_wait"`
}

type AuthConfig struct {
	Name              string          `mapstructure:"name" bson:"name" json:"name"`
	UseParam          bool            `mapstructure:"use_param" bson:"use_param" json:"use_param"`
	ParamName         string          `mapstructure:"param_name" bson:"param_name" json:"param_name"`
	UseCookie         bool            `mapstructure:"use_cookie" bson:"use_cookie" json:"use_cookie"`
	CookieName        string          `mapstructure:"cookie_name" bson:"cookie_name" json:"cookie_name"`
	DisableHeader     bool            `mapstructure:"disable_header" bson:"disable_header" json:"disable_header"`
	AuthHeaderName    string          `mapstructure:"auth_header_name" bson:"auth_header_name" json:"auth_header_name" example:"Authorization"`
	UseCertificate    bool            `mapstructure:"use_certificate" bson:"use_certificate" json:"use_certificate"`
	ValidateSignature bool            `mapstructure:"validate_signature" bson:"validate_signature" json:"validate_signature"`
	Signature         SignatureConfig `mapstructure:"signature" bson:"signature" json:"signature,omitempty"`
}

type SignatureConfig struct {
	Algorithm        string `mapstructure:"algorithm" bson:"algorithm" json:"algorithm"`
	Header           string `mapstructure:"header" bson:"header" json:"header"`
	UseParam         bool   `mapstructure:"use_param" bson:"use_param" json:"use_param"`
	ParamName        string `mapstructure:"param_name" bson:"param_name" json:"param_name"`
	Secret           string `mapstructure:"secret" bson:"secret" json:"secret"`
	AllowedClockSkew int64  `mapstructure:"allowed_clock_skew" bson:"allowed_clock_skew" json:"allowed_clock_skew"`
	ErrorCode        int    `mapstructure:"error_code" bson:"error_code" json:"error_code"`
	ErrorMessage     string `mapstructure:"error_message" bson:"error_message" json:"error_message"`
}

type GlobalRateLimit struct {
	Disabled bool    `bson:"disabled" json:"disabled"`
	Rate     float64 `bson:"rate" json:"rate"`
	Per      float64 `bson:"per" json:"per"`
}

type BundleManifest struct {
	FileList         []string          `bson:"file_list" json:"file_list"`
	CustomMiddleware MiddlewareSection `bson:"custom_middleware" json:"custom_middleware"`
	Checksum         string            `bson:"checksum" json:"checksum"`
	Signature        string            `bson:"signature" json:"signature"`
}

type RequestSigningMeta struct {
	IsEnabled       bool     `bson:"is_enabled" json:"is_enabled"`
	Secret          string   `bson:"secret" json:"secret"`
	KeyId           string   `bson:"key_id" json:"key_id"`
	Algorithm       string   `bson:"algorithm" json:"algorithm"`
	HeaderList      []string `bson:"header_list" json:"header_list"`
	CertificateId   string   `bson:"certificate_id" json:"certificate_id"`
	SignatureHeader string   `bson:"signature_header" json:"signature_header"`
}

type ProxyConfig struct {
	PreserveHostHeader          bool                          `bson:"preserve_host_header" json:"preserve_host_header"`
	ListenPath                  string                        `bson:"listen_path" json:"listen_path" example:"/relative-path-examples/"`
	TargetURL                   string                        `bson:"target_url" json:"target_url" example:"https://httpbin.org/"`
	DisableStripSlash           bool                          `bson:"disable_strip_slash" json:"disable_strip_slash"`
	StripListenPath             bool                          `bson:"strip_listen_path" json:"strip_listen_path" example:"true"`
	EnableLoadBalancing         bool                          `bson:"enable_load_balancing" json:"enable_load_balancing"`
	Targets                     []string                      `bson:"target_list" json:"target_list"`
	StructuredTargetList        *HostList                     `bson:"-" json:"-"`
	CheckHostAgainstUptimeTests bool                          `bson:"check_host_against_uptime_tests" json:"check_host_against_uptime_tests"`
	ServiceDiscovery            ServiceDiscoveryConfiguration `bson:"service_discovery" json:"service_discovery"`
	Transport                   struct {
		SSLInsecureSkipVerify   bool     `bson:"ssl_insecure_skip_verify" json:"ssl_insecure_skip_verify"`
		SSLCipherSuites         []string `bson:"ssl_ciphers" json:"ssl_ciphers"`
		SSLMinVersion           uint16   `bson:"ssl_min_version" json:"ssl_min_version"`
		SSLMaxVersion           uint16   `bson:"ssl_max_version" json:"ssl_max_version"`
		SSLForceCommonNameCheck bool     `json:"ssl_force_common_name_check"`
		ProxyURL                string   `bson:"proxy_url" json:"proxy_url"`
	} `bson:"transport" json:"transport"`
}

type CORSConfig struct {
	Enable             bool     `bson:"enable" json:"enable" example:"false"`
	AllowedOrigins     []string `bson:"allowed_origins" json:"allowed_origins" example:"[\"https://*.foo.com\"]"`
	AllowedMethods     []string `bson:"allowed_methods" json:"allowed_methods" example:"[\"GET\",\"HEAD\",\"POST\"]"`
	AllowedHeaders     []string `bson:"allowed_headers" json:"allowed_headers" example:"[\"Origin\",\"Accept\",\"Content-Type\",\"Authorization\"]"`
	ExposedHeaders     []string `bson:"exposed_headers" json:"exposed_headers" example:"[\"Accept\",\"Content-Type\"]"`
	AllowCredentials   bool     `bson:"allow_credentials" json:"allow_credentials" example:"false"`
	MaxAge             int      `bson:"max_age" json:"max_age" example:"24"`
	OptionsPassthrough bool     `bson:"options_passthrough" json:"options_passthrough" example:"false"`
	Debug              bool     `bson:"debug" json:"debug" example:"true"`
}

// GraphQLConfig is the root config object for a GraphQL API.
type GraphQLConfig struct {
	// Enabled indicates if GraphQL should be enabled.
	Enabled bool `bson:"enabled" json:"enabled"`
	// ExecutionMode is the mode to define how an api behaves.
	ExecutionMode GraphQLExecutionMode `bson:"execution_mode" json:"execution_mode" enum:"proxyOnly,executionEngine,subgraph,supergraph"`
	// Version defines the version of the GraphQL config and engine to be used.
	Version GraphQLConfigVersion `bson:"version" json:"version" enum:"',1,2"`
	// Schema is the GraphQL Schema exposed by the GraphQL API/Upstream/Engine.
	Schema string `bson:"schema" json:"schema"`
	// LastSchemaUpdate contains the date and time of the last triggered schema update to the upstream.
	LastSchemaUpdate *time.Time `bson:"last_schema_update" json:"last_schema_update,omitempty"`
	// TypeFieldConfigurations is a rule set of data source and mapping of a schema field.
	TypeFieldConfigurations []datasource.TypeFieldConfiguration `bson:"type_field_configurations" json:"type_field_configurations"`
	// GraphQLPlayground is the Playground specific configuration.
	GraphQLPlayground GraphQLPlayground `bson:"playground" json:"playground"`
	// Engine holds the configuration for engine v2 and upwards.
	Engine GraphQLEngineConfig `bson:"engine" json:"engine"`
	// Proxy holds the configuration for a proxy only api.
	Proxy GraphQLProxyConfig `bson:"proxy" json:"proxy"`
	// Subgraph holds the configuration for a GraphQL federation subgraph.
	Subgraph GraphQLSubgraphConfig `bson:"subgraph" json:"subgraph"`
	// Supergraph holds the configuration for a GraphQL federation supergraph.
	Supergraph GraphQLSupergraphConfig `bson:"supergraph" json:"supergraph"`
	// Introspection holds the configuration for GraphQL Introspection
	Introspection GraphQLIntrospectionConfig `bson:"introspection" json:"introspection"`
}

type GraphQLConfigVersion string

const (
	GraphQLConfigVersionNone     GraphQLConfigVersion = ""
	GraphQLConfigVersion1        GraphQLConfigVersion = "1"
	GraphQLConfigVersion2        GraphQLConfigVersion = "2"
	GraphQLConfigVersion3Preview GraphQLConfigVersion = "3-preview"
)

type GraphQLIntrospectionConfig struct {
	Disabled bool `bson:"disabled" json:"disabled"`
}

type GraphQLResponseExtensions struct {
	OnErrorForwarding bool `bson:"on_error_forwarding" json:"on_error_forwarding"`
}

type GraphQLProxyConfig struct {
	Features              GraphQLProxyFeaturesConfig             `bson:"features" json:"features"`
	AuthHeaders           map[string]string                      `bson:"auth_headers" json:"auth_headers"`
	SubscriptionType      SubscriptionType                       `bson:"subscription_type" json:"subscription_type,omitempty"`
	RequestHeaders        map[string]string                      `bson:"request_headers" json:"request_headers"`
	UseResponseExtensions GraphQLResponseExtensions              `bson:"use_response_extensions" json:"use_response_extensions"`
	RequestHeadersRewrite map[string]RequestHeadersRewriteConfig `json:"request_headers_rewrite" bson:"request_headers_rewrite"`
}

type GraphQLProxyFeaturesConfig struct {
	UseImmutableHeaders bool `bson:"use_immutable_headers" json:"use_immutable_headers"`
}

type RequestHeadersRewriteConfig struct {
	Value  string `json:"value" bson:"value"`
	Remove bool   `json:"remove" bson:"remove"`
}

type GraphQLSubgraphConfig struct {
	SDL string `bson:"sdl" json:"sdl"`
}

type GraphQLSupergraphConfig struct {
	// UpdatedAt contains the date and time of the last update of a supergraph API.
	UpdatedAt            *time.Time              `bson:"updated_at" json:"updated_at,omitempty"`
	Subgraphs            []GraphQLSubgraphEntity `bson:"subgraphs" json:"subgraphs"`
	MergedSDL            string                  `bson:"merged_sdl" json:"merged_sdl"`
	GlobalHeaders        map[string]string       `bson:"global_headers" json:"global_headers" jsonschema:"example={'header1':'value1','header2':'value2'}"`
	DisableQueryBatching bool                    `bson:"disable_query_batching" json:"disable_query_batching"`
}

type GraphQLSubgraphEntity struct {
	APIID            string            `bson:"api_id" json:"api_id"`
	Name             string            `bson:"name" json:"name"`
	URL              string            `bson:"url" json:"url"`
	SDL              string            `bson:"sdl" json:"sdl"`
	Headers          map[string]string `bson:"headers" json:"headers"`
	SubscriptionType SubscriptionType  `bson:"subscription_type" json:"subscription_type,omitempty"`
}

type GraphQLEngineConfig struct {
	FieldConfigs  []GraphQLFieldConfig      `bson:"field_configs" json:"field_configs"`
	DataSources   []GraphQLEngineDataSource `bson:"data_sources" json:"data_sources"`
	GlobalHeaders []UDGGlobalHeader         `bson:"global_headers" json:"global_headers"`
}

type UDGGlobalHeader struct {
	Key   string `bson:"key" json:"key"`
	Value string `bson:"value" json:"value"`
}

type GraphQLFieldConfig struct {
	TypeName              string   `bson:"type_name" json:"type_name"`
	FieldName             string   `bson:"field_name" json:"field_name"`
	DisableDefaultMapping bool     `bson:"disable_default_mapping" json:"disable_default_mapping"`
	Path                  []string `bson:"path" json:"path"`
}

type GraphQLEngineDataSourceKind string

const (
	GraphQLEngineDataSourceKindREST    = "REST"
	GraphQLEngineDataSourceKindGraphQL = "GraphQL"
	GraphQLEngineDataSourceKindKafka   = "Kafka"
)

type GraphQLEngineDataSource struct {
	Kind       GraphQLEngineDataSourceKind `bson:"kind" json:"kind"`
	Name       string                      `bson:"name" json:"name"`
	Internal   bool                        `bson:"internal" json:"internal"`
	RootFields []GraphQLTypeFields         `bson:"root_fields" json:"root_fields"`
	Config     json.RawMessage             `bson:"config" json:"config"`
}

type GraphQLTypeFields struct {
	Type   string   `bson:"type" json:"type"`
	Fields []string `bson:"fields" json:"fields"`
}

type GraphQLEngineDataSourceConfigREST struct {
	URL     string            `bson:"url" json:"url"`
	Method  string            `bson:"method" json:"method"`
	Headers map[string]string `bson:"headers" json:"headers"`
	Query   []QueryVariable   `bson:"query" json:"query"`
	Body    string            `bson:"body" json:"body"`
}

type GraphQLEngineDataSourceConfigGraphQL struct {
	URL              string            `bson:"url" json:"url"`
	Method           string            `bson:"method" json:"method"`
	Headers          map[string]string `bson:"headers" json:"headers"`
	SubscriptionType SubscriptionType  `bson:"subscription_type" json:"subscription_type,omitempty"`
	HasOperation     bool              `bson:"has_operation" json:"has_operation"`
	Operation        string            `bson:"operation" json:"operation"`
	Variables        json.RawMessage   `bson:"variables" json:"variables"`
}

type GraphQLEngineDataSourceConfigKafka struct {
	BrokerAddresses      []string               `bson:"broker_addresses" json:"broker_addresses"`
	Topics               []string               `bson:"topics" json:"topics"`
	GroupID              string                 `bson:"group_id" json:"group_id"`
	ClientID             string                 `bson:"client_id" json:"client_id"`
	KafkaVersion         string                 `bson:"kafka_version" json:"kafka_version"`
	StartConsumingLatest bool                   `json:"start_consuming_latest"`
	BalanceStrategy      string                 `json:"balance_strategy"`
	IsolationLevel       string                 `json:"isolation_level"`
	SASL                 GraphQLEngineKafkaSASL `json:"sasl"`
}

type GraphQLEngineKafkaSASL struct {
	Enable   bool   `json:"enable"`
	User     string `json:"user"`
	Password string `json:"password"`
}

type QueryVariable struct {
	Name  string `bson:"name" json:"name"`
	Value string `bson:"value" json:"value"`
}

// GraphQLExecutionMode is the mode in which the GraphQL Middleware should operate.
type GraphQLExecutionMode string

const (
	// GraphQLExecutionModeProxyOnly is the mode in which the GraphQL Middleware doesn't evaluate the GraphQL request
	// In other terms, the GraphQL Middleware will not act as a GraphQL server in itself.
	// The GraphQL Middleware will (optionally) validate the request and leave the execution up to the upstream.
	GraphQLExecutionModeProxyOnly GraphQLExecutionMode = "proxyOnly"
	// GraphQLExecutionModeExecutionEngine is the mode in which the GraphQL Middleware will evaluate every request.
	// This means the Middleware will act as a independent GraphQL service which might delegate partial execution to upstreams.
	GraphQLExecutionModeExecutionEngine GraphQLExecutionMode = "executionEngine"
	// GraphQLExecutionModeSubgraph is the mode if the API is defined as a subgraph for usage in GraphQL federation.
	// It will basically act the same as an API in proxyOnly mode but can be used in a supergraph.
	GraphQLExecutionModeSubgraph GraphQLExecutionMode = "subgraph"
	// GraphQLExecutionModeSupergraph is the mode where an API is able to use subgraphs to build a supergraph in GraphQL federation.
	GraphQLExecutionModeSupergraph GraphQLExecutionMode = "supergraph"
)

// GraphQLPlayground represents the configuration for the public playground which will be hosted alongside the api.
type GraphQLPlayground struct {
	// Enabled indicates if the playground should be enabled.
	Enabled bool `bson:"enabled" json:"enabled"`
	// Path sets the path on which the playground will be hosted if enabled.
	Path string `bson:"path" json:"path"`
}

// EncodeForDB will encode map[string]struct variables for saving in URL format
func (a *APIDefinition) EncodeForDB() {
	newVersion := make(map[string]VersionInfo)
	for k, v := range a.VersionData.Versions {
		newK := base64.StdEncoding.EncodeToString([]byte(k))
		v.Name = newK
		newVersion[newK] = v
	}
	a.VersionData.Versions = newVersion

	newUpstreamCerts := make(map[string]string)
	for domain, cert := range a.UpstreamCertificates {
		newD := base64.StdEncoding.EncodeToString([]byte(domain))
		newUpstreamCerts[newD] = cert
	}
	a.UpstreamCertificates = newUpstreamCerts

	newPinnedPublicKeys := make(map[string]string)
	for domain, cert := range a.PinnedPublicKeys {
		newD := base64.StdEncoding.EncodeToString([]byte(domain))
		newPinnedPublicKeys[newD] = cert
	}
	a.PinnedPublicKeys = newPinnedPublicKeys

	for i, version := range a.VersionData.Versions {
		for j, oldSchema := range version.ExtendedPaths.ValidateJSON {

			jsBytes, _ := json.Marshal(oldSchema.Schema)
			oldSchema.SchemaB64 = base64.StdEncoding.EncodeToString(jsBytes)

			a.VersionData.Versions[i].ExtendedPaths.ValidateJSON[j] = oldSchema
		}
	}

	// Auth is deprecated so this code tries to maintain backward compatibility
	if a.Auth.AuthHeaderName == "" {
		a.Auth = a.AuthConfigs["authToken"]
	}
}

func (a *APIDefinition) DecodeFromDB() {
	newVersion := make(map[string]VersionInfo)
	for k, v := range a.VersionData.Versions {
		newK, err := base64.StdEncoding.DecodeString(k)
		if err != nil {
			log.Error("Couldn't Decode, leaving as it may be legacy...")
			newVersion[k] = v
		} else {
			v.Name = string(newK)
			newVersion[string(newK)] = v
		}
	}
	a.VersionData.Versions = newVersion

	newUpstreamCerts := make(map[string]string)
	for domain, cert := range a.UpstreamCertificates {
		newD, err := base64.StdEncoding.DecodeString(domain)
		if err != nil {
			log.Error("Couldn't Decode, leaving as it may be legacy...")
			newUpstreamCerts[domain] = cert
		} else {
			newUpstreamCerts[string(newD)] = cert
		}
	}
	a.UpstreamCertificates = newUpstreamCerts

	newPinnedPublicKeys := make(map[string]string)
	for domain, cert := range a.PinnedPublicKeys {
		newD, err := base64.StdEncoding.DecodeString(domain)
		if err != nil {
			log.Error("Couldn't Decode, leaving as it may be legacy...")
			newPinnedPublicKeys[domain] = cert
		} else {
			newPinnedPublicKeys[string(newD)] = cert
		}
	}
	a.PinnedPublicKeys = newPinnedPublicKeys

	for i, version := range a.VersionData.Versions {
		for j, oldSchema := range version.ExtendedPaths.ValidateJSON {
			jsBytes, _ := base64.StdEncoding.DecodeString(oldSchema.SchemaB64)

			json.Unmarshal(jsBytes, &oldSchema.Schema)
			oldSchema.SchemaB64 = ""

			a.VersionData.Versions[i].ExtendedPaths.ValidateJSON[j] = oldSchema
		}
	}

	// Auth is deprecated so this code tries to maintain backward compatibility
	makeCompatible := func(authType string, enabled bool) {
		if a.AuthConfigs == nil {
			a.AuthConfigs = make(map[string]AuthConfig)
		}

		_, ok := a.AuthConfigs[authType]

		if !ok && enabled {
			a.AuthConfigs[authType] = a.Auth
		}
	}

	makeCompatible("authToken", a.UseStandardAuth)
	makeCompatible("jwt", a.EnableJWT)
}

// Expired returns true if this Version has expired
// and false if it has not expired (or does not have any expiry)
func (v *VersionInfo) Expired() bool {
	// Never expires
	if v.Expires == "" || v.Expires == "-1" {
		return false
	}

	// otherwise use parsed timestamp
	if v.ExpiresTs.IsZero() {
		log.Error("Could not parse expiry date, disallow")
		return true
	}

	return time.Since(v.ExpiresTs) >= 0
}

// ExpiryTime returns the time that this version is due to expire
func (v *VersionInfo) ExpiryTime() (exp time.Time) {
	if v.Expired() {
		return exp
	}
	exp = v.ExpiresTs
	return
}

func (s *StringRegexMap) Check(value string) (match string) {
	if s.matchRegex == nil {
		return
	}

	return s.matchRegex.FindString(value)
}

func (s *StringRegexMap) FindStringSubmatch(value string) (matched bool, match []string) {
	if s.matchRegex == nil {
		return
	}

	match = s.matchRegex.FindStringSubmatch(value)
	if !s.Reverse {
		matched = len(match) > 0
	} else {
		matched = len(match) == 0
	}

	return
}

func (s *StringRegexMap) FindAllStringSubmatch(value string, n int) (matched bool, matches [][]string) {
	matches = s.matchRegex.FindAllStringSubmatch(value, n)
	if !s.Reverse {
		matched = len(matches) > 0
	} else {
		matched = len(matches) == 0
	}

	return
}

func (s *StringRegexMap) Init() error {
	var err error
	if s.matchRegex, err = regexp.Compile(s.MatchPattern); err != nil {
		log.WithError(err).WithField("MatchPattern", s.MatchPattern).
			Error("Could not compile matchRegex for StringRegexMap")
		return err
	}

	return nil
}

func (a *APIDefinition) GenerateAPIID() {
	a.APIID = uuid.NewHex()
}

func (a *APIDefinition) GetAPIDomain() string {
	if a.DomainDisabled {
		return ""
	}
	return a.Domain
}

func DummyAPI() APIDefinition {
	endpointMeta := EndPointMeta{
		Path: "abc",
		MethodActions: map[string]EndpointMethodMeta{
			"GET": {
				Action:  Reply,
				Code:    200,
				Data:    "testdata",
				Headers: map[string]string{"header": "value"},
			},
		},
	}
	templateMeta := TemplateMeta{
		TemplateData: TemplateData{Input: RequestJSON, Mode: UseBlob},
	}
	transformJQMeta := TransformJQMeta{
		Filter: "filter",
		Path:   "path",
		Method: "method",
	}
	headerInjectionMeta := HeaderInjectionMeta{
		DeleteHeaders: []string{"header1", "header2"},
		AddHeaders:    map[string]string{},
		Path:          "path",
		Method:        "method",
	}
	hardTimeoutMeta := HardTimeoutMeta{Path: "path", Method: "method", TimeOut: 0}
	circuitBreakerMeta := CircuitBreakerMeta{
		Path:                 "path",
		Method:               "method",
		ThresholdPercent:     0.0,
		Samples:              0,
		ReturnToServiceAfter: 0,
	}
	// TODO: Extend triggers
	urlRewriteMeta := URLRewriteMeta{
		Path:         "",
		Method:       "method",
		MatchPattern: "matchpattern",
		RewriteTo:    "rewriteto",
		Triggers:     []RoutingTrigger{},
	}
	virtualMeta := VirtualMeta{
		ResponseFunctionName: "responsefunctioname",
		FunctionSourceType:   "functionsourcetype",
		FunctionSourceURI:    "functionsourceuri",
		Path:                 "path",
		Method:               "method",
	}
	sizeLimit := RequestSizeMeta{
		Path:      "path",
		Method:    "method",
		SizeLimit: 0,
	}
	methodTransformMeta := MethodTransformMeta{Path: "path", Method: "method", ToMethod: "tomethod"}
	trackEndpointMeta := TrackEndpointMeta{Path: "path", Method: "method"}
	internalMeta := InternalMeta{Path: "path", Method: "method"}
	validatePathMeta := ValidatePathMeta{Path: "path", Method: "method", Schema: map[string]interface{}{}, SchemaB64: ""}
	paths := struct {
		Ignored   []string `bson:"ignored" json:"ignored"`
		WhiteList []string `bson:"white_list" json:"white_list"`
		BlackList []string `bson:"black_list" json:"black_list"`
	}{
		Ignored:   []string{},
		WhiteList: []string{},
		BlackList: []string{},
	}
	versionInfo := VersionInfo{
		Name:             "Default",
		UseExtendedPaths: true,
		Paths:            paths,
		ExtendedPaths: ExtendedPathsSet{
			Ignored:                 []EndPointMeta{endpointMeta},
			WhiteList:               []EndPointMeta{endpointMeta},
			BlackList:               []EndPointMeta{endpointMeta},
			Cached:                  []string{},
			Transform:               []TemplateMeta{templateMeta},
			TransformResponse:       []TemplateMeta{templateMeta},
			TransformJQ:             []TransformJQMeta{transformJQMeta},
			TransformJQResponse:     []TransformJQMeta{transformJQMeta},
			TransformHeader:         []HeaderInjectionMeta{headerInjectionMeta},
			TransformResponseHeader: []HeaderInjectionMeta{headerInjectionMeta},
			HardTimeouts:            []HardTimeoutMeta{hardTimeoutMeta},
			CircuitBreaker:          []CircuitBreakerMeta{circuitBreakerMeta},
			URLRewrite:              []URLRewriteMeta{urlRewriteMeta},
			Virtual:                 []VirtualMeta{virtualMeta},
			SizeLimit:               []RequestSizeMeta{sizeLimit},
			MethodTransforms:        []MethodTransformMeta{methodTransformMeta},
			TrackEndpoints:          []TrackEndpointMeta{trackEndpointMeta},
			DoNotTrackEndpoints:     []TrackEndpointMeta{trackEndpointMeta},
			Internal:                []InternalMeta{internalMeta},
			ValidateJSON:            []ValidatePathMeta{validatePathMeta},
		},
	}
	versionData := struct {
		NotVersioned   bool                   `bson:"not_versioned" json:"not_versioned"`
		DefaultVersion string                 `bson:"default_version" json:"default_version"`
		Versions       map[string]VersionInfo `bson:"versions" json:"versions"`
	}{
		NotVersioned:   true,
		DefaultVersion: "",
		Versions: map[string]VersionInfo{
			"Default": versionInfo,
		},
	}

	defaultCORSConfig := CORSConfig{
		Enable:         false,
		AllowedOrigins: []string{"*"},
		AllowedMethods: []string{http.MethodGet, http.MethodPost, http.MethodHead},
		AllowedHeaders: []string{"Origin", "Accept", "Content-Type", "X-Requested-With", "Authorization"},
	}

	graphql := GraphQLConfig{
		Enabled:          false,
		ExecutionMode:    GraphQLExecutionModeProxyOnly,
		Version:          GraphQLConfigVersion2,
		LastSchemaUpdate: nil,
		Proxy: GraphQLProxyConfig{
			Features: GraphQLProxyFeaturesConfig{
				UseImmutableHeaders: true,
			},
			AuthHeaders: map[string]string{},
		},
	}

	return APIDefinition{
		VersionData:          versionData,
		ConfigData:           map[string]interface{}{},
		AllowedIPs:           []string{},
		PinnedPublicKeys:     map[string]string{},
		ResponseProcessors:   []ResponseProcessor{},
		ClientCertificates:   []string{},
		BlacklistedIPs:       []string{},
		TagHeaders:           []string{},
		UpstreamCertificates: map[string]string{},
		Scopes: Scopes{
			JWT: ScopeClaim{
				ScopeToPolicy: map[string]string{},
			},
			OIDC: ScopeClaim{
				ScopeToPolicy: map[string]string{},
			},
		},
		HmacAllowedAlgorithms: []string{},
		CustomMiddleware: MiddlewareSection{
			Post:        []MiddlewareDefinition{},
			Pre:         []MiddlewareDefinition{},
			PostKeyAuth: []MiddlewareDefinition{},
			AuthCheck:   MiddlewareDefinition{},
			IdExtractor: MiddlewareIdExtractor{
				ExtractorConfig: map[string]interface{}{},
			},
		},
		Proxy: ProxyConfig{
			DisableStripSlash: true,
		},
		CORS:    defaultCORSConfig,
		Tags:    []string{},
		GraphQL: graphql,
	}
}

func (a *APIDefinition) GetScopeClaimName() string {
	if reflect.IsEmpty(a.Scopes) {
		return a.JWTScopeClaimName
	}

	if a.UseOpenID {
		return a.Scopes.OIDC.ScopeClaimName
	}

	return a.Scopes.JWT.ScopeClaimName
}

func (a *APIDefinition) GetScopeToPolicyMapping() map[string]string {
	if reflect.IsEmpty(a.Scopes) {
		return a.JWTScopeToPolicyMapping
	}

	if a.UseOpenID {
		return a.Scopes.OIDC.ScopeToPolicy
	}

	return a.Scopes.JWT.ScopeToPolicy
}

var Template = template.New("").Funcs(map[string]interface{}{
	"jsonMarshal": func(v interface{}) (string, error) {
		bs, err := json.Marshal(v)
		return string(bs), err
	},
	"xmlMarshal": func(v interface{}) (string, error) {
		var err error
		var xmlValue []byte
		mv, ok := v.(mxj.Map)
		if ok {
			mxj.XMLEscapeChars(true)
			xmlValue, err = mv.Xml()
		} else {
			res, ok := v.(map[string]interface{})
			if ok {
				mxj.XMLEscapeChars(true)
				xmlValue, err = mxj.Map(res).Xml()
			} else {
				xmlValue, err = xml.MarshalIndent(v, "", "  ")
			}
		}

		return string(xmlValue), err
	},
})

type ExternalOAuth struct {
	Enabled   bool       `bson:"enabled" json:"enabled"`
	Providers []Provider `bson:"providers" json:"providers"`
}

type Provider struct {
	JWT           JWTValidation `bson:"jwt" json:"jwt"`
	Introspection Introspection `bson:"introspection" json:"introspection"`
}

type JWTValidation struct {
	Enabled                 bool   `bson:"enabled" json:"enabled"`
	SigningMethod           string `bson:"signing_method" json:"signing_method"`
	Source                  string `bson:"source" json:"source"`
	IssuedAtValidationSkew  uint64 `bson:"issued_at_validation_skew" json:"issued_at_validation_skew"`
	NotBeforeValidationSkew uint64 `bson:"not_before_validation_skew" json:"not_before_validation_skew"`
	ExpiresAtValidationSkew uint64 `bson:"expires_at_validation_skew" json:"expires_at_validation_skew"`
	IdentityBaseField       string `bson:"identity_base_field" json:"identity_base_field"`
}

type Introspection struct {
	Enabled           bool               `bson:"enabled" json:"enabled"`
	URL               string             `bson:"url" json:"url"`
	ClientID          string             `bson:"client_id" json:"client_id"`
	ClientSecret      string             `bson:"client_secret" json:"client_secret"`
	IdentityBaseField string             `bson:"identity_base_field" json:"identity_base_field"`
	Cache             IntrospectionCache `bson:"cache" json:"cache"`
}

type IntrospectionCache struct {
	Enabled bool  `bson:"enabled" json:"enabled"`
	Timeout int64 `bson:"timeout" json:"timeout" format:"int64"`
}

// WebHookHandlerConf holds configuration related to webhook event handler.
type WebHookHandlerConf struct {
	// Disabled enables/disables this webhook.
	Disabled bool `bson:"disabled" json:"disabled"`
	// ID optional ID of the webhook, to be used in pro mode.
	ID string `bson:"id" json:"id"`
	// Name is the name of webhook.
	Name string `bson:"name" json:"name"`
	// The method to use for the webhook.
	Method string `bson:"method" json:"method"`
	// The target path on which to send the request.
	TargetPath string `bson:"target_path" json:"target_path"`
	// The template to load in order to format the request.
	TemplatePath string `bson:"template_path" json:"template_path"`
	// Headers to set when firing the webhook.
	HeaderList map[string]string `bson:"header_map" json:"header_map"`
	// The cool-down for the event so it does not trigger again (in seconds).
	EventTimeout int64 `bson:"event_timeout" json:"event_timeout"`
}

// Scan scans WebHookHandlerConf from `any` in.
func (w *WebHookHandlerConf) Scan(in any) error {
	conf, err := reflect.Cast[WebHookHandlerConf](in)
	if err != nil {
		return err
	}

	*w = *conf
	return nil
}<|MERGE_RESOLUTION|>--- conflicted
+++ resolved
@@ -417,18 +417,6 @@
 
 // VersionDefinition is a struct that holds the versioning information for an API.
 type VersionDefinition struct {
-<<<<<<< HEAD
-	Enabled             bool              `bson:"enabled" json:"enabled"`
-	Name                string            `bson:"name" json:"name"`
-	Default             string            `bson:"default" json:"default"`
-	Location            string            `bson:"location" json:"location" example:"header"`
-	Key                 string            `bson:"key" json:"key" example:"x-api-version"`
-	StripPath           bool              `bson:"strip_path" json:"strip_path"` // Deprecated. Use StripVersioningData instead.
-	StripVersioningData bool              `bson:"strip_versioning_data" json:"strip_versioning_data"`
-	FallbackToDefault   bool              `bson:"fallback_to_default" json:"fallback_to_default"`
-	Versions            map[string]string `bson:"versions" json:"versions"`
-	BaseID              string            `bson:"base_id" json:"-"` // json tag is `-` because we want this to be hidden to user
-=======
 	// Enabled indicates whether this version is enabled or not.
 	Enabled bool `bson:"enabled" json:"enabled"`
 
@@ -439,10 +427,10 @@
 	Default string `bson:"default" json:"default"`
 
 	// Location is the location in the request where the version information can be found.
-	Location string `bson:"location" json:"location"`
+	Location string `bson:"location" json:"location" json:"location" example:"header"`
 
 	// Key is the key to use to extract the version information from the specified location.
-	Key string `bson:"key" json:"key"`
+	Key string `bson:"key" json:"key" example:"x-api-version"`
 
 	// StripPath is a deprecated field. Use StripVersioningData instead.
 	StripPath bool `bson:"strip_path" json:"strip_path"` // Deprecated. Use StripVersioningData instead.
@@ -461,7 +449,6 @@
 
 	// BaseID is a hidden field used internally that represents the ApiID of the base API.
 	BaseID string `bson:"base_id" json:"-"` // json tag is `-` because we want this to be hidden to user
->>>>>>> 2a2a9846
 }
 
 type VersionData struct {
