package apidef

import (
	"encoding/base64"
	"encoding/json"
	"encoding/xml"
	"net/http"
	"text/template"

	"github.com/jensneuse/graphql-go-tools/pkg/execution/datasource"

	"github.com/clbanning/mxj"

	"github.com/lonelycode/osin"
	"gopkg.in/mgo.v2/bson"

	"time"

	"github.com/TykTechnologies/gojsonschema"
	"github.com/TykTechnologies/tyk/regexp"
)

type AuthProviderCode string
type SessionProviderCode string
type StorageEngineCode string
type TykEvent string            // A type so we can ENUM event types easily, e.g. EventQuotaExceeded
type TykEventHandlerName string // A type for handler codes in API definitions

type EndpointMethodAction string
type TemplateMode string

type MiddlewareDriver string
type IdExtractorSource string
type IdExtractorType string
type AuthTypeEnum string
type RoutingTriggerOnType string

const (
	NoAction EndpointMethodAction = "no_action"
	Reply    EndpointMethodAction = "reply"

	UseBlob TemplateMode = "blob"
	UseFile TemplateMode = "file"

	RequestXML  RequestInputType = "xml"
	RequestJSON RequestInputType = "json"

	OttoDriver     MiddlewareDriver = "otto"
	PythonDriver   MiddlewareDriver = "python"
	LuaDriver      MiddlewareDriver = "lua"
	GrpcDriver     MiddlewareDriver = "grpc"
	GoPluginDriver MiddlewareDriver = "goplugin"

	BodySource        IdExtractorSource = "body"
	HeaderSource      IdExtractorSource = "header"
	QuerystringSource IdExtractorSource = "querystring"
	FormSource        IdExtractorSource = "form"

	ValueExtractor IdExtractorType = "value"
	XPathExtractor IdExtractorType = "xpath"
	RegexExtractor IdExtractorType = "regex"

	// For multi-type auth
	AuthToken     AuthTypeEnum = "auth_token"
	HMACKey       AuthTypeEnum = "hmac_key"
	BasicAuthUser AuthTypeEnum = "basic_auth_user"
	JWTClaim      AuthTypeEnum = "jwt_claim"
	OIDCUser      AuthTypeEnum = "oidc_user"
	OAuthKey      AuthTypeEnum = "oauth_key"
	UnsetAuth     AuthTypeEnum = ""

	// For routing triggers
	All    RoutingTriggerOnType = "all"
	Any    RoutingTriggerOnType = "any"
	Ignore RoutingTriggerOnType = ""
)

type EndpointMethodMeta struct {
	Action  EndpointMethodAction `bson:"action" json:"action"`
	Code    int                  `bson:"code" json:"code"`
	Data    string               `bson:"data" json:"data"`
	Headers map[string]string    `bson:"headers" json:"headers"`
}

type EndPointMeta struct {
	Path          string                        `bson:"path" json:"path"`
	IgnoreCase    bool                          `bson:"ignore_case" json:"ignore_case"`
	MethodActions map[string]EndpointMethodMeta `bson:"method_actions" json:"method_actions"`
}

type CacheMeta struct {
	Method                 string `bson:"method" json:"method"`
	Path                   string `bson:"path" json:"path"`
	CacheKeyRegex          string `bson:"cache_key_regex" json:"cache_key_regex"`
	CacheOnlyResponseCodes []int  `bson:"cache_response_codes" json:"cache_response_codes"`
}

type RequestInputType string

type TemplateData struct {
	Input          RequestInputType `bson:"input_type" json:"input_type"`
	Mode           TemplateMode     `bson:"template_mode" json:"template_mode"`
	EnableSession  bool             `bson:"enable_session" json:"enable_session"`
	TemplateSource string           `bson:"template_source" json:"template_source"`
}

type TemplateMeta struct {
	TemplateData TemplateData `bson:"template_data" json:"template_data"`
	Path         string       `bson:"path" json:"path"`
	Method       string       `bson:"method" json:"method"`
}

type TransformJQMeta struct {
	Filter string `bson:"filter" json:"filter"`
	Path   string `bson:"path" json:"path"`
	Method string `bson:"method" json:"method"`
}

type HeaderInjectionMeta struct {
	DeleteHeaders []string          `bson:"delete_headers" json:"delete_headers"`
	AddHeaders    map[string]string `bson:"add_headers" json:"add_headers"`
	Path          string            `bson:"path" json:"path"`
	Method        string            `bson:"method" json:"method"`
	ActOnResponse bool              `bson:"act_on" json:"act_on"`
}

type HardTimeoutMeta struct {
	Path    string `bson:"path" json:"path"`
	Method  string `bson:"method" json:"method"`
	TimeOut int    `bson:"timeout" json:"timeout"`
}

type TrackEndpointMeta struct {
	Path   string `bson:"path" json:"path"`
	Method string `bson:"method" json:"method"`
}

type InternalMeta struct {
	Path   string `bson:"path" json:"path"`
	Method string `bson:"method" json:"method"`
}

type RequestSizeMeta struct {
	Path      string `bson:"path" json:"path"`
	Method    string `bson:"method" json:"method"`
	SizeLimit int64  `bson:"size_limit" json:"size_limit"`
}

type CircuitBreakerMeta struct {
	Path                 string  `bson:"path" json:"path"`
	Method               string  `bson:"method" json:"method"`
	ThresholdPercent     float64 `bson:"threshold_percent" json:"threshold_percent"`
	Samples              int64   `bson:"samples" json:"samples"`
	ReturnToServiceAfter int     `bson:"return_to_service_after" json:"return_to_service_after"`
}

type StringRegexMap struct {
	MatchPattern string `bson:"match_rx" json:"match_rx"`
	Reverse      bool   `bson:"reverse" json:"reverse"`
	matchRegex   *regexp.Regexp
}

type RoutingTriggerOptions struct {
	HeaderMatches         map[string]StringRegexMap `bson:"header_matches" json:"header_matches"`
	QueryValMatches       map[string]StringRegexMap `bson:"query_val_matches" json:"query_val_matches"`
	PathPartMatches       map[string]StringRegexMap `bson:"path_part_matches" json:"path_part_matches"`
	SessionMetaMatches    map[string]StringRegexMap `bson:"session_meta_matches" json:"session_meta_matches"`
	RequestContextMatches map[string]StringRegexMap `bson:"request_context_matches" json:"request_context_matches"`
	PayloadMatches        StringRegexMap            `bson:"payload_matches" json:"payload_matches"`
}

type RoutingTrigger struct {
	On        RoutingTriggerOnType  `bson:"on" json:"on"`
	Options   RoutingTriggerOptions `bson:"options" json:"options"`
	RewriteTo string                `bson:"rewrite_to" json:"rewrite_to"`
}

type URLRewriteMeta struct {
	Path         string           `bson:"path" json:"path"`
	Method       string           `bson:"method" json:"method"`
	MatchPattern string           `bson:"match_pattern" json:"match_pattern"`
	RewriteTo    string           `bson:"rewrite_to" json:"rewrite_to"`
	Triggers     []RoutingTrigger `bson:"triggers" json:"triggers"`
	MatchRegexp  *regexp.Regexp   `json:"-"`
}

type VirtualMeta struct {
	ResponseFunctionName string `bson:"response_function_name" json:"response_function_name"`
	FunctionSourceType   string `bson:"function_source_type" json:"function_source_type"`
	FunctionSourceURI    string `bson:"function_source_uri" json:"function_source_uri"`
	Path                 string `bson:"path" json:"path"`
	Method               string `bson:"method" json:"method"`
	UseSession           bool   `bson:"use_session" json:"use_session"`
	ProxyOnError         bool   `bson:"proxy_on_error" json:"proxy_on_error"`
}

type MethodTransformMeta struct {
	Path     string `bson:"path" json:"path"`
	Method   string `bson:"method" json:"method"`
	ToMethod string `bson:"to_method" json:"to_method"`
}

type ValidatePathMeta struct {
	Path        string                  `bson:"path" json:"path"`
	Method      string                  `bson:"method" json:"method"`
	Schema      map[string]interface{}  `bson:"schema" json:"schema"`
	SchemaB64   string                  `bson:"schema_b64" json:"schema_b64,omitempty"`
	SchemaCache gojsonschema.JSONLoader `bson:"-" json:"-"`
	// Allows override of default 422 Unprocessible Entity response code for validation errors.
	ErrorResponseCode int `bson:"error_response_code" json:"error_response_code"`
}

type ExtendedPathsSet struct {
	Ignored                 []EndPointMeta        `bson:"ignored" json:"ignored,omitempty"`
	WhiteList               []EndPointMeta        `bson:"white_list" json:"white_list,omitempty"`
	BlackList               []EndPointMeta        `bson:"black_list" json:"black_list,omitempty"`
	Cached                  []string              `bson:"cache" json:"cache,omitempty"`
	AdvanceCacheConfig      []CacheMeta           `bson:"advance_cache_config" json:"advance_cache_config,omitempty"`
	Transform               []TemplateMeta        `bson:"transform" json:"transform,omitempty"`
	TransformResponse       []TemplateMeta        `bson:"transform_response" json:"transform_response,omitempty"`
	TransformJQ             []TransformJQMeta     `bson:"transform_jq" json:"transform_jq,omitempty"`
	TransformJQResponse     []TransformJQMeta     `bson:"transform_jq_response" json:"transform_jq_response,omitempty"`
	TransformHeader         []HeaderInjectionMeta `bson:"transform_headers" json:"transform_headers,omitempty"`
	TransformResponseHeader []HeaderInjectionMeta `bson:"transform_response_headers" json:"transform_response_headers,omitempty"`
	HardTimeouts            []HardTimeoutMeta     `bson:"hard_timeouts" json:"hard_timeouts,omitempty"`
	CircuitBreaker          []CircuitBreakerMeta  `bson:"circuit_breakers" json:"circuit_breakers,omitempty"`
	URLRewrite              []URLRewriteMeta      `bson:"url_rewrites" json:"url_rewrites,omitempty"`
	Virtual                 []VirtualMeta         `bson:"virtual" json:"virtual,omitempty"`
	SizeLimit               []RequestSizeMeta     `bson:"size_limits" json:"size_limits,omitempty"`
	MethodTransforms        []MethodTransformMeta `bson:"method_transforms" json:"method_transforms,omitempty"`
	TrackEndpoints          []TrackEndpointMeta   `bson:"track_endpoints" json:"track_endpoints,omitempty"`
	DoNotTrackEndpoints     []TrackEndpointMeta   `bson:"do_not_track_endpoints" json:"do_not_track_endpoints,omitempty"`
	ValidateJSON            []ValidatePathMeta    `bson:"validate_json" json:"validate_json,omitempty"`
	Internal                []InternalMeta        `bson:"internal" json:"internal,omitempty"`
}

type VersionInfo struct {
	Name      string    `bson:"name" json:"name"`
	Expires   string    `bson:"expires" json:"expires"`
	ExpiresTs time.Time `bson:"-" json:"-"`
	Paths     struct {
		Ignored   []string `bson:"ignored" json:"ignored"`
		WhiteList []string `bson:"white_list" json:"white_list"`
		BlackList []string `bson:"black_list" json:"black_list"`
	} `bson:"paths" json:"paths"`
	UseExtendedPaths            bool              `bson:"use_extended_paths" json:"use_extended_paths"`
	ExtendedPaths               ExtendedPathsSet  `bson:"extended_paths" json:"extended_paths"`
	GlobalHeaders               map[string]string `bson:"global_headers" json:"global_headers"`
	GlobalHeadersRemove         []string          `bson:"global_headers_remove" json:"global_headers_remove"`
	GlobalResponseHeaders       map[string]string `bson:"global_response_headers" json:"global_response_headers"`
	GlobalResponseHeadersRemove []string          `bson:"global_response_headers_remove" json:"global_response_headers_remove"`
	IgnoreEndpointCase          bool              `bson:"ignore_endpoint_case" json:"ignore_endpoint_case"`
	GlobalSizeLimit             int64             `bson:"global_size_limit" json:"global_size_limit"`
	OverrideTarget              string            `bson:"override_target" json:"override_target"`
}

type AuthProviderMeta struct {
	Name          AuthProviderCode       `bson:"name" json:"name"`
	StorageEngine StorageEngineCode      `bson:"storage_engine" json:"storage_engine"`
	Meta          map[string]interface{} `bson:"meta" json:"meta"`
}

type SessionProviderMeta struct {
	Name          SessionProviderCode    `bson:"name" json:"name"`
	StorageEngine StorageEngineCode      `bson:"storage_engine" json:"storage_engine"`
	Meta          map[string]interface{} `bson:"meta" json:"meta"`
}

type EventHandlerTriggerConfig struct {
	Handler     TykEventHandlerName    `bson:"handler_name" json:"handler_name"`
	HandlerMeta map[string]interface{} `bson:"handler_meta" json:"handler_meta"`
}

type EventHandlerMetaConfig struct {
	Events map[TykEvent][]EventHandlerTriggerConfig `bson:"events" json:"events"`
}

type MiddlewareDefinition struct {
	Name           string `bson:"name" json:"name"`
	Path           string `bson:"path" json:"path"`
	RequireSession bool   `bson:"require_session" json:"require_session"`
	RawBodyOnly    bool   `bson:"raw_body_only" json:"raw_body_only"`
}

type MiddlewareIdExtractor struct {
	ExtractFrom     IdExtractorSource      `bson:"extract_from" json:"extract_from"`
	ExtractWith     IdExtractorType        `bson:"extract_with" json:"extract_with"`
	ExtractorConfig map[string]interface{} `bson:"extractor_config" json:"extractor_config"`
	Extractor       interface{}            `bson:"-" json:"-"`
}

type MiddlewareSection struct {
	Pre         []MiddlewareDefinition `bson:"pre" json:"pre"`
	Post        []MiddlewareDefinition `bson:"post" json:"post"`
	PostKeyAuth []MiddlewareDefinition `bson:"post_key_auth" json:"post_key_auth"`
	AuthCheck   MiddlewareDefinition   `bson:"auth_check" json:"auth_check"`
	Response    []MiddlewareDefinition `bson:"response" json:"response"`
	Driver      MiddlewareDriver       `bson:"driver" json:"driver"`
	IdExtractor MiddlewareIdExtractor  `bson:"id_extractor" json:"id_extractor"`
}

type CacheOptions struct {
	CacheTimeout               int64    `bson:"cache_timeout" json:"cache_timeout"`
	EnableCache                bool     `bson:"enable_cache" json:"enable_cache"`
	CacheAllSafeRequests       bool     `bson:"cache_all_safe_requests" json:"cache_all_safe_requests"`
	CacheOnlyResponseCodes     []int    `bson:"cache_response_codes" json:"cache_response_codes"`
	EnableUpstreamCacheControl bool     `bson:"enable_upstream_cache_control" json:"enable_upstream_cache_control"`
	CacheControlTTLHeader      string   `bson:"cache_control_ttl_header" json:"cache_control_ttl_header"`
	CacheByHeaders             []string `bson:"cache_by_headers" json:"cache_by_headers"`
}

type ResponseProcessor struct {
	Name    string      `bson:"name" json:"name"`
	Options interface{} `bson:"options" json:"options"`
}

type HostCheckObject struct {
	CheckURL            string            `bson:"url" json:"url"`
	Protocol            string            `bson:"protocol" json:"protocol"`
	Timeout             time.Duration     `bson:"timeout" json:"timeout"`
	EnableProxyProtocol bool              `bson:"enable_proxy_protocol" json:"enable_proxy_protocol"`
	Commands            []CheckCommand    `bson:"commands" json:"commands"`
	Method              string            `bson:"method" json:"method"`
	Headers             map[string]string `bson:"headers" json:"headers"`
	Body                string            `bson:"body" json:"body"`
}

type CheckCommand struct {
	Name    string `bson:"name" json:"name"`
	Message string `bson:"message" json:"message"`
}

type ServiceDiscoveryConfiguration struct {
	UseDiscoveryService bool   `bson:"use_discovery_service" json:"use_discovery_service"`
	QueryEndpoint       string `bson:"query_endpoint" json:"query_endpoint"`
	UseNestedQuery      bool   `bson:"use_nested_query" json:"use_nested_query"`
	ParentDataPath      string `bson:"parent_data_path" json:"parent_data_path"`
	DataPath            string `bson:"data_path" json:"data_path"`
	PortDataPath        string `bson:"port_data_path" json:"port_data_path"`
	TargetPath          string `bson:"target_path" json:"target_path"`
	UseTargetList       bool   `bson:"use_target_list" json:"use_target_list"`
	CacheTimeout        int64  `bson:"cache_timeout" json:"cache_timeout"`
	EndpointReturnsList bool   `bson:"endpoint_returns_list" json:"endpoint_returns_list"`
}

type OIDProviderConfig struct {
	Issuer    string            `bson:"issuer" json:"issuer"`
	ClientIDs map[string]string `bson:"client_ids" json:"client_ids"`
}

type OpenIDOptions struct {
	Providers         []OIDProviderConfig `bson:"providers" json:"providers"`
	SegregateByClient bool                `bson:"segregate_by_client" json:"segregate_by_client"`
}

// APIDefinition represents the configuration for a single proxied API and it's versions.
//
// swagger:model
type APIDefinition struct {
	Id                  bson.ObjectId `bson:"_id,omitempty" json:"id,omitempty"`
	Name                string        `bson:"name" json:"name"`
	Slug                string        `bson:"slug" json:"slug"`
	ListenPort          int           `bson:"listen_port" json:"listen_port"`
	Protocol            string        `bson:"protocol" json:"protocol"`
	EnableProxyProtocol bool          `bson:"enable_proxy_protocol" json:"enable_proxy_protocol"`
	APIID               string        `bson:"api_id" json:"api_id"`
	OrgID               string        `bson:"org_id" json:"org_id"`
	UseKeylessAccess    bool          `bson:"use_keyless" json:"use_keyless"`
	UseOauth2           bool          `bson:"use_oauth2" json:"use_oauth2"`
	UseOpenID           bool          `bson:"use_openid" json:"use_openid"`
	OpenIDOptions       OpenIDOptions `bson:"openid_options" json:"openid_options"`
	Oauth2Meta          struct {
		AllowedAccessTypes     []osin.AccessRequestType    `bson:"allowed_access_types" json:"allowed_access_types"`
		AllowedAuthorizeTypes  []osin.AuthorizeRequestType `bson:"allowed_authorize_types" json:"allowed_authorize_types"`
		AuthorizeLoginRedirect string                      `bson:"auth_login_redirect" json:"auth_login_redirect"`
	} `bson:"oauth_meta" json:"oauth_meta"`
	Auth         AuthConfig            `bson:"auth" json:"auth"` // Deprecated: Use AuthConfigs instead.
	AuthConfigs  map[string]AuthConfig `bson:"auth_configs" json:"auth_configs"`
	UseBasicAuth bool                  `bson:"use_basic_auth" json:"use_basic_auth"`
	BasicAuth    struct {
		DisableCaching     bool   `bson:"disable_caching" json:"disable_caching"`
		CacheTTL           int    `bson:"cache_ttl" json:"cache_ttl"`
		ExtractFromBody    bool   `bson:"extract_from_body" json:"extract_from_body"`
		BodyUserRegexp     string `bson:"body_user_regexp" json:"body_user_regexp"`
		BodyPasswordRegexp string `bson:"body_password_regexp" json:"body_password_regexp"`
	} `bson:"basic_auth" json:"basic_auth"`
	UseMutualTLSAuth           bool                 `bson:"use_mutual_tls_auth" json:"use_mutual_tls_auth"`
	ClientCertificates         []string             `bson:"client_certificates" json:"client_certificates"`
	UpstreamCertificates       map[string]string    `bson:"upstream_certificates" json:"upstream_certificates"`
	PinnedPublicKeys           map[string]string    `bson:"pinned_public_keys" json:"pinned_public_keys"`
	EnableJWT                  bool                 `bson:"enable_jwt" json:"enable_jwt"`
	UseStandardAuth            bool                 `bson:"use_standard_auth" json:"use_standard_auth"`
	UseGoPluginAuth            bool                 `bson:"use_go_plugin_auth" json:"use_go_plugin_auth"`
	EnableCoProcessAuth        bool                 `bson:"enable_coprocess_auth" json:"enable_coprocess_auth"`
	JWTSigningMethod           string               `bson:"jwt_signing_method" json:"jwt_signing_method"`
	JWTSource                  string               `bson:"jwt_source" json:"jwt_source"`
	JWTIdentityBaseField       string               `bson:"jwt_identit_base_field" json:"jwt_identity_base_field"`
	JWTClientIDBaseField       string               `bson:"jwt_client_base_field" json:"jwt_client_base_field"`
	JWTPolicyFieldName         string               `bson:"jwt_policy_field_name" json:"jwt_policy_field_name"`
	JWTDefaultPolicies         []string             `bson:"jwt_default_policies" json:"jwt_default_policies"`
	JWTIssuedAtValidationSkew  uint64               `bson:"jwt_issued_at_validation_skew" json:"jwt_issued_at_validation_skew"`
	JWTExpiresAtValidationSkew uint64               `bson:"jwt_expires_at_validation_skew" json:"jwt_expires_at_validation_skew"`
	JWTNotBeforeValidationSkew uint64               `bson:"jwt_not_before_validation_skew" json:"jwt_not_before_validation_skew"`
	JWTSkipKid                 bool                 `bson:"jwt_skip_kid" json:"jwt_skip_kid"`
	JWTScopeToPolicyMapping    map[string]string    `bson:"jwt_scope_to_policy_mapping" json:"jwt_scope_to_policy_mapping"`
	JWTScopeClaimName          string               `bson:"jwt_scope_claim_name" json:"jwt_scope_claim_name"`
	NotificationsDetails       NotificationsManager `bson:"notifications" json:"notifications"`
	EnableSignatureChecking    bool                 `bson:"enable_signature_checking" json:"enable_signature_checking"`
	HmacAllowedClockSkew       float64              `bson:"hmac_allowed_clock_skew" json:"hmac_allowed_clock_skew"`
	HmacAllowedAlgorithms      []string             `bson:"hmac_allowed_algorithms" json:"hmac_allowed_algorithms"`
	RequestSigning             RequestSigningMeta   `bson:"request_signing" json:"request_signing"`
	BaseIdentityProvidedBy     AuthTypeEnum         `bson:"base_identity_provided_by" json:"base_identity_provided_by"`
	VersionDefinition          struct {
		Location  string `bson:"location" json:"location"`
		Key       string `bson:"key" json:"key"`
		StripPath bool   `bson:"strip_path" json:"strip_path"`
	} `bson:"definition" json:"definition"`
	VersionData struct {
		NotVersioned   bool                   `bson:"not_versioned" json:"not_versioned"`
		DefaultVersion string                 `bson:"default_version" json:"default_version"`
		Versions       map[string]VersionInfo `bson:"versions" json:"versions"`
	} `bson:"version_data" json:"version_data"`
	UptimeTests struct {
		CheckList []HostCheckObject `bson:"check_list" json:"check_list"`
		Config    struct {
			ExpireUptimeAnalyticsAfter int64                         `bson:"expire_utime_after" json:"expire_utime_after"` // must have an expireAt TTL index set (http://docs.mongodb.org/manual/tutorial/expire-data/)
			ServiceDiscovery           ServiceDiscoveryConfiguration `bson:"service_discovery" json:"service_discovery"`
			RecheckWait                int                           `bson:"recheck_wait" json:"recheck_wait"`
		} `bson:"config" json:"config"`
	} `bson:"uptime_tests" json:"uptime_tests"`
	Proxy                     ProxyConfig            `bson:"proxy" json:"proxy"`
	DisableRateLimit          bool                   `bson:"disable_rate_limit" json:"disable_rate_limit"`
	DisableQuota              bool                   `bson:"disable_quota" json:"disable_quota"`
	CustomMiddleware          MiddlewareSection      `bson:"custom_middleware" json:"custom_middleware"`
	CustomMiddlewareBundle    string                 `bson:"custom_middleware_bundle" json:"custom_middleware_bundle"`
	CacheOptions              CacheOptions           `bson:"cache_options" json:"cache_options"`
	SessionLifetime           int64                  `bson:"session_lifetime" json:"session_lifetime"`
	Active                    bool                   `bson:"active" json:"active"`
	Internal                  bool                   `bson:"internal" json:"internal"`
	AuthProvider              AuthProviderMeta       `bson:"auth_provider" json:"auth_provider"`
	SessionProvider           SessionProviderMeta    `bson:"session_provider" json:"session_provider"`
	EventHandlers             EventHandlerMetaConfig `bson:"event_handlers" json:"event_handlers"`
	EnableBatchRequestSupport bool                   `bson:"enable_batch_request_support" json:"enable_batch_request_support"`
	EnableIpWhiteListing      bool                   `mapstructure:"enable_ip_whitelisting" bson:"enable_ip_whitelisting" json:"enable_ip_whitelisting"`
	AllowedIPs                []string               `mapstructure:"allowed_ips" bson:"allowed_ips" json:"allowed_ips"`
	EnableIpBlacklisting      bool                   `mapstructure:"enable_ip_blacklisting" bson:"enable_ip_blacklisting" json:"enable_ip_blacklisting"`
	BlacklistedIPs            []string               `mapstructure:"blacklisted_ips" bson:"blacklisted_ips" json:"blacklisted_ips"`
	DontSetQuotasOnCreate     bool                   `mapstructure:"dont_set_quota_on_create" bson:"dont_set_quota_on_create" json:"dont_set_quota_on_create"`
	ExpireAnalyticsAfter      int64                  `mapstructure:"expire_analytics_after" bson:"expire_analytics_after" json:"expire_analytics_after"` // must have an expireAt TTL index set (http://docs.mongodb.org/manual/tutorial/expire-data/)
	ResponseProcessors        []ResponseProcessor    `bson:"response_processors" json:"response_processors"`
	CORS                      CORSConfig             `bson:"CORS" json:"CORS"`
	Domain                    string                 `bson:"domain" json:"domain"`
	Certificates              []string               `bson:"certificates" json:"certificates"`
	DoNotTrack                bool                   `bson:"do_not_track" json:"do_not_track"`
	Tags                      []string               `bson:"tags" json:"tags"`
	EnableContextVars         bool                   `bson:"enable_context_vars" json:"enable_context_vars"`
	ConfigData                map[string]interface{} `bson:"config_data" json:"config_data"`
	TagHeaders                []string               `bson:"tag_headers" json:"tag_headers"`
	GlobalRateLimit           GlobalRateLimit        `bson:"global_rate_limit" json:"global_rate_limit"`
	StripAuthData             bool                   `bson:"strip_auth_data" json:"strip_auth_data"`
	EnableDetailedRecording   bool                   `bson:"enable_detailed_recording" json:"enable_detailed_recording"`
	GraphQL                   GraphQLConfig          `bson:"graphql" json:"graphql"`
}

type AuthConfig struct {
	UseParam          bool            `mapstructure:"use_param" bson:"use_param" json:"use_param"`
	ParamName         string          `mapstructure:"param_name" bson:"param_name" json:"param_name"`
	UseCookie         bool            `mapstructure:"use_cookie" bson:"use_cookie" json:"use_cookie"`
	CookieName        string          `mapstructure:"cookie_name" bson:"cookie_name" json:"cookie_name"`
	AuthHeaderName    string          `mapstructure:"auth_header_name" bson:"auth_header_name" json:"auth_header_name"`
	UseCertificate    bool            `mapstructure:"use_certificate" bson:"use_certificate" json:"use_certificate"`
	ValidateSignature bool            `mapstructure:"validate_signature" bson:"validate_signature" json:"validate_signature"`
	Signature         SignatureConfig `mapstructure:"signature" bson:"signature" json:"signature,omitempty"`
}

type SignatureConfig struct {
	Algorithm        string `mapstructure:"algorithm" bson:"algorithm" json:"algorithm"`
	Header           string `mapstructure:"header" bson:"header" json:"header"`
	Secret           string `mapstructure:"secret" bson:"secret" json:"secret"`
	AllowedClockSkew int64  `mapstructure:"allowed_clock_skew" bson:"allowed_clock_skew" json:"allowed_clock_skew"`
	ErrorCode        int    `mapstructure:"error_code" bson:"error_code" json:"error_code"`
	ErrorMessage     string `mapstructure:"error_message" bson:"error_message" json:"error_message"`
}

type GlobalRateLimit struct {
	Rate float64 `bson:"rate" json:"rate"`
	Per  float64 `bson:"per" json:"per"`
}

type BundleManifest struct {
	FileList         []string          `bson:"file_list" json:"file_list"`
	CustomMiddleware MiddlewareSection `bson:"custom_middleware" json:"custom_middleware"`
	Checksum         string            `bson:"checksum" json:"checksum"`
	Signature        string            `bson:"signature" json:"signature"`
}

type RequestSigningMeta struct {
	IsEnabled       bool     `bson:"is_enabled" json:"is_enabled"`
	Secret          string   `bson:"secret" json:"secret"`
	KeyId           string   `bson:"key_id" json:"key_id"`
	Algorithm       string   `bson:"algorithm" json:"algorithm"`
	HeaderList      []string `bson:"header_list" json:"header_list"`
	CertificateId   string   `bson:"certificate_id" json:"certificate_id"`
	SignatureHeader string   `bson:"signature_header" json:"signature_header"`
}

<<<<<<< HEAD
type CORSConfig struct {
	Enable             bool     `bson:"enable" json:"enable"`
	AllowedOrigins     []string `bson:"allowed_origins" json:"allowed_origins"`
	AllowedMethods     []string `bson:"allowed_methods" json:"allowed_methods"`
	AllowedHeaders     []string `bson:"allowed_headers" json:"allowed_headers"`
	ExposedHeaders     []string `bson:"exposed_headers" json:"exposed_headers"`
	AllowCredentials   bool     `bson:"allow_credentials" json:"allow_credentials"`
	MaxAge             int      `bson:"max_age" json:"max_age"`
	OptionsPassthrough bool     `bson:"options_passthrough" json:"options_passthrough"`
	Debug              bool     `bson:"debug" json:"debug"`
=======
type ProxyConfig struct {
	PreserveHostHeader          bool                          `bson:"preserve_host_header" json:"preserve_host_header"`
	ListenPath                  string                        `bson:"listen_path" json:"listen_path"`
	TargetURL                   string                        `bson:"target_url" json:"target_url"`
	DisableStripSlash           bool                          `bson:"disable_strip_slash" json:"disable_strip_slash"`
	StripListenPath             bool                          `bson:"strip_listen_path" json:"strip_listen_path"`
	EnableLoadBalancing         bool                          `bson:"enable_load_balancing" json:"enable_load_balancing"`
	Targets                     []string                      `bson:"target_list" json:"target_list"`
	StructuredTargetList        *HostList                     `bson:"-" json:"-"`
	CheckHostAgainstUptimeTests bool                          `bson:"check_host_against_uptime_tests" json:"check_host_against_uptime_tests"`
	ServiceDiscovery            ServiceDiscoveryConfiguration `bson:"service_discovery" json:"service_discovery"`
	Transport                   struct {
		SSLInsecureSkipVerify   bool     `bson:"ssl_insecure_skip_verify" json:"ssl_insecure_skip_verify"`
		SSLCipherSuites         []string `bson:"ssl_ciphers" json:"ssl_ciphers"`
		SSLMinVersion           uint16   `bson:"ssl_min_version" json:"ssl_min_version"`
		SSLForceCommonNameCheck bool     `json:"ssl_force_common_name_check"`
		ProxyURL                string   `bson:"proxy_url" json:"proxy_url"`
	} `bson:"transport" json:"transport"`
>>>>>>> 7bb45248
}

// GraphQLConfig is the root config object for a GraphQL API.
type GraphQLConfig struct {
	// Enabled indicates if GraphQL should be enabled.
	Enabled bool `bson:"enabled" json:"enabled"`
	// ExecutionMode is the mode to define how an api behaves.
	ExecutionMode GraphQLExecutionMode `bson:"execution_mode" json:"execution_mode"`
	// Schema is the GraphQL Schema exposed by the GraphQL API/Upstream/Engine.
	Schema string `bson:"schema" json:"schema"`
	// LastSchemaUpdate contains the date and time of the last triggered schema update to the upstream
	LastSchemaUpdate *time.Time `bson:"last_schema_update" json:"last_schema_update,omitempty"`
	// TypeFieldConfigurations is a rule set of data source and mapping of a schema field.
	TypeFieldConfigurations []datasource.TypeFieldConfiguration `bson:"type_field_configurations" json:"type_field_configurations"`
	// GraphQLPlayground is the Playground specific configuration.
	GraphQLPlayground GraphQLPlayground `bson:"playground" json:"playground"`
}

// GraphQLExecutionMode is the mode in which the GraphQL Middleware should operate.
type GraphQLExecutionMode string

const (
	// GraphQLExecutionModeProxyOnly is the mode in which the GraphQL Middleware doesn't evaluate the GraphQL request
	// In other terms, the GraphQL Middleware will not act as a GraphQL server in itself.
	// The GraphQL Middleware will (optionally) validate the request and leave the execution up to the upstream.
	GraphQLExecutionModeProxyOnly GraphQLExecutionMode = "proxyOnly"
	// GraphQLExecutionModeExecutionEngine is the mode in which the GraphQL Middleware will evaluate every request.
	// This means the Middleware will act as a independent GraphQL service which might delegate partial execution to upstreams.
	GraphQLExecutionModeExecutionEngine GraphQLExecutionMode = "executionEngine"
)

// GraphQLPlayground represents the configuration for the public playground which will be hosted alongside the api.
type GraphQLPlayground struct {
	// Enabled indicates if the playground should be enabled.
	Enabled bool `bson:"enabled" json:"enabled"`
	// Path sets the path on which the playground will be hosted if enabled.
	Path string `bson:"path" json:"path"`
}

// Clean will URL encode map[string]struct variables for saving
func (a *APIDefinition) EncodeForDB() {
	newVersion := make(map[string]VersionInfo)
	for k, v := range a.VersionData.Versions {
		newK := base64.StdEncoding.EncodeToString([]byte(k))
		v.Name = newK
		newVersion[newK] = v
	}
	a.VersionData.Versions = newVersion

	newUpstreamCerts := make(map[string]string)
	for domain, cert := range a.UpstreamCertificates {
		newD := base64.StdEncoding.EncodeToString([]byte(domain))
		newUpstreamCerts[newD] = cert
	}
	a.UpstreamCertificates = newUpstreamCerts

	newPinnedPublicKeys := make(map[string]string)
	for domain, cert := range a.PinnedPublicKeys {
		newD := base64.StdEncoding.EncodeToString([]byte(domain))
		newPinnedPublicKeys[newD] = cert
	}
	a.PinnedPublicKeys = newPinnedPublicKeys

	for i, version := range a.VersionData.Versions {
		for j, oldSchema := range version.ExtendedPaths.ValidateJSON {

			jsBytes, _ := json.Marshal(oldSchema.Schema)
			oldSchema.SchemaB64 = base64.StdEncoding.EncodeToString(jsBytes)
			oldSchema.Schema = nil

			a.VersionData.Versions[i].ExtendedPaths.ValidateJSON[j] = oldSchema
		}
	}

	// Auth is deprecated so this code tries to maintain backward compatibility
	if a.Auth.AuthHeaderName == "" {
		a.Auth = a.AuthConfigs["authToken"]
	}
}

func (a *APIDefinition) DecodeFromDB() {
	newVersion := make(map[string]VersionInfo)
	for k, v := range a.VersionData.Versions {
		newK, err := base64.StdEncoding.DecodeString(k)
		if err != nil {
			log.Error("Couldn't Decode, leaving as it may be legacy...")
			newVersion[k] = v
		} else {
			v.Name = string(newK)
			newVersion[string(newK)] = v
		}
	}
	a.VersionData.Versions = newVersion

	newUpstreamCerts := make(map[string]string)
	for domain, cert := range a.UpstreamCertificates {
		newD, err := base64.StdEncoding.DecodeString(domain)
		if err != nil {
			log.Error("Couldn't Decode, leaving as it may be legacy...")
			newUpstreamCerts[domain] = cert
		} else {
			newUpstreamCerts[string(newD)] = cert
		}
	}
	a.UpstreamCertificates = newUpstreamCerts

	newPinnedPublicKeys := make(map[string]string)
	for domain, cert := range a.PinnedPublicKeys {
		newD, err := base64.StdEncoding.DecodeString(domain)
		if err != nil {
			log.Error("Couldn't Decode, leaving as it may be legacy...")
			newPinnedPublicKeys[domain] = cert
		} else {
			newPinnedPublicKeys[string(newD)] = cert
		}
	}
	a.PinnedPublicKeys = newPinnedPublicKeys

	for i, version := range a.VersionData.Versions {
		for j, oldSchema := range version.ExtendedPaths.ValidateJSON {
			jsBytes, _ := base64.StdEncoding.DecodeString(oldSchema.SchemaB64)

			json.Unmarshal(jsBytes, &oldSchema.Schema)
			oldSchema.SchemaB64 = ""

			a.VersionData.Versions[i].ExtendedPaths.ValidateJSON[j] = oldSchema
		}
	}

	// Auth is deprecated so this code tries to maintain backward compatibility
	makeCompatible := func(authType string) {
		if a.AuthConfigs == nil {
			a.AuthConfigs = make(map[string]AuthConfig)
		}

		_, ok := a.AuthConfigs[authType]

		if !ok {
			a.AuthConfigs[authType] = a.Auth
		}
	}

	makeCompatible("authToken")
	makeCompatible("jwt")
}

func (s *StringRegexMap) Check(value string) (match string) {
	if s.matchRegex == nil {
		return
	}

	return s.matchRegex.FindString(value)
}

func (s *StringRegexMap) FindStringSubmatch(value string) (matched bool, match []string) {
	if s.matchRegex == nil {
		return
	}

	match = s.matchRegex.FindStringSubmatch(value)
	if !s.Reverse {
		matched = len(match) > 0
	} else {
		matched = len(match) == 0
	}

	return
}

func (s *StringRegexMap) FindAllStringSubmatch(value string, n int) (matched bool, matches [][]string) {
	matches = s.matchRegex.FindAllStringSubmatch(value, n)
	if !s.Reverse {
		matched = len(matches) > 0
	} else {
		matched = len(matches) == 0
	}

	return
}

func (s *StringRegexMap) Init() error {
	var err error
	if s.matchRegex, err = regexp.Compile(s.MatchPattern); err != nil {
		log.WithError(err).WithField("MatchPattern", s.MatchPattern).
			Error("Could not compile matchRegex for StringRegexMap")
		return err
	}

	return nil
}

func DummyAPI() APIDefinition {
	endpointMeta := EndPointMeta{
		Path: "abc",
		MethodActions: map[string]EndpointMethodMeta{
			"GET": {
				Action:  Reply,
				Code:    200,
				Data:    "testdata",
				Headers: map[string]string{"header": "value"},
			},
		},
	}
	templateMeta := TemplateMeta{
		TemplateData: TemplateData{Input: RequestJSON, Mode: UseBlob},
	}
	transformJQMeta := TransformJQMeta{
		Filter: "filter",
		Path:   "path",
		Method: "method",
	}
	headerInjectionMeta := HeaderInjectionMeta{
		DeleteHeaders: []string{"header1", "header2"},
		AddHeaders:    map[string]string{},
		Path:          "path",
		Method:        "method",
	}
	hardTimeoutMeta := HardTimeoutMeta{Path: "path", Method: "method", TimeOut: 0}
	circuitBreakerMeta := CircuitBreakerMeta{
		Path:                 "path",
		Method:               "method",
		ThresholdPercent:     0.0,
		Samples:              0,
		ReturnToServiceAfter: 0,
	}
	// TODO: Extend triggers
	urlRewriteMeta := URLRewriteMeta{
		Path:         "",
		Method:       "method",
		MatchPattern: "matchpattern",
		RewriteTo:    "rewriteto",
		Triggers:     []RoutingTrigger{},
	}
	virtualMeta := VirtualMeta{
		ResponseFunctionName: "responsefunctioname",
		FunctionSourceType:   "functionsourcetype",
		FunctionSourceURI:    "functionsourceuri",
		Path:                 "path",
		Method:               "method",
	}
	sizeLimit := RequestSizeMeta{
		Path:      "path",
		Method:    "method",
		SizeLimit: 0,
	}
	methodTransformMeta := MethodTransformMeta{Path: "path", Method: "method", ToMethod: "tomethod"}
	trackEndpointMeta := TrackEndpointMeta{Path: "path", Method: "method"}
	internalMeta := InternalMeta{Path: "path", Method: "method"}
	validatePathMeta := ValidatePathMeta{Path: "path", Method: "method", Schema: map[string]interface{}{}, SchemaB64: ""}
	paths := struct {
		Ignored   []string `bson:"ignored" json:"ignored"`
		WhiteList []string `bson:"white_list" json:"white_list"`
		BlackList []string `bson:"black_list" json:"black_list"`
	}{
		Ignored:   []string{},
		WhiteList: []string{},
		BlackList: []string{},
	}
	versionInfo := VersionInfo{
		Name:             "Default",
		UseExtendedPaths: true,
		Paths:            paths,
		ExtendedPaths: ExtendedPathsSet{
			Ignored:                 []EndPointMeta{endpointMeta},
			WhiteList:               []EndPointMeta{endpointMeta},
			BlackList:               []EndPointMeta{endpointMeta},
			Cached:                  []string{},
			Transform:               []TemplateMeta{templateMeta},
			TransformResponse:       []TemplateMeta{templateMeta},
			TransformJQ:             []TransformJQMeta{transformJQMeta},
			TransformJQResponse:     []TransformJQMeta{transformJQMeta},
			TransformHeader:         []HeaderInjectionMeta{headerInjectionMeta},
			TransformResponseHeader: []HeaderInjectionMeta{headerInjectionMeta},
			HardTimeouts:            []HardTimeoutMeta{hardTimeoutMeta},
			CircuitBreaker:          []CircuitBreakerMeta{circuitBreakerMeta},
			URLRewrite:              []URLRewriteMeta{urlRewriteMeta},
			Virtual:                 []VirtualMeta{virtualMeta},
			SizeLimit:               []RequestSizeMeta{sizeLimit},
			MethodTransforms:        []MethodTransformMeta{methodTransformMeta},
			TrackEndpoints:          []TrackEndpointMeta{trackEndpointMeta},
			DoNotTrackEndpoints:     []TrackEndpointMeta{trackEndpointMeta},
			Internal:                []InternalMeta{internalMeta},
			ValidateJSON:            []ValidatePathMeta{validatePathMeta},
		},
	}
	versionData := struct {
		NotVersioned   bool                   `bson:"not_versioned" json:"not_versioned"`
		DefaultVersion string                 `bson:"default_version" json:"default_version"`
		Versions       map[string]VersionInfo `bson:"versions" json:"versions"`
	}{
		NotVersioned:   true,
		DefaultVersion: "",
		Versions: map[string]VersionInfo{
			"Default": versionInfo,
		},
	}

	defaultCORSConfig := CORSConfig{
		Enable:         false,
		AllowedOrigins: []string{"*"},
		AllowedMethods: []string{http.MethodGet, http.MethodPost, http.MethodHead},
		AllowedHeaders: []string{"Origin", "Accept", "Content-Type", "X-Requested-With", "Authorization"},
	}

	graphql := GraphQLConfig{
		Enabled:          false,
		ExecutionMode:    GraphQLExecutionModeProxyOnly,
		LastSchemaUpdate: nil,
	}

	return APIDefinition{
		VersionData:             versionData,
		ConfigData:              map[string]interface{}{},
		AllowedIPs:              []string{},
		PinnedPublicKeys:        map[string]string{},
		ResponseProcessors:      []ResponseProcessor{},
		ClientCertificates:      []string{},
		BlacklistedIPs:          []string{},
		TagHeaders:              []string{},
		UpstreamCertificates:    map[string]string{},
		JWTScopeToPolicyMapping: map[string]string{},
		HmacAllowedAlgorithms:   []string{},
		CustomMiddleware: MiddlewareSection{
			Post:        []MiddlewareDefinition{},
			Pre:         []MiddlewareDefinition{},
			PostKeyAuth: []MiddlewareDefinition{},
			AuthCheck:   MiddlewareDefinition{},
			IdExtractor: MiddlewareIdExtractor{
				ExtractorConfig: map[string]interface{}{},
			},
		},
<<<<<<< HEAD
		CORS:    defaultCORSConfig,
=======
		Proxy: ProxyConfig{
			DisableStripSlash: true,
		},
>>>>>>> 7bb45248
		Tags:    []string{},
		GraphQL: graphql,
	}
}

var Template = template.New("").Funcs(map[string]interface{}{
	"jsonMarshal": func(v interface{}) (string, error) {
		bs, err := json.Marshal(v)
		return string(bs), err
	},
	"xmlMarshal": func(v interface{}) (string, error) {
		var err error
		var xmlValue []byte
		mv, ok := v.(mxj.Map)
		if ok {
			mxj.XMLEscapeChars(true)
			xmlValue, err = mv.Xml()
		} else {
			res, ok := v.(map[string]interface{})
			if ok {
				mxj.XMLEscapeChars(true)
				xmlValue, err = mxj.Map(res).Xml()
			} else {
				xmlValue, err = xml.MarshalIndent(v, "", "  ")
			}
		}

		return string(xmlValue), err
	},
})<|MERGE_RESOLUTION|>--- conflicted
+++ resolved
@@ -504,18 +504,6 @@
 	SignatureHeader string   `bson:"signature_header" json:"signature_header"`
 }
 
-<<<<<<< HEAD
-type CORSConfig struct {
-	Enable             bool     `bson:"enable" json:"enable"`
-	AllowedOrigins     []string `bson:"allowed_origins" json:"allowed_origins"`
-	AllowedMethods     []string `bson:"allowed_methods" json:"allowed_methods"`
-	AllowedHeaders     []string `bson:"allowed_headers" json:"allowed_headers"`
-	ExposedHeaders     []string `bson:"exposed_headers" json:"exposed_headers"`
-	AllowCredentials   bool     `bson:"allow_credentials" json:"allow_credentials"`
-	MaxAge             int      `bson:"max_age" json:"max_age"`
-	OptionsPassthrough bool     `bson:"options_passthrough" json:"options_passthrough"`
-	Debug              bool     `bson:"debug" json:"debug"`
-=======
 type ProxyConfig struct {
 	PreserveHostHeader          bool                          `bson:"preserve_host_header" json:"preserve_host_header"`
 	ListenPath                  string                        `bson:"listen_path" json:"listen_path"`
@@ -534,7 +522,18 @@
 		SSLForceCommonNameCheck bool     `json:"ssl_force_common_name_check"`
 		ProxyURL                string   `bson:"proxy_url" json:"proxy_url"`
 	} `bson:"transport" json:"transport"`
->>>>>>> 7bb45248
+}
+
+type CORSConfig struct {
+	Enable             bool     `bson:"enable" json:"enable"`
+	AllowedOrigins     []string `bson:"allowed_origins" json:"allowed_origins"`
+	AllowedMethods     []string `bson:"allowed_methods" json:"allowed_methods"`
+	AllowedHeaders     []string `bson:"allowed_headers" json:"allowed_headers"`
+	ExposedHeaders     []string `bson:"exposed_headers" json:"exposed_headers"`
+	AllowCredentials   bool     `bson:"allow_credentials" json:"allow_credentials"`
+	MaxAge             int      `bson:"max_age" json:"max_age"`
+	OptionsPassthrough bool     `bson:"options_passthrough" json:"options_passthrough"`
+	Debug              bool     `bson:"debug" json:"debug"`
 }
 
 // GraphQLConfig is the root config object for a GraphQL API.
@@ -866,13 +865,10 @@
 				ExtractorConfig: map[string]interface{}{},
 			},
 		},
-<<<<<<< HEAD
-		CORS:    defaultCORSConfig,
-=======
 		Proxy: ProxyConfig{
 			DisableStripSlash: true,
 		},
->>>>>>> 7bb45248
+		CORS:    defaultCORSConfig,
 		Tags:    []string{},
 		GraphQL: graphql,
 	}
