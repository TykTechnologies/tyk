package apidef

import (
	"encoding/base64"
	"encoding/json"
	"encoding/xml"
	"errors"
	"fmt"
	"net/http"
	"text/template"
	"time"

	"github.com/clbanning/mxj"
	"github.com/lonelycode/osin"

	"github.com/TykTechnologies/storage/persistent/model"

	"github.com/TykTechnologies/tyk/internal/event"

	"github.com/TykTechnologies/tyk/internal/reflect"

	"golang.org/x/oauth2"

	"github.com/TykTechnologies/graphql-go-tools/pkg/execution/datasource"

	"github.com/TykTechnologies/gojsonschema"

	"github.com/TykTechnologies/tyk/regexp"

	"github.com/TykTechnologies/tyk/internal/uuid"
)

type AuthProviderCode string
type SessionProviderCode string
type StorageEngineCode string

// TykEvent is an alias maintained for backwards compatibility.
type TykEvent = event.Event

// TykEventHandlerName is an alias maintained for backwards compatibility.
type TykEventHandlerName = event.HandlerName

type EndpointMethodAction string
type SourceMode string

type MiddlewareDriver string
type IdExtractorSource string
type IdExtractorType string
type AuthTypeEnum string
type RoutingTriggerOnType string

type SubscriptionType string

type IDExtractor interface{}

const (
	NoAction EndpointMethodAction = "no_action"
	Reply    EndpointMethodAction = "reply"

	UseBlob SourceMode = "blob"
	UseFile SourceMode = "file"

	RequestXML  RequestInputType = "xml"
	RequestJSON RequestInputType = "json"

	OttoDriver     MiddlewareDriver = "otto"
	PythonDriver   MiddlewareDriver = "python"
	LuaDriver      MiddlewareDriver = "lua"
	GrpcDriver     MiddlewareDriver = "grpc"
	GoPluginDriver MiddlewareDriver = "goplugin"

	BodySource        IdExtractorSource = "body"
	HeaderSource      IdExtractorSource = "header"
	QuerystringSource IdExtractorSource = "querystring"
	FormSource        IdExtractorSource = "form"

	ValueExtractor IdExtractorType = "value"
	XPathExtractor IdExtractorType = "xpath"
	RegexExtractor IdExtractorType = "regex"

	// For multi-type auth
	AuthTypeNone  AuthTypeEnum = ""
	AuthToken     AuthTypeEnum = "auth_token"
	CustomAuth    AuthTypeEnum = "custom_auth"
	HMACKey       AuthTypeEnum = "hmac_key"
	BasicAuthUser AuthTypeEnum = "basic_auth_user"
	JWTClaim      AuthTypeEnum = "jwt_claim"
	OIDCUser      AuthTypeEnum = "oidc_user"
	OAuthKey      AuthTypeEnum = "oauth_key"
	UnsetAuth     AuthTypeEnum = ""

	// For routing triggers
	All RoutingTriggerOnType = "all"
	Any RoutingTriggerOnType = "any"

	// Subscription Types
	GQLSubscriptionUndefined   SubscriptionType = ""
	GQLSubscriptionWS          SubscriptionType = "graphql-ws"
	GQLSubscriptionTransportWS SubscriptionType = "graphql-transport-ws"
	GQLSubscriptionSSE         SubscriptionType = "sse"

	// TykInternalApiHeader - flags request as internal api looping request
	TykInternalApiHeader = "x-tyk-internal"

	HeaderLocation       = "header"
	URLParamLocation     = "url-param"
	URLLocation          = "url"
	ExpirationTimeFormat = "2006-01-02 15:04"

	Self                 = "self"
	DefaultAPIVersionKey = "x-api-version"
	HeaderBaseAPIID      = "x-tyk-base-api-id"

	AuthTokenType     = "authToken"
	JWTType           = "jwt"
	HMACType          = "hmac"
	BasicType         = "basic"
	CoprocessType     = "coprocess"
	OAuthType         = "oauth"
	ExternalOAuthType = "externalOAuth"
	OIDCType          = "oidc"
)

var (
	// Deprecated: Use ErrClassicAPIExpected instead.
	ErrAPIMigrated                = errors.New("the supplied API definition is in Tyk classic format, please use OAS format for this API")
	ErrClassicAPIExpected         = errors.New("this API endpoint only supports Tyk Classic APIs; please use the appropriate Tyk OAS API endpoint")
	ErrAPINotMigrated             = errors.New("the supplied API definition is in OAS format, please use the Tyk classic format for this API")
	ErrOASGetForOldAPI            = errors.New("the requested API definition is in Tyk classic format, please use old api endpoint")
	ErrImportWithTykExtension     = errors.New("the import payload should not contain x-tyk-api-gateway")
	ErrPayloadWithoutTykExtension = errors.New("the payload should contain x-tyk-api-gateway")
	ErrAPINotFound                = errors.New("API not found")
	ErrMissingAPIID               = errors.New("missing API ID")
)

type EndpointMethodMeta struct {
	Action  EndpointMethodAction `bson:"action" json:"action"`
	Code    int                  `bson:"code" json:"code"`
	Data    string               `bson:"data" json:"data"`
	Headers map[string]string    `bson:"headers" json:"headers"`
}

type MockResponseMeta struct {
	Disabled   bool              `bson:"disabled" json:"disabled"`
	Path       string            `bson:"path" json:"path"`
	Method     string            `bson:"method" json:"method"`
	IgnoreCase bool              `bson:"ignore_case" json:"ignore_case"`
	Code       int               `bson:"code" json:"code"`
	Body       string            `bson:"body" json:"body"`
	Headers    map[string]string `bson:"headers" json:"headers"`
}

type EndPointMeta struct {
	Disabled   bool   `bson:"disabled" json:"disabled"`
	Path       string `bson:"path" json:"path"`
	Method     string `bson:"method" json:"method"`
	IgnoreCase bool   `bson:"ignore_case" json:"ignore_case"`
	// Deprecated. Use Method instead.
	MethodActions map[string]EndpointMethodMeta `bson:"method_actions,omitempty" json:"method_actions,omitempty"`
}

type CacheMeta struct {
	Disabled               bool   `bson:"disabled" json:"disabled"`
	Method                 string `bson:"method" json:"method"`
	Path                   string `bson:"path" json:"path"`
	CacheKeyRegex          string `bson:"cache_key_regex" json:"cache_key_regex"`
	CacheOnlyResponseCodes []int  `bson:"cache_response_codes" json:"cache_response_codes"`
	Timeout                int64  `bson:"timeout" json:"timeout"`
}

type RequestInputType string

type TemplateData struct {
	Input          RequestInputType `bson:"input_type" json:"input_type"`
	Mode           SourceMode       `bson:"template_mode" json:"template_mode"`
	EnableSession  bool             `bson:"enable_session" json:"enable_session"`
	TemplateSource string           `bson:"template_source" json:"template_source"`
}

type TemplateMeta struct {
	Disabled     bool         `bson:"disabled" json:"disabled"`
	TemplateData TemplateData `bson:"template_data" json:"template_data"`
	Path         string       `bson:"path" json:"path"`
	Method       string       `bson:"method" json:"method"`
}

type TransformJQMeta struct {
	Filter string `bson:"filter" json:"filter"`
	Path   string `bson:"path" json:"path"`
	Method string `bson:"method" json:"method"`
}

type HeaderInjectionMeta struct {
	Disabled      bool              `bson:"disabled" json:"disabled"`
	DeleteHeaders []string          `bson:"delete_headers" json:"delete_headers"`
	AddHeaders    map[string]string `bson:"add_headers" json:"add_headers"`
	Path          string            `bson:"path" json:"path"`
	Method        string            `bson:"method" json:"method"`
	ActOnResponse bool              `bson:"act_on" json:"act_on"`
}

func (h *HeaderInjectionMeta) Enabled() bool {
	return !h.Disabled && (len(h.AddHeaders) > 0 || len(h.DeleteHeaders) > 0)
}

type HardTimeoutMeta struct {
	Disabled bool   `bson:"disabled" json:"disabled"`
	Path     string `bson:"path" json:"path"`
	Method   string `bson:"method" json:"method"`
	TimeOut  int    `bson:"timeout" json:"timeout"`
}

type TrackEndpointMeta struct {
	Disabled bool   `bson:"disabled" json:"disabled"`
	Path     string `bson:"path" json:"path"`
	Method   string `bson:"method" json:"method"`
}

// RateLimitMeta configures rate limits per API path.
type RateLimitMeta struct {
	Disabled bool   `bson:"disabled" json:"disabled"`
	Path     string `bson:"path" json:"path"`
	Method   string `bson:"method" json:"method"`

	Rate float64 `bson:"rate" json:"rate"`
	Per  float64 `bson:"per" json:"per"`
}

// Valid will return true if the rate limit should be applied.
func (r *RateLimitMeta) Valid() bool {
	if err := r.Err(); err != nil {
		return false
	}
	return true
}

// Err checks the rate limit configuration for validity and returns an error if it is not valid.
// It checks for a nil value, the enabled flag and valid values for each setting.
func (r *RateLimitMeta) Err() error {
	if r == nil || r.Disabled {
		return errors.New("rate limit disabled")
	}
	if r.Per <= 0 {
		return fmt.Errorf("rate limit disabled: per invalid")
	}
	if r.Rate == 0 {
		return fmt.Errorf("rate limit disabled: rate zero")
	}
	return nil
}

type InternalMeta struct {
	Disabled bool   `bson:"disabled" json:"disabled"`
	Path     string `bson:"path" json:"path"`
	Method   string `bson:"method" json:"method"`
}

type RequestSizeMeta struct {
	Disabled  bool   `bson:"disabled" json:"disabled"`
	Path      string `bson:"path" json:"path"`
	Method    string `bson:"method" json:"method"`
	SizeLimit int64  `bson:"size_limit" json:"size_limit"`
}

type CircuitBreakerMeta struct {
	Disabled             bool    `bson:"disabled" json:"disabled"`
	Path                 string  `bson:"path" json:"path"`
	Method               string  `bson:"method" json:"method"`
	ThresholdPercent     float64 `bson:"threshold_percent" json:"threshold_percent"`
	Samples              int64   `bson:"samples" json:"samples"`
	ReturnToServiceAfter int     `bson:"return_to_service_after" json:"return_to_service_after"`
	DisableHalfOpenState bool    `bson:"disable_half_open_state" json:"disable_half_open_state"`
}

type StringRegexMap struct {
	MatchPattern string `bson:"match_rx" json:"match_rx"`
	Reverse      bool   `bson:"reverse" json:"reverse"`
	matchRegex   *regexp.Regexp
}

// Empty is a utility function that returns true if the value is empty.
func (r StringRegexMap) Empty() bool {
	return r.MatchPattern == "" && !r.Reverse
}

type RoutingTriggerOptions struct {
	HeaderMatches         map[string]StringRegexMap `bson:"header_matches" json:"header_matches"`
	QueryValMatches       map[string]StringRegexMap `bson:"query_val_matches" json:"query_val_matches"`
	PathPartMatches       map[string]StringRegexMap `bson:"path_part_matches" json:"path_part_matches"`
	SessionMetaMatches    map[string]StringRegexMap `bson:"session_meta_matches" json:"session_meta_matches"`
	RequestContextMatches map[string]StringRegexMap `bson:"request_context_matches" json:"request_context_matches"`
	PayloadMatches        StringRegexMap            `bson:"payload_matches" json:"payload_matches"`
}

// NewRoutingTriggerOptions allocates the maps inside RoutingTriggerOptions.
func NewRoutingTriggerOptions() RoutingTriggerOptions {
	return RoutingTriggerOptions{
		HeaderMatches:         make(map[string]StringRegexMap),
		QueryValMatches:       make(map[string]StringRegexMap),
		PathPartMatches:       make(map[string]StringRegexMap),
		SessionMetaMatches:    make(map[string]StringRegexMap),
		RequestContextMatches: make(map[string]StringRegexMap),
		PayloadMatches:        StringRegexMap{},
	}
}

type RoutingTrigger struct {
	On        RoutingTriggerOnType  `bson:"on" json:"on"`
	Options   RoutingTriggerOptions `bson:"options" json:"options"`
	RewriteTo string                `bson:"rewrite_to" json:"rewrite_to"`
}

type URLRewriteMeta struct {
	Disabled     bool             `bson:"disabled" json:"disabled"`
	Path         string           `bson:"path" json:"path"`
	Method       string           `bson:"method" json:"method"`
	MatchPattern string           `bson:"match_pattern" json:"match_pattern"`
	RewriteTo    string           `bson:"rewrite_to" json:"rewrite_to"`
	Triggers     []RoutingTrigger `bson:"triggers" json:"triggers"`
	MatchRegexp  *regexp.Regexp   `json:"-"`
}

type VirtualMeta struct {
	Disabled             bool       `bson:"disabled" json:"disabled"`
	ResponseFunctionName string     `bson:"response_function_name" json:"response_function_name"`
	FunctionSourceType   SourceMode `bson:"function_source_type" json:"function_source_type"`
	FunctionSourceURI    string     `bson:"function_source_uri" json:"function_source_uri"`
	Path                 string     `bson:"path" json:"path"`
	Method               string     `bson:"method" json:"method"`
	UseSession           bool       `bson:"use_session" json:"use_session"`
	ProxyOnError         bool       `bson:"proxy_on_error" json:"proxy_on_error"`
}

type MethodTransformMeta struct {
	Disabled bool   `bson:"disabled" json:"disabled"`
	Path     string `bson:"path" json:"path"`
	Method   string `bson:"method" json:"method"`
	ToMethod string `bson:"to_method" json:"to_method"`
}

type ValidatePathMeta struct {
	Disabled    bool                    `bson:"disabled" json:"disabled"`
	Path        string                  `bson:"path" json:"path"`
	Method      string                  `bson:"method" json:"method"`
	Schema      map[string]interface{}  `bson:"-" json:"schema"`
	SchemaB64   string                  `bson:"schema_b64" json:"schema_b64,omitempty"`
	SchemaCache gojsonschema.JSONLoader `bson:"-" json:"-"`
	// Allows override of default 422 Unprocessible Entity response code for validation errors.
	ErrorResponseCode int `bson:"error_response_code" json:"error_response_code"`
}

type ValidateRequestMeta struct {
	Enabled bool   `bson:"enabled" json:"enabled"`
	Path    string `bson:"path" json:"path"`
	Method  string `bson:"method" json:"method"`
	// Allows override of default 422 Unprocessible Entity response code for validation errors.
	ErrorResponseCode int `bson:"error_response_code" json:"error_response_code"`
}

type PersistGraphQLMeta struct {
	Path      string                 `bson:"path" json:"path"`
	Method    string                 `bson:"method" json:"method"`
	Operation string                 `bson:"operation" json:"operation"`
	Variables map[string]interface{} `bson:"variables" json:"variables"`
}

type GoPluginMeta struct {
	Disabled   bool   `bson:"disabled" json:"disabled"`
	Path       string `bson:"path" json:"path"`
	Method     string `bson:"method" json:"method"`
	PluginPath string `bson:"plugin_path" json:"plugin_path"`
	SymbolName string `bson:"func_name" json:"func_name"`
}

type ExtendedPathsSet struct {
	Ignored                 []EndPointMeta        `bson:"ignored" json:"ignored,omitempty"`
	WhiteList               []EndPointMeta        `bson:"white_list" json:"white_list,omitempty"`
	BlackList               []EndPointMeta        `bson:"black_list" json:"black_list,omitempty"`
	MockResponse            []MockResponseMeta    `bson:"mock_response" json:"mock_response,omitempty"`
	Cached                  []string              `bson:"cache" json:"cache,omitempty"`
	AdvanceCacheConfig      []CacheMeta           `bson:"advance_cache_config" json:"advance_cache_config,omitempty"`
	Transform               []TemplateMeta        `bson:"transform" json:"transform,omitempty"`
	TransformResponse       []TemplateMeta        `bson:"transform_response" json:"transform_response,omitempty"`
	TransformJQ             []TransformJQMeta     `bson:"transform_jq" json:"transform_jq,omitempty"`
	TransformJQResponse     []TransformJQMeta     `bson:"transform_jq_response" json:"transform_jq_response,omitempty"`
	TransformHeader         []HeaderInjectionMeta `bson:"transform_headers" json:"transform_headers,omitempty"`
	TransformResponseHeader []HeaderInjectionMeta `bson:"transform_response_headers" json:"transform_response_headers,omitempty"`
	HardTimeouts            []HardTimeoutMeta     `bson:"hard_timeouts" json:"hard_timeouts,omitempty"`
	CircuitBreaker          []CircuitBreakerMeta  `bson:"circuit_breakers" json:"circuit_breakers,omitempty"`
	URLRewrite              []URLRewriteMeta      `bson:"url_rewrites" json:"url_rewrites,omitempty"`
	Virtual                 []VirtualMeta         `bson:"virtual" json:"virtual,omitempty"`
	SizeLimit               []RequestSizeMeta     `bson:"size_limits" json:"size_limits,omitempty"`
	MethodTransforms        []MethodTransformMeta `bson:"method_transforms" json:"method_transforms,omitempty"`
	TrackEndpoints          []TrackEndpointMeta   `bson:"track_endpoints" json:"track_endpoints,omitempty"`
	DoNotTrackEndpoints     []TrackEndpointMeta   `bson:"do_not_track_endpoints" json:"do_not_track_endpoints,omitempty"`
	ValidateJSON            []ValidatePathMeta    `bson:"validate_json" json:"validate_json,omitempty"`
	ValidateRequest         []ValidateRequestMeta `bson:"validate_request" json:"validate_request,omitempty"`
	Internal                []InternalMeta        `bson:"internal" json:"internal,omitempty"`
	GoPlugin                []GoPluginMeta        `bson:"go_plugin" json:"go_plugin,omitempty"`
	PersistGraphQL          []PersistGraphQLMeta  `bson:"persist_graphql" json:"persist_graphql"`
	RateLimit               []RateLimitMeta       `bson:"rate_limit" json:"rate_limit"`
}

// Clear omits values that have OAS API definition conversions in place.
func (e *ExtendedPathsSet) Clear() {
	// The values listed within don't have a conversion from OAS in place.
	// When the conversion is added, delete the individual field to clear it.
	*e = ExtendedPathsSet{
		TransformJQ:         e.TransformJQ,
		TransformJQResponse: e.TransformJQResponse,
		PersistGraphQL:      e.PersistGraphQL,
	}
}

// VersionDefinition is a struct that holds the versioning information for an API.
type VersionDefinition struct {
	// Enabled indicates whether this version is enabled or not.
	Enabled bool `bson:"enabled" json:"enabled"`

	// Name is the name of this version.
	Name string `bson:"name" json:"name"`

	// Default is the default version to use if no version is specified in the request.
	Default string `bson:"default" json:"default"`

	// Location is the location in the request where the version information can be found.
	Location string `bson:"location" json:"location"`

	// Key is the key to use to extract the version information from the specified location.
	Key string `bson:"key" json:"key"`

	// StripPath is a deprecated field. Use StripVersioningData instead.
	StripPath bool `bson:"strip_path" json:"strip_path"` // Deprecated. Use StripVersioningData instead.

	// StripVersioningData indicates whether to strip the versioning data from the request.
	StripVersioningData bool `bson:"strip_versioning_data" json:"strip_versioning_data"`

	// UrlVersioningPattern is the regex pattern to match in the URL for versioning.
	UrlVersioningPattern string `bson:"url_versioning_pattern" json:"url_versioning_pattern"`

	// FallbackToDefault indicates whether to fallback to the default version if the version in the request does not exist.
	FallbackToDefault bool `bson:"fallback_to_default" json:"fallback_to_default"`

	// Versions is a map of version names to version ApiIDs.
	Versions map[string]string `bson:"versions" json:"versions"`

	// BaseID is a hidden field used internally that represents the ApiID of the base API.
	BaseID string `bson:"base_id" json:"-"` // json tag is `-` because we want this to be hidden to user
}

type VersionData struct {
	NotVersioned   bool                   `bson:"not_versioned" json:"not_versioned"`
	DefaultVersion string                 `bson:"default_version" json:"default_version"`
	Versions       map[string]VersionInfo `bson:"versions" json:"versions"`
}

type VersionInfo struct {
	Name      string    `bson:"name" json:"name"`
	Expires   string    `bson:"expires" json:"expires"`
	ExpiresTs time.Time `bson:"-" json:"-"`
	Paths     struct {
		Ignored   []string `bson:"ignored" json:"ignored"`
		WhiteList []string `bson:"white_list" json:"white_list"`
		BlackList []string `bson:"black_list" json:"black_list"`
	} `bson:"paths" json:"paths"`
	UseExtendedPaths              bool              `bson:"use_extended_paths" json:"use_extended_paths"`
	ExtendedPaths                 ExtendedPathsSet  `bson:"extended_paths" json:"extended_paths"`
	GlobalHeaders                 map[string]string `bson:"global_headers" json:"global_headers"`
	GlobalHeadersRemove           []string          `bson:"global_headers_remove" json:"global_headers_remove"`
	GlobalHeadersDisabled         bool              `bson:"global_headers_disabled" json:"global_headers_disabled"`
	GlobalResponseHeaders         map[string]string `bson:"global_response_headers" json:"global_response_headers"`
	GlobalResponseHeadersRemove   []string          `bson:"global_response_headers_remove" json:"global_response_headers_remove"`
	GlobalResponseHeadersDisabled bool              `bson:"global_response_headers_disabled" json:"global_response_headers_disabled"`
	IgnoreEndpointCase            bool              `bson:"ignore_endpoint_case" json:"ignore_endpoint_case"`
	GlobalSizeLimit               int64             `bson:"global_size_limit" json:"global_size_limit"`
	OverrideTarget                string            `bson:"override_target" json:"override_target"`
}

func (v *VersionInfo) GlobalHeadersEnabled() bool {
	return !v.GlobalHeadersDisabled && (len(v.GlobalHeaders) > 0 || len(v.GlobalHeadersRemove) > 0)
}

func (v *VersionInfo) GlobalResponseHeadersEnabled() bool {
	return !v.GlobalResponseHeadersDisabled && (len(v.GlobalResponseHeaders) > 0 || len(v.GlobalResponseHeadersRemove) > 0)
}

func (v *VersionInfo) HasEndpointReqHeader() bool {
	if !v.UseExtendedPaths {
		return false
	}

	for _, trh := range v.ExtendedPaths.TransformHeader {
		if trh.Enabled() {
			return true
		}
	}

	return false
}

func (v *VersionInfo) HasEndpointResHeader() bool {
	if !v.UseExtendedPaths {
		return false
	}

	for _, trh := range v.ExtendedPaths.TransformResponseHeader {
		if trh.Enabled() {
			return true
		}
	}

	return false
}

type AuthProviderMeta struct {
	Name          AuthProviderCode       `bson:"name" json:"name"`
	StorageEngine StorageEngineCode      `bson:"storage_engine" json:"storage_engine"`
	Meta          map[string]interface{} `bson:"meta" json:"meta"`
}

type SessionProviderMeta struct {
	Name          SessionProviderCode    `bson:"name" json:"name"`
	StorageEngine StorageEngineCode      `bson:"storage_engine" json:"storage_engine"`
	Meta          map[string]interface{} `bson:"meta" json:"meta"`
}

type EventHandlerTriggerConfig struct {
	Handler     TykEventHandlerName    `bson:"handler_name" json:"handler_name"`
	HandlerMeta map[string]interface{} `bson:"handler_meta" json:"handler_meta"`
}

type EventHandlerMetaConfig struct {
	Events map[TykEvent][]EventHandlerTriggerConfig `bson:"events" json:"events"`
}

type MiddlewareDefinition struct {
	Disabled       bool   `bson:"disabled" json:"disabled"`
	Name           string `bson:"name" json:"name"`
	Path           string `bson:"path" json:"path"`
	RequireSession bool   `bson:"require_session" json:"require_session"`
	RawBodyOnly    bool   `bson:"raw_body_only" json:"raw_body_only"`
}

// IDExtractorConfig specifies the configuration for ID extractor
type IDExtractorConfig struct {
	// HeaderName is the header name to extract ID from.
	HeaderName string `mapstructure:"header_name" bson:"header_name" json:"header_name,omitempty"`
	// FormParamName is the form parameter name to extract ID from.
	FormParamName string `mapstructure:"param_name" bson:"param_name" json:"param_name,omitempty"`
	// RegexExpression is the regular expression to match ID.
	RegexExpression string `mapstructure:"regex_expression" bson:"regex_expression" json:"regex_expression,omitempty"`
	// RegexMatchIndex is the index from which ID to be extracted after a match.
	RegexMatchIndex int `mapstructure:"regex_match_index" bson:"regex_match_index" json:"regex_match_index,omitempty"`
	// XPathExp is the xpath expression to match ID.
	XPathExpression string `mapstructure:"xpath_expression" bson:"xpath_expression" json:"xpath_expression,omitempty"`
}

type MiddlewareIdExtractor struct {
	Disabled        bool                   `bson:"disabled" json:"disabled"`
	ExtractFrom     IdExtractorSource      `bson:"extract_from" json:"extract_from"`
	ExtractWith     IdExtractorType        `bson:"extract_with" json:"extract_with"`
	ExtractorConfig map[string]interface{} `bson:"extractor_config" json:"extractor_config"`
	Extractor       IDExtractor            `bson:"-" json:"-"`
}

type MiddlewareSection struct {
	Pre         []MiddlewareDefinition `bson:"pre" json:"pre"`
	Post        []MiddlewareDefinition `bson:"post" json:"post"`
	PostKeyAuth []MiddlewareDefinition `bson:"post_key_auth" json:"post_key_auth"`
	AuthCheck   MiddlewareDefinition   `bson:"auth_check" json:"auth_check"`
	Response    []MiddlewareDefinition `bson:"response" json:"response"`
	Driver      MiddlewareDriver       `bson:"driver" json:"driver"`
	IdExtractor MiddlewareIdExtractor  `bson:"id_extractor" json:"id_extractor"`
}

type CacheOptions struct {
	CacheTimeout               int64    `bson:"cache_timeout" json:"cache_timeout"`
	EnableCache                bool     `bson:"enable_cache" json:"enable_cache"`
	CacheAllSafeRequests       bool     `bson:"cache_all_safe_requests" json:"cache_all_safe_requests"`
	CacheOnlyResponseCodes     []int    `bson:"cache_response_codes" json:"cache_response_codes"`
	EnableUpstreamCacheControl bool     `bson:"enable_upstream_cache_control" json:"enable_upstream_cache_control"`
	CacheControlTTLHeader      string   `bson:"cache_control_ttl_header" json:"cache_control_ttl_header"`
	CacheByHeaders             []string `bson:"cache_by_headers" json:"cache_by_headers"`
}

type ResponseProcessor struct {
	Name    string      `bson:"name" json:"name"`
	Options interface{} `bson:"options" json:"options"`
}

type HostCheckObject struct {
	CheckURL            string            `bson:"url" json:"url"`
	Protocol            string            `bson:"protocol" json:"protocol"`
	Timeout             time.Duration     `bson:"timeout" json:"timeout"`
	EnableProxyProtocol bool              `bson:"enable_proxy_protocol" json:"enable_proxy_protocol"`
	Commands            []CheckCommand    `bson:"commands" json:"commands"`
	Method              string            `bson:"method" json:"method"`
	Headers             map[string]string `bson:"headers" json:"headers"`
	Body                string            `bson:"body" json:"body"`
}

type CheckCommand struct {
	Name    string `bson:"name" json:"name"`
	Message string `bson:"message" json:"message"`
}

type ServiceDiscoveryConfiguration struct {
	UseDiscoveryService bool   `bson:"use_discovery_service" json:"use_discovery_service"`
	QueryEndpoint       string `bson:"query_endpoint" json:"query_endpoint"`
	UseNestedQuery      bool   `bson:"use_nested_query" json:"use_nested_query"`
	ParentDataPath      string `bson:"parent_data_path" json:"parent_data_path"`
	DataPath            string `bson:"data_path" json:"data_path"`
	PortDataPath        string `bson:"port_data_path" json:"port_data_path"`
	TargetPath          string `bson:"target_path" json:"target_path"`
	UseTargetList       bool   `bson:"use_target_list" json:"use_target_list"`
	CacheDisabled       bool   `bson:"cache_disabled" json:"cache_disabled"`
	CacheTimeout        int64  `bson:"cache_timeout" json:"cache_timeout"`
	EndpointReturnsList bool   `bson:"endpoint_returns_list" json:"endpoint_returns_list"`
}

// CacheOptions returns the timeout value in effect, and a bool if cache is enabled.
func (sd *ServiceDiscoveryConfiguration) CacheOptions() (int64, bool) {
	return sd.CacheTimeout, !sd.CacheDisabled
}

type OIDProviderConfig struct {
	Issuer    string            `bson:"issuer" json:"issuer"`
	ClientIDs map[string]string `bson:"client_ids" json:"client_ids"`
}

type OpenIDOptions struct {
	Providers         []OIDProviderConfig `bson:"providers" json:"providers"`
	SegregateByClient bool                `bson:"segregate_by_client" json:"segregate_by_client"`
}

type ScopeClaim struct {
	ScopeClaimName string            `bson:"scope_claim_name" json:"scope_claim_name,omitempty"`
	ScopeToPolicy  map[string]string `json:"scope_to_policy,omitempty"`
}

type Scopes struct {
	JWT  ScopeClaim `bson:"jwt" json:"jwt,omitempty"`
	OIDC ScopeClaim `bson:"oidc" json:"oidc,omitempty"`
}

// APIDefinition represents the configuration for a single proxied API and it's versions.
//
// swagger:model
type APIDefinition struct {
	Id                  model.ObjectID `bson:"_id,omitempty" json:"id,omitempty" gorm:"primaryKey;column:_id"`
	Name                string         `bson:"name" json:"name"`
	Expiration          string         `bson:"expiration" json:"expiration,omitempty"`
	ExpirationTs        time.Time      `bson:"-" json:"-"`
	Slug                string         `bson:"slug" json:"slug"`
	ListenPort          int            `bson:"listen_port" json:"listen_port"`
	Protocol            string         `bson:"protocol" json:"protocol"`
	EnableProxyProtocol bool           `bson:"enable_proxy_protocol" json:"enable_proxy_protocol"`
	APIID               string         `bson:"api_id" json:"api_id"`
	OrgID               string         `bson:"org_id" json:"org_id"`
	UseKeylessAccess    bool           `bson:"use_keyless" json:"use_keyless"`
	UseOauth2           bool           `bson:"use_oauth2" json:"use_oauth2"`
	ExternalOAuth       ExternalOAuth  `bson:"external_oauth" json:"external_oauth"`
	UseOpenID           bool           `bson:"use_openid" json:"use_openid"`
	OpenIDOptions       OpenIDOptions  `bson:"openid_options" json:"openid_options"`
	Oauth2Meta          struct {
		AllowedAccessTypes     []osin.AccessRequestType    `bson:"allowed_access_types" json:"allowed_access_types"`
		AllowedAuthorizeTypes  []osin.AuthorizeRequestType `bson:"allowed_authorize_types" json:"allowed_authorize_types"`
		AuthorizeLoginRedirect string                      `bson:"auth_login_redirect" json:"auth_login_redirect"`
	} `bson:"oauth_meta" json:"oauth_meta"`
	Auth         AuthConfig            `bson:"auth" json:"auth"` // Deprecated: Use AuthConfigs instead.
	AuthConfigs  map[string]AuthConfig `bson:"auth_configs" json:"auth_configs"`
	UseBasicAuth bool                  `bson:"use_basic_auth" json:"use_basic_auth"`
	BasicAuth    struct {
		DisableCaching     bool   `bson:"disable_caching" json:"disable_caching"`
		CacheTTL           int    `bson:"cache_ttl" json:"cache_ttl"`
		ExtractFromBody    bool   `bson:"extract_from_body" json:"extract_from_body"`
		BodyUserRegexp     string `bson:"body_user_regexp" json:"body_user_regexp"`
		BodyPasswordRegexp string `bson:"body_password_regexp" json:"body_password_regexp"`
	} `bson:"basic_auth" json:"basic_auth"`
	UseMutualTLSAuth   bool     `bson:"use_mutual_tls_auth" json:"use_mutual_tls_auth"`
	ClientCertificates []string `bson:"client_certificates" json:"client_certificates"`

	// UpstreamCertificates stores the domain to certificate mapping for upstream mutualTLS
	UpstreamCertificates map[string]string `bson:"upstream_certificates" json:"upstream_certificates"`
	// UpstreamCertificatesDisabled disables upstream mutualTLS on the API
	UpstreamCertificatesDisabled bool `bson:"upstream_certificates_disabled" json:"upstream_certificates_disabled,omitempty"`

	// PinnedPublicKeys stores the public key pinning details
	PinnedPublicKeys map[string]string `bson:"pinned_public_keys" json:"pinned_public_keys"`
	// CertificatePinningDisabled disables public key pinning
	CertificatePinningDisabled bool `bson:"certificate_pinning_disabled" json:"certificate_pinning_disabled,omitempty"`

	EnableJWT                            bool                   `bson:"enable_jwt" json:"enable_jwt"`
	UseStandardAuth                      bool                   `bson:"use_standard_auth" json:"use_standard_auth"`
	UseGoPluginAuth                      bool                   `bson:"use_go_plugin_auth" json:"use_go_plugin_auth"`       // Deprecated. Use CustomPluginAuthEnabled instead.
	EnableCoProcessAuth                  bool                   `bson:"enable_coprocess_auth" json:"enable_coprocess_auth"` // Deprecated. Use CustomPluginAuthEnabled instead.
	CustomPluginAuthEnabled              bool                   `bson:"custom_plugin_auth_enabled" json:"custom_plugin_auth_enabled"`
	JWTSigningMethod                     string                 `bson:"jwt_signing_method" json:"jwt_signing_method"`
	JWTSource                            string                 `bson:"jwt_source" json:"jwt_source"`
	JWTIdentityBaseField                 string                 `bson:"jwt_identit_base_field" json:"jwt_identity_base_field"`
	JWTClientIDBaseField                 string                 `bson:"jwt_client_base_field" json:"jwt_client_base_field"`
	JWTPolicyFieldName                   string                 `bson:"jwt_policy_field_name" json:"jwt_policy_field_name"`
	JWTDefaultPolicies                   []string               `bson:"jwt_default_policies" json:"jwt_default_policies"`
	JWTIssuedAtValidationSkew            uint64                 `bson:"jwt_issued_at_validation_skew" json:"jwt_issued_at_validation_skew"`
	JWTExpiresAtValidationSkew           uint64                 `bson:"jwt_expires_at_validation_skew" json:"jwt_expires_at_validation_skew"`
	JWTNotBeforeValidationSkew           uint64                 `bson:"jwt_not_before_validation_skew" json:"jwt_not_before_validation_skew"`
	JWTSkipKid                           bool                   `bson:"jwt_skip_kid" json:"jwt_skip_kid"`
	Scopes                               Scopes                 `bson:"scopes" json:"scopes,omitempty"`
	IDPClientIDMappingDisabled           bool                   `bson:"idp_client_id_mapping_disabled" json:"idp_client_id_mapping_disabled"`
	JWTScopeToPolicyMapping              map[string]string      `bson:"jwt_scope_to_policy_mapping" json:"jwt_scope_to_policy_mapping"` // Deprecated: use Scopes.JWT.ScopeToPolicy or Scopes.OIDC.ScopeToPolicy
	JWTScopeClaimName                    string                 `bson:"jwt_scope_claim_name" json:"jwt_scope_claim_name"`               // Deprecated: use Scopes.JWT.ScopeClaimName or Scopes.OIDC.ScopeClaimName
	NotificationsDetails                 NotificationsManager   `bson:"notifications" json:"notifications"`
	EnableSignatureChecking              bool                   `bson:"enable_signature_checking" json:"enable_signature_checking"`
	HmacAllowedClockSkew                 float64                `bson:"hmac_allowed_clock_skew" json:"hmac_allowed_clock_skew"`
	HmacAllowedAlgorithms                []string               `bson:"hmac_allowed_algorithms" json:"hmac_allowed_algorithms"`
	RequestSigning                       RequestSigningMeta     `bson:"request_signing" json:"request_signing"`
	BaseIdentityProvidedBy               AuthTypeEnum           `bson:"base_identity_provided_by" json:"base_identity_provided_by"`
	VersionDefinition                    VersionDefinition      `bson:"definition" json:"definition"`
	VersionData                          VersionData            `bson:"version_data" json:"version_data"` // Deprecated. Use VersionDefinition instead.
	UptimeTests                          UptimeTests            `bson:"uptime_tests" json:"uptime_tests"`
	Proxy                                ProxyConfig            `bson:"proxy" json:"proxy"`
	DisableRateLimit                     bool                   `bson:"disable_rate_limit" json:"disable_rate_limit"`
	DisableQuota                         bool                   `bson:"disable_quota" json:"disable_quota"`
	CustomMiddleware                     MiddlewareSection      `bson:"custom_middleware" json:"custom_middleware"`
	CustomMiddlewareBundle               string                 `bson:"custom_middleware_bundle" json:"custom_middleware_bundle"`
	CustomMiddlewareBundleDisabled       bool                   `bson:"custom_middleware_bundle_disabled" json:"custom_middleware_bundle_disabled"`
	CacheOptions                         CacheOptions           `bson:"cache_options" json:"cache_options"`
	SessionLifetimeRespectsKeyExpiration bool                   `bson:"session_lifetime_respects_key_expiration" json:"session_lifetime_respects_key_expiration,omitempty"`
	SessionLifetime                      int64                  `bson:"session_lifetime" json:"session_lifetime"`
	Active                               bool                   `bson:"active" json:"active"`
	Internal                             bool                   `bson:"internal" json:"internal"`
	AuthProvider                         AuthProviderMeta       `bson:"auth_provider" json:"auth_provider"`
	SessionProvider                      SessionProviderMeta    `bson:"session_provider" json:"session_provider"`
	EventHandlers                        EventHandlerMetaConfig `bson:"event_handlers" json:"event_handlers"`
	EnableBatchRequestSupport            bool                   `bson:"enable_batch_request_support" json:"enable_batch_request_support"`
	EnableIpWhiteListing                 bool                   `mapstructure:"enable_ip_whitelisting" bson:"enable_ip_whitelisting" json:"enable_ip_whitelisting"`
	AllowedIPs                           []string               `mapstructure:"allowed_ips" bson:"allowed_ips" json:"allowed_ips"`
	EnableIpBlacklisting                 bool                   `mapstructure:"enable_ip_blacklisting" bson:"enable_ip_blacklisting" json:"enable_ip_blacklisting"`
	BlacklistedIPs                       []string               `mapstructure:"blacklisted_ips" bson:"blacklisted_ips" json:"blacklisted_ips"`
	DontSetQuotasOnCreate                bool                   `mapstructure:"dont_set_quota_on_create" bson:"dont_set_quota_on_create" json:"dont_set_quota_on_create"`
	ExpireAnalyticsAfter                 int64                  `mapstructure:"expire_analytics_after" bson:"expire_analytics_after" json:"expire_analytics_after"` // must have an expireAt TTL index set (http://docs.mongodb.org/manual/tutorial/expire-data/)
	ResponseProcessors                   []ResponseProcessor    `bson:"response_processors" json:"response_processors"`
	CORS                                 CORSConfig             `bson:"CORS" json:"CORS"`
	Domain                               string                 `bson:"domain" json:"domain"`
	DomainDisabled                       bool                   `bson:"domain_disabled" json:"domain_disabled,omitempty"`
	Certificates                         []string               `bson:"certificates" json:"certificates"`
	DoNotTrack                           bool                   `bson:"do_not_track" json:"do_not_track"`
	EnableContextVars                    bool                   `bson:"enable_context_vars" json:"enable_context_vars"`
	ConfigData                           map[string]interface{} `bson:"config_data" json:"config_data"`
	ConfigDataDisabled                   bool                   `bson:"config_data_disabled" json:"config_data_disabled"`
	TagHeaders                           []string               `bson:"tag_headers" json:"tag_headers"`
	GlobalRateLimit                      GlobalRateLimit        `bson:"global_rate_limit" json:"global_rate_limit"`
	StripAuthData                        bool                   `bson:"strip_auth_data" json:"strip_auth_data"`
	EnableDetailedRecording              bool                   `bson:"enable_detailed_recording" json:"enable_detailed_recording"`
	GraphQL                              GraphQLConfig          `bson:"graphql" json:"graphql"`
	AnalyticsPlugin                      AnalyticsPluginConfig  `bson:"analytics_plugin" json:"analytics_plugin,omitempty"`

	// Gateway segment tags
	TagsDisabled bool     `bson:"tags_disabled" json:"tags_disabled,omitempty"`
	Tags         []string `bson:"tags" json:"tags"`

	// IsOAS is set to true when API has an OAS definition (created in OAS or migrated to OAS)
	IsOAS       bool   `bson:"is_oas" json:"is_oas,omitempty"`
	VersionName string `bson:"-" json:"-"`

	DetailedTracing bool `bson:"detailed_tracing" json:"detailed_tracing"`

	// UpstreamAuth stores information about authenticating against upstream.
	UpstreamAuth UpstreamAuth `bson:"upstream_auth" json:"upstream_auth"`
}

// UpstreamAuth holds the configurations related to upstream API authentication.
type UpstreamAuth struct {
	// Enabled enables upstream API authentication.
	Enabled bool `bson:"enabled" json:"enabled"`
	// BasicAuth holds the basic authentication configuration for upstream API authentication.
	BasicAuth UpstreamBasicAuth `bson:"basic_auth" json:"basic_auth"`
	// OAuth holds the OAuth2 configuration for the upstream client credentials API authentication.
	OAuth UpstreamOAuth `bson:"oauth" json:"oauth"`
}

// IsEnabled checks if UpstreamAuthentication is enabled for the API.
func (u *UpstreamAuth) IsEnabled() bool {
	return u.Enabled && (u.BasicAuth.Enabled || u.OAuth.Enabled)
}

// IsEnabled checks if UpstreamOAuth is enabled for the API.
func (u UpstreamOAuth) IsEnabled() bool {
	return u.Enabled
}

// UpstreamBasicAuth holds upstream basic authentication configuration.
type UpstreamBasicAuth struct {
	// Enabled enables upstream basic authentication.
	Enabled bool `bson:"enabled" json:"enabled,omitempty"`
	// Username is the username to be used for upstream basic authentication.
	Username string `bson:"username" json:"username"`
	// Password is the password to be used for upstream basic authentication.
	Password string `bson:"password" json:"password"`
	// HeaderName is the custom header name to be used for upstream basic authentication.
	// Defaults to `Authorization`.
	HeaderName string `bson:"header_name" json:"header_name"`
}

// UpstreamOAuth holds upstream OAuth2 authentication configuration.
type UpstreamOAuth struct {
	// Enabled enables upstream OAuth2 authentication.
	Enabled bool `bson:"enabled" json:"enabled"`
	// ClientCredentials holds the client credentials for upstream OAuth2 authentication.
	ClientCredentials ClientCredentials `bson:"client_credentials" json:"client_credentials"`
	// PasswordAuthentication holds the configuration for upstream OAauth password authentication flow.
	PasswordAuthentication PasswordAuthentication `bson:"password_authentication,omitempty" json:"passwordAuthentication,omitempty"`
	// HeaderName is the custom header name to be used for upstream basic authentication.
	// Defaults to `Authorization`.
	HeaderName string `bson:"header_name" json:"header_name,omitempty"`
}

<<<<<<< HEAD
// PasswordAuthentication holds the configuration for upstream OAuth2 password authentication flow.
type PasswordAuthentication struct {
	ClientAuthData
	// Enabled activates upstream OAuth2 password authentication.
	Enabled bool `bson:"enabled" json:"enabled"`
	// Username is the username to be used for upstream OAuth2 password authentication.
	Username string `bson:"username" json:"username"`
	// Password is the password to be used for upstream OAuth2 password authentication.
	Password string `bson:"password" json:"password"`
	// TokenURL is the resource server's token endpoint
	// URL. This is a constant specific to each server.
	TokenURL string `bson:"token_url" json:"token_url"`
	// Scopes specifies optional requested permissions.
	Scopes []string `bson:"scopes" json:"scopes,omitempty"`

	Token *oauth2.Token `bson:"-" json:"-"`
}

=======
// ClientAuthData holds the client ID and secret for upstream OAuth2 authentication.
>>>>>>> e49443e8
type ClientAuthData struct {
	// ClientID is the application's ID.
	ClientID string `bson:"client_id" json:"client_id"`
	// ClientSecret is the application's secret.
	ClientSecret string `bson:"client_secret" json:"client_secret"`
}

// ClientCredentials holds the client credentials for upstream OAuth2 authentication.
type ClientCredentials struct {
	ClientAuthData
	// TokenURL is the resource server's token endpoint
	// URL. This is a constant specific to each server.
	TokenURL string `bson:"token_url" json:"token_url"`
	// Scopes specifies optional requested permissions.
	Scopes []string `bson:"scopes" json:"scopes,omitempty"`

	// TokenProvider is the OAuth2 token provider for internal use.
	TokenProvider oauth2.TokenSource `bson:"-" json:"-"`
}

type AnalyticsPluginConfig struct {
	Enabled    bool   `bson:"enable" json:"enable,omitempty"`
	PluginPath string `bson:"plugin_path" json:"plugin_path,omitempty"`
	FuncName   string `bson:"func_name" json:"func_name,omitempty"`
}

type UptimeTests struct {
	CheckList []HostCheckObject `bson:"check_list" json:"check_list"`
	Config    UptimeTestsConfig `bson:"config" json:"config"`
}

type UptimeTestsConfig struct {
	ExpireUptimeAnalyticsAfter int64                         `bson:"expire_utime_after" json:"expire_utime_after"` // must have an expireAt TTL index set (http://docs.mongodb.org/manual/tutorial/expire-data/)
	ServiceDiscovery           ServiceDiscoveryConfiguration `bson:"service_discovery" json:"service_discovery"`
	RecheckWait                int                           `bson:"recheck_wait" json:"recheck_wait"`
}

type AuthConfig struct {
	Name              string          `mapstructure:"name" bson:"name" json:"name"`
	UseParam          bool            `mapstructure:"use_param" bson:"use_param" json:"use_param"`
	ParamName         string          `mapstructure:"param_name" bson:"param_name" json:"param_name"`
	UseCookie         bool            `mapstructure:"use_cookie" bson:"use_cookie" json:"use_cookie"`
	CookieName        string          `mapstructure:"cookie_name" bson:"cookie_name" json:"cookie_name"`
	DisableHeader     bool            `mapstructure:"disable_header" bson:"disable_header" json:"disable_header"`
	AuthHeaderName    string          `mapstructure:"auth_header_name" bson:"auth_header_name" json:"auth_header_name"`
	UseCertificate    bool            `mapstructure:"use_certificate" bson:"use_certificate" json:"use_certificate"`
	ValidateSignature bool            `mapstructure:"validate_signature" bson:"validate_signature" json:"validate_signature"`
	Signature         SignatureConfig `mapstructure:"signature" bson:"signature" json:"signature,omitempty"`
}

type SignatureConfig struct {
	Algorithm        string `mapstructure:"algorithm" bson:"algorithm" json:"algorithm"`
	Header           string `mapstructure:"header" bson:"header" json:"header"`
	UseParam         bool   `mapstructure:"use_param" bson:"use_param" json:"use_param"`
	ParamName        string `mapstructure:"param_name" bson:"param_name" json:"param_name"`
	Secret           string `mapstructure:"secret" bson:"secret" json:"secret"`
	AllowedClockSkew int64  `mapstructure:"allowed_clock_skew" bson:"allowed_clock_skew" json:"allowed_clock_skew"`
	ErrorCode        int    `mapstructure:"error_code" bson:"error_code" json:"error_code"`
	ErrorMessage     string `mapstructure:"error_message" bson:"error_message" json:"error_message"`
}

type GlobalRateLimit struct {
	Disabled bool    `bson:"disabled" json:"disabled"`
	Rate     float64 `bson:"rate" json:"rate"`
	Per      float64 `bson:"per" json:"per"`
}

type BundleManifest struct {
	FileList         []string          `bson:"file_list" json:"file_list"`
	CustomMiddleware MiddlewareSection `bson:"custom_middleware" json:"custom_middleware"`
	Checksum         string            `bson:"checksum" json:"checksum"`
	Signature        string            `bson:"signature" json:"signature"`
}

type RequestSigningMeta struct {
	IsEnabled       bool     `bson:"is_enabled" json:"is_enabled"`
	Secret          string   `bson:"secret" json:"secret"`
	KeyId           string   `bson:"key_id" json:"key_id"`
	Algorithm       string   `bson:"algorithm" json:"algorithm"`
	HeaderList      []string `bson:"header_list" json:"header_list"`
	CertificateId   string   `bson:"certificate_id" json:"certificate_id"`
	SignatureHeader string   `bson:"signature_header" json:"signature_header"`
}

type ProxyConfig struct {
	PreserveHostHeader          bool                          `bson:"preserve_host_header" json:"preserve_host_header"`
	ListenPath                  string                        `bson:"listen_path" json:"listen_path"`
	TargetURL                   string                        `bson:"target_url" json:"target_url"`
	DisableStripSlash           bool                          `bson:"disable_strip_slash" json:"disable_strip_slash"`
	StripListenPath             bool                          `bson:"strip_listen_path" json:"strip_listen_path"`
	EnableLoadBalancing         bool                          `bson:"enable_load_balancing" json:"enable_load_balancing"`
	Targets                     []string                      `bson:"target_list" json:"target_list"`
	StructuredTargetList        *HostList                     `bson:"-" json:"-"`
	CheckHostAgainstUptimeTests bool                          `bson:"check_host_against_uptime_tests" json:"check_host_against_uptime_tests"`
	ServiceDiscovery            ServiceDiscoveryConfiguration `bson:"service_discovery" json:"service_discovery"`
	Transport                   struct {
		SSLInsecureSkipVerify   bool     `bson:"ssl_insecure_skip_verify" json:"ssl_insecure_skip_verify"`
		SSLCipherSuites         []string `bson:"ssl_ciphers" json:"ssl_ciphers"`
		SSLMinVersion           uint16   `bson:"ssl_min_version" json:"ssl_min_version"`
		SSLMaxVersion           uint16   `bson:"ssl_max_version" json:"ssl_max_version"`
		SSLForceCommonNameCheck bool     `json:"ssl_force_common_name_check"`
		ProxyURL                string   `bson:"proxy_url" json:"proxy_url"`
	} `bson:"transport" json:"transport"`
}

type CORSConfig struct {
	Enable             bool     `bson:"enable" json:"enable"`
	AllowedOrigins     []string `bson:"allowed_origins" json:"allowed_origins"`
	AllowedMethods     []string `bson:"allowed_methods" json:"allowed_methods"`
	AllowedHeaders     []string `bson:"allowed_headers" json:"allowed_headers"`
	ExposedHeaders     []string `bson:"exposed_headers" json:"exposed_headers"`
	AllowCredentials   bool     `bson:"allow_credentials" json:"allow_credentials"`
	MaxAge             int      `bson:"max_age" json:"max_age"`
	OptionsPassthrough bool     `bson:"options_passthrough" json:"options_passthrough"`
	Debug              bool     `bson:"debug" json:"debug"`
}

// GraphQLConfig is the root config object for a GraphQL API.
type GraphQLConfig struct {
	// Enabled indicates if GraphQL should be enabled.
	Enabled bool `bson:"enabled" json:"enabled"`
	// ExecutionMode is the mode to define how an api behaves.
	ExecutionMode GraphQLExecutionMode `bson:"execution_mode" json:"execution_mode"`
	// Version defines the version of the GraphQL config and engine to be used.
	Version GraphQLConfigVersion `bson:"version" json:"version"`
	// Schema is the GraphQL Schema exposed by the GraphQL API/Upstream/Engine.
	Schema string `bson:"schema" json:"schema"`
	// LastSchemaUpdate contains the date and time of the last triggered schema update to the upstream.
	LastSchemaUpdate *time.Time `bson:"last_schema_update" json:"last_schema_update,omitempty"`
	// TypeFieldConfigurations is a rule set of data source and mapping of a schema field.
	TypeFieldConfigurations []datasource.TypeFieldConfiguration `bson:"type_field_configurations" json:"type_field_configurations"`
	// GraphQLPlayground is the Playground specific configuration.
	GraphQLPlayground GraphQLPlayground `bson:"playground" json:"playground"`
	// Engine holds the configuration for engine v2 and upwards.
	Engine GraphQLEngineConfig `bson:"engine" json:"engine"`
	// Proxy holds the configuration for a proxy only api.
	Proxy GraphQLProxyConfig `bson:"proxy" json:"proxy"`
	// Subgraph holds the configuration for a GraphQL federation subgraph.
	Subgraph GraphQLSubgraphConfig `bson:"subgraph" json:"subgraph"`
	// Supergraph holds the configuration for a GraphQL federation supergraph.
	Supergraph GraphQLSupergraphConfig `bson:"supergraph" json:"supergraph"`
	// Introspection holds the configuration for GraphQL Introspection
	Introspection GraphQLIntrospectionConfig `bson:"introspection" json:"introspection"`
}

type GraphQLConfigVersion string

const (
	GraphQLConfigVersionNone     GraphQLConfigVersion = ""
	GraphQLConfigVersion1        GraphQLConfigVersion = "1"
	GraphQLConfigVersion2        GraphQLConfigVersion = "2"
	GraphQLConfigVersion3Preview GraphQLConfigVersion = "3-preview"
)

type GraphQLIntrospectionConfig struct {
	Disabled bool `bson:"disabled" json:"disabled"`
}

type GraphQLResponseExtensions struct {
	OnErrorForwarding bool `bson:"on_error_forwarding" json:"on_error_forwarding"`
}

type GraphQLProxyConfig struct {
	Features              GraphQLProxyFeaturesConfig             `bson:"features" json:"features"`
	AuthHeaders           map[string]string                      `bson:"auth_headers" json:"auth_headers"`
	SubscriptionType      SubscriptionType                       `bson:"subscription_type" json:"subscription_type,omitempty"`
	RequestHeaders        map[string]string                      `bson:"request_headers" json:"request_headers"`
	UseResponseExtensions GraphQLResponseExtensions              `bson:"use_response_extensions" json:"use_response_extensions"`
	RequestHeadersRewrite map[string]RequestHeadersRewriteConfig `json:"request_headers_rewrite" bson:"request_headers_rewrite"`
}

type GraphQLProxyFeaturesConfig struct {
	UseImmutableHeaders bool `bson:"use_immutable_headers" json:"use_immutable_headers"`
}

type RequestHeadersRewriteConfig struct {
	Value  string `json:"value" bson:"value"`
	Remove bool   `json:"remove" bson:"remove"`
}

type GraphQLSubgraphConfig struct {
	SDL string `bson:"sdl" json:"sdl"`
}

type GraphQLSupergraphConfig struct {
	// UpdatedAt contains the date and time of the last update of a supergraph API.
	UpdatedAt            *time.Time              `bson:"updated_at" json:"updated_at,omitempty"`
	Subgraphs            []GraphQLSubgraphEntity `bson:"subgraphs" json:"subgraphs"`
	MergedSDL            string                  `bson:"merged_sdl" json:"merged_sdl"`
	GlobalHeaders        map[string]string       `bson:"global_headers" json:"global_headers"`
	DisableQueryBatching bool                    `bson:"disable_query_batching" json:"disable_query_batching"`
}

type GraphQLSubgraphEntity struct {
	APIID            string            `bson:"api_id" json:"api_id"`
	Name             string            `bson:"name" json:"name"`
	URL              string            `bson:"url" json:"url"`
	SDL              string            `bson:"sdl" json:"sdl"`
	Headers          map[string]string `bson:"headers" json:"headers"`
	SubscriptionType SubscriptionType  `bson:"subscription_type" json:"subscription_type,omitempty"`
}

type GraphQLEngineConfig struct {
	FieldConfigs  []GraphQLFieldConfig      `bson:"field_configs" json:"field_configs"`
	DataSources   []GraphQLEngineDataSource `bson:"data_sources" json:"data_sources"`
	GlobalHeaders []UDGGlobalHeader         `bson:"global_headers" json:"global_headers"`
}

type UDGGlobalHeader struct {
	Key   string `bson:"key" json:"key"`
	Value string `bson:"value" json:"value"`
}

type GraphQLFieldConfig struct {
	TypeName              string   `bson:"type_name" json:"type_name"`
	FieldName             string   `bson:"field_name" json:"field_name"`
	DisableDefaultMapping bool     `bson:"disable_default_mapping" json:"disable_default_mapping"`
	Path                  []string `bson:"path" json:"path"`
}

type GraphQLEngineDataSourceKind string

const (
	GraphQLEngineDataSourceKindREST    = "REST"
	GraphQLEngineDataSourceKindGraphQL = "GraphQL"
	GraphQLEngineDataSourceKindKafka   = "Kafka"
)

type GraphQLEngineDataSource struct {
	Kind       GraphQLEngineDataSourceKind `bson:"kind" json:"kind"`
	Name       string                      `bson:"name" json:"name"`
	Internal   bool                        `bson:"internal" json:"internal"`
	RootFields []GraphQLTypeFields         `bson:"root_fields" json:"root_fields"`
	Config     json.RawMessage             `bson:"config" json:"config"`
}

type GraphQLTypeFields struct {
	Type   string   `bson:"type" json:"type"`
	Fields []string `bson:"fields" json:"fields"`
}

type GraphQLEngineDataSourceConfigREST struct {
	URL     string            `bson:"url" json:"url"`
	Method  string            `bson:"method" json:"method"`
	Headers map[string]string `bson:"headers" json:"headers"`
	Query   []QueryVariable   `bson:"query" json:"query"`
	Body    string            `bson:"body" json:"body"`
}

type GraphQLEngineDataSourceConfigGraphQL struct {
	URL              string            `bson:"url" json:"url"`
	Method           string            `bson:"method" json:"method"`
	Headers          map[string]string `bson:"headers" json:"headers"`
	SubscriptionType SubscriptionType  `bson:"subscription_type" json:"subscription_type,omitempty"`
	HasOperation     bool              `bson:"has_operation" json:"has_operation"`
	Operation        string            `bson:"operation" json:"operation"`
	Variables        json.RawMessage   `bson:"variables" json:"variables"`
}

type GraphQLEngineDataSourceConfigKafka struct {
	BrokerAddresses      []string               `bson:"broker_addresses" json:"broker_addresses"`
	Topics               []string               `bson:"topics" json:"topics"`
	GroupID              string                 `bson:"group_id" json:"group_id"`
	ClientID             string                 `bson:"client_id" json:"client_id"`
	KafkaVersion         string                 `bson:"kafka_version" json:"kafka_version"`
	StartConsumingLatest bool                   `json:"start_consuming_latest"`
	BalanceStrategy      string                 `json:"balance_strategy"`
	IsolationLevel       string                 `json:"isolation_level"`
	SASL                 GraphQLEngineKafkaSASL `json:"sasl"`
}

type GraphQLEngineKafkaSASL struct {
	Enable   bool   `json:"enable"`
	User     string `json:"user"`
	Password string `json:"password"`
}

type QueryVariable struct {
	Name  string `bson:"name" json:"name"`
	Value string `bson:"value" json:"value"`
}

// GraphQLExecutionMode is the mode in which the GraphQL Middleware should operate.
type GraphQLExecutionMode string

const (
	// GraphQLExecutionModeProxyOnly is the mode in which the GraphQL Middleware doesn't evaluate the GraphQL request
	// In other terms, the GraphQL Middleware will not act as a GraphQL server in itself.
	// The GraphQL Middleware will (optionally) validate the request and leave the execution up to the upstream.
	GraphQLExecutionModeProxyOnly GraphQLExecutionMode = "proxyOnly"
	// GraphQLExecutionModeExecutionEngine is the mode in which the GraphQL Middleware will evaluate every request.
	// This means the Middleware will act as a independent GraphQL service which might delegate partial execution to upstreams.
	GraphQLExecutionModeExecutionEngine GraphQLExecutionMode = "executionEngine"
	// GraphQLExecutionModeSubgraph is the mode if the API is defined as a subgraph for usage in GraphQL federation.
	// It will basically act the same as an API in proxyOnly mode but can be used in a supergraph.
	GraphQLExecutionModeSubgraph GraphQLExecutionMode = "subgraph"
	// GraphQLExecutionModeSupergraph is the mode where an API is able to use subgraphs to build a supergraph in GraphQL federation.
	GraphQLExecutionModeSupergraph GraphQLExecutionMode = "supergraph"
)

// GraphQLPlayground represents the configuration for the public playground which will be hosted alongside the api.
type GraphQLPlayground struct {
	// Enabled indicates if the playground should be enabled.
	Enabled bool `bson:"enabled" json:"enabled"`
	// Path sets the path on which the playground will be hosted if enabled.
	Path string `bson:"path" json:"path"`
}

// EncodeForDB will encode map[string]struct variables for saving in URL format
func (a *APIDefinition) EncodeForDB() {
	newVersion := make(map[string]VersionInfo)
	for k, v := range a.VersionData.Versions {
		newK := base64.StdEncoding.EncodeToString([]byte(k))
		v.Name = newK
		newVersion[newK] = v
	}
	a.VersionData.Versions = newVersion

	newUpstreamCerts := make(map[string]string)
	for domain, cert := range a.UpstreamCertificates {
		newD := base64.StdEncoding.EncodeToString([]byte(domain))
		newUpstreamCerts[newD] = cert
	}
	a.UpstreamCertificates = newUpstreamCerts

	newPinnedPublicKeys := make(map[string]string)
	for domain, cert := range a.PinnedPublicKeys {
		newD := base64.StdEncoding.EncodeToString([]byte(domain))
		newPinnedPublicKeys[newD] = cert
	}
	a.PinnedPublicKeys = newPinnedPublicKeys

	for i, version := range a.VersionData.Versions {
		for j, oldSchema := range version.ExtendedPaths.ValidateJSON {

			jsBytes, _ := json.Marshal(oldSchema.Schema)
			oldSchema.SchemaB64 = base64.StdEncoding.EncodeToString(jsBytes)

			a.VersionData.Versions[i].ExtendedPaths.ValidateJSON[j] = oldSchema
		}
	}

	// Auth is deprecated so this code tries to maintain backward compatibility
	if a.Auth.AuthHeaderName == "" {
		a.Auth = a.AuthConfigs["authToken"]
	}
}

func (a *APIDefinition) DecodeFromDB() {
	newVersion := make(map[string]VersionInfo)
	for k, v := range a.VersionData.Versions {
		newK, err := base64.StdEncoding.DecodeString(k)
		if err != nil {
			log.Error("Couldn't Decode, leaving as it may be legacy...")
			newVersion[k] = v
		} else {
			v.Name = string(newK)
			newVersion[string(newK)] = v
		}
	}
	a.VersionData.Versions = newVersion

	newUpstreamCerts := make(map[string]string)
	for domain, cert := range a.UpstreamCertificates {
		newD, err := base64.StdEncoding.DecodeString(domain)
		if err != nil {
			log.Error("Couldn't Decode, leaving as it may be legacy...")
			newUpstreamCerts[domain] = cert
		} else {
			newUpstreamCerts[string(newD)] = cert
		}
	}
	a.UpstreamCertificates = newUpstreamCerts

	newPinnedPublicKeys := make(map[string]string)
	for domain, cert := range a.PinnedPublicKeys {
		newD, err := base64.StdEncoding.DecodeString(domain)
		if err != nil {
			log.Error("Couldn't Decode, leaving as it may be legacy...")
			newPinnedPublicKeys[domain] = cert
		} else {
			newPinnedPublicKeys[string(newD)] = cert
		}
	}
	a.PinnedPublicKeys = newPinnedPublicKeys

	for i, version := range a.VersionData.Versions {
		for j, oldSchema := range version.ExtendedPaths.ValidateJSON {
			jsBytes, _ := base64.StdEncoding.DecodeString(oldSchema.SchemaB64)

			json.Unmarshal(jsBytes, &oldSchema.Schema)
			oldSchema.SchemaB64 = ""

			a.VersionData.Versions[i].ExtendedPaths.ValidateJSON[j] = oldSchema
		}
	}

	// Auth is deprecated so this code tries to maintain backward compatibility
	makeCompatible := func(authType string, enabled bool) {
		if a.AuthConfigs == nil {
			a.AuthConfigs = make(map[string]AuthConfig)
		}

		_, ok := a.AuthConfigs[authType]

		if !ok && enabled {
			a.AuthConfigs[authType] = a.Auth
		}
	}

	makeCompatible("authToken", a.UseStandardAuth)
	makeCompatible("jwt", a.EnableJWT)
}

// Expired returns true if this Version has expired
// and false if it has not expired (or does not have any expiry)
func (v *VersionInfo) Expired() bool {
	// Never expires
	if v.Expires == "" || v.Expires == "-1" {
		return false
	}

	// otherwise use parsed timestamp
	if v.ExpiresTs.IsZero() {
		log.Error("Could not parse expiry date, disallow")
		return true
	}

	return time.Since(v.ExpiresTs) >= 0
}

// ExpiryTime returns the time that this version is due to expire
func (v *VersionInfo) ExpiryTime() (exp time.Time) {
	if v.Expired() {
		return exp
	}
	exp = v.ExpiresTs
	return
}

func (s *StringRegexMap) Check(value string) (match string) {
	if s.matchRegex == nil {
		return
	}

	return s.matchRegex.FindString(value)
}

func (s *StringRegexMap) FindStringSubmatch(value string) (matched bool, match []string) {
	if s.matchRegex == nil {
		return
	}

	match = s.matchRegex.FindStringSubmatch(value)
	if !s.Reverse {
		matched = len(match) > 0
	} else {
		matched = len(match) == 0
	}

	return
}

func (s *StringRegexMap) FindAllStringSubmatch(value string, n int) (matched bool, matches [][]string) {
	matches = s.matchRegex.FindAllStringSubmatch(value, n)
	if !s.Reverse {
		matched = len(matches) > 0
	} else {
		matched = len(matches) == 0
	}

	return
}

func (s *StringRegexMap) Init() error {
	var err error
	if s.matchRegex, err = regexp.Compile(s.MatchPattern); err != nil {
		log.WithError(err).WithField("MatchPattern", s.MatchPattern).
			Error("Could not compile matchRegex for StringRegexMap")
		return err
	}

	return nil
}

func (a *APIDefinition) GenerateAPIID() {
	a.APIID = uuid.NewHex()
}

func (a *APIDefinition) GetAPIDomain() string {
	if a.DomainDisabled {
		return ""
	}
	return a.Domain
}

func DummyAPI() APIDefinition {
	endpointMeta := EndPointMeta{
		Path: "abc",
		MethodActions: map[string]EndpointMethodMeta{
			"GET": {
				Action:  Reply,
				Code:    200,
				Data:    "testdata",
				Headers: map[string]string{"header": "value"},
			},
		},
	}
	templateMeta := TemplateMeta{
		TemplateData: TemplateData{Input: RequestJSON, Mode: UseBlob},
	}
	transformJQMeta := TransformJQMeta{
		Filter: "filter",
		Path:   "path",
		Method: "method",
	}
	headerInjectionMeta := HeaderInjectionMeta{
		DeleteHeaders: []string{"header1", "header2"},
		AddHeaders:    map[string]string{},
		Path:          "path",
		Method:        "method",
	}
	hardTimeoutMeta := HardTimeoutMeta{Path: "path", Method: "method", TimeOut: 0}
	circuitBreakerMeta := CircuitBreakerMeta{
		Path:                 "path",
		Method:               "method",
		ThresholdPercent:     0.0,
		Samples:              0,
		ReturnToServiceAfter: 0,
	}
	// TODO: Extend triggers
	urlRewriteMeta := URLRewriteMeta{
		Path:         "",
		Method:       "method",
		MatchPattern: "matchpattern",
		RewriteTo:    "rewriteto",
		Triggers:     []RoutingTrigger{},
	}
	virtualMeta := VirtualMeta{
		ResponseFunctionName: "responsefunctioname",
		FunctionSourceType:   "functionsourcetype",
		FunctionSourceURI:    "functionsourceuri",
		Path:                 "path",
		Method:               "method",
	}
	sizeLimit := RequestSizeMeta{
		Path:      "path",
		Method:    "method",
		SizeLimit: 0,
	}
	methodTransformMeta := MethodTransformMeta{Path: "path", Method: "method", ToMethod: "tomethod"}
	trackEndpointMeta := TrackEndpointMeta{Path: "path", Method: "method"}
	internalMeta := InternalMeta{Path: "path", Method: "method"}
	validatePathMeta := ValidatePathMeta{Path: "path", Method: "method", Schema: map[string]interface{}{}, SchemaB64: ""}
	paths := struct {
		Ignored   []string `bson:"ignored" json:"ignored"`
		WhiteList []string `bson:"white_list" json:"white_list"`
		BlackList []string `bson:"black_list" json:"black_list"`
	}{
		Ignored:   []string{},
		WhiteList: []string{},
		BlackList: []string{},
	}
	versionInfo := VersionInfo{
		Name:             "Default",
		UseExtendedPaths: true,
		Paths:            paths,
		ExtendedPaths: ExtendedPathsSet{
			Ignored:                 []EndPointMeta{endpointMeta},
			WhiteList:               []EndPointMeta{endpointMeta},
			BlackList:               []EndPointMeta{endpointMeta},
			Cached:                  []string{},
			Transform:               []TemplateMeta{templateMeta},
			TransformResponse:       []TemplateMeta{templateMeta},
			TransformJQ:             []TransformJQMeta{transformJQMeta},
			TransformJQResponse:     []TransformJQMeta{transformJQMeta},
			TransformHeader:         []HeaderInjectionMeta{headerInjectionMeta},
			TransformResponseHeader: []HeaderInjectionMeta{headerInjectionMeta},
			HardTimeouts:            []HardTimeoutMeta{hardTimeoutMeta},
			CircuitBreaker:          []CircuitBreakerMeta{circuitBreakerMeta},
			URLRewrite:              []URLRewriteMeta{urlRewriteMeta},
			Virtual:                 []VirtualMeta{virtualMeta},
			SizeLimit:               []RequestSizeMeta{sizeLimit},
			MethodTransforms:        []MethodTransformMeta{methodTransformMeta},
			TrackEndpoints:          []TrackEndpointMeta{trackEndpointMeta},
			DoNotTrackEndpoints:     []TrackEndpointMeta{trackEndpointMeta},
			Internal:                []InternalMeta{internalMeta},
			ValidateJSON:            []ValidatePathMeta{validatePathMeta},
		},
	}
	versionData := struct {
		NotVersioned   bool                   `bson:"not_versioned" json:"not_versioned"`
		DefaultVersion string                 `bson:"default_version" json:"default_version"`
		Versions       map[string]VersionInfo `bson:"versions" json:"versions"`
	}{
		NotVersioned:   true,
		DefaultVersion: "",
		Versions: map[string]VersionInfo{
			"Default": versionInfo,
		},
	}

	defaultCORSConfig := CORSConfig{
		Enable:         false,
		AllowedOrigins: []string{"*"},
		AllowedMethods: []string{http.MethodGet, http.MethodPost, http.MethodHead},
		AllowedHeaders: []string{"Origin", "Accept", "Content-Type", "X-Requested-With", "Authorization"},
	}

	graphql := GraphQLConfig{
		Enabled:          false,
		ExecutionMode:    GraphQLExecutionModeProxyOnly,
		Version:          GraphQLConfigVersion2,
		LastSchemaUpdate: nil,
		Proxy: GraphQLProxyConfig{
			Features: GraphQLProxyFeaturesConfig{
				UseImmutableHeaders: true,
			},
			AuthHeaders: map[string]string{},
		},
	}

	return APIDefinition{
		VersionData:          versionData,
		ConfigData:           map[string]interface{}{},
		AllowedIPs:           []string{},
		PinnedPublicKeys:     map[string]string{},
		ResponseProcessors:   []ResponseProcessor{},
		ClientCertificates:   []string{},
		BlacklistedIPs:       []string{},
		TagHeaders:           []string{},
		UpstreamCertificates: map[string]string{},
		Scopes: Scopes{
			JWT: ScopeClaim{
				ScopeToPolicy: map[string]string{},
			},
			OIDC: ScopeClaim{
				ScopeToPolicy: map[string]string{},
			},
		},
		HmacAllowedAlgorithms: []string{},
		CustomMiddleware: MiddlewareSection{
			Post:        []MiddlewareDefinition{},
			Pre:         []MiddlewareDefinition{},
			PostKeyAuth: []MiddlewareDefinition{},
			AuthCheck:   MiddlewareDefinition{},
			IdExtractor: MiddlewareIdExtractor{
				ExtractorConfig: map[string]interface{}{},
			},
		},
		Proxy: ProxyConfig{
			DisableStripSlash: true,
		},
		CORS:    defaultCORSConfig,
		Tags:    []string{},
		GraphQL: graphql,
	}
}

func (a *APIDefinition) GetScopeClaimName() string {
	if reflect.IsEmpty(a.Scopes) {
		return a.JWTScopeClaimName
	}

	if a.UseOpenID {
		return a.Scopes.OIDC.ScopeClaimName
	}

	return a.Scopes.JWT.ScopeClaimName
}

func (a *APIDefinition) GetScopeToPolicyMapping() map[string]string {
	if reflect.IsEmpty(a.Scopes) {
		return a.JWTScopeToPolicyMapping
	}

	if a.UseOpenID {
		return a.Scopes.OIDC.ScopeToPolicy
	}

	return a.Scopes.JWT.ScopeToPolicy
}

var Template = template.New("").Funcs(map[string]interface{}{
	"jsonMarshal": func(v interface{}) (string, error) {
		bs, err := json.Marshal(v)
		return string(bs), err
	},
	"xmlMarshal": func(v interface{}) (string, error) {
		var err error
		var xmlValue []byte
		mv, ok := v.(mxj.Map)
		if ok {
			mxj.XMLEscapeChars(true)
			xmlValue, err = mv.Xml()
		} else {
			res, ok := v.(map[string]interface{})
			if ok {
				mxj.XMLEscapeChars(true)
				xmlValue, err = mxj.Map(res).Xml()
			} else {
				xmlValue, err = xml.MarshalIndent(v, "", "  ")
			}
		}

		return string(xmlValue), err
	},
})

type ExternalOAuth struct {
	Enabled   bool       `bson:"enabled" json:"enabled"`
	Providers []Provider `bson:"providers" json:"providers"`
}

type Provider struct {
	JWT           JWTValidation `bson:"jwt" json:"jwt"`
	Introspection Introspection `bson:"introspection" json:"introspection"`
}

type JWTValidation struct {
	Enabled                 bool   `bson:"enabled" json:"enabled"`
	SigningMethod           string `bson:"signing_method" json:"signing_method"`
	Source                  string `bson:"source" json:"source"`
	IssuedAtValidationSkew  uint64 `bson:"issued_at_validation_skew" json:"issued_at_validation_skew"`
	NotBeforeValidationSkew uint64 `bson:"not_before_validation_skew" json:"not_before_validation_skew"`
	ExpiresAtValidationSkew uint64 `bson:"expires_at_validation_skew" json:"expires_at_validation_skew"`
	IdentityBaseField       string `bson:"identity_base_field" json:"identity_base_field"`
}

type Introspection struct {
	Enabled           bool               `bson:"enabled" json:"enabled"`
	URL               string             `bson:"url" json:"url"`
	ClientID          string             `bson:"client_id" json:"client_id"`
	ClientSecret      string             `bson:"client_secret" json:"client_secret"`
	IdentityBaseField string             `bson:"identity_base_field" json:"identity_base_field"`
	Cache             IntrospectionCache `bson:"cache" json:"cache"`
}

type IntrospectionCache struct {
	Enabled bool  `bson:"enabled" json:"enabled"`
	Timeout int64 `bson:"timeout" json:"timeout"`
}

// WebHookHandlerConf holds configuration related to webhook event handler.
type WebHookHandlerConf struct {
	// Disabled enables/disables this webhook.
	Disabled bool `bson:"disabled" json:"disabled"`
	// ID optional ID of the webhook, to be used in pro mode.
	ID string `bson:"id" json:"id"`
	// Name is the name of webhook.
	Name string `bson:"name" json:"name"`
	// The method to use for the webhook.
	Method string `bson:"method" json:"method"`
	// The target path on which to send the request.
	TargetPath string `bson:"target_path" json:"target_path"`
	// The template to load in order to format the request.
	TemplatePath string `bson:"template_path" json:"template_path"`
	// Headers to set when firing the webhook.
	HeaderList map[string]string `bson:"header_map" json:"header_map"`
	// The cool-down for the event so it does not trigger again (in seconds).
	EventTimeout int64 `bson:"event_timeout" json:"event_timeout"`
}

// Scan scans WebHookHandlerConf from `any` in.
func (w *WebHookHandlerConf) Scan(in any) error {
	conf, err := reflect.Cast[WebHookHandlerConf](in)
	if err != nil {
		return err
	}

	*w = *conf
	return nil
}<|MERGE_RESOLUTION|>--- conflicted
+++ resolved
@@ -815,7 +815,6 @@
 	HeaderName string `bson:"header_name" json:"header_name,omitempty"`
 }
 
-<<<<<<< HEAD
 // PasswordAuthentication holds the configuration for upstream OAuth2 password authentication flow.
 type PasswordAuthentication struct {
 	ClientAuthData
@@ -834,9 +833,7 @@
 	Token *oauth2.Token `bson:"-" json:"-"`
 }
 
-=======
 // ClientAuthData holds the client ID and secret for upstream OAuth2 authentication.
->>>>>>> e49443e8
 type ClientAuthData struct {
 	// ClientID is the application's ID.
 	ClientID string `bson:"client_id" json:"client_id"`
