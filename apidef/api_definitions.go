--- conflicted
+++ resolved
@@ -817,13 +817,8 @@
 // PasswordAuthentication holds the configuration for upstream OAuth2 password authentication flow.
 type PasswordAuthentication struct {
 	ClientAuthData
-<<<<<<< HEAD
 	// Header holds the configuration for the custom header to be used for OAuth authentication.
 	Header HeaderData `bson:"header" json:"header"`
-=======
-	// Enabled activates upstream OAuth2 password authentication.
-	Enabled bool `bson:"enabled" json:"enabled"`
->>>>>>> cea1df44
 	// Username is the username to be used for upstream OAuth2 password authentication.
 	Username string `bson:"username" json:"username"`
 	// Password is the password to be used for upstream OAuth2 password authentication.
@@ -833,12 +828,6 @@
 	TokenURL string `bson:"token_url" json:"token_url"`
 	// Scopes specifies optional requested permissions.
 	Scopes []string `bson:"scopes" json:"scopes,omitempty"`
-<<<<<<< HEAD
-=======
-	// HeaderName is the custom header name to be used for OAuth password authentication flow.
-	// Defaults to `Authorization`.
-	HeaderName string `bson:"header_name" json:"header_name"`
->>>>>>> cea1df44
 
 	// TokenProvider is the OAuth2 password authentication flow token for internal use.
 	Token *oauth2.Token `bson:"-" json:"-"`
@@ -863,11 +852,8 @@
 // ClientCredentials holds the client credentials for upstream OAuth2 authentication.
 type ClientCredentials struct {
 	ClientAuthData
-<<<<<<< HEAD
 	// Header holds the configuration for the custom header to be used for OAuth authentication.
 	Header HeaderData `bson:"header" json:"header"`
-=======
->>>>>>> cea1df44
 	// Enabled activates upstream OAuth2 client credentials authentication.
 	Enabled bool `bson:"enabled" json:"enabled"`
 	// TokenURL is the resource server's token endpoint
@@ -875,9 +861,6 @@
 	TokenURL string `bson:"token_url" json:"token_url"`
 	// Scopes specifies optional requested permissions.
 	Scopes []string `bson:"scopes" json:"scopes,omitempty"`
-	// HeaderName is the custom header name to be used for OAuth client credential flow authentication.
-	// Defaults to `Authorization`.
-	HeaderName string `bson:"header_name" json:"header_name"`
 
 	// TokenProvider is the OAuth2 token provider for internal use.
 	TokenProvider oauth2.TokenSource `bson:"-" json:"-"`
