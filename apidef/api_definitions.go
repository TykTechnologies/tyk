package apidef

import (
	"database/sql/driver"
	"encoding/base64"
	"encoding/json"
	"encoding/xml"
	"errors"
	"fmt"
	"net/http"
	"strings"
	"text/template"
	"time"

	uuid "github.com/satori/go.uuid"

	"github.com/TykTechnologies/graphql-go-tools/pkg/engine/datasource/kafka_datasource"
	"github.com/TykTechnologies/graphql-go-tools/pkg/execution/datasource"

	"github.com/clbanning/mxj"

	"github.com/lonelycode/osin"
	"gopkg.in/mgo.v2/bson"

	"github.com/TykTechnologies/gojsonschema"

	"github.com/TykTechnologies/tyk/regexp"
)

type AuthProviderCode string
type SessionProviderCode string
type StorageEngineCode string
type TykEvent string            // A type so we can ENUM event types easily, e.g. EventQuotaExceeded
type TykEventHandlerName string // A type for handler codes in API definitions

type EndpointMethodAction string
type TemplateMode string

type MiddlewareDriver string
type IdExtractorSource string
type IdExtractorType string
type AuthTypeEnum string
type RoutingTriggerOnType string

type SubscriptionType string

const (
	NoAction EndpointMethodAction = "no_action"
	Reply    EndpointMethodAction = "reply"

	UseBlob TemplateMode = "blob"
	UseFile TemplateMode = "file"

	RequestXML  RequestInputType = "xml"
	RequestJSON RequestInputType = "json"

	OttoDriver     MiddlewareDriver = "otto"
	PythonDriver   MiddlewareDriver = "python"
	LuaDriver      MiddlewareDriver = "lua"
	GrpcDriver     MiddlewareDriver = "grpc"
	GoPluginDriver MiddlewareDriver = "goplugin"

	BodySource        IdExtractorSource = "body"
	HeaderSource      IdExtractorSource = "header"
	QuerystringSource IdExtractorSource = "querystring"
	FormSource        IdExtractorSource = "form"

	ValueExtractor IdExtractorType = "value"
	XPathExtractor IdExtractorType = "xpath"
	RegexExtractor IdExtractorType = "regex"

	// For multi-type auth
	AuthTypeNone  AuthTypeEnum = ""
	AuthToken     AuthTypeEnum = "auth_token"
	HMACKey       AuthTypeEnum = "hmac_key"
	BasicAuthUser AuthTypeEnum = "basic_auth_user"
	JWTClaim      AuthTypeEnum = "jwt_claim"
	OIDCUser      AuthTypeEnum = "oidc_user"
	OAuthKey      AuthTypeEnum = "oauth_key"
	UnsetAuth     AuthTypeEnum = ""

	// For routing triggers
	All    RoutingTriggerOnType = "all"
	Any    RoutingTriggerOnType = "any"
	Ignore RoutingTriggerOnType = ""

	// Subscription Types
	GQLSubscriptionUndefined   SubscriptionType = ""
	GQLSubscriptionWS          SubscriptionType = "graphql-ws"
	GQLSubscriptionTransportWS SubscriptionType = "graphql-transport-ws"
	GQLSubscriptionSSE         SubscriptionType = "sse"

	// TykInternalApiHeader - flags request as internal api looping request
	TykInternalApiHeader = "x-tyk-internal"

	HeaderLocation       = "header"
	URLParamLocation     = "url-param"
	URLLocation          = "url"
	ExpirationTimeFormat = "2006-01-02 15:04"

	Self                 = "self"
	DefaultAPIVersionKey = "x-api-version"
	HeaderBaseAPIID      = "x-tyk-base-api-id"

	AuthTokenType     = "authToken"
	JWTType           = "jwt"
	HMACType          = "hmac"
	BasicType         = "basic"
	CoprocessType     = "coprocess"
	OAuthType         = "oauth"
	ExternalOAuthType = "externalOAuth"
	OIDCType          = "oidc"
)

<<<<<<< HEAD
	AuthTokenType = "authToken"
	JWTType       = "jwt"
	HMACType      = "hmac"
	BasicType     = "basic"
	CoprocessType = "coprocess"
	OAuthType     = "oauth"
	OIDCType      = "oidc"
=======
var (
	ErrAPIMigrated                = errors.New("the supplied API definition is in Tyk native format, please use OAS format for this API")
	ErrAPINotMigrated             = errors.New("the supplied API definition is in OAS format, please use the Tyk native format for this API")
	ErrOASGetForOldAPI            = errors.New("the requested API definition is in Tyk native format, please use old api endpoint")
	ErrImportWithTykExtension     = errors.New("the import payload should not contain x-tyk-api-gateway")
	ErrPayloadWithoutTykExtension = errors.New("the payload should contain x-tyk-api-gateway")
	ErrAPINotFound                = errors.New("API not found")
	ErrMissingAPIID               = errors.New("missing API ID")
>>>>>>> 68248d7b
)

type ObjectId bson.ObjectId

func (j *ObjectId) Scan(value interface{}) error {
	var bytes []byte
	switch v := value.(type) {
	case []byte:
		bytes = v
	case string:
		bytes = []byte(v)
	default:
		return fmt.Errorf("Failed to unmarshal JSON value: %v", value)
	}

	// reflect magic to update existing string without creating new one
	if len(bytes) > 0 {
		bs := ObjectId(bson.ObjectIdHex(string(bytes)))
		*j = bs
	}

	return nil
}

func (j ObjectId) Value() (driver.Value, error) {
	return bson.ObjectId(j).Hex(), nil
}

func (j ObjectId) Hex() string {
	return bson.ObjectId(j).Hex()
}

func (j ObjectId) Time() time.Time {
	return bson.ObjectId(j).Time()
}

func (j ObjectId) Valid() bool {
	return bson.ObjectId(j).Valid()
}

func (j ObjectId) String() string {
	return j.Hex()
}

func (j ObjectId) GetBSON() (interface{}, error) {
	return bson.ObjectId(j), nil
}

func ObjectIdHex(hex string) ObjectId {
	return ObjectId(bson.ObjectIdHex(hex))
}

func NewObjectId() ObjectId {
	return ObjectId(bson.NewObjectId())
}

func IsObjectIdHex(hex string) bool {
	return bson.IsObjectIdHex(hex)
}

func (j ObjectId) MarshalJSON() ([]byte, error) {
	return bson.ObjectId(j).MarshalJSON()
}

func (j *ObjectId) UnmarshalJSON(buf []byte) error {
	var b bson.ObjectId
	b.UnmarshalJSON(buf)
	*j = ObjectId(string(b))

	return nil
}

type EndpointMethodMeta struct {
	Action  EndpointMethodAction `bson:"action" json:"action"`
	Code    int                  `bson:"code" json:"code"`
	Data    string               `bson:"data" json:"data"`
	Headers map[string]string    `bson:"headers" json:"headers"`
}

type MockResponseMeta struct {
	Disabled   bool              `bson:"disabled" json:"disabled"`
	Path       string            `bson:"path" json:"path"`
	Method     string            `bson:"method" json:"method"`
	IgnoreCase bool              `bson:"ignore_case" json:"ignore_case"`
	Code       int               `bson:"code" json:"code"`
	Body       string            `bson:"body" json:"body"`
	Headers    map[string]string `bson:"headers" json:"headers"`
}

type EndPointMeta struct {
	Disabled   bool   `bson:"disabled" json:"disabled"`
	Path       string `bson:"path" json:"path"`
	Method     string `bson:"method" json:"method"`
	IgnoreCase bool   `bson:"ignore_case" json:"ignore_case"`
	// Deprecated. Use Method instead.
	MethodActions map[string]EndpointMethodMeta `bson:"method_actions,omitempty" json:"method_actions,omitempty"`
}

type CacheMeta struct {
	Disabled               bool   `bson:"disabled" json:"disabled"`
	Method                 string `bson:"method" json:"method"`
	Path                   string `bson:"path" json:"path"`
	CacheKeyRegex          string `bson:"cache_key_regex" json:"cache_key_regex"`
	CacheOnlyResponseCodes []int  `bson:"cache_response_codes" json:"cache_response_codes"`
}

type RequestInputType string

type TemplateData struct {
	Input          RequestInputType `bson:"input_type" json:"input_type"`
	Mode           TemplateMode     `bson:"template_mode" json:"template_mode"`
	EnableSession  bool             `bson:"enable_session" json:"enable_session"`
	TemplateSource string           `bson:"template_source" json:"template_source"`
}

type TemplateMeta struct {
	Disabled     bool         `bson:"disabled" json:"disabled"`
	TemplateData TemplateData `bson:"template_data" json:"template_data"`
	Path         string       `bson:"path" json:"path"`
	Method       string       `bson:"method" json:"method"`
}

type TransformJQMeta struct {
	Filter string `bson:"filter" json:"filter"`
	Path   string `bson:"path" json:"path"`
	Method string `bson:"method" json:"method"`
}

type HeaderInjectionMeta struct {
	DeleteHeaders []string          `bson:"delete_headers" json:"delete_headers"`
	AddHeaders    map[string]string `bson:"add_headers" json:"add_headers"`
	Path          string            `bson:"path" json:"path"`
	Method        string            `bson:"method" json:"method"`
	ActOnResponse bool              `bson:"act_on" json:"act_on"`
}

type HardTimeoutMeta struct {
	Disabled bool   `bson:"disabled" json:"disabled"`
	Path     string `bson:"path" json:"path"`
	Method   string `bson:"method" json:"method"`
	TimeOut  int    `bson:"timeout" json:"timeout"`
}

type TrackEndpointMeta struct {
	Path   string `bson:"path" json:"path"`
	Method string `bson:"method" json:"method"`
}

type InternalMeta struct {
	Path   string `bson:"path" json:"path"`
	Method string `bson:"method" json:"method"`
}

type RequestSizeMeta struct {
	Path      string `bson:"path" json:"path"`
	Method    string `bson:"method" json:"method"`
	SizeLimit int64  `bson:"size_limit" json:"size_limit"`
}

type CircuitBreakerMeta struct {
	Path                 string  `bson:"path" json:"path"`
	Method               string  `bson:"method" json:"method"`
	ThresholdPercent     float64 `bson:"threshold_percent" json:"threshold_percent"`
	Samples              int64   `bson:"samples" json:"samples"`
	ReturnToServiceAfter int     `bson:"return_to_service_after" json:"return_to_service_after"`
	DisableHalfOpenState bool    `bson:"disable_half_open_state" json:"disable_half_open_state"`
}

type StringRegexMap struct {
	MatchPattern string `bson:"match_rx" json:"match_rx"`
	Reverse      bool   `bson:"reverse" json:"reverse"`
	matchRegex   *regexp.Regexp
}

type RoutingTriggerOptions struct {
	HeaderMatches         map[string]StringRegexMap `bson:"header_matches" json:"header_matches"`
	QueryValMatches       map[string]StringRegexMap `bson:"query_val_matches" json:"query_val_matches"`
	PathPartMatches       map[string]StringRegexMap `bson:"path_part_matches" json:"path_part_matches"`
	SessionMetaMatches    map[string]StringRegexMap `bson:"session_meta_matches" json:"session_meta_matches"`
	RequestContextMatches map[string]StringRegexMap `bson:"request_context_matches" json:"request_context_matches"`
	PayloadMatches        StringRegexMap            `bson:"payload_matches" json:"payload_matches"`
}

type RoutingTrigger struct {
	On        RoutingTriggerOnType  `bson:"on" json:"on"`
	Options   RoutingTriggerOptions `bson:"options" json:"options"`
	RewriteTo string                `bson:"rewrite_to" json:"rewrite_to"`
}

type URLRewriteMeta struct {
	Path         string           `bson:"path" json:"path"`
	Method       string           `bson:"method" json:"method"`
	MatchPattern string           `bson:"match_pattern" json:"match_pattern"`
	RewriteTo    string           `bson:"rewrite_to" json:"rewrite_to"`
	Triggers     []RoutingTrigger `bson:"triggers" json:"triggers"`
	MatchRegexp  *regexp.Regexp   `json:"-"`
}

type VirtualMeta struct {
	ResponseFunctionName string `bson:"response_function_name" json:"response_function_name"`
	FunctionSourceType   string `bson:"function_source_type" json:"function_source_type"`
	FunctionSourceURI    string `bson:"function_source_uri" json:"function_source_uri"`
	Path                 string `bson:"path" json:"path"`
	Method               string `bson:"method" json:"method"`
	UseSession           bool   `bson:"use_session" json:"use_session"`
	ProxyOnError         bool   `bson:"proxy_on_error" json:"proxy_on_error"`
}

type MethodTransformMeta struct {
	Disabled bool   `bson:"disabled" json:"disabled"`
	Path     string `bson:"path" json:"path"`
	Method   string `bson:"method" json:"method"`
	ToMethod string `bson:"to_method" json:"to_method"`
}

type ValidatePathMeta struct {
	Disabled    bool                    `bson:"disabled" json:"disabled"`
	Path        string                  `bson:"path" json:"path"`
	Method      string                  `bson:"method" json:"method"`
	Schema      map[string]interface{}  `bson:"-" json:"schema"`
	SchemaB64   string                  `bson:"schema_b64" json:"-"`
	SchemaCache gojsonschema.JSONLoader `bson:"-" json:"-"`
	// Allows override of default 422 Unprocessible Entity response code for validation errors.
	ErrorResponseCode int `bson:"error_response_code" json:"error_response_code"`
}

type ValidateRequestMeta struct {
	Enabled bool   `bson:"enabled" json:"enabled"`
	Path    string `bson:"path" json:"path"`
	Method  string `bson:"method" json:"method"`
	// Allows override of default 422 Unprocessible Entity response code for validation errors.
	ErrorResponseCode int `bson:"error_response_code" json:"error_response_code"`
}

type PersistGraphQLMeta struct {
	Path      string                 `bson:"path" json:"path"`
	Method    string                 `bson:"method" json:"method"`
	Operation string                 `bson:"operation" json:"operation"`
	Variables map[string]interface{} `bson:"variables" json:"variables"`
}

type GoPluginMeta struct {
	Path       string `bson:"path" json:"path"`
	Method     string `bson:"method" json:"method"`
	PluginPath string `bson:"plugin_path" json:"plugin_path"`
	SymbolName string `bson:"func_name" json:"func_name"`
}

type ExtendedPathsSet struct {
	Ignored                 []EndPointMeta        `bson:"ignored" json:"ignored,omitempty"`
	WhiteList               []EndPointMeta        `bson:"white_list" json:"white_list,omitempty"`
	BlackList               []EndPointMeta        `bson:"black_list" json:"black_list,omitempty"`
	MockResponse            []MockResponseMeta    `bson:"mock_response" json:"mock_response,omitempty"`
	Cached                  []string              `bson:"cache" json:"cache,omitempty"`
	AdvanceCacheConfig      []CacheMeta           `bson:"advance_cache_config" json:"advance_cache_config,omitempty"`
	Transform               []TemplateMeta        `bson:"transform" json:"transform,omitempty"`
	TransformResponse       []TemplateMeta        `bson:"transform_response" json:"transform_response,omitempty"`
	TransformJQ             []TransformJQMeta     `bson:"transform_jq" json:"transform_jq,omitempty"`
	TransformJQResponse     []TransformJQMeta     `bson:"transform_jq_response" json:"transform_jq_response,omitempty"`
	TransformHeader         []HeaderInjectionMeta `bson:"transform_headers" json:"transform_headers,omitempty"`
	TransformResponseHeader []HeaderInjectionMeta `bson:"transform_response_headers" json:"transform_response_headers,omitempty"`
	HardTimeouts            []HardTimeoutMeta     `bson:"hard_timeouts" json:"hard_timeouts,omitempty"`
	CircuitBreaker          []CircuitBreakerMeta  `bson:"circuit_breakers" json:"circuit_breakers,omitempty"`
	URLRewrite              []URLRewriteMeta      `bson:"url_rewrites" json:"url_rewrites,omitempty"`
	Virtual                 []VirtualMeta         `bson:"virtual" json:"virtual,omitempty"`
	SizeLimit               []RequestSizeMeta     `bson:"size_limits" json:"size_limits,omitempty"`
	MethodTransforms        []MethodTransformMeta `bson:"method_transforms" json:"method_transforms,omitempty"`
	TrackEndpoints          []TrackEndpointMeta   `bson:"track_endpoints" json:"track_endpoints,omitempty"`
	DoNotTrackEndpoints     []TrackEndpointMeta   `bson:"do_not_track_endpoints" json:"do_not_track_endpoints,omitempty"`
	ValidateJSON            []ValidatePathMeta    `bson:"validate_json" json:"validate_json,omitempty"`
	ValidateRequest         []ValidateRequestMeta `bson:"validate_request" json:"validate_request,omitempty"`
	Internal                []InternalMeta        `bson:"internal" json:"internal,omitempty"`
	GoPlugin                []GoPluginMeta        `bson:"go_plugin" json:"go_plugin,omitempty"`
	PersistGraphQL          []PersistGraphQLMeta  `bson:"persist_graphql" json:"persist_graphql"`
}

type VersionDefinition struct {
	Enabled             bool              `bson:"enabled" json:"enabled"`
	Name                string            `bson:"name" json:"name"`
	Default             string            `bson:"default" json:"default"`
	Location            string            `bson:"location" json:"location"`
	Key                 string            `bson:"key" json:"key"`
	StripPath           bool              `bson:"strip_path" json:"strip_path"` // Deprecated. Use StripVersioningData instead.
	StripVersioningData bool              `bson:"strip_versioning_data" json:"strip_versioning_data"`
	Versions            map[string]string `bson:"versions" json:"versions"`
	BaseID              string            `bson:"base_id" json:"-"` // json tag is `-` because we want this to be hidden to user
}

type VersionData struct {
	NotVersioned   bool                   `bson:"not_versioned" json:"not_versioned"`
	DefaultVersion string                 `bson:"default_version" json:"default_version"`
	Versions       map[string]VersionInfo `bson:"versions" json:"versions"`
}

type VersionInfo struct {
	Name      string    `bson:"name" json:"name"`
	Expires   string    `bson:"expires" json:"expires"`
	ExpiresTs time.Time `bson:"-" json:"-"`
	Paths     struct {
		Ignored   []string `bson:"ignored" json:"ignored"`
		WhiteList []string `bson:"white_list" json:"white_list"`
		BlackList []string `bson:"black_list" json:"black_list"`
	} `bson:"paths" json:"paths"`
	UseExtendedPaths            bool              `bson:"use_extended_paths" json:"use_extended_paths"`
	ExtendedPaths               ExtendedPathsSet  `bson:"extended_paths" json:"extended_paths"`
	GlobalHeaders               map[string]string `bson:"global_headers" json:"global_headers"`
	GlobalHeadersRemove         []string          `bson:"global_headers_remove" json:"global_headers_remove"`
	GlobalResponseHeaders       map[string]string `bson:"global_response_headers" json:"global_response_headers"`
	GlobalResponseHeadersRemove []string          `bson:"global_response_headers_remove" json:"global_response_headers_remove"`
	IgnoreEndpointCase          bool              `bson:"ignore_endpoint_case" json:"ignore_endpoint_case"`
	GlobalSizeLimit             int64             `bson:"global_size_limit" json:"global_size_limit"`
	OverrideTarget              string            `bson:"override_target" json:"override_target"`
}

type AuthProviderMeta struct {
	Name          AuthProviderCode       `bson:"name" json:"name"`
	StorageEngine StorageEngineCode      `bson:"storage_engine" json:"storage_engine"`
	Meta          map[string]interface{} `bson:"meta" json:"meta"`
}

type SessionProviderMeta struct {
	Name          SessionProviderCode    `bson:"name" json:"name"`
	StorageEngine StorageEngineCode      `bson:"storage_engine" json:"storage_engine"`
	Meta          map[string]interface{} `bson:"meta" json:"meta"`
}

type EventHandlerTriggerConfig struct {
	Handler     TykEventHandlerName    `bson:"handler_name" json:"handler_name"`
	HandlerMeta map[string]interface{} `bson:"handler_meta" json:"handler_meta"`
}

type EventHandlerMetaConfig struct {
	Events map[TykEvent][]EventHandlerTriggerConfig `bson:"events" json:"events"`
}

type MiddlewareDefinition struct {
	Name           string `bson:"name" json:"name"`
	Path           string `bson:"path" json:"path"`
	RequireSession bool   `bson:"require_session" json:"require_session"`
	RawBodyOnly    bool   `bson:"raw_body_only" json:"raw_body_only"`
}

type MiddlewareIdExtractor struct {
	ExtractFrom     IdExtractorSource      `bson:"extract_from" json:"extract_from"`
	ExtractWith     IdExtractorType        `bson:"extract_with" json:"extract_with"`
	ExtractorConfig map[string]interface{} `bson:"extractor_config" json:"extractor_config"`
	Extractor       interface{}            `bson:"-" json:"-"`
}

type MiddlewareSection struct {
	Pre         []MiddlewareDefinition `bson:"pre" json:"pre"`
	Post        []MiddlewareDefinition `bson:"post" json:"post"`
	PostKeyAuth []MiddlewareDefinition `bson:"post_key_auth" json:"post_key_auth"`
	AuthCheck   MiddlewareDefinition   `bson:"auth_check" json:"auth_check"`
	Response    []MiddlewareDefinition `bson:"response" json:"response"`
	Driver      MiddlewareDriver       `bson:"driver" json:"driver"`
	IdExtractor MiddlewareIdExtractor  `bson:"id_extractor" json:"id_extractor"`
}

type CacheOptions struct {
	CacheTimeout               int64    `bson:"cache_timeout" json:"cache_timeout"`
	EnableCache                bool     `bson:"enable_cache" json:"enable_cache"`
	CacheAllSafeRequests       bool     `bson:"cache_all_safe_requests" json:"cache_all_safe_requests"`
	CacheOnlyResponseCodes     []int    `bson:"cache_response_codes" json:"cache_response_codes"`
	EnableUpstreamCacheControl bool     `bson:"enable_upstream_cache_control" json:"enable_upstream_cache_control"`
	CacheControlTTLHeader      string   `bson:"cache_control_ttl_header" json:"cache_control_ttl_header"`
	CacheByHeaders             []string `bson:"cache_by_headers" json:"cache_by_headers"`
}

type ResponseProcessor struct {
	Name    string      `bson:"name" json:"name"`
	Options interface{} `bson:"options" json:"options"`
}

type HostCheckObject struct {
	CheckURL            string            `bson:"url" json:"url"`
	Protocol            string            `bson:"protocol" json:"protocol"`
	Timeout             time.Duration     `bson:"timeout" json:"timeout"`
	EnableProxyProtocol bool              `bson:"enable_proxy_protocol" json:"enable_proxy_protocol"`
	Commands            []CheckCommand    `bson:"commands" json:"commands"`
	Method              string            `bson:"method" json:"method"`
	Headers             map[string]string `bson:"headers" json:"headers"`
	Body                string            `bson:"body" json:"body"`
}

type CheckCommand struct {
	Name    string `bson:"name" json:"name"`
	Message string `bson:"message" json:"message"`
}

type ServiceDiscoveryConfiguration struct {
	UseDiscoveryService bool   `bson:"use_discovery_service" json:"use_discovery_service"`
	QueryEndpoint       string `bson:"query_endpoint" json:"query_endpoint"`
	UseNestedQuery      bool   `bson:"use_nested_query" json:"use_nested_query"`
	ParentDataPath      string `bson:"parent_data_path" json:"parent_data_path"`
	DataPath            string `bson:"data_path" json:"data_path"`
	PortDataPath        string `bson:"port_data_path" json:"port_data_path"`
	TargetPath          string `bson:"target_path" json:"target_path"`
	UseTargetList       bool   `bson:"use_target_list" json:"use_target_list"`
	CacheTimeout        int64  `bson:"cache_timeout" json:"cache_timeout"`
	EndpointReturnsList bool   `bson:"endpoint_returns_list" json:"endpoint_returns_list"`
}

type OIDProviderConfig struct {
	Issuer    string            `bson:"issuer" json:"issuer"`
	ClientIDs map[string]string `bson:"client_ids" json:"client_ids"`
}

type OpenIDOptions struct {
	Providers         []OIDProviderConfig `bson:"providers" json:"providers"`
	SegregateByClient bool                `bson:"segregate_by_client" json:"segregate_by_client"`
}

type ScopeClaim struct {
	ScopeClaimName string            `bson:"scope_claim_name" json:"scope_claim_name,omitempty"`
	ScopeToPolicy  map[string]string `json:"scope_to_policy,omitempty"`
}

type Scopes struct {
	JWT  ScopeClaim `bson:"jwt" json:"jwt,omitempty"`
	OIDC ScopeClaim `bson:"oidc" json:"oidc,omitempty"`
}

// APIDefinition represents the configuration for a single proxied API and it's versions.
//
// swagger:model
type APIDefinition struct {
	Id                  ObjectId      `bson:"_id,omitempty" json:"id,omitempty" gorm:"primaryKey;column:_id"`
	Name                string        `bson:"name" json:"name"`
	Expiration          string        `bson:"expiration" json:"expiration,omitempty"`
	ExpirationTs        time.Time     `bson:"-" json:"-"`
	Slug                string        `bson:"slug" json:"slug"`
	ListenPort          int           `bson:"listen_port" json:"listen_port"`
	Protocol            string        `bson:"protocol" json:"protocol"`
	EnableProxyProtocol bool          `bson:"enable_proxy_protocol" json:"enable_proxy_protocol"`
	APIID               string        `bson:"api_id" json:"api_id"`
	OrgID               string        `bson:"org_id" json:"org_id"`
	UseKeylessAccess    bool          `bson:"use_keyless" json:"use_keyless"`
	UseOauth2           bool          `bson:"use_oauth2" json:"use_oauth2"`
	ExternalOAuth       ExternalOAuth `bson:"external_oauth" json:"external_oauth"`
	UseOpenID           bool          `bson:"use_openid" json:"use_openid"`
	OpenIDOptions       OpenIDOptions `bson:"openid_options" json:"openid_options"`
	Oauth2Meta          struct {
		AllowedAccessTypes     []osin.AccessRequestType    `bson:"allowed_access_types" json:"allowed_access_types"`
		AllowedAuthorizeTypes  []osin.AuthorizeRequestType `bson:"allowed_authorize_types" json:"allowed_authorize_types"`
		AuthorizeLoginRedirect string                      `bson:"auth_login_redirect" json:"auth_login_redirect"`
	} `bson:"oauth_meta" json:"oauth_meta"`
	Auth         AuthConfig            `bson:"auth" json:"auth"` // Deprecated: Use AuthConfigs instead.
	AuthConfigs  map[string]AuthConfig `bson:"auth_configs" json:"auth_configs"`
	UseBasicAuth bool                  `bson:"use_basic_auth" json:"use_basic_auth"`
	BasicAuth    struct {
		DisableCaching     bool   `bson:"disable_caching" json:"disable_caching"`
		CacheTTL           int    `bson:"cache_ttl" json:"cache_ttl"`
		ExtractFromBody    bool   `bson:"extract_from_body" json:"extract_from_body"`
		BodyUserRegexp     string `bson:"body_user_regexp" json:"body_user_regexp"`
		BodyPasswordRegexp string `bson:"body_password_regexp" json:"body_password_regexp"`
	} `bson:"basic_auth" json:"basic_auth"`
	UseMutualTLSAuth   bool     `bson:"use_mutual_tls_auth" json:"use_mutual_tls_auth"`
	ClientCertificates []string `bson:"client_certificates" json:"client_certificates"`

	// UpstreamCertificates stores the domain to certificate mapping for upstream mutualTLS
	UpstreamCertificates map[string]string `bson:"upstream_certificates" json:"upstream_certificates"`
	// UpstreamCertificatesDisabled disables upstream mutualTLS on the API
	UpstreamCertificatesDisabled bool `bson:"upstream_certificates_disabled" json:"upstream_certificates_disabled,omitempty"`

	// PinnedPublicKeys stores the public key pinning details
	PinnedPublicKeys map[string]string `bson:"pinned_public_keys" json:"pinned_public_keys"`
	// CertificatePinningDisabled disables public key pinning
	CertificatePinningDisabled bool `bson:"certificate_pinning_disabled" json:"certificate_pinning_disabled,omitempty"`

	EnableJWT                            bool                   `bson:"enable_jwt" json:"enable_jwt"`
	UseStandardAuth                      bool                   `bson:"use_standard_auth" json:"use_standard_auth"`
	UseGoPluginAuth                      bool                   `bson:"use_go_plugin_auth" json:"use_go_plugin_auth"`
	EnableCoProcessAuth                  bool                   `bson:"enable_coprocess_auth" json:"enable_coprocess_auth"`
	JWTSigningMethod                     string                 `bson:"jwt_signing_method" json:"jwt_signing_method"`
	JWTSource                            string                 `bson:"jwt_source" json:"jwt_source"`
	JWTIdentityBaseField                 string                 `bson:"jwt_identit_base_field" json:"jwt_identity_base_field"`
	JWTClientIDBaseField                 string                 `bson:"jwt_client_base_field" json:"jwt_client_base_field"`
	JWTPolicyFieldName                   string                 `bson:"jwt_policy_field_name" json:"jwt_policy_field_name"`
	JWTDefaultPolicies                   []string               `bson:"jwt_default_policies" json:"jwt_default_policies"`
	JWTIssuedAtValidationSkew            uint64                 `bson:"jwt_issued_at_validation_skew" json:"jwt_issued_at_validation_skew"`
	JWTExpiresAtValidationSkew           uint64                 `bson:"jwt_expires_at_validation_skew" json:"jwt_expires_at_validation_skew"`
	JWTNotBeforeValidationSkew           uint64                 `bson:"jwt_not_before_validation_skew" json:"jwt_not_before_validation_skew"`
	JWTSkipKid                           bool                   `bson:"jwt_skip_kid" json:"jwt_skip_kid"`
	Scopes                               Scopes                 `bson:"scopes" json:"scopes,omitempty"`
	JWTScopeToPolicyMapping              map[string]string      `bson:"jwt_scope_to_policy_mapping" json:"jwt_scope_to_policy_mapping"` // Deprecated: use Scopes.JWT.ScopeToPolicy or Scopes.OIDC.ScopeToPolicy
	JWTScopeClaimName                    string                 `bson:"jwt_scope_claim_name" json:"jwt_scope_claim_name"`               // Deprecated: use Scopes.JWT.ScopeClaimName or Scopes.OIDC.ScopeClaimName
	NotificationsDetails                 NotificationsManager   `bson:"notifications" json:"notifications"`
	EnableSignatureChecking              bool                   `bson:"enable_signature_checking" json:"enable_signature_checking"`
	HmacAllowedClockSkew                 float64                `bson:"hmac_allowed_clock_skew" json:"hmac_allowed_clock_skew"`
	HmacAllowedAlgorithms                []string               `bson:"hmac_allowed_algorithms" json:"hmac_allowed_algorithms"`
	RequestSigning                       RequestSigningMeta     `bson:"request_signing" json:"request_signing"`
	BaseIdentityProvidedBy               AuthTypeEnum           `bson:"base_identity_provided_by" json:"base_identity_provided_by"`
	VersionDefinition                    VersionDefinition      `bson:"definition" json:"definition"`
	VersionData                          VersionData            `bson:"version_data" json:"version_data"` // Deprecated. Use VersionDefinition instead.
	UptimeTests                          UptimeTests            `bson:"uptime_tests" json:"uptime_tests"`
	Proxy                                ProxyConfig            `bson:"proxy" json:"proxy"`
	DisableRateLimit                     bool                   `bson:"disable_rate_limit" json:"disable_rate_limit"`
	DisableQuota                         bool                   `bson:"disable_quota" json:"disable_quota"`
	CustomMiddleware                     MiddlewareSection      `bson:"custom_middleware" json:"custom_middleware"`
	CustomMiddlewareBundle               string                 `bson:"custom_middleware_bundle" json:"custom_middleware_bundle"`
	CacheOptions                         CacheOptions           `bson:"cache_options" json:"cache_options"`
	SessionLifetimeRespectsKeyExpiration bool                   `bson:"session_lifetime_respects_key_expiration" json:"session_lifetime_respects_key_expiration,omitempty"`
	SessionLifetime                      int64                  `bson:"session_lifetime" json:"session_lifetime"`
	Active                               bool                   `bson:"active" json:"active"`
	Internal                             bool                   `bson:"internal" json:"internal"`
	AuthProvider                         AuthProviderMeta       `bson:"auth_provider" json:"auth_provider"`
	SessionProvider                      SessionProviderMeta    `bson:"session_provider" json:"session_provider"`
	EventHandlers                        EventHandlerMetaConfig `bson:"event_handlers" json:"event_handlers"`
	EnableBatchRequestSupport            bool                   `bson:"enable_batch_request_support" json:"enable_batch_request_support"`
	EnableIpWhiteListing                 bool                   `mapstructure:"enable_ip_whitelisting" bson:"enable_ip_whitelisting" json:"enable_ip_whitelisting"`
	AllowedIPs                           []string               `mapstructure:"allowed_ips" bson:"allowed_ips" json:"allowed_ips"`
	EnableIpBlacklisting                 bool                   `mapstructure:"enable_ip_blacklisting" bson:"enable_ip_blacklisting" json:"enable_ip_blacklisting"`
	BlacklistedIPs                       []string               `mapstructure:"blacklisted_ips" bson:"blacklisted_ips" json:"blacklisted_ips"`
	DontSetQuotasOnCreate                bool                   `mapstructure:"dont_set_quota_on_create" bson:"dont_set_quota_on_create" json:"dont_set_quota_on_create"`
	ExpireAnalyticsAfter                 int64                  `mapstructure:"expire_analytics_after" bson:"expire_analytics_after" json:"expire_analytics_after"` // must have an expireAt TTL index set (http://docs.mongodb.org/manual/tutorial/expire-data/)
	ResponseProcessors                   []ResponseProcessor    `bson:"response_processors" json:"response_processors"`
	CORS                                 CORSConfig             `bson:"CORS" json:"CORS"`
	Domain                               string                 `bson:"domain" json:"domain"`
	DomainDisabled                       bool                   `bson:"domain_disabled" json:"domain_disabled,omitempty"`
	Certificates                         []string               `bson:"certificates" json:"certificates"`
	DoNotTrack                           bool                   `bson:"do_not_track" json:"do_not_track"`
	EnableContextVars                    bool                   `bson:"enable_context_vars" json:"enable_context_vars"`
	ConfigData                           map[string]interface{} `bson:"config_data" json:"config_data"`
	TagHeaders                           []string               `bson:"tag_headers" json:"tag_headers"`
	GlobalRateLimit                      GlobalRateLimit        `bson:"global_rate_limit" json:"global_rate_limit"`
	StripAuthData                        bool                   `bson:"strip_auth_data" json:"strip_auth_data"`
	EnableDetailedRecording              bool                   `bson:"enable_detailed_recording" json:"enable_detailed_recording"`
	GraphQL                              GraphQLConfig          `bson:"graphql" json:"graphql"`
	AnalyticsPlugin                      AnalyticsPluginConfig  `bson:"analytics_plugin" json:"analytics_plugin,omitempty"`

	// Gateway segment tags
	TagsDisabled bool     `bson:"tags_disabled" json:"tags_disabled,omitempty"`
	Tags         []string `bson:"tags" json:"tags"`

	// IsOAS is set to true when API has an OAS definition (created in OAS or migrated to OAS)
	IsOAS bool `bson:"is_oas" json:"is_oas,omitempty"`
}

type AnalyticsPluginConfig struct {
	Enabled    bool   `bson:"enable" json:"enable,omitempty"`
	PluginPath string `bson:"plugin_path" json:"plugin_path,omitempty"`
	FuncName   string `bson:"func_name" json:"func_name,omitempty"`
}

type UptimeTests struct {
	CheckList []HostCheckObject `bson:"check_list" json:"check_list"`
	Config    struct {
		ExpireUptimeAnalyticsAfter int64                         `bson:"expire_utime_after" json:"expire_utime_after"` // must have an expireAt TTL index set (http://docs.mongodb.org/manual/tutorial/expire-data/)
		ServiceDiscovery           ServiceDiscoveryConfiguration `bson:"service_discovery" json:"service_discovery"`
		RecheckWait                int                           `bson:"recheck_wait" json:"recheck_wait"`
	} `bson:"config" json:"config"`
}

type AuthConfig struct {
	Name              string          `mapstructure:"name" bson:"name" json:"name"`
	UseParam          bool            `mapstructure:"use_param" bson:"use_param" json:"use_param"`
	ParamName         string          `mapstructure:"param_name" bson:"param_name" json:"param_name"`
	UseCookie         bool            `mapstructure:"use_cookie" bson:"use_cookie" json:"use_cookie"`
	CookieName        string          `mapstructure:"cookie_name" bson:"cookie_name" json:"cookie_name"`
	DisableHeader     bool            `mapstructure:"disable_header" bson:"disable_header" json:"disable_header"`
	AuthHeaderName    string          `mapstructure:"auth_header_name" bson:"auth_header_name" json:"auth_header_name"`
	UseCertificate    bool            `mapstructure:"use_certificate" bson:"use_certificate" json:"use_certificate"`
	ValidateSignature bool            `mapstructure:"validate_signature" bson:"validate_signature" json:"validate_signature"`
	Signature         SignatureConfig `mapstructure:"signature" bson:"signature" json:"signature,omitempty"`
}

type SignatureConfig struct {
	Algorithm        string `mapstructure:"algorithm" bson:"algorithm" json:"algorithm"`
	Header           string `mapstructure:"header" bson:"header" json:"header"`
	UseParam         bool   `mapstructure:"use_param" bson:"use_param" json:"use_param"`
	ParamName        string `mapstructure:"param_name" bson:"param_name" json:"param_name"`
	Secret           string `mapstructure:"secret" bson:"secret" json:"secret"`
	AllowedClockSkew int64  `mapstructure:"allowed_clock_skew" bson:"allowed_clock_skew" json:"allowed_clock_skew"`
	ErrorCode        int    `mapstructure:"error_code" bson:"error_code" json:"error_code"`
	ErrorMessage     string `mapstructure:"error_message" bson:"error_message" json:"error_message"`
}

type GlobalRateLimit struct {
	Rate float64 `bson:"rate" json:"rate"`
	Per  float64 `bson:"per" json:"per"`
}

type BundleManifest struct {
	FileList         []string          `bson:"file_list" json:"file_list"`
	CustomMiddleware MiddlewareSection `bson:"custom_middleware" json:"custom_middleware"`
	Checksum         string            `bson:"checksum" json:"checksum"`
	Signature        string            `bson:"signature" json:"signature"`
}

type RequestSigningMeta struct {
	IsEnabled       bool     `bson:"is_enabled" json:"is_enabled"`
	Secret          string   `bson:"secret" json:"secret"`
	KeyId           string   `bson:"key_id" json:"key_id"`
	Algorithm       string   `bson:"algorithm" json:"algorithm"`
	HeaderList      []string `bson:"header_list" json:"header_list"`
	CertificateId   string   `bson:"certificate_id" json:"certificate_id"`
	SignatureHeader string   `bson:"signature_header" json:"signature_header"`
}

type ProxyConfig struct {
	PreserveHostHeader          bool                          `bson:"preserve_host_header" json:"preserve_host_header"`
	ListenPath                  string                        `bson:"listen_path" json:"listen_path"`
	TargetURL                   string                        `bson:"target_url" json:"target_url"`
	DisableStripSlash           bool                          `bson:"disable_strip_slash" json:"disable_strip_slash"`
	StripListenPath             bool                          `bson:"strip_listen_path" json:"strip_listen_path"`
	EnableLoadBalancing         bool                          `bson:"enable_load_balancing" json:"enable_load_balancing"`
	Targets                     []string                      `bson:"target_list" json:"target_list"`
	StructuredTargetList        *HostList                     `bson:"-" json:"-"`
	CheckHostAgainstUptimeTests bool                          `bson:"check_host_against_uptime_tests" json:"check_host_against_uptime_tests"`
	ServiceDiscovery            ServiceDiscoveryConfiguration `bson:"service_discovery" json:"service_discovery"`
	Transport                   struct {
		SSLInsecureSkipVerify   bool     `bson:"ssl_insecure_skip_verify" json:"ssl_insecure_skip_verify"`
		SSLCipherSuites         []string `bson:"ssl_ciphers" json:"ssl_ciphers"`
		SSLMinVersion           uint16   `bson:"ssl_min_version" json:"ssl_min_version"`
		SSLMaxVersion           uint16   `bson:"ssl_max_version" json:"ssl_max_version"`
		SSLForceCommonNameCheck bool     `json:"ssl_force_common_name_check"`
		ProxyURL                string   `bson:"proxy_url" json:"proxy_url"`
	} `bson:"transport" json:"transport"`
}

type CORSConfig struct {
	Enable             bool     `bson:"enable" json:"enable"`
	AllowedOrigins     []string `bson:"allowed_origins" json:"allowed_origins"`
	AllowedMethods     []string `bson:"allowed_methods" json:"allowed_methods"`
	AllowedHeaders     []string `bson:"allowed_headers" json:"allowed_headers"`
	ExposedHeaders     []string `bson:"exposed_headers" json:"exposed_headers"`
	AllowCredentials   bool     `bson:"allow_credentials" json:"allow_credentials"`
	MaxAge             int      `bson:"max_age" json:"max_age"`
	OptionsPassthrough bool     `bson:"options_passthrough" json:"options_passthrough"`
	Debug              bool     `bson:"debug" json:"debug"`
}

// GraphQLConfig is the root config object for a GraphQL API.
type GraphQLConfig struct {
	// Enabled indicates if GraphQL should be enabled.
	Enabled bool `bson:"enabled" json:"enabled"`
	// ExecutionMode is the mode to define how an api behaves.
	ExecutionMode GraphQLExecutionMode `bson:"execution_mode" json:"execution_mode"`
	// Version defines the version of the GraphQL config and engine to be used.
	Version GraphQLConfigVersion `bson:"version" json:"version"`
	// Schema is the GraphQL Schema exposed by the GraphQL API/Upstream/Engine.
	Schema string `bson:"schema" json:"schema"`
	// LastSchemaUpdate contains the date and time of the last triggered schema update to the upstream.
	LastSchemaUpdate *time.Time `bson:"last_schema_update" json:"last_schema_update,omitempty"`
	// TypeFieldConfigurations is a rule set of data source and mapping of a schema field.
	TypeFieldConfigurations []datasource.TypeFieldConfiguration `bson:"type_field_configurations" json:"type_field_configurations"`
	// GraphQLPlayground is the Playground specific configuration.
	GraphQLPlayground GraphQLPlayground `bson:"playground" json:"playground"`
	// Engine holds the configuration for engine v2 and upwards.
	Engine GraphQLEngineConfig `bson:"engine" json:"engine"`
	// Proxy holds the configuration for a proxy only api.
	Proxy GraphQLProxyConfig `bson:"proxy" json:"proxy"`
	// Subgraph holds the configuration for a GraphQL federation subgraph.
	Subgraph GraphQLSubgraphConfig `bson:"subgraph" json:"subgraph"`
	// Supergraph holds the configuration for a GraphQL federation supergraph.
	Supergraph GraphQLSupergraphConfig `bson:"supergraph" json:"supergraph"`
}

type GraphQLConfigVersion string

const (
	GraphQLConfigVersionNone GraphQLConfigVersion = ""
	GraphQLConfigVersion1    GraphQLConfigVersion = "1"
	GraphQLConfigVersion2    GraphQLConfigVersion = "2"
)

type GraphQLProxyConfig struct {
	AuthHeaders      map[string]string `bson:"auth_headers" json:"auth_headers"`
	SubscriptionType SubscriptionType  `bson:"subscription_type" json:"subscription_type,omitempty"`
	RequestHeaders   map[string]string `bson:"request_headers" json:"request_headers"`
}

type GraphQLSubgraphConfig struct {
	SDL string `bson:"sdl" json:"sdl"`
}

type GraphQLSupergraphConfig struct {
	// UpdatedAt contains the date and time of the last update of a supergraph API.
	UpdatedAt            *time.Time              `bson:"updated_at" json:"updated_at,omitempty"`
	Subgraphs            []GraphQLSubgraphEntity `bson:"subgraphs" json:"subgraphs"`
	MergedSDL            string                  `bson:"merged_sdl" json:"merged_sdl"`
	GlobalHeaders        map[string]string       `bson:"global_headers" json:"global_headers"`
	DisableQueryBatching bool                    `bson:"disable_query_batching" json:"disable_query_batching"`
}

type GraphQLSubgraphEntity struct {
	APIID            string            `bson:"api_id" json:"api_id"`
	Name             string            `bson:"name" json:"name"`
	URL              string            `bson:"url" json:"url"`
	SDL              string            `bson:"sdl" json:"sdl"`
	Headers          map[string]string `bson:"headers" json:"headers"`
	SubscriptionType SubscriptionType  `bson:"subscription_type" json:"subscription_type,omitempty"`
}

type GraphQLEngineConfig struct {
	FieldConfigs []GraphQLFieldConfig      `bson:"field_configs" json:"field_configs"`
	DataSources  []GraphQLEngineDataSource `bson:"data_sources" json:"data_sources"`
}

type GraphQLFieldConfig struct {
	TypeName              string   `bson:"type_name" json:"type_name"`
	FieldName             string   `bson:"field_name" json:"field_name"`
	DisableDefaultMapping bool     `bson:"disable_default_mapping" json:"disable_default_mapping"`
	Path                  []string `bson:"path" json:"path"`
}

type GraphQLEngineDataSourceKind string

const (
	GraphQLEngineDataSourceKindREST    = "REST"
	GraphQLEngineDataSourceKindGraphQL = "GraphQL"
	GraphQLEngineDataSourceKindKafka   = "Kafka"
)

type GraphQLEngineDataSource struct {
	Kind       GraphQLEngineDataSourceKind `bson:"kind" json:"kind"`
	Name       string                      `bson:"name" json:"name"`
	Internal   bool                        `bson:"internal" json:"internal"`
	RootFields []GraphQLTypeFields         `bson:"root_fields" json:"root_fields"`
	Config     json.RawMessage             `bson:"config" json:"config"`
}

type GraphQLTypeFields struct {
	Type   string   `bson:"type" json:"type"`
	Fields []string `bson:"fields" json:"fields"`
}

type GraphQLEngineDataSourceConfigREST struct {
	URL     string            `bson:"url" json:"url"`
	Method  string            `bson:"method" json:"method"`
	Headers map[string]string `bson:"headers" json:"headers"`
	Query   []QueryVariable   `bson:"query" json:"query"`
	Body    string            `bson:"body" json:"body"`
}

type GraphQLEngineDataSourceConfigGraphQL struct {
	URL              string            `bson:"url" json:"url"`
	Method           string            `bson:"method" json:"method"`
	Headers          map[string]string `bson:"headers" json:"headers"`
	SubscriptionType SubscriptionType  `bson:"subscription_type" json:"subscription_type,omitempty"`
}

type GraphQLEngineDataSourceConfigKafka struct {
	BrokerAddresses      []string              `bson:"broker_addresses" json:"broker_addresses"`
	Topics               []string              `bson:"topics" json:"topics"`
	GroupID              string                `bson:"group_id" json:"group_id"`
	ClientID             string                `bson:"client_id" json:"client_id"`
	KafkaVersion         string                `bson:"kafka_version" json:"kafka_version"`
	StartConsumingLatest bool                  `json:"start_consuming_latest"`
	BalanceStrategy      string                `json:"balance_strategy"`
	IsolationLevel       string                `json:"isolation_level"`
	SASL                 kafka_datasource.SASL `json:"sasl"`
}

type QueryVariable struct {
	Name  string `bson:"name" json:"name"`
	Value string `bson:"value" json:"value"`
}

// GraphQLExecutionMode is the mode in which the GraphQL Middleware should operate.
type GraphQLExecutionMode string

const (
	// GraphQLExecutionModeProxyOnly is the mode in which the GraphQL Middleware doesn't evaluate the GraphQL request
	// In other terms, the GraphQL Middleware will not act as a GraphQL server in itself.
	// The GraphQL Middleware will (optionally) validate the request and leave the execution up to the upstream.
	GraphQLExecutionModeProxyOnly GraphQLExecutionMode = "proxyOnly"
	// GraphQLExecutionModeExecutionEngine is the mode in which the GraphQL Middleware will evaluate every request.
	// This means the Middleware will act as a independent GraphQL service which might delegate partial execution to upstreams.
	GraphQLExecutionModeExecutionEngine GraphQLExecutionMode = "executionEngine"
	// GraphQLExecutionModeSubgraph is the mode if the API is defined as a subgraph for usage in GraphQL federation.
	// It will basically act the same as an API in proxyOnly mode but can be used in a supergraph.
	GraphQLExecutionModeSubgraph GraphQLExecutionMode = "subgraph"
	// GraphQLExecutionModeSupergraph is the mode where an API is able to use subgraphs to build a supergraph in GraphQL federation.
	GraphQLExecutionModeSupergraph GraphQLExecutionMode = "supergraph"
)

// GraphQLPlayground represents the configuration for the public playground which will be hosted alongside the api.
type GraphQLPlayground struct {
	// Enabled indicates if the playground should be enabled.
	Enabled bool `bson:"enabled" json:"enabled"`
	// Path sets the path on which the playground will be hosted if enabled.
	Path string `bson:"path" json:"path"`
}

// EncodeForDB will encode map[string]struct variables for saving in URL format
func (a *APIDefinition) EncodeForDB() {
	newVersion := make(map[string]VersionInfo)
	for k, v := range a.VersionData.Versions {
		newK := base64.StdEncoding.EncodeToString([]byte(k))
		v.Name = newK
		newVersion[newK] = v
	}
	a.VersionData.Versions = newVersion

	newUpstreamCerts := make(map[string]string)
	for domain, cert := range a.UpstreamCertificates {
		newD := base64.StdEncoding.EncodeToString([]byte(domain))
		newUpstreamCerts[newD] = cert
	}
	a.UpstreamCertificates = newUpstreamCerts

	newPinnedPublicKeys := make(map[string]string)
	for domain, cert := range a.PinnedPublicKeys {
		newD := base64.StdEncoding.EncodeToString([]byte(domain))
		newPinnedPublicKeys[newD] = cert
	}
	a.PinnedPublicKeys = newPinnedPublicKeys

	for i, version := range a.VersionData.Versions {
		for j, oldSchema := range version.ExtendedPaths.ValidateJSON {

			jsBytes, _ := json.Marshal(oldSchema.Schema)
			oldSchema.SchemaB64 = base64.StdEncoding.EncodeToString(jsBytes)

			a.VersionData.Versions[i].ExtendedPaths.ValidateJSON[j] = oldSchema
		}
	}

	// Auth is deprecated so this code tries to maintain backward compatibility
	if a.Auth.AuthHeaderName == "" {
		a.Auth = a.AuthConfigs[AuthTokenType]
	}
	// JWTScopeToPolicyMapping and JWTScopeClaimName are deprecated and following code ensures backward compatibility
	if !a.UseOpenID && a.Scopes.JWT.ScopeClaimName != "" {
		a.JWTScopeToPolicyMapping = a.Scopes.JWT.ScopeToPolicy
		a.JWTScopeClaimName = a.Scopes.JWT.ScopeClaimName
	} else if a.UseOpenID && a.Scopes.OIDC.ScopeClaimName != "" {
		a.JWTScopeToPolicyMapping = a.Scopes.OIDC.ScopeToPolicy
		a.JWTScopeClaimName = a.Scopes.OIDC.ScopeClaimName
	}
}

func (a *APIDefinition) DecodeFromDB() {
	newVersion := make(map[string]VersionInfo)
	for k, v := range a.VersionData.Versions {
		newK, err := base64.StdEncoding.DecodeString(k)
		if err != nil {
			log.Error("Couldn't Decode, leaving as it may be legacy...")
			newVersion[k] = v
		} else {
			v.Name = string(newK)
			newVersion[string(newK)] = v
		}
	}
	a.VersionData.Versions = newVersion

	newUpstreamCerts := make(map[string]string)
	for domain, cert := range a.UpstreamCertificates {
		newD, err := base64.StdEncoding.DecodeString(domain)
		if err != nil {
			log.Error("Couldn't Decode, leaving as it may be legacy...")
			newUpstreamCerts[domain] = cert
		} else {
			newUpstreamCerts[string(newD)] = cert
		}
	}
	a.UpstreamCertificates = newUpstreamCerts

	newPinnedPublicKeys := make(map[string]string)
	for domain, cert := range a.PinnedPublicKeys {
		newD, err := base64.StdEncoding.DecodeString(domain)
		if err != nil {
			log.Error("Couldn't Decode, leaving as it may be legacy...")
			newPinnedPublicKeys[domain] = cert
		} else {
			newPinnedPublicKeys[string(newD)] = cert
		}
	}
	a.PinnedPublicKeys = newPinnedPublicKeys

	for i, version := range a.VersionData.Versions {
		for j, oldSchema := range version.ExtendedPaths.ValidateJSON {
			jsBytes, _ := base64.StdEncoding.DecodeString(oldSchema.SchemaB64)

			json.Unmarshal(jsBytes, &oldSchema.Schema)
			oldSchema.SchemaB64 = ""

			a.VersionData.Versions[i].ExtendedPaths.ValidateJSON[j] = oldSchema
		}
	}

	// Auth is deprecated so this code tries to maintain backward compatibility
	makeCompatible := func(authType string, enabled bool) {
		if a.AuthConfigs == nil {
			a.AuthConfigs = make(map[string]AuthConfig)
		}

		_, ok := a.AuthConfigs[authType]

		if !ok && enabled {
			a.AuthConfigs[authType] = a.Auth
		}
	}

	makeCompatible(AuthTokenType, a.UseStandardAuth)
	makeCompatible(JWTType, a.EnableJWT)
	// JWTScopeToPolicyMapping and JWTScopeClaimName are deprecated and following code ensures backward compatibility
	if !a.UseOpenID && a.JWTScopeClaimName != "" && a.Scopes.JWT.ScopeClaimName == "" {
		a.Scopes.JWT.ScopeToPolicy = a.JWTScopeToPolicyMapping
		a.Scopes.JWT.ScopeClaimName = a.JWTScopeClaimName
	} else if a.UseOpenID && a.JWTScopeClaimName != "" && a.Scopes.OIDC.ScopeClaimName == "" {
		a.Scopes.OIDC.ScopeToPolicy = a.JWTScopeToPolicyMapping
		a.Scopes.OIDC.ScopeClaimName = a.JWTScopeClaimName
	}
}

// Expired returns true if this Version has expired
// and false if it has not expired (or does not have any expiry)
func (v *VersionInfo) Expired() bool {
	// Never expires
	if v.Expires == "" || v.Expires == "-1" {
		return false
	}

	// otherwise use parsed timestamp
	if v.ExpiresTs.IsZero() {
		log.Error("Could not parse expiry date, disallow")
		return true
	}

	return time.Since(v.ExpiresTs) >= 0
}

// ExpiryTime returns the time that this version is due to expire
func (v *VersionInfo) ExpiryTime() (exp time.Time) {
	if v.Expired() {
		return exp
	}
	exp = v.ExpiresTs
	return
}

func (s *StringRegexMap) Check(value string) (match string) {
	if s.matchRegex == nil {
		return
	}

	return s.matchRegex.FindString(value)
}

func (s *StringRegexMap) FindStringSubmatch(value string) (matched bool, match []string) {
	if s.matchRegex == nil {
		return
	}

	match = s.matchRegex.FindStringSubmatch(value)
	if !s.Reverse {
		matched = len(match) > 0
	} else {
		matched = len(match) == 0
	}

	return
}

func (s *StringRegexMap) FindAllStringSubmatch(value string, n int) (matched bool, matches [][]string) {
	matches = s.matchRegex.FindAllStringSubmatch(value, n)
	if !s.Reverse {
		matched = len(matches) > 0
	} else {
		matched = len(matches) == 0
	}

	return
}

func (s *StringRegexMap) Init() error {
	var err error
	if s.matchRegex, err = regexp.Compile(s.MatchPattern); err != nil {
		log.WithError(err).WithField("MatchPattern", s.MatchPattern).
			Error("Could not compile matchRegex for StringRegexMap")
		return err
	}

	return nil
}

func (a *APIDefinition) GenerateAPIID() {
	a.APIID = strings.Replace(uuid.NewV4().String(), "-", "", -1)
}

func (a *APIDefinition) GetAPIDomain() string {
	if a.DomainDisabled {
		return ""
	}
	return a.Domain
}

func DummyAPI() APIDefinition {
	endpointMeta := EndPointMeta{
		Path: "abc",
		MethodActions: map[string]EndpointMethodMeta{
			"GET": {
				Action:  Reply,
				Code:    200,
				Data:    "testdata",
				Headers: map[string]string{"header": "value"},
			},
		},
	}
	templateMeta := TemplateMeta{
		TemplateData: TemplateData{Input: RequestJSON, Mode: UseBlob},
	}
	transformJQMeta := TransformJQMeta{
		Filter: "filter",
		Path:   "path",
		Method: "method",
	}
	headerInjectionMeta := HeaderInjectionMeta{
		DeleteHeaders: []string{"header1", "header2"},
		AddHeaders:    map[string]string{},
		Path:          "path",
		Method:        "method",
	}
	hardTimeoutMeta := HardTimeoutMeta{Path: "path", Method: "method", TimeOut: 0}
	circuitBreakerMeta := CircuitBreakerMeta{
		Path:                 "path",
		Method:               "method",
		ThresholdPercent:     0.0,
		Samples:              0,
		ReturnToServiceAfter: 0,
	}
	// TODO: Extend triggers
	urlRewriteMeta := URLRewriteMeta{
		Path:         "",
		Method:       "method",
		MatchPattern: "matchpattern",
		RewriteTo:    "rewriteto",
		Triggers:     []RoutingTrigger{},
	}
	virtualMeta := VirtualMeta{
		ResponseFunctionName: "responsefunctioname",
		FunctionSourceType:   "functionsourcetype",
		FunctionSourceURI:    "functionsourceuri",
		Path:                 "path",
		Method:               "method",
	}
	sizeLimit := RequestSizeMeta{
		Path:      "path",
		Method:    "method",
		SizeLimit: 0,
	}
	methodTransformMeta := MethodTransformMeta{Path: "path", Method: "method", ToMethod: "tomethod"}
	trackEndpointMeta := TrackEndpointMeta{Path: "path", Method: "method"}
	internalMeta := InternalMeta{Path: "path", Method: "method"}
	validatePathMeta := ValidatePathMeta{Path: "path", Method: "method", Schema: map[string]interface{}{}, SchemaB64: ""}
	paths := struct {
		Ignored   []string `bson:"ignored" json:"ignored"`
		WhiteList []string `bson:"white_list" json:"white_list"`
		BlackList []string `bson:"black_list" json:"black_list"`
	}{
		Ignored:   []string{},
		WhiteList: []string{},
		BlackList: []string{},
	}
	versionInfo := VersionInfo{
		Name:             "Default",
		UseExtendedPaths: true,
		Paths:            paths,
		ExtendedPaths: ExtendedPathsSet{
			Ignored:                 []EndPointMeta{endpointMeta},
			WhiteList:               []EndPointMeta{endpointMeta},
			BlackList:               []EndPointMeta{endpointMeta},
			Cached:                  []string{},
			Transform:               []TemplateMeta{templateMeta},
			TransformResponse:       []TemplateMeta{templateMeta},
			TransformJQ:             []TransformJQMeta{transformJQMeta},
			TransformJQResponse:     []TransformJQMeta{transformJQMeta},
			TransformHeader:         []HeaderInjectionMeta{headerInjectionMeta},
			TransformResponseHeader: []HeaderInjectionMeta{headerInjectionMeta},
			HardTimeouts:            []HardTimeoutMeta{hardTimeoutMeta},
			CircuitBreaker:          []CircuitBreakerMeta{circuitBreakerMeta},
			URLRewrite:              []URLRewriteMeta{urlRewriteMeta},
			Virtual:                 []VirtualMeta{virtualMeta},
			SizeLimit:               []RequestSizeMeta{sizeLimit},
			MethodTransforms:        []MethodTransformMeta{methodTransformMeta},
			TrackEndpoints:          []TrackEndpointMeta{trackEndpointMeta},
			DoNotTrackEndpoints:     []TrackEndpointMeta{trackEndpointMeta},
			Internal:                []InternalMeta{internalMeta},
			ValidateJSON:            []ValidatePathMeta{validatePathMeta},
		},
	}
	versionData := struct {
		NotVersioned   bool                   `bson:"not_versioned" json:"not_versioned"`
		DefaultVersion string                 `bson:"default_version" json:"default_version"`
		Versions       map[string]VersionInfo `bson:"versions" json:"versions"`
	}{
		NotVersioned:   true,
		DefaultVersion: "",
		Versions: map[string]VersionInfo{
			"Default": versionInfo,
		},
	}

	defaultCORSConfig := CORSConfig{
		Enable:         false,
		AllowedOrigins: []string{"*"},
		AllowedMethods: []string{http.MethodGet, http.MethodPost, http.MethodHead},
		AllowedHeaders: []string{"Origin", "Accept", "Content-Type", "X-Requested-With", "Authorization"},
	}

	graphql := GraphQLConfig{
		Enabled:          false,
		ExecutionMode:    GraphQLExecutionModeProxyOnly,
		Version:          GraphQLConfigVersion2,
		LastSchemaUpdate: nil,
		Proxy: GraphQLProxyConfig{
			AuthHeaders: map[string]string{},
		},
	}

	return APIDefinition{
		VersionData:          versionData,
		ConfigData:           map[string]interface{}{},
		AllowedIPs:           []string{},
		PinnedPublicKeys:     map[string]string{},
		ResponseProcessors:   []ResponseProcessor{},
		ClientCertificates:   []string{},
		BlacklistedIPs:       []string{},
		TagHeaders:           []string{},
		UpstreamCertificates: map[string]string{},
		Scopes: Scopes{
			JWT: ScopeClaim{
				ScopeToPolicy: map[string]string{},
			},
			OIDC: ScopeClaim{
				ScopeToPolicy: map[string]string{},
			},
		},
		HmacAllowedAlgorithms: []string{},
		CustomMiddleware: MiddlewareSection{
			Post:        []MiddlewareDefinition{},
			Pre:         []MiddlewareDefinition{},
			PostKeyAuth: []MiddlewareDefinition{},
			AuthCheck:   MiddlewareDefinition{},
			IdExtractor: MiddlewareIdExtractor{
				ExtractorConfig: map[string]interface{}{},
			},
		},
		Proxy: ProxyConfig{
			DisableStripSlash: true,
		},
		CORS:    defaultCORSConfig,
		Tags:    []string{},
		GraphQL: graphql,
	}
}

var Template = template.New("").Funcs(map[string]interface{}{
	"jsonMarshal": func(v interface{}) (string, error) {
		bs, err := json.Marshal(v)
		return string(bs), err
	},
	"xmlMarshal": func(v interface{}) (string, error) {
		var err error
		var xmlValue []byte
		mv, ok := v.(mxj.Map)
		if ok {
			mxj.XMLEscapeChars(true)
			xmlValue, err = mv.Xml()
		} else {
			res, ok := v.(map[string]interface{})
			if ok {
				mxj.XMLEscapeChars(true)
				xmlValue, err = mxj.Map(res).Xml()
			} else {
				xmlValue, err = xml.MarshalIndent(v, "", "  ")
			}
		}

		return string(xmlValue), err
	},
})

type ExternalOAuth struct {
	Enabled   bool       `bson:"enabled" json:"enabled"`
	Providers []Provider `bson:"providers" json:"providers"`
}

type Provider struct {
	JWT           JWTValidation `bson:"jwt" json:"jwt"`
	Introspection Introspection `bson:"introspection" json:"introspection"`
}

type JWTValidation struct {
	Enabled                 bool   `bson:"enabled" json:"enabled"`
	SigningMethod           string `bson:"signing_method" json:"signing_method"`
	Source                  string `bson:"source" json:"source"`
	IssuedAtValidationSkew  uint64 `bson:"issued_at_validation_skew" json:"issued_at_validation_skew"`
	NotBeforeValidationSkew uint64 `bson:"not_before_validation_skew" json:"not_before_validation_skew"`
	ExpiresAtValidationSkew uint64 `bson:"expires_at_validation_skew" json:"expires_at_validation_skew"`
	IdentityBaseField       string `bson:"identity_base_field" json:"identity_base_field"`
}

type Introspection struct {
	Enabled           bool               `bson:"enabled" json:"enabled"`
	URL               string             `bson:"url" json:"url"`
	ClientID          string             `bson:"client_id" json:"client_id"`
	ClientSecret      string             `bson:"client_secret" json:"client_secret"`
	IdentityBaseField string             `bson:"identity_base_field" json:"identity_base_field"`
	Cache             IntrospectionCache `bson:"cache" json:"cache"`
}

type IntrospectionCache struct {
	Enabled bool  `bson:"enabled" json:"enabled"`
	Timeout int64 `bson:"timeout" json:"timeout"`
}<|MERGE_RESOLUTION|>--- conflicted
+++ resolved
@@ -112,15 +112,6 @@
 	OIDCType          = "oidc"
 )
 
-<<<<<<< HEAD
-	AuthTokenType = "authToken"
-	JWTType       = "jwt"
-	HMACType      = "hmac"
-	BasicType     = "basic"
-	CoprocessType = "coprocess"
-	OAuthType     = "oauth"
-	OIDCType      = "oidc"
-=======
 var (
 	ErrAPIMigrated                = errors.New("the supplied API definition is in Tyk native format, please use OAS format for this API")
 	ErrAPINotMigrated             = errors.New("the supplied API definition is in OAS format, please use the Tyk native format for this API")
@@ -129,7 +120,6 @@
 	ErrPayloadWithoutTykExtension = errors.New("the payload should contain x-tyk-api-gateway")
 	ErrAPINotFound                = errors.New("API not found")
 	ErrMissingAPIID               = errors.New("missing API ID")
->>>>>>> 68248d7b
 )
 
 type ObjectId bson.ObjectId
