--- conflicted
+++ resolved
@@ -208,23 +208,10 @@
 			continue
 		}
 
-<<<<<<< HEAD
-		conf := g.graphqlDataSourceConfiguration(apiDefSubgraphConf.URL, http.MethodPost, nil)
+		conf := g.graphqlDataSourceConfiguration(apiDefSubgraphConf.URL, http.MethodPost, g.config.Supergraph.GlobalHeaders)
 		conf.Federation = graphqlDataSource.FederationConfiguration{
 			Enabled:    true,
 			ServiceSDL: apiDefSubgraphConf.SDL,
-=======
-		conf := graphqlDataSource.Configuration{
-			Fetch: graphqlDataSource.FetchConfiguration{
-				URL:    apiDefSubgraphConf.URL,
-				Method: http.MethodPost,
-				Header: g.convertHttpHeadersToEngineV2Headers(g.config.Supergraph.GlobalHeaders),
-			},
-			Federation: graphqlDataSource.FederationConfiguration{
-				Enabled:    true,
-				ServiceSDL: apiDefSubgraphConf.SDL,
-			},
->>>>>>> d9feef6f
 		}
 
 		confs = append(confs, conf)
@@ -233,21 +220,22 @@
 	return confs
 }
 
-func (g *GraphQLConfigAdapter) graphqlDataSourceConfiguration(url string, method string, header map[string]string) graphqlDataSource.Configuration {
+func (g *GraphQLConfigAdapter) graphqlDataSourceConfiguration(url string, method string, headers map[string]string) graphqlDataSource.Configuration {
+	dataSourceHeaders := make(map[string]string)
+	for name, value := range headers {
+		dataSourceHeaders[name] = value
+	}
+
 	if strings.HasPrefix(url, "tyk://") {
-		if header == nil {
-			header = make(map[string]string)
-		}
-
 		url = strings.ReplaceAll(url, "tyk://", "http://")
-		header[apidef.TykInternalApiHeader] = "true"
+		dataSourceHeaders[apidef.TykInternalApiHeader] = "true"
 	}
 
 	cfg := graphqlDataSource.Configuration{
 		Fetch: graphqlDataSource.FetchConfiguration{
 			URL:    url,
 			Method: method,
-			Header: g.convertHeadersToHttpHeaders(header),
+			Header: g.convertHeadersToHttpHeaders(dataSourceHeaders),
 		},
 		Subscription: graphqlDataSource.SubscriptionConfiguration{
 			URL: url,
