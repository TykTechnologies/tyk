package apidef

import (
	"errors"
	"net/http"
	"net/url"
	"reflect"
	"sort"
	"strings"

	uuid "github.com/satori/go.uuid"
)

var (
	ErrMigrationNewVersioningEnabled = errors.New("not migratable - new versioning is already enabled")
)

func (a *APIDefinition) MigrateVersioning() (versions []APIDefinition, err error) {
	if a.VersionDefinition.Enabled || len(a.VersionDefinition.Versions) != 0 {
		return nil, ErrMigrationNewVersioningEnabled
	}

	if a.VersionData.NotVersioned && len(a.VersionData.Versions) > 1 {
		return nil, errors.New("not migratable - if not versioned, there should be just one version info in versions map")
	}

	a.VersionDefinition.Enabled = !a.VersionData.NotVersioned
	if a.VersionDefinition.Enabled {
		a.VersionDefinition.Default = Self
	}

	base := a.VersionData.DefaultVersion
	var baseVInfo VersionInfo
	var found bool
	if baseVInfo, found = a.VersionData.Versions[base]; !found {
		a.VersionDefinition.Default = ""
		base = "Default"
		if baseVInfo, found = a.VersionData.Versions[base]; !found {
			var sortedVersionNames []string
			for vName := range a.VersionData.Versions {
				sortedVersionNames = append(sortedVersionNames, vName)
			}

			sort.Strings(sortedVersionNames)
			if len(sortedVersionNames) > 0 {
				base = sortedVersionNames[0]
			}

			baseVInfo = a.VersionData.Versions[base]
		}
	}

	delete(a.VersionData.Versions, base)
	a.VersionName = base

	if a.VersionDefinition.Enabled {
		a.VersionDefinition.Name = base

		for vName, vInfo := range a.VersionData.Versions {
			newAPI := *a

			newID := uuid.NewV4()
			apiID := strings.Replace(newID.String(), "-", "", -1)

			newAPI.APIID = apiID
			newAPI.Id = ""
			newAPI.Name += "-" + url.QueryEscape(vName)
			newAPI.Internal = true
			newAPI.Proxy.ListenPath = strings.TrimSuffix(newAPI.Proxy.ListenPath, "/") + "-" + url.QueryEscape(vName) + "/"
			newAPI.VersionDefinition = VersionDefinition{BaseID: a.APIID}
			newAPI.VersionName = vName

			// Version API Expires migration
			newAPI.Expiration = vInfo.Expires
			vInfo.Expires = ""

			// Version API OverrideTarget migration
			if vInfo.OverrideTarget != "" {
				newAPI.Proxy.TargetURL = vInfo.OverrideTarget
				vInfo.OverrideTarget = ""
			}

			newAPI.VersionData = VersionData{
				NotVersioned: true,
				Versions: map[string]VersionInfo{
					"": vInfo,
				},
			}

			if a.VersionDefinition.Versions == nil {
				a.VersionDefinition.Versions = make(map[string]string)
			}

			a.VersionDefinition.Versions[vName] = newAPI.APIID

			versions = append(versions, newAPI)
		}

		sort.Slice(versions, func(i, j int) bool {
			return versions[i].VersionName < versions[j].VersionName
		})
	}

	// Base API StripPath migration
	if a.VersionDefinition.Location == URLLocation {
		a.VersionDefinition.StripVersioningData = a.VersionDefinition.StripPath
	}

	a.VersionDefinition.StripPath = false

	// Base API Expires migration
	if a.VersionDefinition.Enabled {
		a.Expiration = baseVInfo.Expires
	}

	baseVInfo.Expires = ""

	// Base API OverrideTarget migration
	if baseVInfo.OverrideTarget != "" {
		a.Proxy.TargetURL = baseVInfo.OverrideTarget
		baseVInfo.OverrideTarget = ""
	}

	a.VersionData = VersionData{
		NotVersioned: true,
		Versions: map[string]VersionInfo{
			"": baseVInfo,
		},
	}

	// If versioning is not enabled and versions list are empty at this point, ignore key and location and drop them too.
	if !a.VersionDefinition.Enabled && len(versions) == 0 {
		a.VersionDefinition = VersionDefinition{}
	}

	return
}

const (
	typeWhitelist = 0
	typeBlacklist = 1
	typeIgnore    = 2
)

func (a *APIDefinition) MigrateEndpointMeta() {
	a.migrateEndpointMetaByType(typeIgnore)
	a.migrateEndpointMetaByType(typeBlacklist)
	a.migrateEndpointMetaByType(typeWhitelist)
}

func (a *APIDefinition) migrateEndpointMetaByType(typ int) {
	vInfo := a.VersionData.Versions[""]

	list := vInfo.ExtendedPaths.WhiteList
	if typ == typeBlacklist {
		list = vInfo.ExtendedPaths.BlackList
	} else if typ == typeIgnore {
		list = vInfo.ExtendedPaths.Ignored
	}

	var resList []EndPointMeta
	var resMockResponse []MockResponseMeta
	for _, meta := range list {
		var tempList []EndPointMeta
		var tempMockResponse []MockResponseMeta
		for method, action := range meta.MethodActions {
			newMeta := meta
			newMeta.Method = method

			newMeta.MethodActions = nil
			tempList = append(tempList, newMeta)

			if action.Action == NoAction {
				continue
			}

			mockMeta := MockResponseMeta{Path: meta.Path, IgnoreCase: meta.IgnoreCase}
			mockMeta.Disabled = meta.Disabled || (!meta.Disabled && action.Action != Reply)
			mockMeta.Method = method
			mockMeta.Code = action.Code
			mockMeta.Body = action.Data
			mockMeta.Headers = action.Headers

			tempMockResponse = append(tempMockResponse, mockMeta)
		}

		sort.Slice(tempList, func(i, j int) bool {
			return tempList[i].Method < tempList[j].Method
		})

		resList = append(resList, tempList...)

		sort.Slice(tempMockResponse, func(i, j int) bool {
			return tempMockResponse[i].Method < tempMockResponse[j].Method
		})

		resMockResponse = append(resMockResponse, tempMockResponse...)
	}

	if typ == typeBlacklist {
		vInfo.ExtendedPaths.BlackList = resList
	} else if typ == typeIgnore {
		vInfo.ExtendedPaths.Ignored = resList
	} else {
		vInfo.ExtendedPaths.WhiteList = resList
	}

	for _, search := range resMockResponse {
		contains := false
		for _, mock := range vInfo.ExtendedPaths.MockResponse {
			if mock.Path == search.Path && mock.Method == search.Method {
				contains = true
				break
			}
		}

		if !contains {
			vInfo.ExtendedPaths.MockResponse = append(vInfo.ExtendedPaths.MockResponse, search)
		}
	}

	a.VersionData.Versions[""] = vInfo
}

func (a *APIDefinition) Migrate() (versions []APIDefinition, err error) {
	a.MigrateAuthentication()
	a.migratePluginBundle()
	a.migrateCustomPluginAuth()
	a.migrateMutualTLS()
	a.migrateCertificatePinning()
	a.migrateGatewayTags()
	a.migrateAuthenticationPlugin()
	a.migrateCustomDomain()

	versions, err = a.MigrateVersioning()
	if err != nil {
		return nil, err
	}

	a.MigrateEndpointMeta()
	a.MigrateCachePlugin()
	for i := 0; i < len(versions); i++ {
		versions[i].MigrateEndpointMeta()
		versions[i].MigrateCachePlugin()
	}

	return versions, nil
}

func (a *APIDefinition) migratePluginBundle() {
	if !a.CustomMiddlewareBundleDisabled && a.CustomMiddlewareBundle == "" {
		a.CustomMiddlewareBundleDisabled = true
	}
}

// migrateCustomPluginAuth deprecates UseGoPluginAuth and EnableCoProcessAuth in favour of CustomPluginAuthEnabled.
func (a *APIDefinition) migrateCustomPluginAuth() {
	if a.UseGoPluginAuth || a.EnableCoProcessAuth {
		a.CustomPluginAuthEnabled = true
		a.UseGoPluginAuth = false
		a.EnableCoProcessAuth = false
	}
}

func (a *APIDefinition) migrateMutualTLS() {
	if !a.UpstreamCertificatesDisabled && len(a.UpstreamCertificates) == 0 {
		a.UpstreamCertificatesDisabled = true
	}
}

func (a *APIDefinition) migrateCertificatePinning() {
	if !a.CertificatePinningDisabled && len(a.PinnedPublicKeys) == 0 {
		a.CertificatePinningDisabled = true
	}
}

func (a *APIDefinition) migrateGatewayTags() {
	if !a.TagsDisabled && len(a.Tags) == 0 {
		a.TagsDisabled = true
	}
}

func (a *APIDefinition) migrateAuthenticationPlugin() {
	if reflect.DeepEqual(a.CustomMiddleware.AuthCheck, MiddlewareDefinition{}) {
		a.CustomMiddleware.AuthCheck.Disabled = true
	}
}

func (a *APIDefinition) migrateCustomDomain() {
	if !a.DomainDisabled && a.Domain == "" {
		a.DomainDisabled = true
	}
}

func (a *APIDefinition) MigrateCachePlugin() {
	vInfo := a.VersionData.Versions[""]
	list := vInfo.ExtendedPaths.Cached

	if vInfo.UseExtendedPaths && len(list) > 0 {
		var advCacheMethods []CacheMeta
		for _, cache := range list {
			newGetMethodCache := CacheMeta{
				Path:   cache,
				Method: http.MethodGet,
			}
			newHeadMethodCache := CacheMeta{
				Path:   cache,
				Method: http.MethodHead,
			}
			newOptionsMethodCache := CacheMeta{
				Path:   cache,
				Method: http.MethodOptions,
			}
			advCacheMethods = append(advCacheMethods, newGetMethodCache, newHeadMethodCache, newOptionsMethodCache)
		}

		vInfo.ExtendedPaths.AdvanceCacheConfig = advCacheMethods
		// reset cache to empty
		vInfo.ExtendedPaths.Cached = nil
	}

	a.VersionData.Versions[""] = vInfo
}

func (a *APIDefinition) MigrateAuthentication() {
	a.deleteAuthConfigsNotUsed()
	for k, v := range a.AuthConfigs {
		v.Name = k
		a.AuthConfigs[k] = v
	}
}

func (a *APIDefinition) deleteAuthConfigsNotUsed() {
	if !a.isAuthTokenEnabled() {
		delete(a.AuthConfigs, AuthTokenType)
	}

	if !a.EnableJWT {
		delete(a.AuthConfigs, JWTType)
	}

	if !a.EnableSignatureChecking {
		delete(a.AuthConfigs, HMACType)
	}

	if !a.UseBasicAuth {
		delete(a.AuthConfigs, BasicType)
	}

	if !a.EnableCoProcessAuth {
		delete(a.AuthConfigs, CoprocessType)
	}

	if !a.UseOauth2 {
		delete(a.AuthConfigs, OAuthType)
	}

	if !a.ExternalOAuth.Enabled {
		delete(a.AuthConfigs, ExternalOAuthType)
	}

	if !a.UseOpenID {
		delete(a.AuthConfigs, OIDCType)
	}
}

func (a *APIDefinition) isAuthTokenEnabled() bool {
	return a.UseStandardAuth ||
		(!a.UseKeylessAccess &&
			!a.EnableJWT &&
			!a.EnableSignatureChecking &&
			!a.UseBasicAuth &&
			!a.EnableCoProcessAuth &&
			!a.UseOauth2 &&
			!a.ExternalOAuth.Enabled &&
			!a.UseOpenID)
}

// SetDisabledFlags set disabled flags to true, since by default they are not enabled in OAS API definition.
func (a *APIDefinition) SetDisabledFlags() {
	a.CustomMiddleware.AuthCheck.Disabled = true
	a.TagsDisabled = true
	a.UpstreamCertificatesDisabled = true
	a.CertificatePinningDisabled = true
	a.DomainDisabled = true
	a.CustomMiddlewareBundleDisabled = true
	for i := 0; i < len(a.CustomMiddleware.Pre); i++ {
		a.CustomMiddleware.Pre[i].Disabled = true
	}

	for i := 0; i < len(a.CustomMiddleware.PostKeyAuth); i++ {
		a.CustomMiddleware.PostKeyAuth[i].Disabled = true
	}

	for i := 0; i < len(a.CustomMiddleware.PostKeyAuth); i++ {
		a.CustomMiddleware.PostKeyAuth[i].Disabled = true
	}

	for i := 0; i < len(a.CustomMiddleware.Post); i++ {
		a.CustomMiddleware.Post[i].Disabled = true
	}

<<<<<<< HEAD
	if len(a.CustomMiddleware.Response) > 0 {
		for i := 0; i < len(a.CustomMiddleware.Response); i++ {
			a.CustomMiddleware.Response[i].Disabled = true
		}
	}
=======
>>>>>>> f33ec04b
}<|MERGE_RESOLUTION|>--- conflicted
+++ resolved
@@ -400,12 +400,7 @@
 		a.CustomMiddleware.Post[i].Disabled = true
 	}
 
-<<<<<<< HEAD
-	if len(a.CustomMiddleware.Response) > 0 {
-		for i := 0; i < len(a.CustomMiddleware.Response); i++ {
-			a.CustomMiddleware.Response[i].Disabled = true
-		}
-	}
-=======
->>>>>>> f33ec04b
+	for i := 0; i < len(a.CustomMiddleware.Response); i++ {
+		a.CustomMiddleware.Response[i].Disabled = true
+	}
 }