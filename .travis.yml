sudo: required
language: go

notifications:
  on_success: never
  on_failure: always

env:
  global:
    - TYK_LOGLEVEL=info
    - CONSUL_VERSION=1.4.4
    - CONSUL_DIR=$HOME/consul_$CONSUL_VERSION

addons:
  apt:
    packages:
    - python3-pip
    - libluajit-5.1-dev

matrix:
  include:
    - go: 1.12.x
<<<<<<< HEAD
      env: LATEST_GO=true # run linters and report coverage

=======
>>>>>>> fa0caf3a

services:
  - redis-server

install:
  - go get golang.org/x/tools/cmd/goimports
  - go get github.com/wadey/gocovmerge
  - go get github.com/mattn/goveralls


before_script:
   - 'if [[ ! -f $CONSUL_DIR/consul ]]; then (mkdir -p "$CONSUL_DIR" && cd $CONSUL_DIR && wget https://releases.hashicorp.com/consul/${CONSUL_VERSION}/consul_${CONSUL_VERSION}_linux_amd64.zip && unzip consul_${CONSUL_VERSION}_linux_amd64.zip); fi'
   - $CONSUL_DIR/consul --version
   - $CONSUL_DIR/consul agent --dev &
   # Wait for consul's raft election
   - sleep 5

script:
  - pip3 install setuptools
  - sudo pip3 install google
  - sudo pip3 install protobuf
    ### Needed to convert the swagger 2.0 file to openapi 3.0
    ### The swagger docs are actually written as per the 2.0 spec as there is no
    ### support for openapi 3.0 in Go - at least for now.
    ### https://github.com/nodesource/distributions/blob/master/README.md#debinstall
  - curl -sL https://deb.nodesource.com/setup_11.x | sudo -E bash -
  - sudo -E apt-get -yq --no-install-suggests --no-install-recommends $(travis_apt_get_options) install nodejs
  - sudo npm install -g api-spec-converter --unsafe-perm=true --allow-root
  - go build -tags 'coprocess lua'
  - ./bin/ci-tests.sh
  - if [[ $LATEST_GO ]]; then goveralls -coverprofile=<(gocovmerge *.cov); fi
  - ./bin/ci-benchmark.sh<|MERGE_RESOLUTION|>--- conflicted
+++ resolved
@@ -20,11 +20,6 @@
 matrix:
   include:
     - go: 1.12.x
-<<<<<<< HEAD
-      env: LATEST_GO=true # run linters and report coverage
-
-=======
->>>>>>> fa0caf3a
 
 services:
   - redis-server
