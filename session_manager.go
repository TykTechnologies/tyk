package main

import (
	"net/http"
	"time"

	"github.com/TykTechnologies/leakybucket"
	"github.com/TykTechnologies/leakybucket/memorycache"
	"github.com/TykTechnologies/tyk/config"
	"github.com/TykTechnologies/tyk/storage"
	"github.com/TykTechnologies/tyk/user"
)

type PublicSession struct {
	Quota struct {
		QuotaMax       int64 `json:"quota_max"`
		QuotaRemaining int64 `json:"quota_remaining"`
		QuotaRenews    int64 `json:"quota_renews"`
	} `json:"quota"`
	RateLimit struct {
		Rate float64 `json:"requests"`
		Per  float64 `json:"per_unit"`
	} `json:"rate_limit"`
}

const (
	QuotaKeyPrefix     = "quota-"
	RateLimitKeyPrefix = "rate-limit-"
)

// SessionLimiter is the rate limiter for the API, use ForwardMessage() to
// check if a message should pass through or not
type SessionLimiter struct {
	bucketStore leakybucket.Storage
}

func (l *SessionLimiter) doRollingWindowWrite(key, rateLimiterKey, rateLimiterSentinelKey string, currentSession *user.SessionState, store storage.Handler, globalConf *config.Config) bool {
	log.Debug("[RATELIMIT] Inbound raw key is: ", key)
	log.Debug("[RATELIMIT] Rate limiter key is: ", rateLimiterKey)
	pipeline := globalConf.EnableNonTransactionalRateLimiter
	ratePerPeriodNow, _ := store.SetRollingWindow(rateLimiterKey, int64(currentSession.Per), "-1", pipeline)

	//log.Info("Num Requests: ", ratePerPeriodNow)

	// Subtract by 1 because of the delayed add in the window
	subtractor := 1
	if globalConf.EnableSentinelRateLImiter {
		// and another subtraction because of the preemptive limit
		subtractor = 2
	}

	//log.Info("break: ", (int(currentSession.Rate) - subtractor))
	if ratePerPeriodNow > int(currentSession.Rate)-subtractor {
		// Set a sentinel value with expire
		if globalConf.EnableSentinelRateLImiter {
			store.SetRawKey(rateLimiterSentinelKey, "1", int64(currentSession.Per))
		}
		return true
	}

	return false
}

type sessionFailReason uint

const (
	sessionFailNone sessionFailReason = iota
	sessionFailRateLimit
	sessionFailQuota
)

// ForwardMessage will enforce rate limiting, returning a non-zero
// sessionFailReason if session limits have been exceeded.
// Key values to manage rate are Rate and Per, e.g. Rate of 10 messages
// Per 10 seconds
<<<<<<< HEAD
func (l *SessionLimiter) ForwardMessage(currentSession *user.SessionState, key string, store storage.Handler, enableRL, enableQ bool, globalConf *config.Config) sessionFailReason {
	rateLimiterKey := RateLimitKeyPrefix + storage.HashKey(key)
	rateLimiterSentinelKey := RateLimitKeyPrefix + storage.HashKey(key) + ".BLOCKED"

=======
func (l *SessionLimiter) ForwardMessage(r *http.Request, currentSession *user.SessionState, key string, store storage.Handler, enableRL, enableQ bool, globalConf config.Config) sessionFailReason {
>>>>>>> 5bbab7f6
	if enableRL {
		if globalConf.EnableSentinelRateLImiter {
			rateLimiterKey := RateLimitKeyPrefix + currentSession.KeyHash()
			rateLimiterSentinelKey := RateLimitKeyPrefix + currentSession.KeyHash() + ".BLOCKED"

			go l.doRollingWindowWrite(key, rateLimiterKey, rateLimiterSentinelKey, currentSession, store, globalConf)

			// Check sentinel
			_, sentinelActive := store.GetRawKey(rateLimiterSentinelKey)
			if sentinelActive == nil {
				// Sentinel is set, fail
				return sessionFailRateLimit
			}
		} else if globalConf.EnableRedisRollingLimiter {
			rateLimiterKey := RateLimitKeyPrefix + currentSession.KeyHash()
			rateLimiterSentinelKey := RateLimitKeyPrefix + currentSession.KeyHash() + ".BLOCKED"

			if l.doRollingWindowWrite(key, rateLimiterKey, rateLimiterSentinelKey, currentSession, store, globalConf) {
				return sessionFailRateLimit
			}
		} else {
			// In-memory limiter
			if l.bucketStore == nil {
				l.bucketStore = memorycache.New()
			}

			// If a token has been updated, we must ensure we dont use
			// an old bucket an let the cache deal with it
			bucketKey := key + ":" + currentSession.LastUpdated

			// DRL will always overflow with more servers on low rates
			rate := uint(currentSession.Rate * float64(DRLManager.RequestTokenValue))
			if rate < uint(DRLManager.CurrentTokenValue) {
				rate = uint(DRLManager.CurrentTokenValue)
			}

			userBucket, err := l.bucketStore.Create(bucketKey,
				rate,
				time.Duration(currentSession.Per)*time.Second)
			if err != nil {
				log.Error("Failed to create bucket!")
				return sessionFailRateLimit
			}

			_, errF := userBucket.Add(uint(DRLManager.CurrentTokenValue))

			if errF != nil {
				return sessionFailRateLimit
			}
		}
	}

	if enableQ {
		if globalConf.LegacyEnableAllowanceCountdown {
			currentSession.Allowance--
		}

		if l.RedisQuotaExceeded(r, currentSession, key, store) {
			return sessionFailQuota
		}
	}

	return sessionFailNone

}

func (l *SessionLimiter) RedisQuotaExceeded(r *http.Request, currentSession *user.SessionState, key string, store storage.Handler) bool {
	// Are they unlimited?
	if currentSession.QuotaMax == -1 {
		// No quota set
		return false
	}

	// Create the key
	log.Debug("[QUOTA] Inbound raw key is: ", key)
	rawKey := QuotaKeyPrefix + currentSession.KeyHash()
	log.Debug("[QUOTA] Quota limiter key is: ", rawKey)
	log.Debug("Renewing with TTL: ", currentSession.QuotaRenewalRate)
	// INCR the key (If it equals 1 - set EXPIRE)
	qInt := store.IncrememntWithExpire(rawKey, currentSession.QuotaRenewalRate)

	// if the returned val is >= quota: block
	if qInt-1 >= currentSession.QuotaMax {
		renewalDate := time.Unix(currentSession.QuotaRenews, 0)
		log.Debug("Renewal Date is: ", renewalDate)
		log.Debug("As epoch: ", currentSession.QuotaRenews)
		log.Debug("Session: ", currentSession)
		log.Debug("Now:", time.Now())
		if time.Now().After(renewalDate) {
			// The renewal date is in the past, we should update the quota!
			// Also, this fixes legacy issues where there is no TTL on quota buckets
			log.Warning("Incorrect key expiry setting detected, correcting")
			go store.DeleteRawKey(rawKey)
			qInt = 1
		} else {
			// Renewal date is in the future and the quota is exceeded
			return true
		}

	}

	// If this is a new Quota period, ensure we let the end user know
	if qInt == 1 {
		current := time.Now().Unix()
		currentSession.QuotaRenews = current + currentSession.QuotaRenewalRate
		ctxScheduleSessionUpdate(r)
	}

	// If not, pass and set the values of the session to quotamax - counter
	remaining := currentSession.QuotaMax - qInt

	if remaining < 0 {
		currentSession.QuotaRemaining = 0
	} else {
		currentSession.QuotaRemaining = remaining
	}

	return false
}<|MERGE_RESOLUTION|>--- conflicted
+++ resolved
@@ -73,14 +73,7 @@
 // sessionFailReason if session limits have been exceeded.
 // Key values to manage rate are Rate and Per, e.g. Rate of 10 messages
 // Per 10 seconds
-<<<<<<< HEAD
-func (l *SessionLimiter) ForwardMessage(currentSession *user.SessionState, key string, store storage.Handler, enableRL, enableQ bool, globalConf *config.Config) sessionFailReason {
-	rateLimiterKey := RateLimitKeyPrefix + storage.HashKey(key)
-	rateLimiterSentinelKey := RateLimitKeyPrefix + storage.HashKey(key) + ".BLOCKED"
-
-=======
 func (l *SessionLimiter) ForwardMessage(r *http.Request, currentSession *user.SessionState, key string, store storage.Handler, enableRL, enableQ bool, globalConf config.Config) sessionFailReason {
->>>>>>> 5bbab7f6
 	if enableRL {
 		if globalConf.EnableSentinelRateLImiter {
 			rateLimiterKey := RateLimitKeyPrefix + currentSession.KeyHash()
