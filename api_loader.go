--- conflicted
+++ resolved
@@ -582,19 +582,6 @@
 	}
 
 	for i, spec := range specs {
-<<<<<<< HEAD
-		go func(spec *APISpec, i int) {
-			subrouter := hostRouters[spec.Domain]
-			if subrouter == nil {
-				mainLog.WithFields(logrus.Fields{
-					"domain": spec.Domain,
-					"api_id": spec.APIID,
-				}).Warning("Trying to load API with Domain when custom domains are disabled.")
-				subrouter = muxer
-			}
-
-			chainObj := processSpec(spec, apisByListen, &redisStore, &redisOrgStore, &healthStore, &rpcAuthStore, &rpcOrgStore, subrouter, logrus.NewEntry(log))
-=======
 		subrouter := hostRouters[spec.Domain]
 		if subrouter == nil {
 			mainLog.WithFields(logrus.Fields{
@@ -603,7 +590,6 @@
 			}).Warning("Trying to load API with Domain when custom domains are disabled.")
 			subrouter = muxer
 		}
->>>>>>> 52208535
 
 		chainObj := processSpec(spec, apisByListen, redisStore, redisOrgStore, healthStore, rpcAuthStore, rpcOrgStore, subrouter, logrus.NewEntry(log))
 		apisMu.Lock()
