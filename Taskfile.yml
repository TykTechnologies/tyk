--- conflicted
+++ resolved
@@ -74,10 +74,7 @@
       - go mod tidy
 
   lint:all:
-<<<<<<< HEAD
     desc: "Run more specific linters"
-=======
->>>>>>> 7fc67f75
     deps:
       - lint:config
       - lint:imports
@@ -98,14 +95,10 @@
   lint:x-tyk-gateway:
     internal: true
     cmds:
-<<<<<<< HEAD
       - go test -count 1 -run=TestXTykGateway_Lint ./apidef/oas/
-=======
-      - go test -count 1 -v -run=TestXTykGateway_Lint ./apidef/oas/
 
   setup:
     desc: "Setup the project including dependencies and git hooks using lefthooks"
     cmds:
       - task: deps:default
-      - lefthook install
->>>>>>> 7fc67f75
+      - lefthook install