package main

import (
	"bytes"
	"crypto/tls"
	"encoding/base64"
	"encoding/json"
	"errors"
	"io/ioutil"
	"net/http"
	"net/url"
	"os"
	"path/filepath"
	"strings"
	"time"

	"github.com/robertkrimen/otto"
	_ "github.com/robertkrimen/otto/underscore"

	"github.com/TykTechnologies/tyk/config"
	"github.com/TykTechnologies/tyk/user"

	"github.com/Sirupsen/logrus"
)

// Lets the user override and return a response from middleware
type ReturnOverrides struct {
	ResponseCode    int
	ResponseError   string
	ResponseHeaders map[string]string
}

// MiniRequestObject is marshalled to JSON string and passed into JSON middleware
type MiniRequestObject struct {
	Headers         map[string][]string
	SetHeaders      map[string]string
	DeleteHeaders   []string
	Body            []byte
	URL             string
	Params          map[string][]string
	AddParams       map[string]string
	ExtendedParams  map[string][]string
	DeleteParams    []string
	ReturnOverrides ReturnOverrides
	IgnoreBody      bool
}

type VMReturnObject struct {
	Request     MiniRequestObject
	SessionMeta map[string]string
	Session     user.SessionState
	AuthValue   string
}

// DynamicMiddleware is a generic middleware that will execute JS code before continuing
type DynamicMiddleware struct {
	BaseMiddleware
	MiddlewareClassName string
	Pre                 bool
	UseSession          bool
	Auth                bool
}

func (d *DynamicMiddleware) Name() string {
	return "DynamicMiddleware"
}

func jsonConfigData(spec *APISpec) string {
	m := map[string]interface{}{
		// For backwards compatibility within 2.x.
		// TODO: simplify or refactor in 3.x or later.
		"config_data": spec.ConfigData,
	}
	bs, err := json.Marshal(m)
	if err != nil {
		log.Error("Failed to encode configuration data: ", err)
		return ""
	}
	return string(bs)
}

// ProcessRequest will run any checks on the request on the way through the system, return an error to have the chain fail
func (d *DynamicMiddleware) ProcessRequest(w http.ResponseWriter, r *http.Request, _ interface{}) (error, int) {

	t1 := time.Now().UnixNano()

	// Createthe proxy object
	defer r.Body.Close()
	originalBody, err := ioutil.ReadAll(r.Body)
	if err != nil {
		log.WithFields(logrus.Fields{
			"prefix": "jsvm",
		}).Error("Failed to read request body! ", err)
		return nil, 200
	}

	requestData := MiniRequestObject{
		Headers:        r.Header,
		SetHeaders:     map[string]string{},
		DeleteHeaders:  []string{},
		Body:           originalBody,
		URL:            r.URL.Path,
		Params:         r.URL.Query(),
		AddParams:      map[string]string{},
		ExtendedParams: map[string][]string{},
		DeleteParams:   []string{},
	}

	asJsonRequestObj, err := json.Marshal(requestData)
	if err != nil {
		log.WithFields(logrus.Fields{
			"prefix": "jsvm",
		}).Error("Failed to encode request object for dynamic middleware: ", err)
		return nil, 200
	}

	confData := jsonConfigData(d.Spec)

	session := new(user.SessionState)
	token := ctxGetAuthToken(r)

	// Encode the session object (if not a pre-process)
	if !d.Pre && d.UseSession {
		session = ctxGetSession(r)
	}

	sessionAsJsonObj, err := json.Marshal(session)
	if err != nil {
		log.WithFields(logrus.Fields{
			"prefix": "jsvm",
		}).Error("Failed to encode session for VM: ", err)
		return nil, 200
	}

	// Run the middleware
	middlewareClassname := d.MiddlewareClassName
	vm := d.Spec.JSVM.VM.Copy()
	vm.Interrupt = make(chan func(), 1)
	log.WithFields(logrus.Fields{
		"prefix": "jsvm",
	}).Debug("Running: ", middlewareClassname)
	// buffered, leaving no chance of a goroutine leak since the
	// spawned goroutine will send 0 or 1 values.
	ret := make(chan otto.Value, 1)
	errRet := make(chan error, 1)
	go func() {
		defer func() {
			// the VM executes the panic func that gets it
			// to stop, so we must recover here to not crash
			// the whole Go program.
			recover()
		}()
		returnRaw, err := vm.Run(middlewareClassname + `.DoProcessRequest(` + string(asJsonRequestObj) + `, ` + string(sessionAsJsonObj) + `, ` + confData + `);`)
		ret <- returnRaw
		errRet <- err
	}()
	var returnRaw otto.Value
	t := time.NewTimer(d.Spec.JSVM.Timeout)
	select {
	case returnRaw = <-ret:
		if err := <-errRet; err != nil {
			log.WithFields(logrus.Fields{
				"prefix": "jsvm",
			}).Error("Failed to run JS middleware: ", err)
			return nil, 200
		}
		t.Stop()
	case <-t.C:
		t.Stop()
		log.WithFields(logrus.Fields{
			"prefix": "jsvm",
		}).Error("JS middleware timed out after ", d.Spec.JSVM.Timeout)
		vm.Interrupt <- func() {
			// only way to stop the VM is to send it a func
			// that panics.
			panic("stop")
		}
		return nil, 200
	}
	returnDataStr, _ := returnRaw.ToString()

	// Decode the return object
	newRequestData := VMReturnObject{}
	if err := json.Unmarshal([]byte(returnDataStr), &newRequestData); err != nil {
		log.WithFields(logrus.Fields{
			"prefix": "jsvm",
		}).Error("Failed to decode middleware request data on return from VM: ", err)
		log.WithFields(logrus.Fields{
			"prefix": "jsvm",
		}).Debug(returnDataStr)
		return nil, 200
	}

	// Reconstruct the request parts
	if newRequestData.Request.IgnoreBody {
		r.ContentLength = int64(len(originalBody))
		r.Body = ioutil.NopCloser(bytes.NewReader(originalBody))
	} else {
		r.ContentLength = int64(len(newRequestData.Request.Body))
		r.Body = ioutil.NopCloser(bytes.NewReader(newRequestData.Request.Body))
	}

	r.URL.Path = newRequestData.Request.URL

	// Delete and set headers
	for _, dh := range newRequestData.Request.DeleteHeaders {
		r.Header.Del(dh)
	}

	for h, v := range newRequestData.Request.SetHeaders {
		r.Header.Set(h, v)
	}

	// Delete and set request parameters
	values := r.URL.Query()
	for _, k := range newRequestData.Request.DeleteParams {
		values.Del(k)
	}

	for p, v := range newRequestData.Request.AddParams {
		values.Set(p, v)
	}

	for p, v := range newRequestData.Request.ExtendedParams {
		for _, val := range v {
			values.Add(p, val)
		}
	}

	r.URL.RawQuery = values.Encode()

	// Save the sesison data (if modified)
	if !d.Pre && d.UseSession && len(newRequestData.SessionMeta) > 0 {
		session.MetaData = mapStrsToIfaces(newRequestData.SessionMeta)
		d.Spec.SessionManager.UpdateSession(token, session, session.Lifetime(d.Spec.SessionLifetime))
	}

	log.WithFields(logrus.Fields{
		"prefix": "jsvm",
	}).Debug("JSVM middleware execution took: (ns) ", time.Now().UnixNano()-t1)

	if newRequestData.Request.ReturnOverrides.ResponseCode >= 400 {
		return errors.New(newRequestData.Request.ReturnOverrides.ResponseError), newRequestData.Request.ReturnOverrides.ResponseCode
	}

	if newRequestData.Request.ReturnOverrides.ResponseCode != 0 && newRequestData.Request.ReturnOverrides.ResponseCode < 300 {

		responseObject := VMResponseObject{
			Response: ResponseObject{
				Body:    newRequestData.Request.ReturnOverrides.ResponseError,
				Code:    newRequestData.Request.ReturnOverrides.ResponseCode,
				Headers: newRequestData.Request.ReturnOverrides.ResponseHeaders,
			},
		}

		forceResponse(w, r, &responseObject, d.Spec, session, d.Pre)
		return nil, mwStatusRespond
	}

	if d.Auth {
		ctxSetSession(r, &newRequestData.Session)
		ctxSetAuthToken(r, newRequestData.AuthValue)
	}

	return nil, 200
}

func mapStrsToIfaces(m map[string]string) map[string]interface{} {
	// TODO: do we really need this conversion? note that we can't
	// make user.SessionState.MetaData a map[string]string, however.
	m2 := make(map[string]interface{}, len(m))
	for k, v := range m {
		m2[k] = v
	}
	return m2
}

// --- Utility functions during startup to ensure a sane VM is present for each API Def ----

type JSVM struct {
	Spec    *APISpec
	VM      *otto.Otto
	Timeout time.Duration
	Log     *logrus.Logger // logger used by the JS code
	RawLog  *logrus.Logger // logger used by `rawlog` func to avoid formatting
}

<<<<<<< HEAD
// Init creates the JSVM with the core library (tyk.js) and sets up a
// default timeout.
func (j *JSVM) Init(spec *APISpec) {
=======
// Init creates the JSVM with the core library and sets up a default
// timeout.
func (j *JSVM) Init() {
>>>>>>> e10fee1c
	vm := otto.New()

	// Init TykJS namespace, constructors etc.
	if _, err := vm.Run(coreJS); err != nil {
		log.WithFields(logrus.Fields{
			"prefix": "jsvm",
		}).Error("Could not load TykJS: ", err)
		return
	}

	// Load user's TykJS on top, if any
	if path := config.Global.TykJSPath; path != "" {
		f, err := os.Open(path)
		if err == nil {
			_, err = vm.Run(f)
			f.Close()
		}
		if err != nil {
			log.WithFields(logrus.Fields{
				"prefix": "jsvm",
			}).Error("Could not load user's TykJS: ", err)
			return
		}
	}

	j.VM = vm
	j.Spec = spec

	// Add environment API
	j.LoadTykJSApi()

	j.Timeout = 5 * time.Second
	j.Log = log // use the global logger by default
	j.RawLog = rawLog
}

// LoadJSPaths will load JS classes and functionality in to the VM by file
func (j *JSVM) LoadJSPaths(paths []string, pathPrefix string) {
	tykBundlePath := filepath.Join(config.Global.MiddlewarePath, "bundles")
	for _, mwPath := range paths {
		if pathPrefix != "" {
			mwPath = filepath.Join(tykBundlePath, pathPrefix, mwPath)
		}
		log.WithFields(logrus.Fields{
			"prefix": "jsvm",
		}).Info("Loading JS File: ", mwPath)
		f, err := os.Open(mwPath)
		if err != nil {
			log.WithFields(logrus.Fields{
				"prefix": "jsvm",
			}).Error("Failed to open JS middleware file: ", err)
			continue
		}
		if _, err := j.VM.Run(f); err != nil {
			log.WithFields(logrus.Fields{
				"prefix": "jsvm",
			}).Error("Failed to load JS middleware: ", err)
		}
		f.Close()
	}
}

type TykJSHttpRequest struct {
	Method   string
	Body     string
	Headers  map[string]string
	Domain   string
	Resource string
	FormData map[string]string
}

type TykJSHttpResponse struct {
	Code    int
	Body    string
	Headers map[string][]string
}

func (j *JSVM) LoadTykJSApi() {
	// Enable a log
	j.VM.Set("log", func(call otto.FunctionCall) otto.Value {
		j.Log.WithFields(logrus.Fields{
			"prefix": "jsvm-logmsg",
			"type":   "log-msg",
		}).Info(call.Argument(0).String())
		return otto.Value{}
	})
	j.VM.Set("rawlog", func(call otto.FunctionCall) otto.Value {
		j.RawLog.Print(call.Argument(0).String() + "\n")
		return otto.Value{}
	})

	// these two needed for non-utf8 bodies
	j.VM.Set("b64dec", func(call otto.FunctionCall) otto.Value {
		in := call.Argument(0).String()
		out, err := base64.StdEncoding.DecodeString(in)
		if err != nil {
			log.WithFields(logrus.Fields{
				"prefix": "jsvm",
			}).Error("Failed to base64 decode: ", err)
			return otto.Value{}
		}
		returnVal, err := j.VM.ToValue(string(out))
		if err != nil {
			log.WithFields(logrus.Fields{
				"prefix": "jsvm",
			}).Error("Failed to base64 decode: ", err)
			return otto.Value{}
		}
		return returnVal
	})
	j.VM.Set("b64enc", func(call otto.FunctionCall) otto.Value {
		in := []byte(call.Argument(0).String())
		out := base64.StdEncoding.EncodeToString(in)
		returnVal, err := j.VM.ToValue(out)
		if err != nil {
			log.WithFields(logrus.Fields{
				"prefix": "jsvm",
			}).Error("Failed to base64 encode: ", err)
			return otto.Value{}
		}
		return returnVal
	})

	// Enable the creation of HTTP Requsts
	j.VM.Set("TykMakeHttpRequest", func(call otto.FunctionCall) otto.Value {

		jsonHRO := call.Argument(0).String()
		if jsonHRO == "undefined" {
			// Nope, return nothing
			return otto.Value{}
		}
		hro := TykJSHttpRequest{}
		if err := json.Unmarshal([]byte(jsonHRO), &hro); err != nil {
			log.WithFields(logrus.Fields{
				"prefix": "jsvm",
			}).Error("JSVM: Failed to deserialise HTTP Request object")
			return otto.Value{}
		}

		// Make the request
		domain := hro.Domain
		data := url.Values{}
		for k, v := range hro.FormData {
			data.Set(k, v)
		}

		u, _ := url.ParseRequestURI(domain)
		u.Path = hro.Resource
		urlStr := u.String() // "https://api.com/user/"

		var d string
		if hro.Body != "" {
			d = hro.Body
		} else if len(hro.FormData) > 0 {
			d = data.Encode()
		}

		r, _ := http.NewRequest(hro.Method, urlStr, nil)

		if d != "" {
			r, _ = http.NewRequest(hro.Method, urlStr, strings.NewReader(d))
		}

		for k, v := range hro.Headers {
			r.Header.Set(k, v)
		}
		r.Close = true

		tr := &http.Transport{TLSClientConfig: &tls.Config{}}
		if cert := getUpstreamCertificate(r.Host, j.Spec); cert != nil {
			tr.TLSClientConfig.Certificates = []tls.Certificate{*cert}
		}

		// using new Client each time should be ok, since we closing connection every time
		client := &http.Client{Transport: tr}
		resp, err := client.Do(r)
		if err != nil {
			log.WithFields(logrus.Fields{
				"prefix": "jsvm",
			}).Error("Request failed: ", err)
			return otto.Value{}
		}

		body, _ := ioutil.ReadAll(resp.Body)
		tykResp := TykJSHttpResponse{
			Code:    resp.StatusCode,
			Body:    string(body),
			Headers: resp.Header,
		}

		retAsStr, _ := json.Marshal(tykResp)
		returnVal, err := j.VM.ToValue(string(retAsStr))
		if err != nil {
			log.WithFields(logrus.Fields{
				"prefix": "jsvm",
			}).Error("Failed to encode return value: ", err)
			return otto.Value{}
		}

		return returnVal
	})

	// Expose Setters and Getters in the REST API for a key:
	j.VM.Set("TykGetKeyData", func(call otto.FunctionCall) otto.Value {
		apiKey := call.Argument(0).String()
		apiId := call.Argument(1).String()

		obj, _ := handleGetDetail(apiKey, apiId)
		bs, _ := json.Marshal(obj)

		returnVal, err := j.VM.ToValue(string(bs))
		if err != nil {
			log.WithFields(logrus.Fields{
				"prefix": "jsvm",
			}).Error("Failed to encode return value: ", err)
			return otto.Value{}
		}

		return returnVal
	})

	j.VM.Set("TykSetKeyData", func(call otto.FunctionCall) otto.Value {
		apiKey := call.Argument(0).String()
		encoddedSession := call.Argument(1).String()
		suppressReset := call.Argument(2).String()

		newSession := user.SessionState{}
		err := json.Unmarshal([]byte(encoddedSession), &newSession)
		if err != nil {
			log.WithFields(logrus.Fields{
				"prefix": "jsvm",
			}).Error("Failed to decode the sesison data")
			return otto.Value{}
		}

		doAddOrUpdate(apiKey, &newSession, suppressReset == "1")

		return otto.Value{}
	})

	// Batch request method
	unsafeBatchHandler := BatchRequestHandler{}
	j.VM.Set("TykBatchRequest", func(call otto.FunctionCall) otto.Value {
		requestSet := call.Argument(0).String()
		log.WithFields(logrus.Fields{
			"prefix": "jsvm",
		}).Debug("Batch input is: ", requestSet)

		bs, err := unsafeBatchHandler.ManualBatchRequest([]byte(requestSet))
		if err != nil {
			log.WithFields(logrus.Fields{
				"prefix": "jsvm",
			}).Error(err)
			return otto.Value{}
		}

		returnVal, err := j.VM.ToValue(string(bs))
		if err != nil {
			log.WithFields(logrus.Fields{
				"prefix": "jsvm",
			}).Error("Failed to encode return value: ", err)
			return otto.Value{}
		}

		return returnVal
	})

	j.VM.Run(`function TykJsResponse(response, session_meta) {
		return JSON.stringify({Response: response, SessionMeta: session_meta})
	}`)
}

const coreJS = `
var TykJS = {
	TykMiddleware: {
		MiddlewareComponentMeta: function(configuration) {
			this.configuration = configuration
		}
	},
	TykEventHandlers: {
		EventHandlerComponentMeta: function() {}
	}
}

TykJS.TykMiddleware.MiddlewareComponentMeta.prototype.ProcessRequest = function(request, session, config) {
	log("Process Request Not Implemented")
	return request
}

TykJS.TykMiddleware.MiddlewareComponentMeta.prototype.DoProcessRequest = function(request, session, config) {
	request.Body = b64dec(request.Body)
	var processed_request = this.ProcessRequest(request, session, config)

	if (!processed_request) {
		log("Middleware didn't return request object!")
		return
	}

	// Reset the headers object
	processed_request.Request.Headers = {}
	processed_request.Request.Body = b64enc(processed_request.Request.Body)

	return JSON.stringify(processed_request)
}

// The user-level middleware component
TykJS.TykMiddleware.NewMiddleware = function(configuration) {
	TykJS.TykMiddleware.MiddlewareComponentMeta.call(this, configuration)
}

// Set up object inheritance
TykJS.TykMiddleware.NewMiddleware.prototype = Object.create(TykJS.TykMiddleware.MiddlewareComponentMeta.prototype)
TykJS.TykMiddleware.NewMiddleware.prototype.constructor = TykJS.TykMiddleware.NewMiddleware

TykJS.TykMiddleware.NewMiddleware.prototype.NewProcessRequest = function(callback) {
	this.ProcessRequest = callback
}

TykJS.TykMiddleware.NewMiddleware.prototype.ReturnData = function(request, session) {
	return {Request: request, SessionMeta: session}
}

TykJS.TykMiddleware.NewMiddleware.prototype.ReturnAuthData = function(request, session) {
	return {Request: request, Session: session}
}

// Event Handler implementation

TykJS.TykEventHandlers.EventHandlerComponentMeta.prototype.DoProcessEvent = function(event, context) {
	// call the handler
	log("Calling built - in handle")
	this.Handle(event, context)
	return
}

TykJS.TykEventHandlers.EventHandlerComponentMeta.prototype.Handle = function(request, context) {
	log("Handler not implemented!")
	return request
}

// The user-level event handler component
TykJS.TykEventHandlers.NewEventHandler = function() {
	TykJS.TykEventHandlers.EventHandlerComponentMeta.call(this)
}

// Set up object inheritance for events
TykJS.TykEventHandlers.NewEventHandler.prototype = Object.create(TykJS.TykEventHandlers.EventHandlerComponentMeta.prototype)
TykJS.TykEventHandlers.NewEventHandler.prototype.constructor = TykJS.TykEventHandlers.NewEventHandler

TykJS.TykEventHandlers.NewEventHandler.prototype.NewHandler = function(callback) {
	this.Handle = callback
};`<|MERGE_RESOLUTION|>--- conflicted
+++ resolved
@@ -285,15 +285,9 @@
 	RawLog  *logrus.Logger // logger used by `rawlog` func to avoid formatting
 }
 
-<<<<<<< HEAD
-// Init creates the JSVM with the core library (tyk.js) and sets up a
-// default timeout.
-func (j *JSVM) Init(spec *APISpec) {
-=======
 // Init creates the JSVM with the core library and sets up a default
 // timeout.
-func (j *JSVM) Init() {
->>>>>>> e10fee1c
+func (j *JSVM) Init(spec *APISpec) {
 	vm := otto.New()
 
 	// Init TykJS namespace, constructors etc.
