--- conflicted
+++ resolved
@@ -8,13 +8,8 @@
 	"net/http"
 	"time"
 
-<<<<<<< HEAD
-	"github.com/lonelycode/osin"
-	"github.com/satori/go.uuid"
-=======
 	osin "github.com/lonelycode/osin"
 	uuid "github.com/satori/go.uuid"
->>>>>>> 52208535
 	"golang.org/x/crypto/bcrypt"
 
 	"strconv"
