--- conflicted
+++ resolved
@@ -1267,15 +1267,9 @@
 	})
 
 	ts.Run(t, []test.TestCase{
-<<<<<<< HEAD
-		{Headers: map[string]string{"Authorization": sess1token}, Code: http.StatusOK, Path: "/"},
-		{Headers: map[string]string{"Authorization": sess2token}, Code: http.StatusOK, Path: "/"},
-		{Headers: map[string]string{"Authorization": sess1token}, Code: http.StatusTooManyRequests, Path: "/"},
-=======
 		{Headers: map[string]string{"Authorization": sess1token}, Code: http.StatusOK, Path: "/", Delay: 100 * time.Millisecond},
 		{Headers: map[string]string{"Authorization": sess1token}, Code: http.StatusTooManyRequests, Path: "/"},
 		{Headers: map[string]string{"Authorization": sess2token}, Code: http.StatusOK, Path: "/", Delay: 100 * time.Millisecond},
->>>>>>> 0a6d68ed
 		{Headers: map[string]string{"Authorization": sess2token}, Code: http.StatusTooManyRequests, Path: "/"},
 	}...)
 }