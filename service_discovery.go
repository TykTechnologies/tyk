package main

import (
	"encoding/json"
	"github.com/TykTechnologies/tykcommon"
	"github.com/lonelycode/gabs"
	"io/ioutil"
	"net/http"
	"strconv"
	"strings"
)

const ARRAY_NAME string = "tyk_array"

type ServiceDiscovery struct {
	spec                *tykcommon.ServiceDiscoveryConfiguration
	isNested            bool
	isTargetList        bool
	endpointReturnsList bool
	portSeperate        bool
	dataPath            string
	parentPath          string
	portPath            string
	targetPath          string
}

func (s *ServiceDiscovery) New(spec *tykcommon.ServiceDiscoveryConfiguration) {
	s.spec = spec
	s.isNested = spec.UseNestedQuery
	s.isTargetList = spec.UseTargetList
	s.endpointReturnsList = spec.EndpointReturnsList
	s.targetPath = spec.TargetPath

	if spec.PortDataPath != "" {
		s.portSeperate = true
		s.portPath = spec.PortDataPath
	}

	if spec.ParentDataPath != "" {
		s.parentPath = spec.ParentDataPath
	}

	s.dataPath = spec.DataPath
}

func (s *ServiceDiscovery) getServiceData(name string) (string, error) {
	log.Debug("Getting ", name)
	resp, err := http.Get(name)
	if err != nil {
		return "", err
	}

	defer resp.Body.Close()
	contents, readErr := ioutil.ReadAll(resp.Body)
	if err != nil {
		return "", readErr
	}

	return string(contents), nil
}

func (s *ServiceDiscovery) decodeRawJsonString(value string) interface{} {
	var thisObj interface{}
	json.Unmarshal([]byte(value), &thisObj)
	return &thisObj
}

func (s *ServiceDiscovery) decodeToNameSpace(namespace string, jsonParsed *gabs.Container) interface{} {
	log.Debug("Namespace: ", namespace)
	value := jsonParsed.Path(namespace).Data()
	return value
}

func (s *ServiceDiscovery) decodeToNameSpaceAsArray(namespace string, jsonParsed *gabs.Container) *[]*gabs.Container {
	log.Debug("Array Namespace: ", namespace)
	log.Debug("Container: ", jsonParsed)
	value, _ := jsonParsed.Path(namespace).Children()
	log.Debug("Array value:", value)
	return &value
}

func (s *ServiceDiscovery) GetPortFromObject(host *string, obj *gabs.Container) {
	if s.portSeperate {
		// Grab the port object
		port := s.decodeToNameSpace(s.portPath, obj)

		switch port.(type) {
		case []interface{}:
			port = port.([]interface{})[0]
		}

		var portToUse string
		switch port.(type) {
		case string:
			portToUse = port.(string)
		case float64:
			portToUse = strconv.Itoa(int(port.(float64)))
		}

		*host += ":" + portToUse
		log.Debug("Host: ", *host)
	}
}

func (s *ServiceDiscovery) GetNestedObject(item *gabs.Container) string {
	log.Debug("Parent Data: ", item)
	parentData := s.decodeToNameSpace(s.parentPath, item)
	// Get the data path from the decoded object
	subContainer := gabs.Container{}
	switch parentData.(type) {
	default:
		log.Debug("Get Nested Object: parentData is not a string")
		return ""
	case string:
	}
	s.ParseObject(parentData.(string), &subContainer)
	log.Debug("Parent SubContainer: ", subContainer)
	// Get the hostname
	hostnameData := s.decodeToNameSpace(s.dataPath, &subContainer)
	switch hostnameData.(type) {
	default:
		log.Debug("Get Nested Object: hostname is not a string")
		return ""
	case string:
	}
	hostname := hostnameData.(string)
	// Get the port
	s.GetPortFromObject(&hostname, &subContainer)
	return hostname
}

func (s *ServiceDiscovery) GetObject(item *gabs.Container) string {
	hostnameData := s.decodeToNameSpace(s.dataPath, item)
	switch hostnameData.(type) {
	default:
<<<<<<< HEAD
		log.Warning("Get Object: hostname is not a string")
=======
		log.Debug("Get Object: hostname is not a string")
>>>>>>> 59ec10e9
		return ""
	case string:
	}
	hostname := hostnameData.(string)
	log.Debug("get object hostname: ", hostname)
	// Get the port
	s.GetPortFromObject(&hostname, item)
	return hostname
}

func (s *ServiceDiscovery) GetHostname(item *gabs.Container) string {
	var hostname string
	// Get a nested object
	if s.isNested {
		hostname = s.GetNestedObject(item)
	} else {
		hostname = s.GetObject(item)
	}
	return hostname
}

func (s *ServiceDiscovery) isList(val string) bool {
	if len(val) > 0 {
		if strings.HasPrefix(val, "[") {
			return true
		}
	}
	return false
}
func (s *ServiceDiscovery) GetSubObjectFromList(objList *gabs.Container) *[]string {
	hostList := []string{}
	var hostname string
	var thisSet *[]*gabs.Container
	if s.endpointReturnsList {
		// pre-process the object since we've nested it
		thisSet = s.decodeToNameSpaceAsArray(ARRAY_NAME, objList)
		log.Debug("thisSet: ", thisSet)
	} else {
		// It's an object, but the value may be nested
		if s.isNested {
			// Get the actual raw string object
			parentData := s.decodeToNameSpace(s.parentPath, objList)
			// Get the data path from the decoded object
			subContainer := gabs.Container{}

			switch parentData.(type) {
			default:
				log.Debug("parentData is not a string")
				return &hostList
			case string:
			}
			// Now check if this string is a list
			nestedString := parentData.(string)
			if s.isList(nestedString) {
				log.Debug("Yup, it's a list")
				s.ConvertRawListToObj(&nestedString)
				s.ParseObject(nestedString, &subContainer)
				thisSet = s.decodeToNameSpaceAsArray(ARRAY_NAME, &subContainer)

				// Hijack this here because we need to use a non-nested get
				for _, item := range *thisSet {
					log.Debug("Child in list: ", item)
					hostname = s.GetObject(item) + s.targetPath
					// Add to list
					hostList = append(hostList, hostname)
				}
				return &hostList

			} else {
				log.Debug("Not a list")
				switch parentData.(type) {
				default:
					log.Debug("parentData is not a string")
				case string:
					s.ParseObject(parentData.(string), &subContainer)
					thisSet = s.decodeToNameSpaceAsArray(s.dataPath, objList)
					log.Debug("thisSet (object list): ", objList)
				}
			}
		} else if s.parentPath != "" {
			thisSet = s.decodeToNameSpaceAsArray(s.parentPath, objList)
		}

	}

	if thisSet != nil {
		for _, item := range *thisSet {
			log.Debug("Child in list: ", item)
			hostname = s.GetHostname(item) + s.targetPath
			// Add to list
			hostList = append(hostList, hostname)
		}
	} else {
		log.Debug("Set is nil")
	}
	return &hostList
}

func (s *ServiceDiscovery) GetSubObject(obj *gabs.Container) string {
	var hostname string
	hostname = s.GetHostname(obj) + s.targetPath

	return hostname
}

func (s *ServiceDiscovery) ConvertRawListToObj(RawData *string) {
	// Modify to turn a list object into a regular object
	d := `{"` + ARRAY_NAME + `":` + *RawData + `}`
	*RawData = d
}

func (s *ServiceDiscovery) ParseObject(contents string, jsonParsed *gabs.Container) error {
	log.Debug("Parsing raw data: ", contents)
	jp, pErr := gabs.ParseJSON([]byte(contents))
	if pErr != nil {
		log.Error(pErr)
	}
	*jsonParsed = *jp
	log.Debug("Got:", jsonParsed)
	return pErr
}

func (s *ServiceDiscovery) ProcessRawData(rawData string) (*tykcommon.HostList, error) {
	var jsonParsed gabs.Container

	hostlist := tykcommon.NewHostList()

	if s.endpointReturnsList {
		// Convert to an object
		s.ConvertRawListToObj(&rawData)
		err := s.ParseObject(rawData, &jsonParsed)
		if err != nil {
			log.Error("Parse object failed: ", err)
			return nil, err
		}

		log.Debug("Parsed object list: ", jsonParsed)
		// Treat JSON as a list and then apply the data path
		if s.isTargetList {
			// Get all values
			asList := s.GetSubObjectFromList(&jsonParsed)
			log.Debug("Host list:", asList)
			hostlist.Set(*asList)
			return hostlist, nil
		}

		// Get the top value
		list := s.GetSubObjectFromList(&jsonParsed)
		var host string
		for _, v := range *list {
			host = v
			break
		}

		hostlist.Set([]string{host})
		return hostlist, nil
	}

	// It's an object
	s.ParseObject(rawData, &jsonParsed)
	if s.isTargetList {
		// It's a list object
		log.Debug("It's a target list - getting sub object from list")
		log.Debug("Passing in: ", jsonParsed)

		asList := s.GetSubObjectFromList(&jsonParsed)
		hostlist.Set(*asList)
		log.Debug("Got from object: ", hostlist)
		return hostlist, nil
	}

	// It's a single object
	host := s.GetSubObject(&jsonParsed)
	hostlist.Set([]string{host})

	return hostlist, nil
}

func (s *ServiceDiscovery) GetTarget(serviceURL string) (*tykcommon.HostList, error) {
	// Get the data
	rawData, err := s.getServiceData(serviceURL)
	if err != nil {
		return nil, err
	}

	return s.ProcessRawData(rawData)

}<|MERGE_RESOLUTION|>--- conflicted
+++ resolved
@@ -133,11 +133,7 @@
 	hostnameData := s.decodeToNameSpace(s.dataPath, item)
 	switch hostnameData.(type) {
 	default:
-<<<<<<< HEAD
 		log.Warning("Get Object: hostname is not a string")
-=======
-		log.Debug("Get Object: hostname is not a string")
->>>>>>> 59ec10e9
 		return ""
 	case string:
 	}
