package main

import (
	"bytes"
	"encoding/base64"
	"encoding/json"
	"io"
	"io/ioutil"
	"net/http"
	"net/url"
	"os"
	"reflect"
	"strconv"
	"strings"
	"time"

	"github.com/robertkrimen/otto"
	_ "github.com/robertkrimen/otto/underscore"

	"github.com/TykTechnologies/tyk/apidef"
	"github.com/TykTechnologies/tyk/config"
	"github.com/TykTechnologies/tyk/user"

	"github.com/Sirupsen/logrus"
)

// RequestObject is marshalled to JSON string and passed into JSON middleware
type RequestObject struct {
	Headers map[string][]string
	Body    string
	URL     string
	Params  map[string][]string
}

type ResponseObject struct {
	Body    string
	Headers map[string]string
	Code    int
}

type VMResponseObject struct {
	Response    ResponseObject
	SessionMeta map[string]string
}

// DynamicMiddleware is a generic middleware that will execute JS code before continuing
type VirtualEndpoint struct {
	BaseMiddleware
	sh SuccessHandler
}

func (d *VirtualEndpoint) Name() string {
	return "VirtualEndpoint"
}

func preLoadVirtualMetaCode(meta *apidef.VirtualMeta, j *JSVM) {
	// the only call site uses (&foo, &bar) so meta and j won't be
	// nil.
	var src interface{}
	switch meta.FunctionSourceType {
	case "file":
		log.Debug("Loading JS Endpoint File: ", meta.FunctionSourceURI)
		f, err := os.Open(meta.FunctionSourceURI)
		if err != nil {
			log.Error("Failed to open Endpoint JS: ", err)
			return
		}
		src = f
	case "blob":
		if config.Global().DisableVirtualPathBlobs {
			log.Error("[JSVM] Blobs not allowed on this node")
			return
		}
		log.Debug("Loading JS blob")
		js, err := base64.StdEncoding.DecodeString(meta.FunctionSourceURI)
		if err != nil {
			log.Error("Failed to load blob JS: ", err)
			return
		}
		src = js
	default:
		log.Error("Type must be either file or blob (base64)!")
		return
	}
	if _, err := j.VM.Run(src); err != nil {
		log.Error("Could not load virtual endpoint JS: ", err)
	}
}

func (d *VirtualEndpoint) Init() {
	d.sh = SuccessHandler{d.BaseMiddleware}
}

func (d *VirtualEndpoint) EnabledForSpec() bool {
	if !d.Spec.GlobalConfig.EnableJSVM {
		return false
	}
	for _, version := range d.Spec.VersionData.Versions {
		if len(version.ExtendedPaths.Virtual) > 0 {
			return true
		}
	}
	return false
}

func (d *VirtualEndpoint) ServeHTTPForCache(w http.ResponseWriter, r *http.Request) *http.Response {
	_, versionPaths, _, _ := d.Spec.Version(r)
	found, meta := d.Spec.CheckSpecMatchesStatus(r, versionPaths, VirtualPath)

	if !found {
		return nil
	}

	t1 := time.Now().UnixNano()
	vmeta := meta.(*apidef.VirtualMeta)

	// Create the proxy object
	defer r.Body.Close()
	originalBody, err := ioutil.ReadAll(r.Body)
	if err != nil {
		log.Error("Failed to read request body! ", err)
		return nil
	}

	requestData := RequestObject{
		Headers: r.Header,
		Body:    string(originalBody),
		URL:     r.URL.Path,
	}

	// We need to copy the body _back_ for the decode
	r.Body = ioutil.NopCloser(bytes.NewReader(originalBody))
	r.ParseForm()
	requestData.Params = r.Form

	requestAsJson, err := json.Marshal(requestData)
	if err != nil {
		log.Error("Failed to encode request object for virtual endpoint: ", err)
		return nil
	}

	// Encode the configuration data too
	specAsJson := specToJson(d.Spec)

	session := new(user.SessionState)

	// Encode the session object (if not a pre-process)
	if vmeta.UseSession {
		session = ctxGetSession(r)
	}

	sessionAsJson, err := json.Marshal(session)
	if err != nil {
		log.Error("Failed to encode session for VM: ", err)
		return nil
	}

	// Run the middleware
	vm := d.Spec.JSVM.VM.Copy()
	vm.Interrupt = make(chan func(), 1)
	log.WithFields(logrus.Fields{
		"prefix": "jsvm",
	}).Debug("Running: ", vmeta.ResponseFunctionName)
	// buffered, leaving no chance of a goroutine leak since the
	// spawned goroutine will send 0 or 1 values.
	ret := make(chan otto.Value, 1)
	errRet := make(chan error, 1)
	go func() {
		defer func() {
			// the VM executes the panic func that gets it
			// to stop, so we must recover here to not crash
			// the whole Go program.
			recover()
		}()
		returnRaw, err := vm.Run(vmeta.ResponseFunctionName + `(` + string(requestAsJson) + `, ` + string(sessionAsJson) + `, ` + specAsJson + `);`)
		ret <- returnRaw
		errRet <- err
	}()
	var returnRaw otto.Value
	t := time.NewTimer(d.Spec.JSVM.Timeout)
	select {
	case returnRaw = <-ret:
		if err := <-errRet; err != nil {
			log.WithFields(logrus.Fields{
				"prefix": "jsvm",
			}).Error("Failed to run JS middleware: ", err)
			return nil
		}
		t.Stop()
	case <-t.C:
		t.Stop()
		log.WithFields(logrus.Fields{
			"prefix": "jsvm",
		}).Error("JS middleware timed out after ", d.Spec.JSVM.Timeout)
		vm.Interrupt <- func() {
			// only way to stop the VM is to send it a func
			// that panics.
			panic("stop")
		}
		return nil
	}
	returnDataStr, _ := returnRaw.ToString()

	// Decode the return object
	newResponseData := VMResponseObject{}
	if err := json.Unmarshal([]byte(returnDataStr), &newResponseData); err != nil {
		log.Error("Failed to decode virtual endpoint response data on return from VM: ", err,
			"; Returned: ", returnDataStr)
		return nil
	}

	// Save the sesison data (if modified)
	if vmeta.UseSession {
		newMeta := mapStrsToIfaces(newResponseData.SessionMeta)
		if !reflect.DeepEqual(session.MetaData, newMeta) {
			session.MetaData = newMeta
			ctxSetSession(r, session, "", true)
		}
	}

	log.Debug("JSVM Virtual Endpoint execution took: (ns) ", time.Now().UnixNano()-t1)

	copiedResponse := forceResponse(w, r, &newResponseData, d.Spec, session, false)

<<<<<<< HEAD
	if copiedResponse != nil {
		go d.sh.RecordHit(r, 0, copiedResponse.StatusCode, copiedRequest, copiedResponse)
	}
=======
	go d.sh.RecordHit(r, 0, copiedResponse.StatusCode, copiedResponse)
>>>>>>> df9cd398

	return copiedResponse
}

func forceResponse(w http.ResponseWriter,
	r *http.Request,
	newResponseData *VMResponseObject,
	spec *APISpec,
	session *user.SessionState, isPre bool) *http.Response {
	responseMessage := []byte(newResponseData.Response.Body)

	// Create an http.Response object so we can send it tot he cache middleware
	newResponse := new(http.Response)
	newResponse.Header = make(map[string][]string)

	requestTime := time.Now().UTC().Format(http.TimeFormat)

	for header, value := range newResponseData.Response.Headers {
		newResponse.Header.Set(header, value)
	}

	newResponse.ContentLength = int64(len(responseMessage))
	newResponse.Body = nopCloser{
		ReadSeeker: bytes.NewReader(responseMessage),
	}
	newResponse.StatusCode = newResponseData.Response.Code
	newResponse.Proto = "HTTP/1.0"
	newResponse.ProtoMajor = 1
	newResponse.ProtoMinor = 0
	newResponse.Header.Set("Server", "tyk")
	newResponse.Header.Set("Date", requestTime)

	// Check if it is a loop
	loc := newResponse.Header.Get("Location")
	if (newResponse.StatusCode == 301 || newResponse.StatusCode == 302) && strings.HasPrefix(loc, "tyk://") {
		loopURL, err := url.Parse(newResponse.Header.Get("Location"))
		if err != nil {
			log.WithFields(logrus.Fields{
				"prefix": "jsvm",
				"loop":   loc,
			}).Error("Failed to parse loop url: ", err)
		} else {
			ctxSetOrigRequestURL(r, r.URL)
			r.URL = loopURL
		}

		return nil
	}

	if !isPre {
		// Handle response middleware
		if err := handleResponseChain(spec.ResponseChain, w, newResponse, r, session); err != nil {
			log.Error("Response chain failed! ", err)
		}
	}

	handleForcedResponse(w, newResponse, session, spec)

	// Record analytics
	return newResponse
}

// ProcessRequest will run any checks on the request on the way through the system, return an error to have the chain fail
func (d *VirtualEndpoint) ProcessRequest(w http.ResponseWriter, r *http.Request, _ interface{}) (error, int) {

	res := d.ServeHTTPForCache(w, r)

	if res == nil {
		return nil, 200
	}

	return nil, mwStatusRespond
}

func (d *VirtualEndpoint) HandleResponse(rw http.ResponseWriter, res *http.Response, ses *user.SessionState) {
	// Externalising this from the MW so we can re-use it elsewhere
	handleForcedResponse(rw, res, ses, d.Spec)
}

func handleForcedResponse(rw http.ResponseWriter, res *http.Response, ses *user.SessionState, spec *APISpec) {
	defer res.Body.Close()

	// Close connections
	if spec.GlobalConfig.CloseConnections {
		res.Header.Set("Connection", "close")
	}

	// Add resource headers
	if ses != nil {
		// We have found a session, lets report back
		res.Header.Set("X-RateLimit-Limit", strconv.Itoa(int(ses.QuotaMax)))
		res.Header.Set("X-RateLimit-Remaining", strconv.Itoa(int(ses.QuotaRemaining)))
		res.Header.Set("X-RateLimit-Reset", strconv.Itoa(int(ses.QuotaRenews)))
	}

	copyHeader(rw.Header(), res.Header)

	rw.WriteHeader(res.StatusCode)
	io.Copy(rw, res.Body)
}<|MERGE_RESOLUTION|>--- conflicted
+++ resolved
@@ -222,13 +222,9 @@
 
 	copiedResponse := forceResponse(w, r, &newResponseData, d.Spec, session, false)
 
-<<<<<<< HEAD
 	if copiedResponse != nil {
-		go d.sh.RecordHit(r, 0, copiedResponse.StatusCode, copiedRequest, copiedResponse)
-	}
-=======
-	go d.sh.RecordHit(r, 0, copiedResponse.StatusCode, copiedResponse)
->>>>>>> df9cd398
+		go d.sh.RecordHit(r, 0, copiedResponse.StatusCode, copiedResponse)
+	}
 
 	return copiedResponse
 }
