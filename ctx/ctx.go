package ctx

import (
	"context"
	"net/http"

	"github.com/TykTechnologies/tyk/apidef"

	"github.com/TykTechnologies/tyk/storage"
	"github.com/TykTechnologies/tyk/user"
)

type Key uint

const (
	SessionData Key = iota
	UpdateSession
	AuthToken
	HashedAuthToken
	VersionData
	VersionDefault
	OrgSessionContext
	ContextData
	RetainHost
	TrackThisEndpoint
	DoNotTrackThisEndpoint
	UrlRewritePath
	RequestMethod
	OrigRequestURL
	LoopLevel
	LoopLevelLimit
	ThrottleLevel
	ThrottleLevelLimit
	Trace
	CheckLoopLimits
<<<<<<< HEAD
	UrlRewriteTarget
	TransformedRequestMethod
=======
	Definition
	RequestStatus
>>>>>>> ead67c68
)

func setContext(r *http.Request, ctx context.Context) {
	r2 := r.WithContext(ctx)
	*r = *r2
}

func ctxSetSession(r *http.Request, s *user.SessionState, token string, scheduleUpdate bool) {
	if s == nil {
		panic("setting a nil context SessionData")
	}

	if token == "" {
		token = GetAuthToken(r)
	}

	if s.KeyHashEmpty() {
		s.SetKeyHash(storage.HashKey(token))
	}

	ctx := r.Context()
	ctx = context.WithValue(ctx, SessionData, s)
	ctx = context.WithValue(ctx, AuthToken, token)

	if scheduleUpdate {
		ctx = context.WithValue(ctx, UpdateSession, true)
	}

	setContext(r, ctx)
}

func GetAuthToken(r *http.Request) string {
	if v := r.Context().Value(AuthToken); v != nil {
		return v.(string)
	}
	return ""
}

func GetSession(r *http.Request) *user.SessionState {
	if v := r.Context().Value(SessionData); v != nil {
		return v.(*user.SessionState)
	}
	return nil
}

func SetSession(r *http.Request, s *user.SessionState, token string, scheduleUpdate bool) {
	ctxSetSession(r, s, token, scheduleUpdate)
}

func SetDefinition(r *http.Request, s *apidef.APIDefinition) {
	ctx := r.Context()
	ctx = context.WithValue(ctx, Definition, s)
	setContext(r, ctx)
}

func GetDefinition(r *http.Request) *apidef.APIDefinition {
	if v := r.Context().Value(Definition); v != nil {
		return v.(*apidef.APIDefinition)
	}
	return nil
}<|MERGE_RESOLUTION|>--- conflicted
+++ resolved
@@ -33,13 +33,10 @@
 	ThrottleLevelLimit
 	Trace
 	CheckLoopLimits
-<<<<<<< HEAD
 	UrlRewriteTarget
 	TransformedRequestMethod
-=======
 	Definition
 	RequestStatus
->>>>>>> ead67c68
 )
 
 func setContext(r *http.Request, ctx context.Context) {
