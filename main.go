package main

import (
	"crypto/tls"
	"fmt"
	"html/template"
	"io/ioutil"
	stdlog "log"
	"log/syslog"
	"net"
	"net/http"
	pprof_http "net/http/pprof"
	"os"
	"path/filepath"
	"runtime/pprof"
	"strconv"
	"strings"
	"sync"
	"sync/atomic"
	"time"

	"github.com/Sirupsen/logrus"
	logrus_syslog "github.com/Sirupsen/logrus/hooks/syslog"
	"github.com/bshuster-repo/logrus-logstash-hook"
	"github.com/docopt/docopt.go"
	"github.com/evalphobia/logrus_sentry"
	"github.com/facebookgo/pidfile"
	"github.com/gemnasium/logrus-graylog-hook"
	"github.com/gorilla/mux"
	"github.com/justinas/alice"
	"github.com/lonelycode/gorpc"
	"github.com/lonelycode/osin"
	"github.com/rs/cors"
	uuid "github.com/satori/go.uuid"
	"rsc.io/letsencrypt"

	"github.com/TykTechnologies/goagain"
	"github.com/TykTechnologies/tyk/apidef"
	"github.com/TykTechnologies/tyk/certs"
	"github.com/TykTechnologies/tyk/config"
	"github.com/TykTechnologies/tyk/lint"
	logger "github.com/TykTechnologies/tyk/log"
	"github.com/TykTechnologies/tyk/storage"
	"github.com/TykTechnologies/tyk/user"
)

var (
	log                      = logger.Get()
	rawLog                   = logger.GetRaw()
	templates                *template.Template
	analytics                RedisAnalyticsHandler
	GlobalEventsJSVM         JSVM
	globalEventsJSVMMu       sync.Mutex
	memProfFile              *os.File
	MainNotifier             RedisNotifier
	DefaultOrgStore          DefaultSessionManager
	DefaultQuotaStore        DefaultSessionManager
	FallbackKeySesionManager = SessionHandler(&DefaultSessionManager{})
	MonitoringHandler        config.TykEventHandler
	RPCListener              RPCStorageHandler
	DashService              DashboardServiceSender
	CertificateManager       *certs.CertificateManager

	apisMu   sync.RWMutex
	apiSpecs []*APISpec
	apisByID = map[string]*APISpec{}

	keyGen DefaultKeyGenerator

	policiesMu   sync.RWMutex
	policiesByID = map[string]user.Policy{}

	mainRouter   *mux.Router
	mainRouterMu sync.Mutex

	controlRouter   *mux.Router
	controlRouterMu sync.Mutex

	LE_MANAGER  letsencrypt.Manager
	LE_FIRSTRUN bool

	NodeID string

	runningTests = false

	// confPaths is the series of paths to try to use as config files. The
	// first one to exist will be used. If none exists, a default config
	// will be written to the first path in the list.
	//
	// When --conf=foo is used, this will be replaced by []string{"foo"}.
	confPaths = []string{
		"tyk.conf",
		// TODO: add ~/.config/tyk/tyk.conf here?
		"/etc/tyk/tyk.conf",
	}
)

func initGlobalEventsJSVM(spec *APISpec) {
	globalEventsJSVMMu.Lock()
	defer globalEventsJSVMMu.Unlock()
	GlobalEventsJSVM.Init(spec)
}

func resetMainRouter() {
	mainRouterMu.Lock()
	defer mainRouterMu.Unlock()
	mainRouter = mux.NewRouter()
}

func resetControlRouter() {
	controlRouterMu.Lock()
	defer controlRouterMu.Unlock()
	controlRouter = mux.NewRouter()
}

func getApiSpec(apiID string) *APISpec {
	apisMu.RLock()
	defer apisMu.RUnlock()
	return apisByID[apiID]
}

func getApiSpecs() []*APISpec {
	apisMu.RLock()
	defer apisMu.RUnlock()
	if apiSpecs == nil {
		return nil
	}
	apiSpecsTmp := make([]*APISpec, len(apiSpecs))
	copy(apiSpecsTmp, apiSpecs)
	return apiSpecsTmp
}

func apisByIDLen() int {
	apisMu.Lock()
	defer apisMu.Unlock()
	return len(apisByID)
}

func apiSpecsLen() int {
	apisMu.Lock()
	defer apisMu.Unlock()
	return len(apiSpecs)
}

// Create all globals and init connection handlers
func setupGlobals() {
	resetMainRouter()
	resetControlRouter()

	if config.Global.EnableAnalytics && config.Global.Storage.Type != "redis" {
		log.WithFields(logrus.Fields{
			"prefix": "main",
		}).Panic("Analytics requires Redis Storage backend, please enable Redis in the tyk.conf file.")
	}

	// Initialise our Host Checker
	healthCheckStore := storage.RedisCluster{KeyPrefix: "host-checker:"}
	InitHostCheckManager(healthCheckStore)

	if config.Global.EnableAnalytics && analytics.Store == nil {
		config.Global.LoadIgnoredIPs()
		analyticsStore := storage.RedisCluster{KeyPrefix: "analytics-"}
		log.WithFields(logrus.Fields{
			"prefix": "main",
		}).Debug("Setting up analytics DB connection")

		analytics.Store = &analyticsStore
		analytics.Init()

		if config.Global.AnalyticsConfig.Type == "rpc" {
			log.Debug("Using RPC cache purge")

			purger := RPCPurger{Store: &analyticsStore}
			purger.Connect()
			analytics.Clean = &purger
			go analytics.Clean.PurgeLoop(10 * time.Second)
		}
	}

	// Load all the files that have the "error" prefix.
	templatesDir := filepath.Join(config.Global.TemplatePath, "error*")
	templates = template.Must(template.ParseGlob(templatesDir))

	// Set up global JSVM
	if config.Global.EnableJSVM {
		initGlobalEventsJSVM(nil)
	}

	if config.Global.CoProcessOptions.EnableCoProcess {
		CoProcessInit()
	}

	// Get the notifier ready
	log.WithFields(logrus.Fields{
		"prefix": "main",
	}).Debug("Notifier will not work in hybrid mode")
	mainNotifierStore := storage.RedisCluster{}
	mainNotifierStore.Connect()
	MainNotifier = RedisNotifier{mainNotifierStore, RedisPubSubChannel}

	if config.Global.Monitor.EnableTriggerMonitors {
		h := &WebHookHandler{}
		if err := h.Init(config.Global.Monitor.Config); err != nil {
			log.WithFields(logrus.Fields{
				"prefix": "main",
			}).Error("Failed to initialise monitor! ", err)
		} else {
			MonitoringHandler = h
		}
	}

	if config.Global.AnalyticsConfig.NormaliseUrls.Enabled {
		log.WithFields(logrus.Fields{
			"prefix": "main",
		}).Info("Setting up analytics normaliser")
		config.Global.AnalyticsConfig.NormaliseUrls.CompiledPatternSet = initNormalisationPatterns()
	}

	certificateSecret := config.Global.Secret
	if config.Global.Security.PrivateCertificateEncodingSecret != "" {
		certificateSecret = config.Global.Security.PrivateCertificateEncodingSecret
	}

	CertificateManager = certs.NewCertificateManager(getGlobalStorageHandler("cert-", false), certificateSecret, log)
}

func buildConnStr(resource string) string {

	if config.Global.DBAppConfOptions.ConnectionString == "" && config.Global.DisableDashboardZeroConf {
		log.Fatal("Connection string is empty, failing.")
	}

	if !config.Global.DisableDashboardZeroConf && config.Global.DBAppConfOptions.ConnectionString == "" {
		log.WithFields(logrus.Fields{
			"prefix": "main",
		}).Info("Waiting for zeroconf signal...")
		for config.Global.DBAppConfOptions.ConnectionString == "" {
			time.Sleep(1 * time.Second)
		}
	}

	return config.Global.DBAppConfOptions.ConnectionString + resource
}

func syncAPISpecs() int {
	loader := APIDefinitionLoader{}

	apisMu.Lock()
	defer apisMu.Unlock()

	if config.Global.UseDBAppConfigs {

		connStr := buildConnStr("/system/apis")
		apiSpecs = loader.FromDashboardService(connStr, config.Global.NodeSecret)

		log.WithFields(logrus.Fields{
			"prefix": "main",
		}).Debug("Downloading API Configurations from Dashboard Service")
	} else if config.Global.SlaveOptions.UseRPC {
		log.WithFields(logrus.Fields{
			"prefix": "main",
		}).Debug("Using RPC Configuration")

		apiSpecs = loader.FromRPC(config.Global.SlaveOptions.RPCKey)
	} else {
		apiSpecs = loader.FromDir(config.Global.AppPath)
	}

	log.WithFields(logrus.Fields{
		"prefix": "main",
	}).Printf("Detected %v APIs", len(apiSpecs))

	if config.Global.AuthOverride.ForceAuthProvider {
		for i := range apiSpecs {
			apiSpecs[i].AuthProvider = config.Global.AuthOverride.AuthProvider
		}
	}

	if config.Global.AuthOverride.ForceSessionProvider {
		for i := range apiSpecs {
			apiSpecs[i].SessionProvider = config.Global.AuthOverride.SessionProvider
		}
	}

	return len(apiSpecs)
}

func syncPolicies() {
	var pols map[string]user.Policy

	log.WithFields(logrus.Fields{
		"prefix": "main",
	}).Info("Loading policies")

	switch config.Global.Policies.PolicySource {
	case "service":
		if config.Global.Policies.PolicyConnectionString == "" {
			log.WithFields(logrus.Fields{
				"prefix": "main",
			}).Fatal("No connection string or node ID present. Failing.")
		}
		connStr := config.Global.Policies.PolicyConnectionString
		connStr = connStr + "/system/policies"

		log.WithFields(logrus.Fields{
			"prefix": "main",
		}).Info("Using Policies from Dashboard Service")

		pols = LoadPoliciesFromDashboard(connStr, config.Global.NodeSecret, config.Global.Policies.AllowExplicitPolicyID)

	case "rpc":
		log.WithFields(logrus.Fields{
			"prefix": "main",
		}).Debug("Using Policies from RPC")
		pols = LoadPoliciesFromRPC(config.Global.SlaveOptions.RPCKey)
	default:
		// this is the only case now where we need a policy record name
		if config.Global.Policies.PolicyRecordName == "" {
			log.WithFields(logrus.Fields{
				"prefix": "main",
			}).Debug("No policy record name defined, skipping...")
			return
		}
		pols = LoadPoliciesFromFile(config.Global.Policies.PolicyRecordName)
	}
	log.WithFields(logrus.Fields{
		"prefix": "main",
	}).Infof("Policies found (%d total):", len(pols))
	for id := range pols {
		log.WithFields(logrus.Fields{
			"prefix": "main",
		}).Infof(" - %s", id)
	}

	if len(pols) > 0 {
		policiesMu.Lock()
		policiesByID = pols
		policiesMu.Unlock()
	}
}

// stripSlashes removes any trailing slashes from the request's URL
// path.
func stripSlashes(next http.Handler) http.Handler {
	fn := func(w http.ResponseWriter, r *http.Request) {
		path := r.URL.Path
		if trim := strings.TrimRight(path, "/"); trim != path {
			r2 := *r
			r2.URL.Path = trim
			r = &r2
		}
		next.ServeHTTP(w, r)
	}
	return http.HandlerFunc(fn)
}

func controlAPICheckClientCertificate(certLevel string, next http.Handler) http.Handler {
	return http.HandlerFunc(func(w http.ResponseWriter, r *http.Request) {
		if config.Global.Security.ControlAPIUseMutualTLS {
			if err := CertificateManager.ValidateRequestCertificate(config.Global.Security.Certificates.ControlAPI, r); err != nil {
				doJSONWrite(w, 403, apiError(err.Error()))
				return
			}
		}

		next.ServeHTTP(w, r)
	})
}

// Set up default Tyk control API endpoints - these are global, so need to be added first
func loadAPIEndpoints(muxer *mux.Router, muxerMu *sync.Mutex) {
	muxerMu.Lock()
	defer muxerMu.Unlock()

	hostname := config.Global.HostName
	if config.Global.ControlAPIHostname != "" {
		hostname = config.Global.ControlAPIHostname
	}

	r := mux.NewRouter()
	muxer.PathPrefix("/tyk/").Handler(http.StripPrefix("/tyk",
		stripSlashes(checkIsAPIOwner(controlAPICheckClientCertificate("/gateway/client", InstrumentationMW(r)))),
	))

	if hostname != "" {
		muxer = muxer.Host(hostname).Subrouter()
		log.WithFields(logrus.Fields{
			"prefix": "main",
		}).Info("Control API hostname set: ", hostname)
	}
	if httpProfile {
		muxer.HandleFunc("/debug/pprof/{_:.*}", pprof_http.Index)
	}

	log.WithFields(logrus.Fields{
		"prefix": "main",
	}).Info("Initialising Tyk REST API Endpoints")

	// set up main API handlers
	r.HandleFunc("/reload/group", allowMethods(groupResetHandler, "GET"))
	r.HandleFunc("/reload", allowMethods(resetHandler(nil), "GET"))

	if !isRPCMode() {
		r.HandleFunc("/org/keys", allowMethods(orgHandler, "POST", "PUT", "GET", "DELETE"))
		r.HandleFunc("/org/keys/{keyName:[^/]*}", allowMethods(orgHandler, "POST", "PUT", "GET", "DELETE"))
		r.HandleFunc("/keys/policy/{keyName}", allowMethods(policyUpdateHandler, "POST"))
		r.HandleFunc("/keys/create", allowMethods(createKeyHandler, "POST"))
		r.HandleFunc("/apis", allowMethods(apiHandler, "GET", "POST", "PUT", "DELETE"))
		r.HandleFunc("/apis/{apiID}", allowMethods(apiHandler, "GET", "POST", "PUT", "DELETE"))
		r.HandleFunc("/health", allowMethods(healthCheckhandler, "GET"))
		r.HandleFunc("/oauth/clients/create", allowMethods(createOauthClient, "POST"))
		r.HandleFunc("/oauth/refresh/{keyName}", allowMethods(invalidateOauthRefresh, "DELETE"))
		r.HandleFunc("/cache/{apiID}", allowMethods(invalidateCacheHandler, "DELETE"))
	} else {
		log.WithFields(logrus.Fields{
			"prefix": "main",
		}).Info("Node is slaved, REST API minimised")
	}

	r.HandleFunc("/keys", allowMethods(keyHandler, "POST", "PUT", "GET", "DELETE"))
	r.HandleFunc("/keys/{keyName:[^/]*}", allowMethods(keyHandler, "POST", "PUT", "GET", "DELETE"))
	r.HandleFunc("/certs", allowMethods(certHandler, "POST", "GET"))
	r.HandleFunc("/certs/{certID:[^/]*}", allowMethods(certHandler, "POST", "GET", "DELETE"))
	r.HandleFunc("/oauth/clients/{apiID}", allowMethods(oAuthClientHandler, "GET", "DELETE"))
	r.HandleFunc("/oauth/clients/{apiID}/{keyName:[^/]*}", allowMethods(oAuthClientHandler, "GET", "DELETE"))

	log.WithFields(logrus.Fields{
		"prefix": "main",
	}).Debug("Loaded API Endpoints")
}

// checkIsAPIOwner will ensure that the accessor of the tyk API has the
// correct security credentials - this is a shared secret between the
// client and the owner and is set in the tyk.conf file. This should
// never be made public!
func checkIsAPIOwner(next http.Handler) http.Handler {
	return http.HandlerFunc(func(w http.ResponseWriter, r *http.Request) {
		tykAuthKey := r.Header.Get("X-Tyk-Authorization")
		if tykAuthKey != config.Global.Secret {
			// Error
			log.Warning("Attempted administrative access with invalid or missing key!")

			doJSONWrite(w, 403, apiError("Forbidden"))
			return
		}
		next.ServeHTTP(w, r)
	})
}

func generateOAuthPrefix(apiID string) string {
	return "oauth-data." + apiID + "."
}

// Create API-specific OAuth handlers and respective auth servers
func addOAuthHandlers(spec *APISpec, muxer *mux.Router) *OAuthManager {
	apiAuthorizePath := spec.Proxy.ListenPath + "tyk/oauth/authorize-client{_:/?}"
	clientAuthPath := spec.Proxy.ListenPath + "oauth/authorize{_:/?}"
	clientAccessPath := spec.Proxy.ListenPath + "oauth/token{_:/?}"

	serverConfig := osin.NewServerConfig()
	serverConfig.ErrorStatusCode = 403
	serverConfig.AllowedAccessTypes = spec.Oauth2Meta.AllowedAccessTypes
	serverConfig.AllowedAuthorizeTypes = spec.Oauth2Meta.AllowedAuthorizeTypes
	serverConfig.RedirectUriSeparator = config.Global.OauthRedirectUriSeparator

	prefix := generateOAuthPrefix(spec.APIID)
	storageManager := getGlobalStorageHandler(prefix, false)
	storageManager.Connect()
	osinStorage := &RedisOsinStorageInterface{storageManager, spec.SessionManager} //TODO: Needs storage manager from APISpec

	osinServer := TykOsinNewServer(serverConfig, osinStorage)

	oauthManager := OAuthManager{spec, osinServer}
	oauthHandlers := OAuthHandlers{oauthManager}

	muxer.Handle(apiAuthorizePath, checkIsAPIOwner(allowMethods(oauthHandlers.HandleGenerateAuthCodeData, "POST")))
	muxer.HandleFunc(clientAuthPath, allowMethods(oauthHandlers.HandleAuthorizePassthrough, "GET", "POST"))
	muxer.HandleFunc(clientAccessPath, allowMethods(oauthHandlers.HandleAccessRequest, "GET", "POST"))

	return &oauthManager
}

func addBatchEndpoint(spec *APISpec, muxer *mux.Router) {
	log.WithFields(logrus.Fields{
		"prefix": "main",
	}).Debug("Batch requests enabled for API")
	apiBatchPath := spec.Proxy.ListenPath + "tyk/batch/"
	batchHandler := BatchRequestHandler{API: spec}
	muxer.HandleFunc(apiBatchPath, batchHandler.HandleBatchRequest)
}

func loadCustomMiddleware(spec *APISpec) ([]string, apidef.MiddlewareDefinition, []apidef.MiddlewareDefinition, []apidef.MiddlewareDefinition, []apidef.MiddlewareDefinition, apidef.MiddlewareDriver) {
	mwPaths := []string{}
	var mwAuthCheckFunc apidef.MiddlewareDefinition
	mwPreFuncs := []apidef.MiddlewareDefinition{}
	mwPostFuncs := []apidef.MiddlewareDefinition{}
	mwPostKeyAuthFuncs := []apidef.MiddlewareDefinition{}
	mwDriver := apidef.OttoDriver

	// Set AuthCheck hook
	if spec.CustomMiddleware.AuthCheck.Name != "" {
		mwAuthCheckFunc = spec.CustomMiddleware.AuthCheck
		if spec.CustomMiddleware.AuthCheck.Path != "" {
			// Feed a JS file to Otto
			mwPaths = append(mwPaths, spec.CustomMiddleware.AuthCheck.Path)
		}
	}

	// Load from the configuration
	for _, mwObj := range spec.CustomMiddleware.Pre {
		mwPaths = append(mwPaths, mwObj.Path)
		mwPreFuncs = append(mwPreFuncs, mwObj)
		log.WithFields(logrus.Fields{
			"prefix": "main",
		}).Debug("Loading custom PRE-PROCESSOR middleware: ", mwObj.Name)
	}
	for _, mwObj := range spec.CustomMiddleware.Post {
		mwPaths = append(mwPaths, mwObj.Path)
		mwPostFuncs = append(mwPostFuncs, mwObj)
		log.WithFields(logrus.Fields{
			"prefix": "main",
		}).Debug("Loading custom POST-PROCESSOR middleware: ", mwObj.Name)
	}

	// Load from folders
	for _, folder := range [...]struct {
		name   string
		single *apidef.MiddlewareDefinition
		slice  *[]apidef.MiddlewareDefinition
	}{
		{name: "pre", slice: &mwPreFuncs},
		{name: "auth", single: &mwAuthCheckFunc},
		{name: "post_auth", slice: &mwPostKeyAuthFuncs},
		{name: "post", slice: &mwPostFuncs},
	} {
		globPath := filepath.Join(config.Global.MiddlewarePath, spec.APIID, folder.name, "*.js")
		paths, _ := filepath.Glob(globPath)
		for _, path := range paths {
			log.WithFields(logrus.Fields{
				"prefix": "main",
			}).Debug("Loading file middleware from ", path)

			mwDef := apidef.MiddlewareDefinition{
				Name: strings.Split(filepath.Base(path), ".")[0],
				Path: path,
			}
			log.WithFields(logrus.Fields{
				"prefix": "main",
			}).Debug("-- Middleware name ", mwDef.Name)
			mwDef.RequireSession = strings.HasSuffix(mwDef.Name, "_with_session")
			if mwDef.RequireSession {
				switch folder.name {
				case "post_auth", "post":
					log.WithFields(logrus.Fields{
						"prefix": "main",
					}).Debug("-- Middleware requires session")
				default:
					log.WithFields(logrus.Fields{
						"prefix": "main",
					}).Warning("Middleware requires session, but isn't post-auth: ", mwDef.Name)
				}
			}
			mwPaths = append(mwPaths, path)
			if folder.single != nil {
				*folder.single = mwDef
			} else {
				*folder.slice = append(*folder.slice, mwDef)
			}
		}
	}

	// Set middleware driver, defaults to OttoDriver
	if spec.CustomMiddleware.Driver != "" {
		mwDriver = spec.CustomMiddleware.Driver
	}

	// Load PostAuthCheck hooks
	for _, mwObj := range spec.CustomMiddleware.PostKeyAuth {
		if mwObj.Path != "" {
			// Otto files are specified here
			mwPaths = append(mwPaths, mwObj.Path)
		}
		mwPostKeyAuthFuncs = append(mwPostKeyAuthFuncs, mwObj)
	}

	return mwPaths, mwAuthCheckFunc, mwPreFuncs, mwPostFuncs, mwPostKeyAuthFuncs, mwDriver
}

func creeateResponseMiddlewareChain(spec *APISpec) {
	// Create the response processors

	responseChain := make([]TykResponseHandler, len(spec.ResponseProcessors))
	for i, processorDetail := range spec.ResponseProcessors {
		processor := responseProcessorByName(processorDetail.Name)
		if processor == nil {
			log.WithFields(logrus.Fields{
				"prefix": "main",
			}).Error("No such processor: ", processorDetail.Name)
			return
		}
		if err := processor.Init(processorDetail.Options, spec); err != nil {
			log.WithFields(logrus.Fields{
				"prefix": "main",
			}).Debug("Failed to init processor: ", err)
		}
		log.WithFields(logrus.Fields{
			"prefix": "main",
		}).Debug("Loading Response processor: ", processorDetail.Name)
		responseChain[i] = processor
	}
	spec.ResponseChain = responseChain
}

func handleCORS(chain *[]alice.Constructor, spec *APISpec) {

	if spec.CORS.Enable {
		log.WithFields(logrus.Fields{
			"prefix": "main",
		}).Debug("CORS ENABLED")
		c := cors.New(cors.Options{
			AllowedOrigins:     spec.CORS.AllowedOrigins,
			AllowedMethods:     spec.CORS.AllowedMethods,
			AllowedHeaders:     spec.CORS.AllowedHeaders,
			ExposedHeaders:     spec.CORS.ExposedHeaders,
			AllowCredentials:   spec.CORS.AllowCredentials,
			MaxAge:             spec.CORS.MaxAge,
			OptionsPassthrough: spec.CORS.OptionsPassthrough,
			Debug:              spec.CORS.Debug,
		})

		*chain = append(*chain, c.Handler)
	}
}

func isRPCMode() bool {
	return config.Global.AuthOverride.ForceAuthProvider &&
		config.Global.AuthOverride.AuthProvider.StorageEngine == RPCStorageEngine
}

func rpcReloadLoop(rpcKey string) {
	for {
		RPCListener.CheckForReload(rpcKey)
	}
}

func doReload() {
	// Load the API Policies
	syncPolicies()
	// load the specs
<<<<<<< HEAD
	syncAPISpecs()

	// skip re-loading only if dashboard service reported 0 APIs
	// and current registry had 0 APIs
	if apiSpecsLen() == 0 && apisByIDLen() == 0 {
=======
	count := syncAPISpecs()
	if count == 0 {
>>>>>>> ffc39791
		log.WithFields(logrus.Fields{
			"prefix": "main",
		}).Warning("No API Definitions found, not reloading")
		return
	}

	// We have updated specs, lets load those...

	// Reset the JSVM
	if config.Global.EnableJSVM {
		initGlobalEventsJSVM(nil)
	}

	log.WithFields(logrus.Fields{
		"prefix": "main",
	}).Info("Preparing new router")
	resetMainRouter()
	if config.Global.HttpServerOptions.OverrideDefaults {
		mainRouter.SkipClean(config.Global.HttpServerOptions.SkipURLCleaning)
	}

	if config.Global.ControlAPIPort == 0 {
		loadAPIEndpoints(mainRouter, &mainRouterMu)
	}

<<<<<<< HEAD
	currApiSpecs := getApiSpecs()
	loadApps(currApiSpecs, mainRouter, &mainRouterMu)
=======
	loadGlobalApps()
>>>>>>> ffc39791

	log.WithFields(logrus.Fields{
		"prefix": "main",
	}).Info("API reload complete")

	// Unset these
	atomic.StoreUint32(&rpcEmergencyModeLoaded, 0)
	atomic.StoreUint32(&rpcEmergencyMode, 0)
}

// startReloadChan and reloadDoneChan are used by the two reload loops
// running in separate goroutines to talk. reloadQueueLoop will use
// startReloadChan to signal to reloadLoop to start a reload, and
// reloadLoop will use reloadDoneChan to signal back that it's done with
// the reload. Buffered simply to not make the goroutines block each
// other.
var startReloadChan = make(chan struct{}, 1)
var reloadDoneChan = make(chan struct{}, 1)

func reloadLoop(tick <-chan time.Time) {
	<-tick
	for range startReloadChan {
		log.Info("Initiating reload")
		doReload()
		log.Info("Initiating coprocess reload")
		doCoprocessReload()

		reloadDoneChan <- struct{}{}
		<-tick
	}
}

// reloadQueue is used by reloadURLStructure to queue a reload. It's not
// buffered, as reloadQueueLoop should pick these up immediately.
var reloadQueue = make(chan func())

func reloadQueueLoop() {
	reloading := false
	var fns []func()
	for {
		select {
		case <-reloadDoneChan:
			for _, fn := range fns {
				fn()
			}
			fns = fns[:0]
			reloading = false
		case fn := <-reloadQueue:
			if fn != nil {
				fns = append(fns, fn)
			}
			if !reloading {
				log.Info("Reload queued")
				startReloadChan <- struct{}{}
				reloading = true
			} else {
				log.Info("Reload already queued")
			}
		}
	}
}

// reloadURLStructure will queue an API reload. The reload will
// eventually create a new muxer, reload all the app configs for an
// instance and then replace the DefaultServeMux with the new one. This
// enables a reconfiguration to take place without stopping any requests
// from being handled.
//
// done will be called when the reload is finished. Note that if a
// reload is already queued, another won't be queued, but done will
// still be called when said queued reload is finished.
func reloadURLStructure(done func()) {
	reloadQueue <- done
}

func setupLogger() {
	if config.Global.UseSentry {
		log.WithFields(logrus.Fields{
			"prefix": "main",
		}).Debug("Enabling Sentry support")
		hook, err := logrus_sentry.NewSentryHook(config.Global.SentryCode, []logrus.Level{
			logrus.PanicLevel,
			logrus.FatalLevel,
			logrus.ErrorLevel,
		})

		hook.Timeout = 0

		if err == nil {
			log.Hooks.Add(hook)
			rawLog.Hooks.Add(hook)
		}
		log.WithFields(logrus.Fields{
			"prefix": "main",
		}).Debug("Sentry hook active")
	}

	if config.Global.UseSyslog {
		log.WithFields(logrus.Fields{
			"prefix": "main",
		}).Debug("Enabling Syslog support")
		hook, err := logrus_syslog.NewSyslogHook(config.Global.SyslogTransport,
			config.Global.SyslogNetworkAddr,
			syslog.LOG_INFO, "")

		if err == nil {
			log.Hooks.Add(hook)
			rawLog.Hooks.Add(hook)
		}
		log.WithFields(logrus.Fields{
			"prefix": "main",
		}).Debug("Syslog hook active")
	}

	if config.Global.UseGraylog {
		log.WithFields(logrus.Fields{
			"prefix": "main",
		}).Debug("Enabling Graylog support")
		hook := graylog.NewGraylogHook(config.Global.GraylogNetworkAddr,
			map[string]interface{}{"tyk-module": "gateway"})

		log.Hooks.Add(hook)
		rawLog.Hooks.Add(hook)

		log.WithFields(logrus.Fields{
			"prefix": "main",
		}).Debug("Graylog hook active")
	}

	if config.Global.UseLogstash {
		log.WithFields(logrus.Fields{
			"prefix": "main",
		}).Debug("Enabling Logstash support")
		hook, err := logrus_logstash.NewHook(config.Global.LogstashTransport,
			config.Global.LogstashNetworkAddr,
			"tyk-gateway")

		if err == nil {
			log.Hooks.Add(hook)
			rawLog.Hooks.Add(hook)
		}
		log.WithFields(logrus.Fields{
			"prefix": "main",
		}).Debug("Logstash hook active")
	}

	if config.Global.UseRedisLog {
		hook := newRedisHook()
		log.Hooks.Add(hook)
		rawLog.Hooks.Add(hook)

		log.WithFields(logrus.Fields{
			"prefix": "main",
		}).Debug("Redis log hook active")
	}

}

func initialiseSystem(arguments map[string]interface{}) error {

	// Enable command mode
	for _, opt := range commandModeOptions {
		v := arguments[opt]
		if v != nil && v != false {
			handleCommandModeArgs(arguments)
			os.Exit(0)
		}
	}

	if runningTests && os.Getenv("TYK_LOGLEVEL") == "" {
		// `go test` without TYK_LOGLEVEL set defaults to no log
		// output
		log.Level = logrus.ErrorLevel
		log.Out = ioutil.Discard
		gorpc.SetErrorLogger(func(string, ...interface{}) {})
		stdlog.SetOutput(ioutil.Discard)
	} else if arguments["--debug"] == true {
		log.Level = logrus.DebugLevel
		log.WithFields(logrus.Fields{
			"prefix": "main",
		}).Debug("Enabling debug-level output")
	}

	if conf := arguments["--conf"]; conf != nil {
		log.WithFields(logrus.Fields{
			"prefix": "main",
		}).Debugf("Using %s for configuration", conf.(string))
		confPaths = []string{conf.(string)}
	} else {
		log.WithFields(logrus.Fields{
			"prefix": "main",
		}).Debug("No configuration file defined, will try to use default (tyk.conf)")
	}

	if !runningTests {
		if err := config.Load(confPaths, &config.Global); err != nil {
			return err
		}
		afterConfSetup(&config.Global)
	}

	if os.Getenv("TYK_LOGLEVEL") == "" && arguments["--debug"] == false {
		level := strings.ToLower(config.Global.LogLevel)
		switch level {
		case "", "info":
			// default, do nothing
		case "error":
			log.Level = logrus.ErrorLevel
		case "warn":
			log.Level = logrus.WarnLevel
		case "debug":
			log.Level = logrus.DebugLevel
		default:
			log.WithFields(logrus.Fields{
				"prefix": "main",
			}).Fatalf("Invalid log level %q specified in config, must be error, warn, debug or info. ", level)
		}
	}

	if config.Global.Storage.Type != "redis" {
		log.WithFields(logrus.Fields{
			"prefix": "main",
		}).Fatal("Redis connection details not set, please ensure that the storage type is set to Redis and that the connection parameters are correct.")
	}

	setupGlobals()

	if port := arguments["--port"]; port != nil {
		portNum, err := strconv.Atoi(port.(string))
		if err != nil {
			log.WithFields(logrus.Fields{
				"prefix": "main",
			}).Error("Port specified in flags must be a number: ", err)
		} else {
			config.Global.ListenPort = portNum
		}
	}

	// Enable all the loggers
	setupLogger()

	if config.Global.PIDFileLocation == "" {
		config.Global.PIDFileLocation = "/var/run/tyk-gateway.pid"
	}

	log.WithFields(logrus.Fields{
		"prefix": "main",
	}).Info("PIDFile location set to: ", config.Global.PIDFileLocation)

	pidfile.SetPidfilePath(config.Global.PIDFileLocation)
	if err := pidfile.Write(); err != nil {
		log.WithFields(logrus.Fields{
			"prefix": "main",
		}).Error("Failed to write PIDFile: ", err)
	}

	getHostDetails()
	setupInstrumentation(arguments)

	if config.Global.HttpServerOptions.UseLE_SSL {
		go StartPeriodicStateBackup(&LE_MANAGER)
	}

	return nil
}

// afterConfSetup takes care of non-sensical config values (such as zero
// timeouts) and sets up a few globals that depend on the config.
func afterConfSetup(conf *config.Config) {
	if conf.SlaveOptions.CallTimeout == 0 {
		conf.SlaveOptions.CallTimeout = 30
	}
	if conf.SlaveOptions.PingTimeout == 0 {
		conf.SlaveOptions.PingTimeout = 60
	}
	GlobalRPCPingTimeout = time.Second * time.Duration(conf.SlaveOptions.PingTimeout)
	GlobalRPCCallTimeout = time.Second * time.Duration(conf.SlaveOptions.CallTimeout)
	conf.EventTriggers = InitGenericEventHandlers(conf.EventHandlers)
}

var hostDetails struct {
	Hostname string
	PID      int
}

func getHostDetails() {
	var err error
	if hostDetails.PID, err = pidfile.Read(); err != nil {
		log.Error("Failed ot get host pid: ", err)
	}
	if hostDetails.Hostname, err = os.Hostname(); err != nil {
		log.Error("Failed ot get hostname: ", err)
	}
}

func getCmdArguments() map[string]interface{} {
	usage := `Tyk API Gateway.

	Usage:
		tyk [options]
		tyk lint

	Options:
		-h --help                    Show this screen
		--conf=FILE                  Load a named configuration file
		--port=PORT                  Listen on PORT (overrides confg file)
		--memprofile                 Generate a memory profile
		--cpuprofile                 Generate a cpu profile
		--httpprofile                Expose runtime profiling data via HTTP
		--debug                      Enable Debug output
		--import-blueprint=<file>    Import an API Blueprint file
		--import-swagger=<file>      Import a Swagger file
		--create-api                 Creates a new API Definition from the blueprint
		--org-id=<id>                Assign the API Defintition to this org_id (required with create)
		--upstream-target=<url>      Set the upstream target for the definition
		--as-mock                    Creates the API as a mock based on example fields
		--for-api=<path>             Adds blueprint to existing API Defintition as version
		--as-version=<version>       The version number to use when inserting
		--log-instrumentation        Output instrumentation data to stdout
	`
	arguments, err := docopt.Parse(usage, nil, true, VERSION, false)
	if err != nil {
		// docopt will exit on its own if there are any user
		// errors, such as an unknown flag being used.
		panic(err)
	}
	return arguments
}

var KeepaliveRunning bool

func startRPCKeepaliveWatcher(engine *RPCStorageHandler) {
	if KeepaliveRunning {
		return
	}

	go func() {
		log.WithFields(logrus.Fields{
			"prefix": "RPC Conn Mgr",
		}).Info("[RPC Conn Mgr] Starting keepalive watcher...")
		for {
			KeepaliveRunning = true
			rpcKeepAliveCheck(engine)
			if engine == nil {
				log.WithFields(logrus.Fields{
					"prefix": "RPC Conn Mgr",
				}).Info("No engine, break")
				KeepaliveRunning = false
				break
			}
			if engine.Killed {
				log.WithFields(logrus.Fields{
					"prefix": "RPC Conn Mgr",
				}).Debug("[RPC Conn Mgr] this connection killed")
				KeepaliveRunning = false
				break
			}
		}
	}()
}

func getGlobalStorageHandler(keyPrefix string, hashKeys bool) storage.Handler {
	if config.Global.SlaveOptions.UseRPC {
		return &RPCStorageHandler{KeyPrefix: keyPrefix, HashKeys: hashKeys, UserKey: config.Global.SlaveOptions.APIKey, Address: config.Global.SlaveOptions.ConnectionString}
	}
	return storage.RedisCluster{KeyPrefix: keyPrefix, HashKeys: hashKeys}
}

func main() {
	arguments := getCmdArguments()
	if arguments["lint"] == true {
		path, lines, err := lint.Run(confPaths)
		if err != nil {
			fmt.Fprintln(os.Stderr, err)
			os.Exit(1)
		}
		if len(lines) == 0 {
			fmt.Printf("found no issues in %s\n", path)
			return
		}
		fmt.Printf("issues found in %s:\n", path)
		for _, line := range lines {
			fmt.Println(line)
		}
		os.Exit(1)
	}
	NodeID = "solo-" + uuid.NewV4().String()

	if err := initialiseSystem(arguments); err != nil {
		log.WithFields(logrus.Fields{
			"prefix": "main",
		}).Fatalf("Error initialising system: %v", err)
	}

	amForked := false

	var controlListener net.Listener

	onFork := func() {
		log.Warning("PREPARING TO FORK")

		if controlListener != nil {
			if err := controlListener.Close(); err != nil {
				log.WithFields(logrus.Fields{
					"prefix": "main",
				}).Error("Control listen handler exit: ", err)
			}
			log.WithFields(logrus.Fields{
				"prefix": "main",
			}).Info("Control listen closed")
		}

		if config.Global.UseDBAppConfigs {
			log.Info("Stopping heartbeat")
			DashService.StopBeating()
			log.Info("Waiting to de-register")
			time.Sleep(10 * time.Second)

			os.Setenv("TYK_SERVICE_NONCE", ServiceNonce)
			os.Setenv("TYK_SERVICE_NODEID", NodeID)
		}
	}

	l, goAgainErr := goagain.Listener(onFork)

	if config.Global.ControlAPIPort > 0 {
		var err error
		if controlListener, err = generateListener(config.Global.ControlAPIPort); err != nil {
			log.WithFields(logrus.Fields{
				"prefix": "main",
			}).Fatalf("Error starting control API listener: %s", err)
		} else {
			log.Info("Starting control API listener: ", controlListener, err, config.Global.ControlAPIPort)
		}
	}

	start(arguments)

	if goAgainErr != nil {
		var err error
		if l, err = generateListener(config.Global.ListenPort); err != nil {
			log.WithFields(logrus.Fields{
				"prefix": "main",
			}).Fatalf("Error starting listener: %s", err)
		}

		listen(l, controlListener, goAgainErr)
	} else {
		listen(l, controlListener, nil)

		// Kill the parent, now that the child has started successfully.
		log.Debug("KILLING PARENT PROCESS")
		if err := goagain.Kill(); err != nil {
			log.WithFields(logrus.Fields{
				"prefix": "main",
			}).Fatalln(err)
		}
	}

	// Block the main goroutine awaiting signals.
	if _, err := goagain.Wait(l); err != nil {
		log.WithFields(logrus.Fields{
			"prefix": "main",
		}).Fatalln(err)
	}

	// Do whatever's necessary to ensure a graceful exit
	// In this case, we'll simply stop listening and wait one second.
	if err := l.Close(); err != nil {
		log.WithFields(logrus.Fields{
			"prefix": "main",
		}).Error("Listen handler exit: ", err)
	}

	if !amForked {
		log.Info("Stop signal received.")

		if config.Global.UseDBAppConfigs {
			log.Info("Stopping heartbeat...")
			DashService.StopBeating()
			time.Sleep(2 * time.Second)
			DashService.DeRegister()
		}

		log.Info("Terminating.")
	} else {
		log.Info("Terminated from fork.")
	}

	time.Sleep(time.Second)
}

var httpProfile = false

func start(arguments map[string]interface{}) {
	httpProfile = arguments["--httpprofile"] == true
	if arguments["--memprofile"] == true {
		log.WithFields(logrus.Fields{
			"prefix": "main",
		}).Debug("Memory profiling active")
		var err error
		if memProfFile, err = os.Create("tyk.mprof"); err != nil {
			panic(err)
		}
		defer memProfFile.Close()
	}
	if arguments["--cpuprofile"] == true {
		log.WithFields(logrus.Fields{
			"prefix": "main",
		}).Info("Cpu profiling active")
		cpuProfFile, err := os.Create("tyk.prof")
		if err != nil {
			panic(err)
		}
		pprof.StartCPUProfile(cpuProfFile)
		defer pprof.StopCPUProfile()
	}

	// Set up a default org manager so we can traverse non-live paths
	if !config.Global.SupressDefaultOrgStore {
		log.WithFields(logrus.Fields{
			"prefix": "main",
		}).Debug("Initialising default org store")
		DefaultOrgStore.Init(getGlobalStorageHandler("orgkey.", false))
		//DefaultQuotaStore.Init(getGlobalStorageHandler(CloudHandler, "orgkey.", false))
		DefaultQuotaStore.Init(getGlobalStorageHandler("orgkey.", false))
	}
	if config.Global.ControlAPIPort == 0 {
		loadAPIEndpoints(mainRouter, &mainRouterMu)
	}

	// Start listening for reload messages
	if !config.Global.SuppressRedisSignalReload {
		go startPubSubLoop()
	}

	if config.Global.SlaveOptions.UseRPC {
		log.WithFields(logrus.Fields{
			"prefix": "main",
		}).Debug("Starting RPC reload listener")
		RPCListener = RPCStorageHandler{
			KeyPrefix:        "rpc.listener.",
			UserKey:          config.Global.SlaveOptions.APIKey,
			Address:          config.Global.SlaveOptions.ConnectionString,
			SuppressRegister: true,
		}
		RPCListener.Connect()
		go rpcReloadLoop(config.Global.SlaveOptions.RPCKey)
		go RPCListener.StartRPCLoopCheck(config.Global.SlaveOptions.RPCKey)
	}

	// 1s is the minimum amount of time between hot reloads. The
	// interval counts from the start of one reload to the next.
	go reloadLoop(time.Tick(time.Second))
	go reloadQueueLoop()
}

func generateListener(listenPort int) (net.Listener, error) {
	listenAddress := config.Global.ListenAddress

	targetPort := fmt.Sprintf("%s:%d", listenAddress, listenPort)

	if config.Global.HttpServerOptions.UseSSL {
		log.WithFields(logrus.Fields{
			"prefix": "main",
		}).Info("--> Using SSL (https)")

		tlsConfig := tls.Config{
			GetCertificate:     dummyGetCertificate,
			ServerName:         config.Global.HttpServerOptions.ServerName,
			MinVersion:         config.Global.HttpServerOptions.MinVersion,
			ClientAuth:         tls.RequestClientCert,
			InsecureSkipVerify: config.Global.HttpServerOptions.SSLInsecureSkipVerify,
		}

		tlsConfig.GetConfigForClient = getTLSConfigForClient(&tlsConfig, listenPort)

		return tls.Listen("tcp", targetPort, &tlsConfig)
	} else if config.Global.HttpServerOptions.UseLE_SSL {

		log.WithFields(logrus.Fields{
			"prefix": "main",
		}).Info("--> Using SSL LE (https)")

		GetLEState(&LE_MANAGER)

		config := tls.Config{
			GetCertificate: LE_MANAGER.GetCertificate,
		}
		config.GetConfigForClient = getTLSConfigForClient(&config, listenPort)

		return tls.Listen("tcp", targetPort, &config)
	} else {
		log.WithFields(logrus.Fields{
			"prefix": "main",
			"port":   targetPort,
		}).Info("--> Standard listener (http)")
		return net.Listen("tcp", targetPort)
	}
}

func handleDashboardRegistration() {
	if !config.Global.UseDBAppConfigs {
		return
	}

	if DashService == nil {
		DashService = &HTTPDashboardHandler{}
		DashService.Init()
	}

	// connStr := buildConnStr("/register/node")

	log.WithFields(logrus.Fields{
		"prefix": "main",
	}).Info("Registering node.")
	if err := DashService.Register(); err != nil {
		log.Fatal("Registration failed: ", err)
	}

	go DashService.StartBeating()
}

func startDRL() {
	switch {
	case config.Global.ManagementNode:
		return
	case config.Global.EnableSentinelRateLImiter,
		config.Global.EnableRedisRollingLimiter:
		log.Warning("The old, non-distributed rate limiter is deprecated and we no longer recommend its use.")
		return
	}
	log.WithFields(logrus.Fields{
		"prefix": "main",
	}).Info("Initialising distributed rate limiter")
	setupDRL()
	startRateLimitNotifications()
}

// mainHandler's only purpose is to allow mainRouter to be dynamically replaced
type mainHandler struct{}

func (_ mainHandler) ServeHTTP(w http.ResponseWriter, r *http.Request) {
	mainRouter.ServeHTTP(w, r)
}

func listen(l, controlListener net.Listener, err error) {
	readTimeout := 120
	writeTimeout := 120
	targetPort := fmt.Sprintf("%s:%d", config.Global.ListenAddress, config.Global.ListenPort)
	if config.Global.HttpServerOptions.ReadTimeout > 0 {
		readTimeout = config.Global.HttpServerOptions.ReadTimeout
	}

	if config.Global.HttpServerOptions.WriteTimeout > 0 {
		writeTimeout = config.Global.HttpServerOptions.WriteTimeout
	}

	// Handle reload when SIGUSR2 is received
	if err != nil {
		// Listen on a TCP or a UNIX domain socket (TCP here).
		log.WithFields(logrus.Fields{
			"prefix": "main",
		}).Info("Setting up Server")

		// handle dashboard registration and nonces if available
		handleDashboardRegistration()

		startDRL()

<<<<<<< HEAD
		if atomic.LoadUint32(&rpcEmergencyMode) == 0 {
			syncAPISpecs()
			currApiSpecs := getApiSpecs()
			if currApiSpecs != nil {
				loadApps(currApiSpecs, mainRouter, &mainRouterMu)
=======
		if !rpcEmergencyMode {
			count := syncAPISpecs()
			if count > 0 {
				loadGlobalApps()
>>>>>>> ffc39791
				syncPolicies()
			}

			if config.Global.ControlAPIPort > 0 {
				loadAPIEndpoints(controlRouter, &controlRouterMu)
			}
		}

		// Use a custom server so we can control keepalives
		if config.Global.HttpServerOptions.OverrideDefaults {
			mainRouter.SkipClean(config.Global.HttpServerOptions.SkipURLCleaning)

			log.WithFields(logrus.Fields{
				"prefix": "main",
			}).Info("Custom gateway started")
			log.WithFields(logrus.Fields{
				"prefix": "main",
			}).Warning("HTTP Server Overrides detected, this could destabilise long-running http-requests")
			s := &http.Server{
				Addr:         targetPort,
				ReadTimeout:  time.Duration(readTimeout) * time.Second,
				WriteTimeout: time.Duration(writeTimeout) * time.Second,
				Handler:      mainHandler{},
			}

			// Accept connections in a new goroutine.
			go s.Serve(l)

			if controlListener != nil {
				cs := &http.Server{
					ReadTimeout:  time.Duration(readTimeout) * time.Second,
					WriteTimeout: time.Duration(writeTimeout) * time.Second,
					Handler:      controlRouter,
				}
				go cs.Serve(controlListener)
			}
		} else {
			log.WithFields(logrus.Fields{
				"prefix": "main",
			}).Printf("Gateway started (%s)", VERSION)

			go http.Serve(l, mainHandler{})

			if atomic.LoadUint32(&rpcEmergencyMode) == 0 {
				if controlListener != nil {
					go http.Serve(controlListener, controlRouter)
				}
			}
		}
	} else {
		// handle dashboard registration and nonces if available
		nonce := os.Getenv("TYK_SERVICE_NONCE")
		nodeID := os.Getenv("TYK_SERVICE_NODEID")
		if nonce == "" || nodeID == "" {
			log.WithFields(logrus.Fields{
				"prefix": "main",
			}).Warning("No nonce found, re-registering")
			handleDashboardRegistration()

		} else {
			NodeID = nodeID
			ServiceNonce = nonce
			log.WithFields(logrus.Fields{
				"prefix": "main",
			}).Info("State recovered")

			os.Setenv("TYK_SERVICE_NONCE", "")
			os.Setenv("TYK_SERVICE_NODEID", "")
		}
		startDRL()

		// Resume accepting connections in a new goroutine.
<<<<<<< HEAD
		if atomic.LoadUint32(&rpcEmergencyMode) == 0 {
			syncAPISpecs()
			currApiSpecs := getApiSpecs()
			if currApiSpecs != nil {
				loadApps(currApiSpecs, mainRouter, &mainRouterMu)
=======
		if !rpcEmergencyMode {
			count := syncAPISpecs()
			if count > 0 {
				loadGlobalApps()
>>>>>>> ffc39791
				syncPolicies()
			}

			if config.Global.ControlAPIPort > 0 {
				loadAPIEndpoints(controlRouter, &controlRouterMu)
			}

			if config.Global.UseDBAppConfigs {
				go DashService.StartBeating()
			}
		}

		if config.Global.HttpServerOptions.OverrideDefaults {
			mainRouter.SkipClean(config.Global.HttpServerOptions.SkipURLCleaning)

			log.WithFields(logrus.Fields{
				"prefix": "main",
			}).Warning("HTTP Server Overrides detected, this could destabilise long-running http-requests")
			s := &http.Server{
				Addr:         ":" + targetPort,
				ReadTimeout:  time.Duration(readTimeout) * time.Second,
				WriteTimeout: time.Duration(writeTimeout) * time.Second,
				Handler:      mainHandler{},
			}

			log.WithFields(logrus.Fields{
				"prefix": "main",
			}).Info("Custom gateway started")
			go s.Serve(l)

			if controlListener != nil {
				cs := &http.Server{
					ReadTimeout:  time.Duration(readTimeout) * time.Second,
					WriteTimeout: time.Duration(writeTimeout) * time.Second,
					Handler:      controlRouter,
				}
				go cs.Serve(controlListener)
			}
		} else {
			log.WithFields(logrus.Fields{
				"prefix": "main",
			}).Printf("Gateway resumed (%s)", VERSION)

			go http.Serve(l, mainHandler{})

			if atomic.LoadUint32(&rpcEmergencyMode) == 0 {
				if controlListener != nil {
					log.WithFields(logrus.Fields{
						"prefix": "main",
					}).Info("Control API listener started: ", controlListener, controlRouter)

					go http.Serve(controlListener, controlRouter)
				}
			}
		}

		log.WithFields(logrus.Fields{
			"prefix": "main",
		}).Info("Resuming on", l.Addr())
	}
	address := config.Global.ListenAddress
	if config.Global.ListenAddress == "" {
		address = "(open interface)"
	}
	log.WithFields(logrus.Fields{
		"prefix": "main",
	}).Info("--> Listening on address: ", address)
	log.WithFields(logrus.Fields{
		"prefix": "main",
	}).Info("--> Listening on port: ", config.Global.ListenPort)
	log.WithFields(logrus.Fields{
		"prefix": "main",
	}).Info("--> PID: ", hostDetails.PID)
}<|MERGE_RESOLUTION|>--- conflicted
+++ resolved
@@ -647,16 +647,10 @@
 	// Load the API Policies
 	syncPolicies()
 	// load the specs
-<<<<<<< HEAD
-	syncAPISpecs()
-
-	// skip re-loading only if dashboard service reported 0 APIs
+	count := syncAPISpecs()
+  // skip re-loading only if dashboard service reported 0 APIs
 	// and current registry had 0 APIs
-	if apiSpecsLen() == 0 && apisByIDLen() == 0 {
-=======
-	count := syncAPISpecs()
-	if count == 0 {
->>>>>>> ffc39791
+	if count == 0 && apisByIDLen() == 0 {
 		log.WithFields(logrus.Fields{
 			"prefix": "main",
 		}).Warning("No API Definitions found, not reloading")
@@ -682,12 +676,7 @@
 		loadAPIEndpoints(mainRouter, &mainRouterMu)
 	}
 
-<<<<<<< HEAD
-	currApiSpecs := getApiSpecs()
-	loadApps(currApiSpecs, mainRouter, &mainRouterMu)
-=======
 	loadGlobalApps()
->>>>>>> ffc39791
 
 	log.WithFields(logrus.Fields{
 		"prefix": "main",
@@ -1358,18 +1347,10 @@
 
 		startDRL()
 
-<<<<<<< HEAD
 		if atomic.LoadUint32(&rpcEmergencyMode) == 0 {
-			syncAPISpecs()
-			currApiSpecs := getApiSpecs()
-			if currApiSpecs != nil {
-				loadApps(currApiSpecs, mainRouter, &mainRouterMu)
-=======
-		if !rpcEmergencyMode {
 			count := syncAPISpecs()
 			if count > 0 {
 				loadGlobalApps()
->>>>>>> ffc39791
 				syncPolicies()
 			}
 
@@ -1442,18 +1423,10 @@
 		startDRL()
 
 		// Resume accepting connections in a new goroutine.
-<<<<<<< HEAD
 		if atomic.LoadUint32(&rpcEmergencyMode) == 0 {
-			syncAPISpecs()
-			currApiSpecs := getApiSpecs()
-			if currApiSpecs != nil {
-				loadApps(currApiSpecs, mainRouter, &mainRouterMu)
-=======
-		if !rpcEmergencyMode {
 			count := syncAPISpecs()
 			if count > 0 {
 				loadGlobalApps()
->>>>>>> ffc39791
 				syncPolicies()
 			}
 
