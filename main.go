--- conflicted
+++ resolved
@@ -105,15 +105,10 @@
 )
 
 const (
-<<<<<<< HEAD
 	defReadTimeout            = 120 * time.Second
 	defWriteTimeout           = 120 * time.Second
 	defPaginationItemsPerPage = 10
-=======
-	defReadTimeout  = 120 * time.Second
-	defWriteTimeout = 120 * time.Second
 	appName         = "tyk-gateway"
->>>>>>> 14ffe74c
 )
 
 func getApiSpec(apiID string) *APISpec {
