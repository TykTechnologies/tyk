--- conflicted
+++ resolved
@@ -638,20 +638,18 @@
       "type": "string",
       "enum": ["", "debug", "info", "warn", "error"]
     },
-<<<<<<< HEAD
-    "access_logs": {
-      "type": ["object", "null"],
-      "additionalProperties": false,
-      "properties": {
-        "enabled": {
-          "type": "boolean"
-        }
-      }
-=======
     "log_format": {
       "type": "string",
       "enum": ["", "standard", "json"]
->>>>>>> 51a65d7c
+    },
+    "access_logs": {
+      "type": ["object", "null"],
+      "additionalProperties": false,
+      "properties": {
+        "enabled": {
+          "type": "boolean"
+        }
+      }
     },
     "enable_http_profiler": {
       "type": "boolean"
