--- conflicted
+++ resolved
@@ -1039,7 +1039,6 @@
     "enable_http_profiler": {
       "type": "boolean"
     },
-<<<<<<< HEAD
     "ssl_force_common_name_check":{
 	    "type":"boolean"
     },
@@ -1053,11 +1052,6 @@
       "port": {
          "type": "integer"
       }
-=======
-    "ssl_force_common_name_check": {
-      "type": "boolean"
->>>>>>> c3cad42c
-    }
    }
   }
 }