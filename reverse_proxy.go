--- conflicted
+++ resolved
@@ -605,10 +605,7 @@
 	var err error
 	if breakerEnforced {
 		if !breakerConf.CB.Ready() {
-<<<<<<< HEAD
 			log.Debug("ON REQUEST: Circuit Breaker is in OPEN state")
-=======
->>>>>>> 215aa71c
 			p.ErrorHandler.HandleError(rw, logreq, "Service temporarily unavailable.", 503)
 			return nil
 		}
