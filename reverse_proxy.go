// Copyright 2011 The Go Authors. All rights reserved.
// Use of this source code is governed by a BSD-style
// license that can be found in the LICENSE file.

// Fork of Go's net/http/httputil/reverseproxy.go with multiple changes,
// including:
//
// * caching
// * load balancing
// * service discovery

package main

import (
	"bytes"
	"context"
	"crypto/tls"
	"fmt"
	"io"
	"io/ioutil"
	"net"
	"net/http"
	"net/url"
	"strconv"
	"strings"
	"sync"
	"time"

	"github.com/Sirupsen/logrus"
	"github.com/pmylund/go-cache"

	"github.com/TykTechnologies/tyk/apidef"
	"github.com/TykTechnologies/tyk/config"
	"github.com/TykTechnologies/tyk/regexp"
	"github.com/TykTechnologies/tyk/user"
)

const defaultUserAgent = "Tyk/" + VERSION

var ServiceCache *cache.Cache

func urlFromService(spec *APISpec) (*apidef.HostList, error) {

	doCacheRefresh := func() (*apidef.HostList, error) {
		log.Debug("--> Refreshing")
		spec.ServiceRefreshInProgress = true
		defer func() { spec.ServiceRefreshInProgress = false }()
		sd := ServiceDiscovery{}
		sd.Init(&spec.Proxy.ServiceDiscovery)
		data, err := sd.Target(spec.Proxy.ServiceDiscovery.QueryEndpoint)
		if err != nil {
			return nil, err
		}
		spec.HasRun = true
		// Set the cached value
		if data.Len() == 0 {
			log.Warning("[PROXY][SD] Service Discovery returned empty host list! Returning last good set.")

			if spec.LastGoodHostList == nil {
				log.Warning("[PROXY][SD] Last good host list is nil, returning empty set.")
				spec.LastGoodHostList = apidef.NewHostList()
			}

			return spec.LastGoodHostList, nil
		}

		ServiceCache.Set(spec.APIID, data, cache.DefaultExpiration)
		// Stash it too
		spec.LastGoodHostList = data
		return data, nil
	}

	// First time? Refresh the cache and return that
	if !spec.HasRun {
		log.Debug("First run! Setting cache")
		return doCacheRefresh()
	}

	// Not first run - check the cache
	cachedServiceData, found := ServiceCache.Get(spec.APIID)
	if !found {
		if spec.ServiceRefreshInProgress {
			// Are we already refreshing the cache? skip and return last good conf
			log.Debug("Cache expired! But service refresh in progress")
			return spec.LastGoodHostList, nil
		}
		// Refresh the spec
		log.Debug("Cache expired! Refreshing...")
		return doCacheRefresh()
	}

	log.Debug("Returning from cache.")
	return cachedServiceData.(*apidef.HostList), nil
}

// httpScheme matches http://* and https://*, case insensitive
var httpScheme = regexp.MustCompile(`^(?i)https?://`)

func EnsureTransport(host string) string {
	if httpScheme.MatchString(host) {
		return host
	}
	// no prototcol, assume http
	return "http://" + host
}

func nextTarget(targetData *apidef.HostList, spec *APISpec) (string, error) {
	if spec.Proxy.EnableLoadBalancing {
		log.Debug("[PROXY] [LOAD BALANCING] Load balancer enabled, getting upstream target")
		// Use a HostList
		startPos := spec.RoundRobin.WithLen(targetData.Len())
		pos := startPos
		for {
			gotHost, err := targetData.GetIndex(pos)
			if err != nil {
				return "", err
			}

			host := EnsureTransport(gotHost)

			if !spec.Proxy.CheckHostAgainstUptimeTests {
				return host, nil // we don't care if it's up
			}
			if !GlobalHostChecker.HostDown(host) {
				return host, nil // we do care and it's up
			}
			// if the host is down, keep trying all the rest
			// in order from where we started.
			if pos = (pos + 1) % targetData.Len(); pos == startPos {
				return "", fmt.Errorf("all hosts are down, uptime tests are failing")
			}
		}

	}
	// Use standard target - might still be service data
	log.Debug("TARGET DATA:", targetData)

	gotHost, err := targetData.GetIndex(0)
	if err != nil {
		return "", err
	}
	return EnsureTransport(gotHost), nil
}

var (
	onceStartAllHostsDown sync.Once

	allHostsDownURL string
)

// TykNewSingleHostReverseProxy returns a new ReverseProxy that rewrites
// URLs to the scheme, host, and base path provided in target. If the
// target's path is "/base" and the incoming request was for "/dir",
// the target request will be for /base/dir. This version modifies the
// stdlib version by also setting the host to the target, this allows
// us to work with heroku and other such providers
func TykNewSingleHostReverseProxy(target *url.URL, spec *APISpec) *ReverseProxy {
	onceStartAllHostsDown.Do(func() {
		handler := func(w http.ResponseWriter, r *http.Request) {
			http.Error(w, "all hosts are down", http.StatusServiceUnavailable)
		}
		listener, err := net.Listen("tcp", "127.0.0.1:0")
		if err != nil {
			panic(err)
		}
		server := &http.Server{
			Handler:        http.HandlerFunc(handler),
			ReadTimeout:    1 * time.Second,
			WriteTimeout:   1 * time.Second,
			MaxHeaderBytes: 1 << 20,
		}
		allHostsDownURL = "http://" + listener.Addr().String()
		go func() {
			panic(server.Serve(listener))
		}()
	})
	if spec.Proxy.ServiceDiscovery.UseDiscoveryService {
		log.Debug("[PROXY] Service discovery enabled")
		if ServiceCache == nil {
			log.Debug("[PROXY] Service cache initialising")
			expiry := 120
			if spec.GlobalConfig.ServiceDiscovery.DefaultCacheTimeout > 0 {
				expiry = spec.GlobalConfig.ServiceDiscovery.DefaultCacheTimeout
			}
			ServiceCache = cache.New(time.Duration(expiry)*time.Second, 15*time.Second)
		}
	}

	targetQuery := target.RawQuery
	director := func(req *http.Request) {
		hostList := spec.Proxy.StructuredTargetList
		switch {
		case spec.Proxy.ServiceDiscovery.UseDiscoveryService:
			var err error
			hostList, err = urlFromService(spec)
			if err != nil {
				log.Error("[PROXY] [SERVICE DISCOVERY] Failed target lookup: ", err)
			}
			fallthrough // implies load balancing, with replaced host list
		case spec.Proxy.EnableLoadBalancing:
			host, err := nextTarget(hostList, spec)
			if err != nil {
				log.Error("[PROXY] [LOAD BALANCING] ", err)
				host = allHostsDownURL
			}
			lbRemote, err := url.Parse(host)
			if err != nil {
				log.Error("[PROXY] [LOAD BALANCING] Couldn't parse target URL:", err)
			} else {
				// Only replace target if everything is OK
				target = lbRemote
				targetQuery = target.RawQuery
			}
		}

		targetToUse := target

		if spec.URLRewriteEnabled && req.Context().Value(RetainHost) == true {
			log.Debug("Detected host rewrite, overriding target")
			tmpTarget, err := url.Parse(req.URL.String())
			if err != nil {
				log.Error("Failed to parse URL! Err: ", err)
			} else {
				// Specifically override with a URL rewrite
				targetToUse = tmpTarget
			}
		}

		// No override, and no load balancing? Use the existing target

		// if this is false, there was an url rewrite, thus we
		// don't want to do anything to the path - req.URL is
		// already final.
		if targetToUse == target {
			req.URL.Scheme = targetToUse.Scheme
			req.URL.Host = targetToUse.Host
			req.URL.Path = singleJoiningSlash(targetToUse.Path, req.URL.Path)
			if req.URL.RawPath != "" {
				req.URL.RawPath = singleJoiningSlash(targetToUse.Path, req.URL.RawPath)
			}
		}
		if !spec.Proxy.PreserveHostHeader {
			req.Host = targetToUse.Host
		}
		if targetQuery == "" || req.URL.RawQuery == "" {
			req.URL.RawQuery = targetQuery + req.URL.RawQuery
		} else {
			req.URL.RawQuery = targetQuery + "&" + req.URL.RawQuery
		}
		if _, ok := req.Header["User-Agent"]; !ok {
			// Set Tyk's own default user agent. Without
			// this line, we would get the net/http default.
			req.Header.Set("User-Agent", defaultUserAgent)
		}

		if spec.GlobalConfig.HttpServerOptions.SkipTargetPathEscaping {
			// force RequestURI to skip escaping if API's proxy is set for this
			// if we set opaque here it will force URL.RequestURI to skip escaping
			if req.URL.RawPath != "" {
				req.URL.Opaque = req.URL.RawPath
			}
		} else if req.URL.RawPath == req.URL.Path {
			// this should force URL to do escaping
			req.URL.RawPath = ""
		}
	}

	proxy := &ReverseProxy{
		Director:      director,
		TykAPISpec:    spec,
		FlushInterval: time.Duration(spec.GlobalConfig.HttpServerOptions.FlushInterval) * time.Millisecond,
	}
	proxy.ErrorHandler.BaseMiddleware = BaseMiddleware{spec, proxy}
	return proxy
}

// ReverseProxy is an HTTP Handler that takes an incoming request and
// sends it to another server, proxying the response back to the
// client.
type ReverseProxy struct {
	// Director must be a function which modifies
	// the request into a new request to be sent
	// using Transport. Its response is then copied
	// back to the original client unmodified.
	Director func(*http.Request)

	// The transport used to perform proxy requests.
	// If nil, http.DefaultTransport is used.
	Transport http.RoundTripper

	// FlushInterval specifies the flush interval
	// to flush to the client while copying the
	// response body.
	// If zero, no periodic flushing is done.
	FlushInterval time.Duration

	// TLSClientConfig specifies the TLS configuration to use for 'wss'.
	// If nil, the default configuration is used.
	TLSClientConfig *tls.Config

	TykAPISpec   *APISpec
	ErrorHandler ErrorHandler
}

func defaultTransport() *http.Transport {
	// allocate a new one every time for now, to avoid modifying a
	// global variable for each request's needs (e.g. timeouts).
	return &http.Transport{
		DialContext: (&net.Dialer{
			Timeout:   30 * time.Second,
			KeepAlive: 30 * time.Second,
			DualStack: true,
		}).DialContext,
		MaxIdleConns:        config.Global().MaxIdleConns,
		MaxIdleConnsPerHost: config.Global().MaxIdleConnsPerHost, // default is 100
		TLSHandshakeTimeout: 10 * time.Second,
	}
}

func singleJoiningSlash(a, b string) string {
	a = strings.TrimRight(a, "/")
	b = strings.TrimLeft(b, "/")
	if len(b) > 0 {
		return a + "/" + b
	}
	return a
}

func copyHeader(dst, src http.Header) {
	for k, vv := range src {
		for _, v := range vv {
			dst.Add(k, v)
		}
	}
}

func cloneHeader(h http.Header) http.Header {
	h2 := make(http.Header, len(h))
	for k, vv := range h {
		vv2 := make([]string, len(vv))
		copy(vv2, vv)
		h2[k] = vv2
	}
	return h2
}

// Hop-by-hop headers. These are removed when sent to the backend.
// http://www.w3.org/Protocols/rfc2616/rfc2616-sec13.html
var hopHeaders = []string{
	"Connection",
	"Proxy-Connection", // non-standard but still sent by libcurl and rejected by e.g. google
	"Keep-Alive",
	"Proxy-Authenticate",
	"Proxy-Authorization",
	"Te",      // canonicalized version of "TE"
	"Trailer", // not Trailers per URL above; http://www.rfc-editor.org/errata_search.php?eid=4522
	"Transfer-Encoding",
	"Upgrade",
}

func (p *ReverseProxy) ServeHTTP(rw http.ResponseWriter, req *http.Request) *http.Response {
	resp := p.WrappedServeHTTP(rw, req, recordDetail(req, config.Global()))

	// make response body to be nopCloser and re-readable before serve it through chain of middlewares
	nopCloseResponseBody(resp)

	return resp
}

func (p *ReverseProxy) ServeHTTPForCache(rw http.ResponseWriter, req *http.Request) *http.Response {
	return p.WrappedServeHTTP(rw, req, true)
}

func (p *ReverseProxy) CheckHardTimeoutEnforced(spec *APISpec, req *http.Request) (bool, int) {
	if !spec.EnforcedTimeoutEnabled {
		return false, spec.GlobalConfig.ProxyDefaultTimeout
	}

	_, versionPaths, _, _ := spec.Version(req)
	found, meta := spec.CheckSpecMatchesStatus(req, versionPaths, HardTimeout)
	if found {
		intMeta := meta.(*int)
		log.Debug("HARD TIMEOUT ENFORCED: ", *intMeta)
		return true, *intMeta
	}

	return false, spec.GlobalConfig.ProxyDefaultTimeout
}

func (p *ReverseProxy) CheckHeaderInRemoveList(hdr string, spec *APISpec, req *http.Request) bool {
	vInfo, versionPaths, _, _ := spec.Version(req)
	for _, gdKey := range vInfo.GlobalHeadersRemove {
		if strings.ToLower(gdKey) == strings.ToLower(hdr) {
			return true
		}
	}

	// Check path config
	if found, meta := spec.CheckSpecMatchesStatus(req, versionPaths, HeaderInjected); found {
		hmeta := meta.(*apidef.HeaderInjectionMeta)
		for _, gdKey := range hmeta.DeleteHeaders {
			if strings.ToLower(gdKey) == strings.ToLower(hdr) {
				return true
			}
		}
	}

	return false
}

func (p *ReverseProxy) CheckCircuitBreakerEnforced(spec *APISpec, req *http.Request) (bool, *ExtendedCircuitBreakerMeta) {
	if !spec.CircuitBreakerEnabled {
		return false, nil
	}

	_, versionPaths, _, _ := spec.Version(req)
	found, meta := spec.CheckSpecMatchesStatus(req, versionPaths, CircuitBreaker)
	if found {
		exMeta := meta.(*ExtendedCircuitBreakerMeta)
		log.Debug("CB Enforced for path: ", *exMeta)
		return true, exMeta
	}

	return false, nil
}

func proxyFromAPI(api *APISpec) func(*http.Request) (*url.URL, error) {
	return func(req *http.Request) (*url.URL, error) {
		if api != nil && api.Proxy.Transport.ProxyURL != "" {
			return url.Parse(api.Proxy.Transport.ProxyURL)
		}
		return http.ProxyFromEnvironment(req)
	}
}

func httpTransport(timeOut int, rw http.ResponseWriter, req *http.Request, p *ReverseProxy) http.RoundTripper {
	transport := defaultTransport() // modifies a newly created transport
	transport.TLSClientConfig = &tls.Config{}
	transport.Proxy = proxyFromAPI(p.TykAPISpec)

	if config.Global().ProxySSLInsecureSkipVerify {
		transport.TLSClientConfig.InsecureSkipVerify = true
	}

	if p.TykAPISpec.Proxy.Transport.SSLInsecureSkipVerify {
		transport.TLSClientConfig.InsecureSkipVerify = true
	}

	// When request routed through the proxy `DialTLS` is not used, and only VerifyPeerCertificate is supported
	// The reason behind two separate checks is that `DialTLS` supports specifying public keys per hostname, and `VerifyPeerCertificate` only global ones, e.g. `*`
	if proxyURL, _ := transport.Proxy(req); proxyURL != nil {
		transport.TLSClientConfig.VerifyPeerCertificate = verifyPeerCertificatePinnedCheck(p.TykAPISpec, transport.TLSClientConfig)
	} else {
		transport.DialTLS = dialTLSPinnedCheck(p.TykAPISpec, transport.TLSClientConfig)
	}

	if p.TykAPISpec.GlobalConfig.ProxySSLMinVersion > 0 {
		transport.TLSClientConfig.MinVersion = p.TykAPISpec.GlobalConfig.ProxySSLMinVersion
	}

	if p.TykAPISpec.Proxy.Transport.SSLMinVersion > 0 {
		transport.TLSClientConfig.MinVersion = p.TykAPISpec.Proxy.Transport.SSLMinVersion
	}

	if len(p.TykAPISpec.GlobalConfig.ProxySSLCipherSuites) > 0 {
		transport.TLSClientConfig.CipherSuites = getCipherAliases(p.TykAPISpec.GlobalConfig.ProxySSLCipherSuites)
	}

	if len(p.TykAPISpec.Proxy.Transport.SSLCipherSuites) > 0 {
		transport.TLSClientConfig.CipherSuites = getCipherAliases(p.TykAPISpec.Proxy.Transport.SSLCipherSuites)
	}

	// Use the default unless we've modified the timout
	if timeOut > 0 {
		log.Debug("Setting timeout for outbound request to: ", timeOut)
		transport.DialContext = (&net.Dialer{
			Timeout:   time.Duration(timeOut) * time.Second,
			KeepAlive: 30 * time.Second,
		}).DialContext
		transport.ResponseHeaderTimeout = time.Duration(timeOut) * time.Second
	}

	transport.DisableKeepAlives = p.TykAPISpec.GlobalConfig.ProxyCloseConnections

	if IsWebsocket(req) {
		wsTransport := &WSDialer{transport, rw, p.TLSClientConfig}
		return wsTransport
	}

	return transport
}

func (p *ReverseProxy) WrappedServeHTTP(rw http.ResponseWriter, req *http.Request, withCache bool) *http.Response {
	outReqIsWebsocket := IsWebsocket(req)

	var roundTripper http.RoundTripper

	p.TykAPISpec.Lock()
	if !outReqIsWebsocket { // check if it is a regular HTTP request
		// create HTTP transport
		createTransport := p.TykAPISpec.HTTPTransport == nil

		// Check if timeouts are set for this endpoint
		if !createTransport && config.Global().MaxConnTime != 0 {
			createTransport = time.Since(p.TykAPISpec.HTTPTransportCreated) > time.Duration(config.Global().MaxConnTime)*time.Second
		}

		if createTransport {
			_, timeout := p.CheckHardTimeoutEnforced(p.TykAPISpec, req)
			p.TykAPISpec.HTTPTransport = httpTransport(timeout, rw, req, p)
			p.TykAPISpec.HTTPTransportCreated = time.Now()
		}

		roundTripper = p.TykAPISpec.HTTPTransport
	} else { // this is NEW WS-connection upgrade request
		// create WS transport
		createTransport := p.TykAPISpec.WSTransport == nil

		// Check if timeouts are set for this endpoint
		if !createTransport && config.Global().MaxConnTime != 0 {
			createTransport = time.Since(p.TykAPISpec.WSTransportCreated) > time.Duration(config.Global().MaxConnTime)*time.Second
		}

		if createTransport {
			_, timeout := p.CheckHardTimeoutEnforced(p.TykAPISpec, req)
			p.TykAPISpec.WSTransport = httpTransport(timeout, rw, req, p)
			p.TykAPISpec.WSTransportCreated = time.Now()
		}

		// overwrite transport's ResponseWriter from previous upgrade request
		// as it was already hijacked and now is being used for other connection
		p.TykAPISpec.WSTransport.(*WSDialer).RW = rw

		roundTripper = p.TykAPISpec.WSTransport
	}
	p.TykAPISpec.Unlock()

	ctx := req.Context()
	if cn, ok := rw.(http.CloseNotifier); ok {
		var cancel context.CancelFunc
		ctx, cancel = context.WithCancel(ctx)
		defer cancel()
		notifyChan := cn.CloseNotify()
		go func() {
			select {
			case <-notifyChan:
				cancel()
			case <-ctx.Done():
			}
		}()
	}

	// Do this before we make a shallow copy
	session := ctxGetSession(req)

	outreq := new(http.Request)
	logreq := new(http.Request)

	*outreq = *req // includes shallow copies of maps, but okay
	*logreq = *req
	// remove context data from the copies
	setContext(outreq, context.Background())
	setContext(logreq, context.Background())

	log.Debug("UPSTREAM REQUEST URL: ", req.URL)

	// We need to double set the context for the outbound request to reprocess the target
	if p.TykAPISpec.URLRewriteEnabled && req.Context().Value(RetainHost) == true {
		log.Debug("Detected host rewrite, notifying director")
		setCtxValue(outreq, RetainHost, true)
	}

	if req.ContentLength == 0 {
		outreq.Body = nil // Issue 16036: nil Body for http.Transport retries
	}
	outreq = outreq.WithContext(ctx)

	outreq.Header = cloneHeader(req.Header)

	p.Director(outreq)
	outreq.Close = false

	log.Debug("Outbound Request: ", outreq.URL.String())

	// Do not modify outbound request headers if they are WS
	if !outReqIsWebsocket {
		// Remove hop-by-hop headers listed in the "Connection" header.
		// See RFC 2616, section 14.10.
		if c := outreq.Header.Get("Connection"); c != "" {
			for _, f := range strings.Split(c, ",") {
				if f = strings.TrimSpace(f); f != "" {
					outreq.Header.Del(f)
				}
			}
		}
		// Remove other hop-by-hop headers to the backend. Especially
		// important is "Connection" because we want a persistent
		// connection, regardless of what the client sent to us.
		for _, h := range hopHeaders {
			if outreq.Header.Get(h) != "" {
				outreq.Header.Del(h)
				logreq.Header.Del(h)
			}
		}
	}

	addrs := requestIPHops(req)
	if !p.CheckHeaderInRemoveList("X-Forwarded-For", p.TykAPISpec, req) {
		outreq.Header.Set("X-Forwarded-For", addrs)
	}

	// Circuit breaker
	breakerEnforced, breakerConf := p.CheckCircuitBreakerEnforced(p.TykAPISpec, req)

	// set up TLS certificates for upstream if needed
	var tlsCertificates []tls.Certificate
	if cert := getUpstreamCertificate(outreq.Host, p.TykAPISpec); cert != nil {
		tlsCertificates = []tls.Certificate{*cert}
	}

	p.TykAPISpec.Lock()
	if outReqIsWebsocket {
		roundTripper.(*WSDialer).TLSClientConfig.Certificates = tlsCertificates
	} else {
		roundTripper.(*http.Transport).TLSClientConfig.Certificates = tlsCertificates
	}
	p.TykAPISpec.Unlock()

	// do request round trip
	var res *http.Response
	var err error
	if breakerEnforced {
		if !breakerConf.CB.Ready() {
			log.Debug("ON REQUEST: Circuit Breaker is in OPEN state")
			p.ErrorHandler.HandleError(rw, logreq, "Service temporarily unavailable.", 503)
			return nil
		}
<<<<<<< HEAD
		res, err = roundTripper.RoundTrip(outreq)
=======
		log.Debug("ON REQUEST: Circuit Breaker is in CLOSED or HALF-OPEN state")

		res, err = p.TykAPISpec.HTTPTransport.RoundTrip(outreq)
>>>>>>> 54fb5fa6
		if err != nil || res.StatusCode == http.StatusInternalServerError {
			breakerConf.CB.Fail()
		} else {
			breakerConf.CB.Success()
		}
	} else {
		res, err = roundTripper.RoundTrip(outreq)
	}

	if err != nil {

		token := ctxGetAuthToken(req)

		var obfuscated string
		if len(token) > 4 {
			obfuscated = "****" + token[len(token)-4:]
		}

		var alias string
		if session != nil {
			alias = session.Alias
		}

		log.WithFields(logrus.Fields{
			"prefix":      "proxy",
			"user_ip":     addrs,
			"server_name": outreq.Host,
			"user_id":     obfuscated,
			"user_name":   alias,
			"org_id":      p.TykAPISpec.OrgID,
			"api_id":      p.TykAPISpec.APIID,
		}).Error("http: proxy error: ", err)

		if strings.Contains(err.Error(), "timeout awaiting response headers") {
			p.ErrorHandler.HandleError(rw, logreq, "Upstream service reached hard timeout.", 408)

			if p.TykAPISpec.Proxy.ServiceDiscovery.UseDiscoveryService {
				if ServiceCache != nil {
					log.Debug("[PROXY] [SERVICE DISCOVERY] Upstream host failed, refreshing host list")
					ServiceCache.Delete(p.TykAPISpec.APIID)
				}
			}
			return nil
		}
		if strings.Contains(err.Error(), "no such host") {
			p.ErrorHandler.HandleError(rw, logreq, "Upstream host lookup failed", http.StatusInternalServerError)
			return nil
		}

		p.ErrorHandler.HandleError(rw, logreq, "There was a problem proxying the request", http.StatusInternalServerError)
		return nil

	}

	if IsWebsocket(req) {
		return nil
	}

	inres := new(http.Response)
	if withCache {
		*inres = *res // includes shallow copies of maps, but okay

		defer res.Body.Close()

		// Buffer body data
		var bodyBuffer bytes.Buffer
		bodyBuffer2 := new(bytes.Buffer)

		p.CopyResponse(&bodyBuffer, res.Body)
		*bodyBuffer2 = bodyBuffer

		// Create new ReadClosers so we can split output
		res.Body = ioutil.NopCloser(&bodyBuffer)
		inres.Body = ioutil.NopCloser(bodyBuffer2)
	}

	ses := new(user.SessionState)
	if session != nil {
		ses = session
	}

	// Middleware chain handling here - very simple, but should do
	// the trick. Chain can be empty, in which case this is a no-op.
	if err := handleResponseChain(p.TykAPISpec.ResponseChain, rw, res, req, ses); err != nil {
		log.Error("Response chain failed! ", err)
	}

	// We should at least copy the status code in
	inres.StatusCode = res.StatusCode
	inres.ContentLength = res.ContentLength
	p.HandleResponse(rw, res, ses)
	return inres
}

func (p *ReverseProxy) HandleResponse(rw http.ResponseWriter, res *http.Response, ses *user.SessionState) error {

	// Remove hop-by-hop headers listed in the
	// "Connection" header of the response.
	if c := res.Header.Get("Connection"); c != "" {
		for _, f := range strings.Split(c, ",") {
			if f = strings.TrimSpace(f); f != "" {
				res.Header.Del(f)
			}
		}
	}

	for _, h := range hopHeaders {
		res.Header.Del(h)
	}
	defer res.Body.Close()

	// Close connections
	if config.Global().CloseConnections {
		res.Header.Set("Connection", "close")
	}

	// Add resource headers
	if ses != nil {
		// We have found a session, lets report back
		res.Header.Set("X-RateLimit-Limit", strconv.Itoa(int(ses.QuotaMax)))
		res.Header.Set("X-RateLimit-Remaining", strconv.Itoa(int(ses.QuotaRemaining)))
		res.Header.Set("X-RateLimit-Reset", strconv.Itoa(int(ses.QuotaRenews)))
	}

	copyHeader(rw.Header(), res.Header)

	rw.WriteHeader(res.StatusCode)
	p.CopyResponse(rw, res.Body)
	return nil
}

func (p *ReverseProxy) CopyResponse(dst io.Writer, src io.Reader) {
	if p.FlushInterval != 0 {
		if wf, ok := dst.(writeFlusher); ok {
			mlw := &maxLatencyWriter{
				dst:     wf,
				latency: p.FlushInterval,
				done:    make(chan bool),
			}
			go mlw.flushLoop()
			defer mlw.stop()
			dst = mlw
		}
	}

	p.copyBuffer(dst, src, nil)
}

func (p *ReverseProxy) copyBuffer(dst io.Writer, src io.Reader, buf []byte) (int64, error) {
	if len(buf) == 0 {
		buf = make([]byte, 32*1024)
	}
	var written int64
	for {
		nr, rerr := src.Read(buf)
		if rerr != nil && rerr != io.EOF && rerr != context.Canceled {
			log.WithFields(logrus.Fields{
				"prefix": "proxy",
				"org_id": p.TykAPISpec.OrgID,
				"api_id": p.TykAPISpec.APIID,
			}).Error("http: proxy error during body copy: ", rerr)
		}
		if nr > 0 {
			nw, werr := dst.Write(buf[:nr])
			if nw > 0 {
				written += int64(nw)
			}
			if werr != nil {
				return written, werr
			}
			if nr != nw {
				return written, io.ErrShortWrite
			}
		}
		if rerr != nil {
			return written, rerr
		}
	}
}

type writeFlusher interface {
	io.Writer
	http.Flusher
}

type maxLatencyWriter struct {
	dst     writeFlusher
	latency time.Duration

	mu   sync.Mutex // protects Write + Flush
	done chan bool
}

func (m *maxLatencyWriter) Write(p []byte) (int, error) {
	m.mu.Lock()
	defer m.mu.Unlock()
	return m.dst.Write(p)
}

func (m *maxLatencyWriter) flushLoop() {
	t := time.NewTicker(m.latency)
	defer t.Stop()
	for {
		select {
		case <-m.done:
			return
		case <-t.C:
			m.mu.Lock()
			m.dst.Flush()
			m.mu.Unlock()
		}
	}
}

func (m *maxLatencyWriter) stop() { m.done <- true }

func requestIPHops(r *http.Request) string {
	clientIP, _, err := net.SplitHostPort(r.RemoteAddr)
	if err != nil {
		return ""
	}
	// If we aren't the first proxy retain prior
	// X-Forwarded-For information as a comma+space
	// separated list and fold multiple headers into one.
	if prior, ok := r.Header["X-Forwarded-For"]; ok {
		clientIP = strings.Join(prior, ", ") + ", " + clientIP
	}
	return clientIP
}

// nopCloser is just like ioutil's, but here to let us re-read the same
// buffer inside by moving position to the start every time we done with reading
type nopCloser struct {
	io.ReadSeeker
}

// Read just a wrapper around real Read which also moves position to the start if we get EOF
// to have it ready for next read-cycle
func (n nopCloser) Read(p []byte) (int, error) {
	num, err := n.ReadSeeker.Read(p)
	if err == io.EOF { // move to start to have it ready for next read cycle
		n.Seek(0, io.SeekStart)
	}
	return num, err
}

// Close is a no-op Close plus moves position to the start just in case
func (n nopCloser) Close() error {
	// seek to the start if body ever called to be closed
	n.Seek(0, io.SeekStart)

	return nil
}

func copyBody(body io.ReadCloser) io.ReadCloser {
	// check if body was already read and converted into our nopCloser
	if nc, ok := body.(nopCloser); ok {
		// seek to the beginning to have it ready for next read
		nc.Seek(0, io.SeekStart)
		return body
	}

	// body is http's io.ReadCloser - let's close it after we read data
	defer body.Close()

	// body is http's io.ReadCloser - read it up until EOF
	var bodyRead bytes.Buffer
	io.Copy(&bodyRead, body)

	// use seek-able reader for further body usage
	reusableBody := bytes.NewReader(bodyRead.Bytes())

	return nopCloser{reusableBody}
}

func copyRequest(r *http.Request) *http.Request {
	if r.Body != nil {
		r.Body = copyBody(r.Body)
	}
	return r
}

func copyResponse(r *http.Response) *http.Response {
	if r.Body != nil {
		r.Body = copyBody(r.Body)
	}
	return r
}

func nopCloseRequestBody(r *http.Request) {
	if r == nil {
		return
	}

	copyRequest(r)
}

func nopCloseResponseBody(r *http.Response) {
	if r == nil {
		return
	}

	copyResponse(r)
}<|MERGE_RESOLUTION|>--- conflicted
+++ resolved
@@ -635,13 +635,8 @@
 			p.ErrorHandler.HandleError(rw, logreq, "Service temporarily unavailable.", 503)
 			return nil
 		}
-<<<<<<< HEAD
+		log.Debug("ON REQUEST: Circuit Breaker is in CLOSED or HALF-OPEN state")
 		res, err = roundTripper.RoundTrip(outreq)
-=======
-		log.Debug("ON REQUEST: Circuit Breaker is in CLOSED or HALF-OPEN state")
-
-		res, err = p.TykAPISpec.HTTPTransport.RoundTrip(outreq)
->>>>>>> 54fb5fa6
 		if err != nil || res.StatusCode == http.StatusInternalServerError {
 			breakerConf.CB.Fail()
 		} else {
