--- conflicted
+++ resolved
@@ -492,15 +492,8 @@
 
 func (p *ReverseProxy) WrappedServeHTTP(rw http.ResponseWriter, req *http.Request, withCache bool) *http.Response {
 	outReqIsWebsocket := IsWebsocket(req)
-<<<<<<< HEAD
-
 	var roundTripper http.RoundTripper
 
-=======
-	var roundTripper http.RoundTripper
-
-
->>>>>>> 8b4e76e8
 	p.TykAPISpec.Lock()
 	if !outReqIsWebsocket { // check if it is a regular HTTP request
 		// create HTTP transport
