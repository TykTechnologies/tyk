--- conflicted
+++ resolved
@@ -139,12 +139,10 @@
 	// RPC Client is unset
 	// Set up the cache
 	log.Info("Setting new RPC connection!")
-<<<<<<< HEAD
-
-	RPCCLientSingleton = &gorpc.Client{Addr: r.Address}
+
 	RPCClientSingletonConnectionID = uuid.NewV4().String()
-=======
-	if globalConf.SlaveOptions.UseSSL {
+
+    if globalConf.SlaveOptions.UseSSL {
 		clientCfg := &tls.Config{
 			InsecureSkipVerify: globalConf.SlaveOptions.SSLInsecureSkipVerify,
 		}
@@ -153,7 +151,6 @@
 	} else {
 		RPCCLientSingleton = gorpc.NewTCPClient(r.Address)
 	}
->>>>>>> 11abc5e7
 
 	if log.Level != logrus.DebugLevel {
 		gorpc.SetErrorLogger(gorpc.NilErrorLogger)
@@ -167,9 +164,9 @@
 			KeepAlive: 30 * time.Second,
 		}
 
-		if config.SlaveOptions.UseSSL {
+		if globalConf.SlaveOptions.UseSSL {
 			cfg := &tls.Config{
-				InsecureSkipVerify: config.SlaveOptions.SSLInsecureSkipVerify,
+				InsecureSkipVerify: globalConf.SlaveOptions.SSLInsecureSkipVerify,
 			}
 
 			conn, err = tls.DialWithDialer(dialer, "tcp", addr, cfg)
