--- conflicted
+++ resolved
@@ -9,12 +9,8 @@
 	"testing"
 
 	"github.com/TykTechnologies/tyk/config"
-<<<<<<< HEAD
-	"github.com/TykTechnologies/tyk/storage"
-=======
 
 	"github.com/TykTechnologies/tyk/apidef"
->>>>>>> 094a100a
 	"github.com/TykTechnologies/tyk/test"
 )
 
@@ -58,20 +54,12 @@
 
 	t.Run("with cache and  dynamic redis", func(t *testing.T) {
 		createAPI(true)
-<<<<<<< HEAD
-		storage.DisableRedis(true)
-=======
 		ts.Gw.RedisController.DisableRedis(true)
->>>>>>> 094a100a
 		ts.Run(t, []test.TestCase{
 			{Path: path, Code: 200, BodyMatch: "This is a compressed response"},
 			{Path: path, Code: 200, BodyMatch: "This is a compressed response"},
 		}...)
-<<<<<<< HEAD
-		storage.DisableRedis(false)
-=======
 		ts.Gw.RedisController.DisableRedis(false)
->>>>>>> 094a100a
 		ts.Run(t, []test.TestCase{
 			{Path: path, Code: 200, BodyMatch: "This is a compressed response"},
 			{Path: path, Code: 200, BodyMatch: "This is a compressed response"},
