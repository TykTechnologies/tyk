--- conflicted
+++ resolved
@@ -143,11 +143,7 @@
 	s.MetaData["same"] = "same"
 	s.MetaData["updated"] = "old"
 	s.MetaData["removed"] = "dummy"
-<<<<<<< HEAD
-	ctxSetSession(req, s, "", true, ts.Gw.GetConfig().HashKeys)
-=======
-	ctxSetSession(req, s, true)
->>>>>>> 529518d2
+	ctxSetSession(req, s, true, ts.Gw.GetConfig().HashKeys)
 
 	const js = `
 var testJSVMMiddleware = new TykJS.TykMiddleware.NewMiddleware({});
