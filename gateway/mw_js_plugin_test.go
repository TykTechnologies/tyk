--- conflicted
+++ resolved
@@ -12,11 +12,6 @@
 	"testing"
 	"time"
 
-<<<<<<< HEAD
-=======
-	"github.com/TykTechnologies/tyk/config"
-
->>>>>>> f603dec3
 	"github.com/stretchr/testify/assert"
 
 	"github.com/TykTechnologies/tyk/ctx"
@@ -146,11 +141,7 @@
 	s.MetaData["same"] = "same"
 	s.MetaData["updated"] = "old"
 	s.MetaData["removed"] = "dummy"
-<<<<<<< HEAD
-	ctxSetSession(req, s, true)
-=======
 	ctxSetSession(req, s, true, ts.Gw.GetConfig().HashKeys)
->>>>>>> f603dec3
 
 	const js = `
 var testJSVMMiddleware = new TykJS.TykMiddleware.NewMiddleware({});
@@ -257,12 +248,10 @@
 	}
 }
 func TestJSVM_IgnoreCanonicalHeader(t *testing.T) {
-<<<<<<< HEAD
-=======
-	ts := StartTest(nil)
-	defer ts.Close()
-
->>>>>>> f603dec3
+
+	ts := StartTest(nil)
+	defer ts.Close()
+
 	spec := &APISpec{APIDefinition: &apidef.APIDefinition{}}
 	const js = `
 var testJSVMData = new TykJS.TykMiddleware.NewMiddleware({})
@@ -272,20 +261,13 @@
 	return testJSVMData.ReturnData(request, {})
 });`
 	dynMid := &DynamicMiddleware{
-<<<<<<< HEAD
-		BaseMiddleware:      BaseMiddleware{Spec: spec, Proxy: nil},
-=======
 		BaseMiddleware:      BaseMiddleware{Spec: spec, Proxy: nil, Gw: ts.Gw},
->>>>>>> f603dec3
 		MiddlewareClassName: "testJSVMData",
 		Pre:                 true,
 	}
 	jsvm := JSVM{}
-<<<<<<< HEAD
-	jsvm.Init(nil, logrus.NewEntry(log))
-=======
-	jsvm.Init(nil, logrus.NewEntry(log), ts.Gw)
->>>>>>> f603dec3
+
+	jsvm.Init(nil, logrus.NewEntry(log), ts.Gw)
 	if _, err := jsvm.VM.Run(js); err != nil {
 		t.Fatalf("failed to set up js plugin: %v", err)
 	}
@@ -298,17 +280,10 @@
 	}
 	r.Header.Del(NonCanonicalHeaderKey)
 
-<<<<<<< HEAD
-	c := config.Global()
-	c.IgnoreCanonicalMIMEHeaderKey = true
-	config.SetGlobal(c)
-	defer ResetTestConfig()
-=======
 	c := ts.Gw.GetConfig()
 	c.IgnoreCanonicalMIMEHeaderKey = true
 	ts.Gw.SetConfig(c)
 
->>>>>>> f603dec3
 	dynMid.ProcessRequest(nil, r, nil)
 	if want, got := "", r.Header.Get(NonCanonicalHeaderKey); want != got {
 		t.Fatalf("wanted header to be %q, got %q", want, got)
@@ -728,17 +703,10 @@
 }
 
 func TestJSVM_Auth(t *testing.T) {
-<<<<<<< HEAD
-	ts := StartTest()
-	defer ts.Close()
-
-	bundle := RegisterBundle("custom_auth", map[string]string{
-=======
 	ts := StartTest(nil)
 	defer ts.Close()
 
 	bundle := ts.RegisterBundle("custom_auth", map[string]string{
->>>>>>> f603dec3
 		"manifest.json": `{
 			"file_list": [
 				"testmw.js"
@@ -804,11 +772,8 @@
 		log("====> JS Auth initialised");
 		`,
 	})
-<<<<<<< HEAD
-	BuildAndLoadAPI(func(spec *APISpec) {
-=======
+
 	ts.Gw.BuildAndLoadAPI(func(spec *APISpec) {
->>>>>>> f603dec3
 		spec.Proxy.ListenPath = "/sample"
 		spec.ConfigData = map[string]interface{}{
 			"base_url": ts.URL,
