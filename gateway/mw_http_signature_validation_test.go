package gateway

import (
	"crypto"
	"crypto/hmac"
	"crypto/rand"
	"crypto/rsa"
	"crypto/sha1"
	"crypto/sha256"
	"crypto/sha512"
	"crypto/x509"
	"encoding/base64"
	"encoding/pem"
	"fmt"
	"hash"
	"net/http"
	"net/http/httptest"
	"net/url"
	"regexp"
	"strings"
	"sync"
	"testing"
	"time"

	"github.com/TykTechnologies/tyk/certs"

	"github.com/justinas/alice"
	"github.com/lonelycode/go-uuid/uuid"

	"github.com/TykTechnologies/tyk/apidef"
	"github.com/TykTechnologies/tyk/config"
	"github.com/TykTechnologies/tyk/user"
)

const hmacAuthDef = `{
	"api_id": "1",
	"org_id": "default",
	"enable_signature_checking": true,
	"hmac_allowed_clock_skew": 5000,
	"auth": {"auth_header_name": "authorization"},
	"version_data": {
		"not_versioned": true,
		"versions": {
			"v1": {"name": "v1"}
		}
	},
	"proxy": {
		"listen_path": "/v1",
		"target_url": "` + TestHttpAny + `"
	}
}`

func createHMACAuthSession() *user.SessionState {
	session := user.NewSessionState()
	session.Rate = 8.0
	session.Allowance = session.Rate
	session.LastCheck = time.Now().Unix()
	session.Per = 1.0
	session.QuotaRenewalRate = 300 // 5 minutes
	session.QuotaRenews = time.Now().Unix() + 20
	session.QuotaRemaining = 1
	session.QuotaMax = -1
	session.HMACEnabled = true
	session.HmacSecret = "9879879878787878"
	return session
}

func createRSAAuthSession(pubCertId string) *user.SessionState {
	session := user.NewSessionState()
	session.Rate = 8.0
	session.Allowance = session.Rate
	session.LastCheck = time.Now().Unix()
	session.Per = 1.0
	session.QuotaRenewalRate = 300 // 5 minutes
	session.QuotaRenews = time.Now().Unix() + 20
	session.QuotaRemaining = 1
	session.QuotaMax = -1
	session.EnableHTTPSignatureValidation = true
	session.RSACertificateId = pubCertId
	return session
}

func (ts *Test) getHMACAuthChain(spec *APISpec) http.Handler {

	remote, _ := url.Parse(TestHttpAny)
	proxy := ts.Gw.TykNewSingleHostReverseProxy(remote, spec, nil)
	proxyHandler := ProxyHandler(proxy, spec)
	baseMid := BaseMiddleware{Spec: spec, Proxy: proxy, Gw: ts.Gw}
	chain := alice.New(ts.Gw.mwList(
		&IPWhiteListMiddleware{baseMid},
		&IPBlackListMiddleware{BaseMiddleware: baseMid},
		&HTTPSignatureValidationMiddleware{BaseMiddleware: baseMid},
		&VersionCheck{BaseMiddleware: baseMid},
		&KeyExpired{baseMid},
		&AccessRightsCheck{baseMid},
		&RateLimitAndQuotaCheck{baseMid},
	)...).Then(proxyHandler)
	return chain
}

type testAuthFailEventHandler struct {
	cb func(config.EventMessage)
}

func (w *testAuthFailEventHandler) Init(handlerConf interface{}) error {
	return nil
}

func (w *testAuthFailEventHandler) HandleEvent(em config.EventMessage) {
	w.cb(em)
}

func waitTimeout(wg *sync.WaitGroup, timeout time.Duration) bool {
	c := make(chan struct{})
	go func() {
		defer close(c)
		wg.Wait()
	}()
	select {
	case <-c:
		return false // completed normally
	case <-time.After(timeout):
		return true // timed out
	}
}

func testPrepareHMACAuthSessionPass(tb testing.TB, hashFn func() hash.Hash, eventWG *sync.WaitGroup, withHeader bool, isBench bool) (string, *APISpec, *http.Request, string) {
	ts := StartTest(nil)
	defer ts.Close()

	spec := ts.Gw.LoadSampleAPI(hmacAuthDef)

	session := createHMACAuthSession()

	// Should not receive an AuthFailure event
	cb := func(em config.EventMessage) {
		eventWG.Done()
	}
	spec.EventPaths = map[apidef.TykEvent][]config.TykEventHandler{
		"AuthFailure": {&testAuthFailEventHandler{cb}},
	}

	sessionKey := ""
	if isBench {
		sessionKey = uuid.New()
	} else {
		sessionKey = "9876"
	}

	err := ts.Gw.GlobalSessionManager.UpdateSession(sessionKey, session, 60, false)
	if err != nil {
		tb.Error("could not update session in Session Manager. " + err.Error())
	}

	req := TestReq(tb, "GET", "/", nil)

	refDate := "Mon, 02 Jan 2006 15:04:05 MST"

	// Signature needs to be: Authorization: Signature keyId="hmac-key-1",algorithm="hmac-sha1",signature="Base64(HMAC-SHA1(signing string))"

	// Prep the signature string
	tim := time.Now().Format(refDate)
	req.Header.Set("Date", tim)
	signatureString := ""
	if withHeader {
		req.Header.Set("X-Test-1", "hello")
		req.Header.Set("X-Test-2", "world")
		signatureString = strings.ToLower("(request-target): ") + "get /\n"
		signatureString += strings.ToLower("Date") + ": " + tim + "\n"
		signatureString += strings.ToLower("X-Test-1") + ": " + "hello" + "\n"
		signatureString += strings.ToLower("X-Test-2") + ": " + "world"
	} else {
		signatureString = strings.ToLower("Date") + ": " + tim
	}

	// Encode it
	key := []byte(session.HmacSecret)
	h := hmac.New(hashFn, key)
	h.Write([]byte(signatureString))

	sigString := base64.StdEncoding.EncodeToString(h.Sum(nil))
	encodedString := url.QueryEscape(sigString)

	return encodedString, spec, req, sessionKey
}

func testPrepareRSAAuthSessionPass(tb testing.TB, eventWG *sync.WaitGroup, privateKey *rsa.PrivateKey, pubCertId string, withHeader bool, isBench bool, ts *Test) (string, *APISpec, *http.Request, string) {

	spec := ts.Gw.LoadSampleAPI(hmacAuthDef)
	session := createRSAAuthSession(pubCertId)

	// Should not receive an AuthFailure event
	cb := func(em config.EventMessage) {
		eventWG.Done()
	}
	spec.EventPaths = map[apidef.TykEvent][]config.TykEventHandler{
		"AuthFailure": {&testAuthFailEventHandler{cb}},
	}

	sessionKey := ""
	if isBench {
		sessionKey = uuid.New()
	} else {
		sessionKey = "9876"
	}

	err := ts.Gw.GlobalSessionManager.UpdateSession(sessionKey, session, 60, false)
	if err != nil {
		tb.Error("could not update session in Session Manager. " + err.Error())
	}

	req := TestReq(tb, "GET", "/", nil)

	refDate := "Mon, 02 Jan 2006 15:04:05 MST"

	// Signature needs to be: Authorization: Signature keyId="hmac-key-1",algorithm="hmac-sha1",signature="Base64(HMAC-SHA1(signing string))"

	// Prep the signature string
	tim := time.Now().Format(refDate)
	req.Header.Set("Date", tim)
	signatureString := ""
	if withHeader {
		req.Header.Set("X-Test-1", "hello")
		req.Header.Set("X-Test-2", "world")
		signatureString = strings.ToLower("(request-target): ") + "get /\n"
		signatureString += strings.ToLower("Date") + ": " + tim + "\n"
		signatureString += strings.ToLower("X-Test-1") + ": " + "hello" + "\n"
		signatureString += strings.ToLower("X-Test-2") + ": " + "world"
	} else {
		signatureString = strings.ToLower("Date") + ": " + tim
	}

	h := sha256.New()
	h.Write([]byte(signatureString))
	hashed := h.Sum(nil)

	signature, _ := rsa.SignPKCS1v15(rand.Reader, privateKey, crypto.SHA256, hashed)

	sigString := base64.StdEncoding.EncodeToString(signature)

	return sigString, spec, req, sessionKey
}

func TestHMACAuthSessionPass(t *testing.T) {
	// Should not receive an AuthFailure event
	var eventWG sync.WaitGroup
	eventWG.Add(1)
	ts := StartTest(nil)
	defer ts.Close()
	encodedString, spec, req, sessionKey := testPrepareHMACAuthSessionPass(t, sha1.New, &eventWG, false, false)

	recorder := httptest.NewRecorder()
	req.Header.Set("Authorization", fmt.Sprintf("Signature keyId=\"%s\",algorithm=\"hmac-sha1\",signature=\"%s\"", sessionKey, encodedString))

	chain := ts.getHMACAuthChain(spec)
	chain.ServeHTTP(recorder, req)

	if recorder.Code != 200 {
		t.Error("Initial request failed with non-200 code, should have gone through!: \n", recorder.Code, recorder.Body.String())
	}

	// Check we did not get our AuthFailure event
	if !waitTimeout(&eventWG, 20*time.Millisecond) {
		t.Error("Request should not have generated an AuthFailure event!: \n")
	}
}

func TestHMACAuthSessionSHA512Pass(t *testing.T) {
	// Should not receive an AuthFailure event
	var eventWG sync.WaitGroup
	eventWG.Add(1)
	ts := StartTest(nil)
	defer ts.Close()
	encodedString, spec, req, sessionKey := testPrepareHMACAuthSessionPass(t, sha512.New, &eventWG, false, false)

	recorder := httptest.NewRecorder()
	req.Header.Set("Authorization", fmt.Sprintf("Signature keyId=\"%s\",algorithm=\"hmac-sha512\",signature=\"%s\"", sessionKey, encodedString))

	spec.HmacAllowedAlgorithms = []string{"hmac-sha512"}
	chain := ts.getHMACAuthChain(spec)
	chain.ServeHTTP(recorder, req)

	if recorder.Code != 200 {
		t.Error("Initial request failed with non-200 code, should have gone through!: \n", recorder.Code, recorder.Body.String())
	}

	// Check we did not get our AuthFailure event
	if !waitTimeout(&eventWG, 20*time.Millisecond) {
		t.Error("Request should not have generated an AuthFailure event!: \n")
	}
}

func BenchmarkHMACAuthSessionPass(b *testing.B) {
	b.ReportAllocs()

	var eventWG sync.WaitGroup
	eventWG.Add(b.N)
	ts := StartTest(nil)
	defer ts.Close()
	encodedString, spec, req, sessionKey := testPrepareHMACAuthSessionPass(b, sha1.New, &eventWG, false, true)

	recorder := httptest.NewRecorder()
	req.Header.Set("Authorization", fmt.Sprintf("Signature keyId=\"%s\",algorithm=\"hmac-sha1\",signature=\"%s\"", sessionKey, encodedString))

	chain := ts.getHMACAuthChain(spec)

	for i := 0; i < b.N; i++ {
		chain.ServeHTTP(recorder, req)
		if recorder.Code != 200 {
			b.Error("Initial request failed with non-200 code, should have gone through!: \n", recorder.Code, recorder.Body.String())
		}
	}
}

func TestHMACAuthSessionAuxDateHeader(t *testing.T) {
	ts := StartTest(nil)
	defer ts.Close()

	spec := ts.Gw.LoadSampleAPI(hmacAuthDef)

	session := createHMACAuthSession()

	// Should not receive an AuthFailure event
	var eventWG sync.WaitGroup
	eventWG.Add(1)
	cb := func(em config.EventMessage) {
		eventWG.Done()
	}
	spec.EventPaths = map[apidef.TykEvent][]config.TykEventHandler{
		"AuthFailure": {&testAuthFailEventHandler{cb}},
	}

	// Basic auth sessions are stored as {org-id}{username}, so we need to append it here when we create the session.
	err := ts.Gw.GlobalSessionManager.UpdateSession("9876", session, 60, false)
	if err != nil {
		t.Error("could not update session in Session Manager. " + err.Error())
	}

	recorder := httptest.NewRecorder()
	req := TestReq(t, "GET", "/", nil)

	refDate := "Mon, 02 Jan 2006 15:04:05 MST"

	// Signature needs to be: Authorization: Signature keyId="hmac-key-1",algorithm="hmac-sha1",signature="Base64(HMAC-SHA1(signing string))"

	// Prep the signature string
	tim := time.Now().Format(refDate)
	req.Header.Set("x-aux-date", tim)
	signatureString := strings.ToLower("x-aux-date") + ": " + tim

	// Encode it
	key := []byte(session.HmacSecret)
	h := hmac.New(sha1.New, key)
	h.Write([]byte(signatureString))

	sigString := base64.StdEncoding.EncodeToString(h.Sum(nil))
	encodedString := url.QueryEscape(sigString)

	req.Header.Set("Authorization", fmt.Sprintf("Signature keyId=\"9876\",algorithm=\"hmac-sha1\",signature=\"%s\"", encodedString))

	chain := ts.getHMACAuthChain(spec)
	chain.ServeHTTP(recorder, req)

	if recorder.Code != 200 {
		t.Error("Initial request failed with non-200 code, should have gone through!: \n", recorder.Code)
	}

	// Check we did not get our AuthFailure event
	if !waitTimeout(&eventWG, 20*time.Millisecond) {
		t.Error("Request should not have generated an AuthFailure event!: \n")
	}
}

func TestHMACAuthSessionFailureDateExpired(t *testing.T) {
	ts := StartTest(nil)
	defer ts.Close()

	spec := ts.Gw.LoadSampleAPI(hmacAuthDef)
	session := createHMACAuthSession()

	// Should receive an AuthFailure event
	var eventWG sync.WaitGroup
	eventWG.Add(1)
	cb := func(em config.EventMessage) {
		eventWG.Done()
	}
	spec.EventPaths = map[apidef.TykEvent][]config.TykEventHandler{
		"AuthFailure": {&testAuthFailEventHandler{cb}},
	}

	// Basic auth sessions are stored as {org-id}{username}, so we need to append it here when we create the session.
	err := ts.Gw.GlobalSessionManager.UpdateSession("9876", session, 60, false)
	if err != nil {
		t.Error("could not update session in Session Manager. " + err.Error())
	}

	recorder := httptest.NewRecorder()
	req := TestReq(t, "GET", "/", nil)

	refDate := "Mon, 02 Jan 2006 15:04:05 MST"

	// Signature needs to be: Authorization: Signature keyId="hmac-key-1",algorithm="hmac-sha1",signature="Base64(HMAC-SHA1(signing string))"

	// Prep the signature string
	tim := time.Now().Format(refDate)
	req.Header.Set("Date", tim)
	signatureString := strings.ToLower("Date") + ":" + tim

	// Encode it
	key := []byte(session.HmacSecret)
	h := hmac.New(sha1.New, key)
	h.Write([]byte(signatureString))

	sigString := base64.StdEncoding.EncodeToString(h.Sum(nil))
	encodedString := url.QueryEscape(sigString)

	req.Header.Set("Authorization", fmt.Sprintf("Signature keyId=\"9876\",algorithm=\"hmac-sha1\",signature=\"%s\"", encodedString))

	chain := ts.getHMACAuthChain(spec)
	chain.ServeHTTP(recorder, req)

	if recorder.Code != 400 {
		t.Error("Request should have failed with out of date error!: \n", recorder.Code)
	}

	// Check we did get our AuthFailure event
	if waitTimeout(&eventWG, 20*time.Millisecond) {
		t.Error("Request should have generated an AuthFailure event!: \n")
	}
}

func TestHMACAuthSessionKeyMissing(t *testing.T) {
	ts := StartTest(nil)
	defer ts.Close()

	spec := ts.Gw.LoadSampleAPI(hmacAuthDef)
	session := createHMACAuthSession()

	// Should receive an AuthFailure event
	var eventWG sync.WaitGroup
	eventWG.Add(1)
	cb := func(em config.EventMessage) {
		eventWG.Done()
	}
	spec.EventPaths = map[apidef.TykEvent][]config.TykEventHandler{
		"AuthFailure": {&testAuthFailEventHandler{cb}},
	}

	// Basic auth sessions are stored as {org-id}{username}, so we need to append it here when we create the session.
	err := ts.Gw.GlobalSessionManager.UpdateSession("9876", session, 60, false)
	if err != nil {
		t.Error("could not update session in Session Manager. " + err.Error())
	}

	recorder := httptest.NewRecorder()
	req := TestReq(t, "GET", "/", nil)

	refDate := "Mon, 02 Jan 2006 15:04:05 MST"

	// Signature needs to be: Authorization: Signature keyId="hmac-key-1",algorithm="hmac-sha1",signature="Base64(HMAC-SHA1(signing string))"

	// Prep the signature string
	tim := time.Now().Format(refDate)
	req.Header.Set("Date", tim)
	signatureString := strings.ToLower("Date") + ":" + tim

	// Encode it
	key := []byte(session.HmacSecret)
	h := hmac.New(sha1.New, key)
	h.Write([]byte(signatureString))

	sigString := base64.StdEncoding.EncodeToString(h.Sum(nil))
	encodedString := url.QueryEscape(sigString)

	req.Header.Set("Authorization", fmt.Sprintf("Signature keyId=\"98765\",algorithm=\"hmac-sha1\",signature=\"%s\"", encodedString))

	chain := ts.getHMACAuthChain(spec)
	chain.ServeHTTP(recorder, req)

	if recorder.Code != 400 {
		t.Error("Request should have failed with key not found error!: \n", recorder.Code)
	}

	// Check we did get our AuthFailure event
	if waitTimeout(&eventWG, 20*time.Millisecond) {
		t.Error("Request should have generated an AuthFailure event!: \n")
	}
}

func TestHMACAuthSessionMalformedHeader(t *testing.T) {
	ts := StartTest(nil)
	defer ts.Close()

	spec := ts.Gw.LoadSampleAPI(hmacAuthDef)
	session := createHMACAuthSession()

	// Should receive an AuthFailure event
	var eventWG sync.WaitGroup
	eventWG.Add(1)
	cb := func(em config.EventMessage) {
		eventWG.Done()
	}
	spec.EventPaths = map[apidef.TykEvent][]config.TykEventHandler{
		"AuthFailure": {&testAuthFailEventHandler{cb}},
	}

	// Basic auth sessions are stored as {org-id}{username}, so we need to append it here when we create the session.
	err := ts.Gw.GlobalSessionManager.UpdateSession("9876", session, 60, false)
	if err != nil {
		t.Error("could not update session in Session Manager. " + err.Error())
	}

	recorder := httptest.NewRecorder()
	req := TestReq(t, "GET", "/", nil)

	refDate := "Mon, 02 Jan 2006 15:04:05 MST"

	// Signature needs to be: Authorization: Signature keyId="hmac-key-1",algorithm="hmac-sha1",signature="Base64(HMAC-SHA1(signing string))"

	// Prep the signature string
	tim := time.Now().Format(refDate)
	req.Header.Set("Date", tim)
	signatureString := strings.ToLower("Date") + ":" + tim

	// Encode it
	key := []byte(session.HmacSecret)
	h := hmac.New(sha1.New, key)
	h.Write([]byte(signatureString))

	sigString := base64.StdEncoding.EncodeToString(h.Sum(nil))
	encodedString := url.QueryEscape(sigString)

	req.Header.Set("Authorization", fmt.Sprintf("Signature keyID=\"98765\", algorithm=\"hmac-sha256\", signature=\"%s\"", encodedString))

	chain := ts.getHMACAuthChain(spec)
	chain.ServeHTTP(recorder, req)

	if recorder.Code != 400 {
		t.Error("Request should have failed with key not found error!: \n", recorder.Code)
	}

	// Check we did get our AuthFailure event
	if waitTimeout(&eventWG, 20*time.Millisecond) {
		t.Error("Request should have generated an AuthFailure event!: \n")
	}
}

func TestHMACAuthSessionPassWithHeaderField(t *testing.T) {
	// Should not receive an AuthFailure event
	var eventWG sync.WaitGroup
	eventWG.Add(1)
	ts := StartTest(nil)
	defer ts.Close()
	encodedString, spec, req, sessionKey := testPrepareHMACAuthSessionPass(t, sha1.New, &eventWG, true, false)

	recorder := httptest.NewRecorder()
	req.Header.Set("Authorization", fmt.Sprintf("Signature keyId=\"%s\",algorithm=\"hmac-sha1\",headers=\"(request-target) date x-test-1 x-test-2\",signature=\"%s\"", sessionKey, encodedString))

	chain := ts.getHMACAuthChain(spec)
	chain.ServeHTTP(recorder, req)

	if recorder.Code != 200 {
		t.Error("Initial request failed with non-200 code, should have gone through!: \n", recorder.Code)
	}

	// Check we did not get our AuthFailure event
	if !waitTimeout(&eventWG, 20*time.Millisecond) {
		t.Error("Request should not have generated an AuthFailure event!: \n")
	}
}

func BenchmarkHMACAuthSessionPassWithHeaderField(b *testing.B) {
	b.ReportAllocs()
	ts := StartTest(nil)
	defer ts.Close()

	var eventWG sync.WaitGroup
	eventWG.Add(b.N)
	encodedString, spec, req, sessionKey := testPrepareHMACAuthSessionPass(b, sha1.New, &eventWG, true, true)

	recorder := httptest.NewRecorder()
	req.Header.Set("Authorization", fmt.Sprintf("Signature keyId=\"%s\",algorithm=\"hmac-sha1\",headers=\"(request-target) date x-test-1 x-test-2\",signature=\"%s\"", sessionKey, encodedString))

	chain := ts.getHMACAuthChain(spec)

	for i := 0; i < b.N; i++ {
		chain.ServeHTTP(recorder, req)
		if recorder.Code != 200 {
			b.Error("Initial request failed with non-200 code, should have gone through!: \n", recorder.Code)
		}
	}
}

func getUpperCaseEscaped(signature string) []string {
	r := regexp.MustCompile(`%[A-F0-9][A-F0-9]`)
	foundList := r.FindAllString(signature, -1)
	return foundList
}

func replaceUpperCase(originalSignature string, lowercaseList []string) string {
	newSignature := originalSignature
	for _, lStr := range lowercaseList {
		asUpper := strings.ToLower(lStr)
		newSignature = strings.Replace(newSignature, lStr, asUpper, -1)
	}

	return newSignature
}

func TestHMACAuthSessionPassWithHeaderFieldLowerCase(t *testing.T) {
	ts := StartTest(nil)
	defer ts.Close()

	spec := ts.Gw.LoadSampleAPI(hmacAuthDef)
	session := createHMACAuthSession()

	// Should not receive an AuthFailure event
	var eventWG sync.WaitGroup
	eventWG.Add(1)
	cb := func(em config.EventMessage) {
		eventWG.Done()
	}
	spec.EventPaths = map[apidef.TykEvent][]config.TykEventHandler{
		"AuthFailure": {&testAuthFailEventHandler{cb}},
	}

	// Basic auth sessions are stored as {org-id}{username}, so we need to append it here when we create the session.
	err := ts.Gw.GlobalSessionManager.UpdateSession("9876", session, 60, false)
	if err != nil {
		t.Error("could not update session in Session Manager. " + err.Error())
	}

	recorder := httptest.NewRecorder()
	req := TestReq(t, "GET", "/", nil)

	refDate := "Mon, 02 Jan 2006 15:04:05 MST"

	// Signature needs to be: Authorization: Signature keyId="hmac-key-1",algorithm="hmac-sha1",signature="Base64(HMAC-SHA1(signing string))"

	// Prep the signature string
	tim := time.Now().Format(refDate)
	req.Header.Set("Date", tim)
	req.Header.Set("X-Test-1", "hello?")
	req.Header.Set("X-Test-2", "world£")
	signatureString := strings.ToLower("(request-target): ") + "get /\n"
	signatureString += strings.ToLower("Date") + ": " + tim + "\n"
	signatureString += strings.ToLower("X-Test-1") + ": " + "hello?" + "\n"
	signatureString += strings.ToLower("X-Test-2") + ": " + "world£"

	// Encode it
	key := []byte(session.HmacSecret)
	h := hmac.New(sha1.New, key)
	h.Write([]byte(signatureString))

	sigString := base64.StdEncoding.EncodeToString(h.Sum(nil))
	encodedString := url.QueryEscape(sigString)

	upperCaseList := getUpperCaseEscaped(encodedString)
	newEncodedSignature := replaceUpperCase(encodedString, upperCaseList)

	req.Header.Set("Authorization", fmt.Sprintf("Signature keyId=\"9876\",algorithm=\"hmac-sha1\",headers=\"(request-target) date x-test-1 x-test-2\",signature=\"%s\"", newEncodedSignature))

	chain := ts.getHMACAuthChain(spec)
	chain.ServeHTTP(recorder, req)

	if recorder.Code != 200 {
		t.Error("Initial request failed with non-200 code, should have gone through!: \n", recorder.Code)
	}

	// Check we did not get our AuthFailure event
	if !waitTimeout(&eventWG, 20*time.Millisecond) {
		t.Error("Request should not have generated an AuthFailure event!: \n")
	}
}

func TestGetFieldValues(t *testing.T) {
	key := `eyJvcmciOiI1ZDgzOTczNDk4NThkYzEwYWU3NjA2ZjQiLCJpZCI6ImU2M2M2MTg4ZjFlYzQ2NzU4N2VlMTA1MzZkYmFjMzk0IiwiaCI6Im11cm11cjY0In0=`
	algo := `hmac-sha1`
	sign := `j27%2FQtZHmlQuWmnQT%2BxLjHcgPl8%3D`
	s := `KeyId="eyJvcmciOiI1ZDgzOTczNDk4NThkYzEwYWU3NjA2ZjQiLCJpZCI6ImU2M2M2MTg4ZjFlYzQ2NzU4N2VlMTA1MzZkYmFjMzk0IiwiaCI6Im11cm11cjY0In0=",algorithm="hmac-sha1",signature="j27%2FQtZHmlQuWmnQT%2BxLjHcgPl8%3D"`
	h, err := getFieldValues(s)
	if err != nil {
		t.Fatal(err)
	}
	if h.KeyID != key {
		t.Errorf("expected keyID:%s got %s", key, h.KeyID)
	}
	if h.Algorthm != algo {
		t.Errorf("expected Algorithm:%s got %s", algo, h.Algorthm)
	}
	if h.Signature != sign {
		t.Errorf("expected Signature:%s got %s", sign, h.Signature)
	}
}

func TestRSAAuthSessionPass(t *testing.T) {
	ts := StartTest(nil)
	defer ts.Close()

	_, _, _, serverCert := certs.GenServerCertificate()
	privateKey := serverCert.PrivateKey.(*rsa.PrivateKey)
	x509Cert, _ := x509.ParseCertificate(serverCert.Certificate[0])
	pubDer, _ := x509.MarshalPKIXPublicKey(x509Cert.PublicKey)
	pubPem := pem.EncodeToMemory(&pem.Block{Type: "PUBLIC KEY", Bytes: pubDer})
<<<<<<< HEAD
	pubID, _ := CertificateManager.Add(pubPem, "")
	defer CertificateManager.Delete(pubID, "")
=======
	pubID, _ := ts.Gw.CertificateManager.Add(pubPem, "")
	defer ts.Gw.CertificateManager.Delete(pubID, "")
>>>>>>> 094a100a

	// Should not receive an AuthFailure event
	var eventWG sync.WaitGroup
	eventWG.Add(1)
	encodedString, spec, req, sessionKey := testPrepareRSAAuthSessionPass(t, &eventWG, privateKey, pubID, false, false, ts)

	recorder := httptest.NewRecorder()
	req.Header.Set("Authorization", fmt.Sprintf("Signature keyId=\"%s\",algorithm=\"rsa-sha256\",signature=\"%s\"", sessionKey, encodedString))

	chain := ts.getHMACAuthChain(spec)
	chain.ServeHTTP(recorder, req)

	if recorder.Code != 200 {
		t.Error("Initial request failed with non-200 code, should have gone through!: \n", recorder.Code, recorder.Body.String())
	}

	// Check we did not get our AuthFailure event
	if !waitTimeout(&eventWG, 20*time.Millisecond) {
		t.Error("Request should not have generated an AuthFailure event!: \n")
	}
}

func BenchmarkRSAAuthSessionPass(b *testing.B) {
	b.ReportAllocs()

	ts := StartTest(nil)
	defer ts.Close()

	_, _, _, serverCert := certs.GenServerCertificate()
	privateKey := serverCert.PrivateKey.(*rsa.PrivateKey)
	x509Cert, _ := x509.ParseCertificate(serverCert.Certificate[0])
	pubDer, _ := x509.MarshalPKIXPublicKey(x509Cert.PublicKey)
	pubPem := pem.EncodeToMemory(&pem.Block{Type: "PUBLIC KEY", Bytes: pubDer})
<<<<<<< HEAD
	pubID, _ := CertificateManager.Add(pubPem, "")
	defer CertificateManager.Delete(pubID, "")
=======
	pubID, _ := ts.Gw.CertificateManager.Add(pubPem, "")
	defer ts.Gw.CertificateManager.Delete(pubID, "")
>>>>>>> 094a100a

	var eventWG sync.WaitGroup
	eventWG.Add(b.N)
	encodedString, spec, req, sessionKey := testPrepareRSAAuthSessionPass(b, &eventWG, privateKey, pubID, false, true, ts)

	recorder := httptest.NewRecorder()
	req.Header.Set("Authorization", fmt.Sprintf("Signature keyId=\"%s\",algorithm=\"rsa-sha256\",signature=\"%s\"", sessionKey, encodedString))

	chain := ts.getHMACAuthChain(spec)

	for i := 0; i < b.N; i++ {
		chain.ServeHTTP(recorder, req)
		if recorder.Code != 200 {
			b.Error("Initial request failed with non-200 code, should have gone through!: \n", recorder.Code, recorder.Body.String())
		}
	}
}

func TestRSAAuthSessionKeyMissing(t *testing.T) {
	ts := StartTest(nil)
	defer ts.Close()

	_, _, _, serverCert := certs.GenServerCertificate()
	privateKey := serverCert.PrivateKey.(*rsa.PrivateKey)
	x509Cert, _ := x509.ParseCertificate(serverCert.Certificate[0])
	pubDer, _ := x509.MarshalPKIXPublicKey(x509Cert.PublicKey)
	pubPem := pem.EncodeToMemory(&pem.Block{Type: "PUBLIC KEY", Bytes: pubDer})
<<<<<<< HEAD
	pubID, _ := CertificateManager.Add(pubPem, "")
	defer CertificateManager.Delete(pubID, "")
=======
	pubID, _ := ts.Gw.CertificateManager.Add(pubPem, "")
	defer ts.Gw.CertificateManager.Delete(pubID, "")
>>>>>>> 094a100a

	spec := ts.Gw.LoadSampleAPI(hmacAuthDef)

	// Should receive an AuthFailure event
	var eventWG sync.WaitGroup
	eventWG.Add(1)
	cb := func(em config.EventMessage) {
		eventWG.Done()
	}
	spec.EventPaths = map[apidef.TykEvent][]config.TykEventHandler{
		"AuthFailure": {&testAuthFailEventHandler{cb}},
	}

	recorder := httptest.NewRecorder()
	encodedString, spec, req, _ := testPrepareRSAAuthSessionPass(t, &eventWG, privateKey, pubID, false, false, ts)

	req.Header.Set("Authorization", fmt.Sprintf("Signature keyId=\"98765\",algorithm=\"rsa-sha256\",signature=\"%s\"", encodedString))

	chain := ts.getHMACAuthChain(spec)
	chain.ServeHTTP(recorder, req)

	if recorder.Code != 400 {
		t.Error("Request should have failed with key not found error!: \n", recorder.Code)
	}

	// Check we did get our AuthFailure event
	if waitTimeout(&eventWG, 20*time.Millisecond) {
		t.Error("Request should have generated an AuthFailure event!: \n")
	}
}<|MERGE_RESOLUTION|>--- conflicted
+++ resolved
@@ -702,13 +702,8 @@
 	x509Cert, _ := x509.ParseCertificate(serverCert.Certificate[0])
 	pubDer, _ := x509.MarshalPKIXPublicKey(x509Cert.PublicKey)
 	pubPem := pem.EncodeToMemory(&pem.Block{Type: "PUBLIC KEY", Bytes: pubDer})
-<<<<<<< HEAD
-	pubID, _ := CertificateManager.Add(pubPem, "")
-	defer CertificateManager.Delete(pubID, "")
-=======
 	pubID, _ := ts.Gw.CertificateManager.Add(pubPem, "")
 	defer ts.Gw.CertificateManager.Delete(pubID, "")
->>>>>>> 094a100a
 
 	// Should not receive an AuthFailure event
 	var eventWG sync.WaitGroup
@@ -742,13 +737,8 @@
 	x509Cert, _ := x509.ParseCertificate(serverCert.Certificate[0])
 	pubDer, _ := x509.MarshalPKIXPublicKey(x509Cert.PublicKey)
 	pubPem := pem.EncodeToMemory(&pem.Block{Type: "PUBLIC KEY", Bytes: pubDer})
-<<<<<<< HEAD
-	pubID, _ := CertificateManager.Add(pubPem, "")
-	defer CertificateManager.Delete(pubID, "")
-=======
 	pubID, _ := ts.Gw.CertificateManager.Add(pubPem, "")
 	defer ts.Gw.CertificateManager.Delete(pubID, "")
->>>>>>> 094a100a
 
 	var eventWG sync.WaitGroup
 	eventWG.Add(b.N)
@@ -776,13 +766,8 @@
 	x509Cert, _ := x509.ParseCertificate(serverCert.Certificate[0])
 	pubDer, _ := x509.MarshalPKIXPublicKey(x509Cert.PublicKey)
 	pubPem := pem.EncodeToMemory(&pem.Block{Type: "PUBLIC KEY", Bytes: pubDer})
-<<<<<<< HEAD
-	pubID, _ := CertificateManager.Add(pubPem, "")
-	defer CertificateManager.Delete(pubID, "")
-=======
 	pubID, _ := ts.Gw.CertificateManager.Add(pubPem, "")
 	defer ts.Gw.CertificateManager.Delete(pubID, "")
->>>>>>> 094a100a
 
 	spec := ts.Gw.LoadSampleAPI(hmacAuthDef)
 
