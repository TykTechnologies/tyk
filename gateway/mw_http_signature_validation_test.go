package gateway

import (
	"crypto"
	"crypto/hmac"
	"crypto/rand"
	"crypto/rsa"
	"crypto/sha1"
	"crypto/sha256"
	"crypto/sha512"
	"crypto/x509"
	"encoding/base64"
	"encoding/pem"
	"fmt"
	"hash"
	"net/http"
	"net/http/httptest"
	"net/url"
	"regexp"
	"strings"
	"sync"
	"testing"
	"time"

	"github.com/justinas/alice"
	"github.com/lonelycode/go-uuid/uuid"

	"github.com/TykTechnologies/tyk/apidef"
	"github.com/TykTechnologies/tyk/config"
	"github.com/TykTechnologies/tyk/user"
)

const hmacAuthDef = `{
	"api_id": "1",
	"org_id": "default",
	"enable_signature_checking": true,
	"hmac_allowed_clock_skew": 5000,
	"auth": {"auth_header_name": "authorization"},
	"version_data": {
		"not_versioned": true,
		"versions": {
			"v1": {"name": "v1"}
		}
	},
	"proxy": {
		"listen_path": "/v1",
		"target_url": "` + TestHttpAny + `"
	}
}`

func createHMACAuthSession() *user.SessionState {
	session := user.NewSessionState()
	session.Rate = 8.0
	session.Allowance = session.Rate
	session.LastCheck = time.Now().Unix()
	session.Per = 1.0
	session.QuotaRenewalRate = 300 // 5 minutes
	session.QuotaRenews = time.Now().Unix() + 20
	session.QuotaRemaining = 1
	session.QuotaMax = -1
	session.HMACEnabled = true
	session.HmacSecret = "9879879878787878"
	return session
}

func createRSAAuthSession(pubCertId string) *user.SessionState {
	session := user.NewSessionState()
	session.Rate = 8.0
	session.Allowance = session.Rate
	session.LastCheck = time.Now().Unix()
	session.Per = 1.0
	session.QuotaRenewalRate = 300 // 5 minutes
	session.QuotaRenews = time.Now().Unix() + 20
	session.QuotaRemaining = 1
	session.QuotaMax = -1
	session.EnableHTTPSignatureValidation = true
	session.RSACertificateId = pubCertId
	return session
}

func (ts *Test) getHMACAuthChain(spec *APISpec) http.Handler {

	remote, _ := url.Parse(TestHttpAny)
	proxy := ts.Gw.TykNewSingleHostReverseProxy(remote, spec, nil)
	proxyHandler := ProxyHandler(proxy, spec)
	baseMid := BaseMiddleware{Spec: spec, Proxy: proxy, Gw: ts.Gw}
	chain := alice.New(ts.Gw.mwList(
		&IPWhiteListMiddleware{baseMid},
		&IPBlackListMiddleware{BaseMiddleware: baseMid},
		&HTTPSignatureValidationMiddleware{BaseMiddleware: baseMid},
		&VersionCheck{BaseMiddleware: baseMid},
		&KeyExpired{baseMid},
		&AccessRightsCheck{baseMid},
		&RateLimitAndQuotaCheck{baseMid},
	)...).Then(proxyHandler)
	return chain
}

type testAuthFailEventHandler struct {
	cb func(config.EventMessage)
}

func (w *testAuthFailEventHandler) Init(handlerConf interface{}) error {
	return nil
}

func (w *testAuthFailEventHandler) HandleEvent(em config.EventMessage) {
	w.cb(em)
}

func waitTimeout(wg *sync.WaitGroup, timeout time.Duration) bool {
	c := make(chan struct{})
	go func() {
		defer close(c)
		wg.Wait()
	}()
	select {
	case <-c:
		return false // completed normally
	case <-time.After(timeout):
		return true // timed out
	}
}

func testPrepareHMACAuthSessionPass(tb testing.TB, hashFn func() hash.Hash, eventWG *sync.WaitGroup, withHeader bool, isBench bool) (string, *APISpec, *http.Request, string) {
	ts := StartTest(nil)
	defer ts.Close()

	spec := ts.Gw.LoadSampleAPI(hmacAuthDef)

	session := createHMACAuthSession()

	// Should not receive an AuthFailure event
	cb := func(em config.EventMessage) {
		eventWG.Done()
	}
	spec.EventPaths = map[apidef.TykEvent][]config.TykEventHandler{
		"AuthFailure": {&testAuthFailEventHandler{cb}},
	}

	sessionKey := ""
	if isBench {
		sessionKey = uuid.New()
	} else {
		sessionKey = "9876"
	}

	err := ts.Gw.GlobalSessionManager.UpdateSession(sessionKey, session, 60, false)
	if err != nil {
		tb.Error("could not update session in Session Manager. " + err.Error())
	}

	req := TestReq(tb, "GET", "/", nil)

	refDate := "Mon, 02 Jan 2006 15:04:05 MST"

	// Signature needs to be: Authorization: Signature keyId="hmac-key-1",algorithm="hmac-sha1",signature="Base64(HMAC-SHA1(signing string))"

	// Prep the signature string
	tim := time.Now().Format(refDate)
	req.Header.Set("Date", tim)
	signatureString := ""
	if withHeader {
		req.Header.Set("X-Test-1", "hello")
		req.Header.Set("X-Test-2", "world")
		signatureString = strings.ToLower("(request-target): ") + "get /\n"
		signatureString += strings.ToLower("Date") + ": " + tim + "\n"
		signatureString += strings.ToLower("X-Test-1") + ": " + "hello" + "\n"
		signatureString += strings.ToLower("X-Test-2") + ": " + "world"
	} else {
		signatureString = strings.ToLower("Date") + ": " + tim
	}

	// Encode it
	key := []byte(session.HmacSecret)
	h := hmac.New(hashFn, key)
	h.Write([]byte(signatureString))

	sigString := base64.StdEncoding.EncodeToString(h.Sum(nil))
	encodedString := url.QueryEscape(sigString)

	return encodedString, spec, req, sessionKey
}

func testPrepareRSAAuthSessionPass(tb testing.TB, eventWG *sync.WaitGroup, privateKey *rsa.PrivateKey, pubCertId string, withHeader bool, isBench bool, ts *Test) (string, *APISpec, *http.Request, string) {

	spec := ts.Gw.LoadSampleAPI(hmacAuthDef)
	session := createRSAAuthSession(pubCertId)

	// Should not receive an AuthFailure event
	cb := func(em config.EventMessage) {
		eventWG.Done()
	}
	spec.EventPaths = map[apidef.TykEvent][]config.TykEventHandler{
		"AuthFailure": {&testAuthFailEventHandler{cb}},
	}

	sessionKey := ""
	if isBench {
		sessionKey = uuid.New()
	} else {
		sessionKey = "9876"
	}

	err := ts.Gw.GlobalSessionManager.UpdateSession(sessionKey, session, 60, false)
	if err != nil {
		tb.Error("could not update session in Session Manager. " + err.Error())
	}

	req := TestReq(tb, "GET", "/", nil)

	refDate := "Mon, 02 Jan 2006 15:04:05 MST"

	// Signature needs to be: Authorization: Signature keyId="hmac-key-1",algorithm="hmac-sha1",signature="Base64(HMAC-SHA1(signing string))"

	// Prep the signature string
	tim := time.Now().Format(refDate)
	req.Header.Set("Date", tim)
	signatureString := ""
	if withHeader {
		req.Header.Set("X-Test-1", "hello")
		req.Header.Set("X-Test-2", "world")
		signatureString = strings.ToLower("(request-target): ") + "get /\n"
		signatureString += strings.ToLower("Date") + ": " + tim + "\n"
		signatureString += strings.ToLower("X-Test-1") + ": " + "hello" + "\n"
		signatureString += strings.ToLower("X-Test-2") + ": " + "world"
	} else {
		signatureString = strings.ToLower("Date") + ": " + tim
	}

	h := sha256.New()
	h.Write([]byte(signatureString))
	hashed := h.Sum(nil)

	signature, _ := rsa.SignPKCS1v15(rand.Reader, privateKey, crypto.SHA256, hashed)

	sigString := base64.StdEncoding.EncodeToString(signature)

	return sigString, spec, req, sessionKey
}

func TestHMACAuthSessionPass(t *testing.T) {
	// Should not receive an AuthFailure event
	var eventWG sync.WaitGroup
	eventWG.Add(1)
	ts := StartTest(nil)
	defer ts.Close()
	encodedString, spec, req, sessionKey := testPrepareHMACAuthSessionPass(t, sha1.New, &eventWG, false, false)

	recorder := httptest.NewRecorder()
	req.Header.Set("Authorization", fmt.Sprintf("Signature keyId=\"%s\",algorithm=\"hmac-sha1\",signature=\"%s\"", sessionKey, encodedString))

	chain := ts.getHMACAuthChain(spec)
	chain.ServeHTTP(recorder, req)

	if recorder.Code != 200 {
		t.Error("Initial request failed with non-200 code, should have gone through!: \n", recorder.Code, recorder.Body.String())
	}

	// Check we did not get our AuthFailure event
	if !waitTimeout(&eventWG, 20*time.Millisecond) {
		t.Error("Request should not have generated an AuthFailure event!: \n")
	}
}

func TestHMACAuthSessionSHA512Pass(t *testing.T) {
	// Should not receive an AuthFailure event
	var eventWG sync.WaitGroup
	eventWG.Add(1)
	ts := StartTest(nil)
	defer ts.Close()
	encodedString, spec, req, sessionKey := testPrepareHMACAuthSessionPass(t, sha512.New, &eventWG, false, false)

	recorder := httptest.NewRecorder()
	req.Header.Set("Authorization", fmt.Sprintf("Signature keyId=\"%s\",algorithm=\"hmac-sha512\",signature=\"%s\"", sessionKey, encodedString))

	spec.HmacAllowedAlgorithms = []string{"hmac-sha512"}
	chain := ts.getHMACAuthChain(spec)
	chain.ServeHTTP(recorder, req)

	if recorder.Code != 200 {
		t.Error("Initial request failed with non-200 code, should have gone through!: \n", recorder.Code, recorder.Body.String())
	}

	// Check we did not get our AuthFailure event
	if !waitTimeout(&eventWG, 20*time.Millisecond) {
		t.Error("Request should not have generated an AuthFailure event!: \n")
	}
}

func BenchmarkHMACAuthSessionPass(b *testing.B) {
	b.ReportAllocs()

	var eventWG sync.WaitGroup
	eventWG.Add(b.N)
	ts := StartTest(nil)
	defer ts.Close()
	encodedString, spec, req, sessionKey := testPrepareHMACAuthSessionPass(b, sha1.New, &eventWG, false, true)

	recorder := httptest.NewRecorder()
	req.Header.Set("Authorization", fmt.Sprintf("Signature keyId=\"%s\",algorithm=\"hmac-sha1\",signature=\"%s\"", sessionKey, encodedString))

	chain := ts.getHMACAuthChain(spec)

	for i := 0; i < b.N; i++ {
		chain.ServeHTTP(recorder, req)
		if recorder.Code != 200 {
			b.Error("Initial request failed with non-200 code, should have gone through!: \n", recorder.Code, recorder.Body.String())
		}
	}
}

func TestHMACAuthSessionAuxDateHeader(t *testing.T) {
	ts := StartTest(nil)
	defer ts.Close()

	spec := ts.Gw.LoadSampleAPI(hmacAuthDef)

	session := createHMACAuthSession()

	// Should not receive an AuthFailure event
	var eventWG sync.WaitGroup
	eventWG.Add(1)
	cb := func(em config.EventMessage) {
		eventWG.Done()
	}
	spec.EventPaths = map[apidef.TykEvent][]config.TykEventHandler{
		"AuthFailure": {&testAuthFailEventHandler{cb}},
	}

	// Basic auth sessions are stored as {org-id}{username}, so we need to append it here when we create the session.
	err := ts.Gw.GlobalSessionManager.UpdateSession("9876", session, 60, false)
	if err != nil {
		t.Error("could not update session in Session Manager. " + err.Error())
	}

	recorder := httptest.NewRecorder()
	req := TestReq(t, "GET", "/", nil)

	refDate := "Mon, 02 Jan 2006 15:04:05 MST"

	// Signature needs to be: Authorization: Signature keyId="hmac-key-1",algorithm="hmac-sha1",signature="Base64(HMAC-SHA1(signing string))"

	// Prep the signature string
	tim := time.Now().Format(refDate)
	req.Header.Set("x-aux-date", tim)
	signatureString := strings.ToLower("x-aux-date") + ": " + tim

	// Encode it
	key := []byte(session.HmacSecret)
	h := hmac.New(sha1.New, key)
	h.Write([]byte(signatureString))

	sigString := base64.StdEncoding.EncodeToString(h.Sum(nil))
	encodedString := url.QueryEscape(sigString)

	req.Header.Set("Authorization", fmt.Sprintf("Signature keyId=\"9876\",algorithm=\"hmac-sha1\",signature=\"%s\"", encodedString))

	chain := ts.getHMACAuthChain(spec)
	chain.ServeHTTP(recorder, req)

	if recorder.Code != 200 {
		t.Error("Initial request failed with non-200 code, should have gone through!: \n", recorder.Code)
	}

	// Check we did not get our AuthFailure event
	if !waitTimeout(&eventWG, 20*time.Millisecond) {
		t.Error("Request should not have generated an AuthFailure event!: \n")
	}
}

func TestHMACAuthSessionFailureDateExpired(t *testing.T) {
	ts := StartTest(nil)
	defer ts.Close()

	spec := ts.Gw.LoadSampleAPI(hmacAuthDef)
	session := createHMACAuthSession()

	// Should receive an AuthFailure event
	var eventWG sync.WaitGroup
	eventWG.Add(1)
	cb := func(em config.EventMessage) {
		eventWG.Done()
	}
	spec.EventPaths = map[apidef.TykEvent][]config.TykEventHandler{
		"AuthFailure": {&testAuthFailEventHandler{cb}},
	}

	// Basic auth sessions are stored as {org-id}{username}, so we need to append it here when we create the session.
	err := ts.Gw.GlobalSessionManager.UpdateSession("9876", session, 60, false)
	if err != nil {
		t.Error("could not update session in Session Manager. " + err.Error())
	}

	recorder := httptest.NewRecorder()
	req := TestReq(t, "GET", "/", nil)

	refDate := "Mon, 02 Jan 2006 15:04:05 MST"

	// Signature needs to be: Authorization: Signature keyId="hmac-key-1",algorithm="hmac-sha1",signature="Base64(HMAC-SHA1(signing string))"

	// Prep the signature string
	tim := time.Now().Format(refDate)
	req.Header.Set("Date", tim)
	signatureString := strings.ToLower("Date") + ":" + tim

	// Encode it
	key := []byte(session.HmacSecret)
	h := hmac.New(sha1.New, key)
	h.Write([]byte(signatureString))

	sigString := base64.StdEncoding.EncodeToString(h.Sum(nil))
	encodedString := url.QueryEscape(sigString)

	req.Header.Set("Authorization", fmt.Sprintf("Signature keyId=\"9876\",algorithm=\"hmac-sha1\",signature=\"%s\"", encodedString))

	chain := ts.getHMACAuthChain(spec)
	chain.ServeHTTP(recorder, req)

	if recorder.Code != 400 {
		t.Error("Request should have failed with out of date error!: \n", recorder.Code)
	}

	// Check we did get our AuthFailure event
	if waitTimeout(&eventWG, 20*time.Millisecond) {
		t.Error("Request should have generated an AuthFailure event!: \n")
	}
}

func TestHMACAuthSessionKeyMissing(t *testing.T) {
	ts := StartTest(nil)
	defer ts.Close()

	spec := ts.Gw.LoadSampleAPI(hmacAuthDef)
	session := createHMACAuthSession()

	// Should receive an AuthFailure event
	var eventWG sync.WaitGroup
	eventWG.Add(1)
	cb := func(em config.EventMessage) {
		eventWG.Done()
	}
	spec.EventPaths = map[apidef.TykEvent][]config.TykEventHandler{
		"AuthFailure": {&testAuthFailEventHandler{cb}},
	}

	// Basic auth sessions are stored as {org-id}{username}, so we need to append it here when we create the session.
	err := ts.Gw.GlobalSessionManager.UpdateSession("9876", session, 60, false)
	if err != nil {
		t.Error("could not update session in Session Manager. " + err.Error())
	}

	recorder := httptest.NewRecorder()
	req := TestReq(t, "GET", "/", nil)

	refDate := "Mon, 02 Jan 2006 15:04:05 MST"

	// Signature needs to be: Authorization: Signature keyId="hmac-key-1",algorithm="hmac-sha1",signature="Base64(HMAC-SHA1(signing string))"

	// Prep the signature string
	tim := time.Now().Format(refDate)
	req.Header.Set("Date", tim)
	signatureString := strings.ToLower("Date") + ":" + tim

	// Encode it
	key := []byte(session.HmacSecret)
	h := hmac.New(sha1.New, key)
	h.Write([]byte(signatureString))

	sigString := base64.StdEncoding.EncodeToString(h.Sum(nil))
	encodedString := url.QueryEscape(sigString)

	req.Header.Set("Authorization", fmt.Sprintf("Signature keyId=\"98765\",algorithm=\"hmac-sha1\",signature=\"%s\"", encodedString))

	chain := ts.getHMACAuthChain(spec)
	chain.ServeHTTP(recorder, req)

	if recorder.Code != 400 {
		t.Error("Request should have failed with key not found error!: \n", recorder.Code)
	}

	// Check we did get our AuthFailure event
	if waitTimeout(&eventWG, 20*time.Millisecond) {
		t.Error("Request should have generated an AuthFailure event!: \n")
	}
}

func TestHMACAuthSessionMalformedHeader(t *testing.T) {
	ts := StartTest(nil)
	defer ts.Close()

	spec := ts.Gw.LoadSampleAPI(hmacAuthDef)
	session := createHMACAuthSession()

	// Should receive an AuthFailure event
	var eventWG sync.WaitGroup
	eventWG.Add(1)
	cb := func(em config.EventMessage) {
		eventWG.Done()
	}
	spec.EventPaths = map[apidef.TykEvent][]config.TykEventHandler{
		"AuthFailure": {&testAuthFailEventHandler{cb}},
	}

	// Basic auth sessions are stored as {org-id}{username}, so we need to append it here when we create the session.
	err := ts.Gw.GlobalSessionManager.UpdateSession("9876", session, 60, false)
	if err != nil {
		t.Error("could not update session in Session Manager. " + err.Error())
	}

	recorder := httptest.NewRecorder()
	req := TestReq(t, "GET", "/", nil)

	refDate := "Mon, 02 Jan 2006 15:04:05 MST"

	// Signature needs to be: Authorization: Signature keyId="hmac-key-1",algorithm="hmac-sha1",signature="Base64(HMAC-SHA1(signing string))"

	// Prep the signature string
	tim := time.Now().Format(refDate)
	req.Header.Set("Date", tim)
	signatureString := strings.ToLower("Date") + ":" + tim

	// Encode it
	key := []byte(session.HmacSecret)
	h := hmac.New(sha1.New, key)
	h.Write([]byte(signatureString))

	sigString := base64.StdEncoding.EncodeToString(h.Sum(nil))
	encodedString := url.QueryEscape(sigString)

	req.Header.Set("Authorization", fmt.Sprintf("Signature keyID=\"98765\", algorithm=\"hmac-sha256\", signature=\"%s\"", encodedString))

	chain := ts.getHMACAuthChain(spec)
	chain.ServeHTTP(recorder, req)

	if recorder.Code != 400 {
		t.Error("Request should have failed with key not found error!: \n", recorder.Code)
	}

	// Check we did get our AuthFailure event
	if waitTimeout(&eventWG, 20*time.Millisecond) {
		t.Error("Request should have generated an AuthFailure event!: \n")
	}
}

func TestHMACAuthSessionPassWithHeaderField(t *testing.T) {
	// Should not receive an AuthFailure event
	var eventWG sync.WaitGroup
	eventWG.Add(1)
	ts := StartTest(nil)
	defer ts.Close()
	encodedString, spec, req, sessionKey := testPrepareHMACAuthSessionPass(t, sha1.New, &eventWG, true, false)

	recorder := httptest.NewRecorder()
	req.Header.Set("Authorization", fmt.Sprintf("Signature keyId=\"%s\",algorithm=\"hmac-sha1\",headers=\"(request-target) date x-test-1 x-test-2\",signature=\"%s\"", sessionKey, encodedString))

	chain := ts.getHMACAuthChain(spec)
	chain.ServeHTTP(recorder, req)

	if recorder.Code != 200 {
		t.Error("Initial request failed with non-200 code, should have gone through!: \n", recorder.Code)
	}

	// Check we did not get our AuthFailure event
	if !waitTimeout(&eventWG, 20*time.Millisecond) {
		t.Error("Request should not have generated an AuthFailure event!: \n")
	}
}

func BenchmarkHMACAuthSessionPassWithHeaderField(b *testing.B) {
	b.ReportAllocs()
	ts := StartTest(nil)
	defer ts.Close()

	var eventWG sync.WaitGroup
	eventWG.Add(b.N)
	encodedString, spec, req, sessionKey := testPrepareHMACAuthSessionPass(b, sha1.New, &eventWG, true, true)

	recorder := httptest.NewRecorder()
	req.Header.Set("Authorization", fmt.Sprintf("Signature keyId=\"%s\",algorithm=\"hmac-sha1\",headers=\"(request-target) date x-test-1 x-test-2\",signature=\"%s\"", sessionKey, encodedString))

	chain := ts.getHMACAuthChain(spec)

	for i := 0; i < b.N; i++ {
		chain.ServeHTTP(recorder, req)
		if recorder.Code != 200 {
			b.Error("Initial request failed with non-200 code, should have gone through!: \n", recorder.Code)
		}
	}
}

func getUpperCaseEscaped(signature string) []string {
	r := regexp.MustCompile(`%[A-F0-9][A-F0-9]`)
	foundList := r.FindAllString(signature, -1)
	return foundList
}

func replaceUpperCase(originalSignature string, lowercaseList []string) string {
	newSignature := originalSignature
	for _, lStr := range lowercaseList {
		asUpper := strings.ToLower(lStr)
		newSignature = strings.Replace(newSignature, lStr, asUpper, -1)
	}

	return newSignature
}

func TestHMACAuthSessionPassWithHeaderFieldLowerCase(t *testing.T) {
	ts := StartTest(nil)
	defer ts.Close()

	spec := ts.Gw.LoadSampleAPI(hmacAuthDef)
	session := createHMACAuthSession()

	// Should not receive an AuthFailure event
	var eventWG sync.WaitGroup
	eventWG.Add(1)
	cb := func(em config.EventMessage) {
		eventWG.Done()
	}
	spec.EventPaths = map[apidef.TykEvent][]config.TykEventHandler{
		"AuthFailure": {&testAuthFailEventHandler{cb}},
	}

	// Basic auth sessions are stored as {org-id}{username}, so we need to append it here when we create the session.
	err := ts.Gw.GlobalSessionManager.UpdateSession("9876", session, 60, false)
	if err != nil {
		t.Error("could not update session in Session Manager. " + err.Error())
	}

	recorder := httptest.NewRecorder()
	req := TestReq(t, "GET", "/", nil)

	refDate := "Mon, 02 Jan 2006 15:04:05 MST"

	// Signature needs to be: Authorization: Signature keyId="hmac-key-1",algorithm="hmac-sha1",signature="Base64(HMAC-SHA1(signing string))"

	// Prep the signature string
	tim := time.Now().Format(refDate)
	req.Header.Set("Date", tim)
	req.Header.Set("X-Test-1", "hello?")
	req.Header.Set("X-Test-2", "world£")
	signatureString := strings.ToLower("(request-target): ") + "get /\n"
	signatureString += strings.ToLower("Date") + ": " + tim + "\n"
	signatureString += strings.ToLower("X-Test-1") + ": " + "hello?" + "\n"
	signatureString += strings.ToLower("X-Test-2") + ": " + "world£"

	// Encode it
	key := []byte(session.HmacSecret)
	h := hmac.New(sha1.New, key)
	h.Write([]byte(signatureString))

	sigString := base64.StdEncoding.EncodeToString(h.Sum(nil))
	encodedString := url.QueryEscape(sigString)

	upperCaseList := getUpperCaseEscaped(encodedString)
	newEncodedSignature := replaceUpperCase(encodedString, upperCaseList)

	req.Header.Set("Authorization", fmt.Sprintf("Signature keyId=\"9876\",algorithm=\"hmac-sha1\",headers=\"(request-target) date x-test-1 x-test-2\",signature=\"%s\"", newEncodedSignature))

	chain := ts.getHMACAuthChain(spec)
	chain.ServeHTTP(recorder, req)

	if recorder.Code != 200 {
		t.Error("Initial request failed with non-200 code, should have gone through!: \n", recorder.Code)
	}

	// Check we did not get our AuthFailure event
	if !waitTimeout(&eventWG, 20*time.Millisecond) {
		t.Error("Request should not have generated an AuthFailure event!: \n")
	}
}

func TestGetFieldValues(t *testing.T) {
	key := `eyJvcmciOiI1ZDgzOTczNDk4NThkYzEwYWU3NjA2ZjQiLCJpZCI6ImU2M2M2MTg4ZjFlYzQ2NzU4N2VlMTA1MzZkYmFjMzk0IiwiaCI6Im11cm11cjY0In0=`
	algo := `hmac-sha1`
	sign := `j27%2FQtZHmlQuWmnQT%2BxLjHcgPl8%3D`
	s := `KeyId="eyJvcmciOiI1ZDgzOTczNDk4NThkYzEwYWU3NjA2ZjQiLCJpZCI6ImU2M2M2MTg4ZjFlYzQ2NzU4N2VlMTA1MzZkYmFjMzk0IiwiaCI6Im11cm11cjY0In0=",algorithm="hmac-sha1",signature="j27%2FQtZHmlQuWmnQT%2BxLjHcgPl8%3D"`
	h, err := getFieldValues(s)
	if err != nil {
		t.Fatal(err)
	}
	if h.KeyID != key {
		t.Errorf("expected keyID:%s got %s", key, h.KeyID)
	}
	if h.Algorthm != algo {
		t.Errorf("expected Algorithm:%s got %s", algo, h.Algorthm)
	}
	if h.Signature != sign {
		t.Errorf("expected Signature:%s got %s", sign, h.Signature)
	}
}

func TestRSAAuthSessionPass(t *testing.T) {
	ts := StartTest(nil)
	defer ts.Close()

	_, _, _, serverCert := genServerCertificate()
	privateKey := serverCert.PrivateKey.(*rsa.PrivateKey)
	x509Cert, _ := x509.ParseCertificate(serverCert.Certificate[0])
	pubDer, _ := x509.MarshalPKIXPublicKey(x509Cert.PublicKey)
	pubPem := pem.EncodeToMemory(&pem.Block{Type: "PUBLIC KEY", Bytes: pubDer})
<<<<<<< HEAD
	pubID, _ := CertificateManager.Add(pubPem, "")
	defer CertificateManager.Delete(pubID, "")
=======
	pubID, _ := ts.Gw.CertificateManager.Add(pubPem, "")
	defer ts.Gw.CertificateManager.Delete(pubID, "")
>>>>>>> f603dec3

	// Should not receive an AuthFailure event
	var eventWG sync.WaitGroup
	eventWG.Add(1)
	encodedString, spec, req, sessionKey := testPrepareRSAAuthSessionPass(t, &eventWG, privateKey, pubID, false, false, ts)

	recorder := httptest.NewRecorder()
	req.Header.Set("Authorization", fmt.Sprintf("Signature keyId=\"%s\",algorithm=\"rsa-sha256\",signature=\"%s\"", sessionKey, encodedString))

	chain := ts.getHMACAuthChain(spec)
	chain.ServeHTTP(recorder, req)

	if recorder.Code != 200 {
		t.Error("Initial request failed with non-200 code, should have gone through!: \n", recorder.Code, recorder.Body.String())
	}

	// Check we did not get our AuthFailure event
	if !waitTimeout(&eventWG, 20*time.Millisecond) {
		t.Error("Request should not have generated an AuthFailure event!: \n")
	}
}

func BenchmarkRSAAuthSessionPass(b *testing.B) {
	b.ReportAllocs()

	ts := StartTest(nil)
	defer ts.Close()

	_, _, _, serverCert := genServerCertificate()
	privateKey := serverCert.PrivateKey.(*rsa.PrivateKey)
	x509Cert, _ := x509.ParseCertificate(serverCert.Certificate[0])
	pubDer, _ := x509.MarshalPKIXPublicKey(x509Cert.PublicKey)
	pubPem := pem.EncodeToMemory(&pem.Block{Type: "PUBLIC KEY", Bytes: pubDer})
<<<<<<< HEAD
	pubID, _ := CertificateManager.Add(pubPem, "")
	defer CertificateManager.Delete(pubID, "")
=======
	pubID, _ := ts.Gw.CertificateManager.Add(pubPem, "")
	defer ts.Gw.CertificateManager.Delete(pubID, "")
>>>>>>> f603dec3

	var eventWG sync.WaitGroup
	eventWG.Add(b.N)
	encodedString, spec, req, sessionKey := testPrepareRSAAuthSessionPass(b, &eventWG, privateKey, pubID, false, true, ts)

	recorder := httptest.NewRecorder()
	req.Header.Set("Authorization", fmt.Sprintf("Signature keyId=\"%s\",algorithm=\"rsa-sha256\",signature=\"%s\"", sessionKey, encodedString))

	chain := ts.getHMACAuthChain(spec)

	for i := 0; i < b.N; i++ {
		chain.ServeHTTP(recorder, req)
		if recorder.Code != 200 {
			b.Error("Initial request failed with non-200 code, should have gone through!: \n", recorder.Code, recorder.Body.String())
		}
	}
}

func TestRSAAuthSessionKeyMissing(t *testing.T) {
	ts := StartTest(nil)
	defer ts.Close()

	_, _, _, serverCert := genServerCertificate()
	privateKey := serverCert.PrivateKey.(*rsa.PrivateKey)
	x509Cert, _ := x509.ParseCertificate(serverCert.Certificate[0])
	pubDer, _ := x509.MarshalPKIXPublicKey(x509Cert.PublicKey)
	pubPem := pem.EncodeToMemory(&pem.Block{Type: "PUBLIC KEY", Bytes: pubDer})
<<<<<<< HEAD
	pubID, _ := CertificateManager.Add(pubPem, "")
	defer CertificateManager.Delete(pubID, "")
=======
	pubID, _ := ts.Gw.CertificateManager.Add(pubPem, "")
	defer ts.Gw.CertificateManager.Delete(pubID, "")
>>>>>>> f603dec3

	spec := ts.Gw.LoadSampleAPI(hmacAuthDef)

	// Should receive an AuthFailure event
	var eventWG sync.WaitGroup
	eventWG.Add(1)
	cb := func(em config.EventMessage) {
		eventWG.Done()
	}
	spec.EventPaths = map[apidef.TykEvent][]config.TykEventHandler{
		"AuthFailure": {&testAuthFailEventHandler{cb}},
	}

	recorder := httptest.NewRecorder()
	encodedString, spec, req, _ := testPrepareRSAAuthSessionPass(t, &eventWG, privateKey, pubID, false, false, ts)

	req.Header.Set("Authorization", fmt.Sprintf("Signature keyId=\"98765\",algorithm=\"rsa-sha256\",signature=\"%s\"", encodedString))

	chain := ts.getHMACAuthChain(spec)
	chain.ServeHTTP(recorder, req)

	if recorder.Code != 400 {
		t.Error("Request should have failed with key not found error!: \n", recorder.Code)
	}

	// Check we did get our AuthFailure event
	if waitTimeout(&eventWG, 20*time.Millisecond) {
		t.Error("Request should have generated an AuthFailure event!: \n")
	}
}<|MERGE_RESOLUTION|>--- conflicted
+++ resolved
@@ -700,13 +700,8 @@
 	x509Cert, _ := x509.ParseCertificate(serverCert.Certificate[0])
 	pubDer, _ := x509.MarshalPKIXPublicKey(x509Cert.PublicKey)
 	pubPem := pem.EncodeToMemory(&pem.Block{Type: "PUBLIC KEY", Bytes: pubDer})
-<<<<<<< HEAD
-	pubID, _ := CertificateManager.Add(pubPem, "")
-	defer CertificateManager.Delete(pubID, "")
-=======
 	pubID, _ := ts.Gw.CertificateManager.Add(pubPem, "")
 	defer ts.Gw.CertificateManager.Delete(pubID, "")
->>>>>>> f603dec3
 
 	// Should not receive an AuthFailure event
 	var eventWG sync.WaitGroup
@@ -740,13 +735,8 @@
 	x509Cert, _ := x509.ParseCertificate(serverCert.Certificate[0])
 	pubDer, _ := x509.MarshalPKIXPublicKey(x509Cert.PublicKey)
 	pubPem := pem.EncodeToMemory(&pem.Block{Type: "PUBLIC KEY", Bytes: pubDer})
-<<<<<<< HEAD
-	pubID, _ := CertificateManager.Add(pubPem, "")
-	defer CertificateManager.Delete(pubID, "")
-=======
 	pubID, _ := ts.Gw.CertificateManager.Add(pubPem, "")
 	defer ts.Gw.CertificateManager.Delete(pubID, "")
->>>>>>> f603dec3
 
 	var eventWG sync.WaitGroup
 	eventWG.Add(b.N)
@@ -774,13 +764,8 @@
 	x509Cert, _ := x509.ParseCertificate(serverCert.Certificate[0])
 	pubDer, _ := x509.MarshalPKIXPublicKey(x509Cert.PublicKey)
 	pubPem := pem.EncodeToMemory(&pem.Block{Type: "PUBLIC KEY", Bytes: pubDer})
-<<<<<<< HEAD
-	pubID, _ := CertificateManager.Add(pubPem, "")
-	defer CertificateManager.Delete(pubID, "")
-=======
 	pubID, _ := ts.Gw.CertificateManager.Add(pubPem, "")
 	defer ts.Gw.CertificateManager.Delete(pubID, "")
->>>>>>> f603dec3
 
 	spec := ts.Gw.LoadSampleAPI(hmacAuthDef)
 
