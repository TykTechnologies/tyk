package gateway

import (
	"bytes"
	"net/http"
	"net/http/httptest"
	"testing"

	"github.com/stretchr/testify/assert"

	"github.com/TykTechnologies/tyk/test"

	"github.com/TykTechnologies/tyk/apidef"
	"github.com/TykTechnologies/tyk/user"
)

var testRewriterData = []struct {
	name        string
	pattern, to string
	in, want    string
}{
	{
		"Straight",
		"/test/straight/rewrite", "/change/to/me",
		"/test/straight/rewrite", "/change/to/me",
	},
	{
		"OneVal",
		"test/val/(.*)", "change/to/$1",
		"/test/val/VALUE", "change/to/VALUE",
	},
	{
		"ThreeVals",
		"/test/val/(.*)/space/(.*)/and/then/(.*)", "/change/to/$1/$2/$3",
		"/test/val/ONE/space/TWO/and/then/THREE", "/change/to/ONE/TWO/THREE",
	},
	{
		"Reverse",
		"/test/val/(.*)/space/(.*)/and/then/(.*)", "/change/to/$3/$2/$1",
		"/test/val/ONE/space/TWO/and/then/THREE", "/change/to/THREE/TWO/ONE",
	},
	{
		"Missing",
		"/test/val/(.*)/space/(.*)/and/then/(.*)", "/change/to/$1/$2",
		"/test/val/ONE/space/TWO/and/then/THREE", "/change/to/ONE/TWO",
	},
	{
		"MissingAgain",
		"/test/val/(.*)/space/(.*)/and/then/(.*)", "/change/to/$3/$1",
		"/test/val/ONE/space/TWO/and/then/THREE", "/change/to/THREE/ONE",
	},
	{
		"QS",
		"(.*)", "$1&newParam=that",
		"/foo/bar?param1=this", "/foo/bar?param1=this&newParam=that",
	},
	{
		"QS2",
		"/test/val/(.*)/space/(.*)/and/then(.*)", "/change/to/$2/$1$3",
		"/test/val/ONE/space/TWO/and/then?param1=this", "/change/to/TWO/ONE?param1=this",
	},
}

type testRewriterCase struct {
	name     string
	meta     *apidef.URLRewriteMeta
	reqMaker func() *http.Request
	want     string
}

func prepareRewriterCases() []testRewriterCase {
	tcs := make([]testRewriterCase, len(testRewriterData))
	for i, td := range testRewriterData {
		reqTarget := td.in
		tcs[i] = testRewriterCase{
			name: td.name,
			meta: &apidef.URLRewriteMeta{
				MatchPattern: td.pattern,
				RewriteTo:    td.to,
			},
			reqMaker: func() *http.Request {
				return httptest.NewRequest("GET", reqTarget, nil)
			},
			want: td.want,
		}
	}
	return tcs
}

func TestRewriter(t *testing.T) {
	ts := StartTest(nil)
	defer ts.Close()

	cases := prepareRewriterCases()
	for _, tc := range cases {
		t.Run(tc.name, func(t *testing.T) {
			r := tc.reqMaker()
			got, err := ts.Gw.urlRewrite(tc.meta, r)
			if err != nil {
				t.Error("compile failed:", err)
			}
			if got != tc.want {
				t.Errorf("rewrite failed, want %q, got %q", tc.want, got)
			}
		})
	}
}
func BenchmarkRewriter(b *testing.B) {
	ts := StartTest(nil)
	defer ts.Close()

	cases := prepareRewriterCases()
	//warm-up regexp caches
	for _, tc := range cases {
		r := tc.reqMaker()
		ts.Gw.urlRewrite(tc.meta, r)
	}

	b.ReportAllocs()
	b.ResetTimer()
	for _, tc := range cases {
		for i := 0; i < b.N; i++ {
			b.StopTimer()
			r := tc.reqMaker()
			b.StartTimer()
			ts.Gw.urlRewrite(tc.meta, r)
		}
	}
}

func TestRewriterTriggers(t *testing.T) {
	type TestDef struct {
		name        string
		pattern, to string
		in, want    string
		triggerConf []apidef.RoutingTrigger
		req         *http.Request
	}

	ts := StartTest(nil)
	defer ts.Close()

	tests := []func() TestDef{
		func() TestDef {
			r, _ := http.NewRequest("GET", "/test/straight/rewrite", nil)

			patt := "hello"
			r.Header.Set("x-test", patt)

			hOpt := apidef.StringRegexMap{MatchPattern: "hello"}
			hOpt.Init()

			return TestDef{
				"Header Single",
				"/test/straight/rewrite", "/change/to/me/ignore",
				"/test/straight/rewrite", "/change/to/me/hello",
				[]apidef.RoutingTrigger{
					{
						On: apidef.Any,
						Options: apidef.RoutingTriggerOptions{
							HeaderMatches: map[string]apidef.StringRegexMap{
								"x-test": hOpt,
							},
						},
						RewriteTo: "/change/to/me/$tyk_context.trigger-0-X-Test-0",
					},
				},
				r,
			}
		},
		func() TestDef {
			r, _ := http.NewRequest("GET", "/test/straight/rewrite", nil)

			r.Header.Set("x-test", "hello-world")

			hOpt := apidef.StringRegexMap{MatchPattern: "hello-(\\w+)"}
			hOpt.Init()

			return TestDef{
				"Header Single Group",
				"/test/straight/rewrite", "/change/to/me/ignore",
				"/test/straight/rewrite", "/change/to/me/world",
				[]apidef.RoutingTrigger{
					{
						On: apidef.Any,
						Options: apidef.RoutingTriggerOptions{
							HeaderMatches: map[string]apidef.StringRegexMap{
								"x-test": hOpt,
							},
						},
						RewriteTo: "/change/to/me/$tyk_context.trigger-0-X-Test-0-0",
					},
				},
				r,
			}
		},
		func() TestDef {
			r, _ := http.NewRequest("GET", "/test/straight/rewrite", nil)

			patt := "bar"
			r.Header.Set("x-test-Two", patt)

			hOpt := apidef.StringRegexMap{MatchPattern: "hello"}
			hOpt.Init()
			hOpt2 := apidef.StringRegexMap{MatchPattern: "bar"}
			hOpt2.Init()

			return TestDef{
				"Header Multi Any",
				"/test/straight/rewrite", "/change/to/me/ignore",
				"/test/straight/rewrite", "/change/to/me/bar",
				[]apidef.RoutingTrigger{
					{
						On: apidef.Any,
						Options: apidef.RoutingTriggerOptions{
							HeaderMatches: map[string]apidef.StringRegexMap{
								"x-test":     hOpt,
								"x-test-Two": hOpt2,
							},
						},
						RewriteTo: "/change/to/me/$tyk_context.trigger-0-X-Test-Two-0",
					},
				},
				r,
			}
		},
		func() TestDef {
			r, _ := http.NewRequest("GET", "/test/straight/rewrite", nil)

			patt := "bar"
			r.Header.Set("x-test-Two", patt)

			hOpt := apidef.StringRegexMap{MatchPattern: "hello"}
			hOpt.Init()
			hOpt2 := apidef.StringRegexMap{MatchPattern: "bar"}
			hOpt2.Init()

			return TestDef{
				"Header Multi All Fail",
				"/test/straight/rewrite", "/change/to/me/ignore",
				"/test/straight/rewrite", "/change/to/me/ignore",
				[]apidef.RoutingTrigger{
					{
						On: apidef.All,
						Options: apidef.RoutingTriggerOptions{
							HeaderMatches: map[string]apidef.StringRegexMap{
								"x-test":     hOpt,
								"x-test-Two": hOpt2,
							},
						},
						RewriteTo: "/change/to/me/$tyk_context.trigger-0-X-Test-Two-0",
					},
				},
				r,
			}
		},
		func() TestDef {
			r, _ := http.NewRequest("GET", "/test/straight/rewrite", nil)

			r.Header.Set("x-test-Two", "bar")
			r.Header.Set("x-test", "hello")

			hOpt := apidef.StringRegexMap{MatchPattern: "hello"}
			hOpt.Init()
			hOpt2 := apidef.StringRegexMap{MatchPattern: "bar"}
			hOpt2.Init()

			return TestDef{
				"Header Multi All Pass",
				"/test/straight/rewrite", "/change/to/me/ignore",
				"/test/straight/rewrite", "/change/to/me/hello",
				[]apidef.RoutingTrigger{
					{
						On: apidef.All,
						Options: apidef.RoutingTriggerOptions{
							HeaderMatches: map[string]apidef.StringRegexMap{
								"x-test":     hOpt,
								"x-test-Two": hOpt2,
							},
						},
						RewriteTo: "/change/to/me/$tyk_context.trigger-0-X-Test-0",
					},
				},
				r,
			}
		},
		func() TestDef {
			r, _ := http.NewRequest("GET", "/test/straight/rewrite", nil)

			r.Header.Set("y-test", "baz")
			r.Header.Set("y-test-Two", "qux")

			hOpt := apidef.StringRegexMap{MatchPattern: "hello"}
			hOpt.Init()
			hOpt2 := apidef.StringRegexMap{MatchPattern: "bar"}
			hOpt2.Init()

			hOpt3 := apidef.StringRegexMap{MatchPattern: "baz"}
			hOpt3.Init()
			hOpt4 := apidef.StringRegexMap{MatchPattern: "fnee"}
			hOpt4.Init()

			return TestDef{
				"Header Many Multi Any Pass",
				"/test/straight/rewrite", "/change/to/me/ignore",
				"/test/straight/rewrite", "/change/to/me/baz",
				[]apidef.RoutingTrigger{
					{
						On: apidef.Any,
						Options: apidef.RoutingTriggerOptions{
							HeaderMatches: map[string]apidef.StringRegexMap{
								"x-test":     hOpt,
								"x-test-Two": hOpt2,
							},
						},
						RewriteTo: "/change/to/me/$tyk_context.trigger-0-X-Test-0",
					},
					{
						On: apidef.Any,
						Options: apidef.RoutingTriggerOptions{
							HeaderMatches: map[string]apidef.StringRegexMap{
								"y-test":     hOpt3,
								"y-test-Two": hOpt4,
							},
						},
						RewriteTo: "/change/to/me/$tyk_context.trigger-1-Y-Test-0",
					},
				},
				r,
			}
		},
		func() TestDef {
			r, _ := http.NewRequest("GET", "/test/straight/rewrite", nil)

			r.Header.Set("x-test", "hello")
			r.Header.Set("x-test-Two", "world")

			hOpt := apidef.StringRegexMap{MatchPattern: "hello"}
			hOpt.Init()
			hOpt2 := apidef.StringRegexMap{MatchPattern: "w.*", Reverse: true}
			hOpt2.Init()

			return TestDef{
				"Header Reverse Logic Any Pass",
				"/test/straight/rewrite", "/change/to/me/ignore",
				"/test/straight/rewrite", "/change/to/me/hello",
				[]apidef.RoutingTrigger{
					{
						On: apidef.Any,
						Options: apidef.RoutingTriggerOptions{
							HeaderMatches: map[string]apidef.StringRegexMap{
								"x-test":     hOpt,
								"x-test-Two": hOpt2,
							},
						},
						RewriteTo: "/change/to/me/$tyk_context.trigger-0-X-Test-0",
					},
				},
				r,
			}
		},
		func() TestDef {
			r, _ := http.NewRequest("GET", "/test/straight/rewrite", nil)

			r.Header.Set("x-test", "hello")
			r.Header.Set("x-test-Two", "world")

			hOpt := apidef.StringRegexMap{MatchPattern: "hello"}
			hOpt.Init()
			hOpt2 := apidef.StringRegexMap{MatchPattern: "w.*", Reverse: true}
			hOpt2.Init()

			return TestDef{
				"Header Reverse Logic All Fail",
				"/test/straight/rewrite", "/change/to/me/ignore",
				"/test/straight/rewrite", "/change/to/me/ignore",
				[]apidef.RoutingTrigger{
					{
						On: apidef.All,
						Options: apidef.RoutingTriggerOptions{
							HeaderMatches: map[string]apidef.StringRegexMap{
								"x-test":     hOpt,
								"x-test-Two": hOpt2,
							},
						},
						RewriteTo: "/change/to/me/$tyk_context.trigger-0-X-Test-0",
					},
				},
				r,
			}
		},
		func() TestDef {
			r, _ := http.NewRequest("GET", "/test/query/rewrite?x_test=foo", nil)

			hOpt := apidef.StringRegexMap{MatchPattern: "foo"}
			hOpt.Init()

			return TestDef{
				"Query Single",
				"/test/query/rewrite", "/change/to/me/ignore",
				"/test/query/rewrite", "/change/to/me/foo",
				[]apidef.RoutingTrigger{
					{
						On: apidef.Any,
						Options: apidef.RoutingTriggerOptions{
							QueryValMatches: map[string]apidef.StringRegexMap{
								"x_test": hOpt,
							},
						},
						RewriteTo: "/change/to/me/$tyk_context.trigger-0-x_test-0",
					},
				},
				r,
			}
		},
		func() TestDef {
			r, _ := http.NewRequest("GET", "/test/query/rewrite?x_test=foo-bar", nil)

			hOpt := apidef.StringRegexMap{MatchPattern: "foo-(\\w+)"}
			hOpt.Init()

			return TestDef{
				"Query Single Group",
				"/test/query/rewrite", "/change/to/me/ignore",
				"/test/query/rewrite", "/change/to/me/bar",
				[]apidef.RoutingTrigger{
					{
						On: apidef.Any,
						Options: apidef.RoutingTriggerOptions{
							QueryValMatches: map[string]apidef.StringRegexMap{
								"x_test": hOpt,
							},
						},
						RewriteTo: "/change/to/me/$tyk_context.trigger-0-x_test-0-0",
					},
				},
				r,
			}
		},
		func() TestDef {
			r, _ := http.NewRequest("GET", "/test/query/rewrite?x_test=foo&y_test=bar", nil)

			hOpt := apidef.StringRegexMap{MatchPattern: "foo"}
			hOpt.Init()
			hOpt2 := apidef.StringRegexMap{MatchPattern: "bar"}
			hOpt2.Init()

			return TestDef{
				"Query Multi All",
				"/test/query/rewrite", "/change/to/me/ignore",
				"/test/query/rewrite", "/change/to/me/bar",
				[]apidef.RoutingTrigger{
					{
						On: apidef.All,
						Options: apidef.RoutingTriggerOptions{
							QueryValMatches: map[string]apidef.StringRegexMap{
								"x_test": hOpt,
								"y_test": hOpt2,
							},
						},
						RewriteTo: "/change/to/me/$tyk_context.trigger-0-y_test-0",
					},
				},
				r,
			}
		},
		func() TestDef {
			r, _ := http.NewRequest("GET", "/test/query/rewrite?x_test=foo", nil)
			r.Header.Set("y-test", "qux")

			hOpt := apidef.StringRegexMap{MatchPattern: "foo"}
			hOpt.Init()
			hOpt2 := apidef.StringRegexMap{MatchPattern: "bar"}
			hOpt2.Init()

			return TestDef{
				"Multi Multi Type Any",
				"/test/query/rewrite", "/change/to/me/ignore",
				"/test/query/rewrite", "/change/to/me/foo",
				[]apidef.RoutingTrigger{
					{
						On: apidef.Any,
						Options: apidef.RoutingTriggerOptions{
							QueryValMatches: map[string]apidef.StringRegexMap{
								"x_test": hOpt,
							},
							HeaderMatches: map[string]apidef.StringRegexMap{
								"y-test": hOpt2,
							},
						},
						RewriteTo: "/change/to/me/$tyk_context.trigger-0-x_test-0",
					},
				},
				r,
			}
		},
		func() TestDef {
			r, _ := http.NewRequest("GET", "/test/query/rewrite?x_test=foo", nil)
			r.Header.Set("y-test", "bar")

			hOpt := apidef.StringRegexMap{MatchPattern: "foo"}
			hOpt.Init()
			hOpt2 := apidef.StringRegexMap{MatchPattern: "bar"}
			hOpt2.Init()

			return TestDef{
				"Multi Multi Type All",
				"/test/query/rewrite", "/change/to/me/ignore",
				"/test/query/rewrite", "/change/to/me/bar",
				[]apidef.RoutingTrigger{
					{
						On: apidef.All,
						Options: apidef.RoutingTriggerOptions{
							QueryValMatches: map[string]apidef.StringRegexMap{
								"x_test": hOpt,
							},
							HeaderMatches: map[string]apidef.StringRegexMap{
								"y-test": hOpt2,
							},
						},
						RewriteTo: "/change/to/me/$tyk_context.trigger-0-Y-Test-0",
					},
				},
				r,
			}
		},
		func() TestDef {
			r, _ := http.NewRequest("GET", "/test/query/rewrite?x_test=foo", nil)
			r.Header.Set("y-test", "bar")
			r.Header.Set("z-test", "fnee")

			hOpt := apidef.StringRegexMap{MatchPattern: "foo"}
			hOpt.Init()
			hOpt2 := apidef.StringRegexMap{MatchPattern: "bar"}
			hOpt2.Init()
			hOpt3 := apidef.StringRegexMap{MatchPattern: "baz"}
			hOpt3.Init()

			return TestDef{
				"Multi Multi Type All Fail",
				"/test/query/rewrite", "/change/to/me/ignore",
				"/test/query/rewrite", "/change/to/me/ignore",
				[]apidef.RoutingTrigger{
					{
						On: apidef.All,
						Options: apidef.RoutingTriggerOptions{
							QueryValMatches: map[string]apidef.StringRegexMap{
								"x_test": hOpt,
							},
							HeaderMatches: map[string]apidef.StringRegexMap{
								"y-test": hOpt2,
								"z-test": hOpt3,
							},
						},
						RewriteTo: "/change/to/me/$tyk_context.trigger-0-Y-Test-0",
					},
				},
				r,
			}
		},
		func() TestDef {
			r, _ := http.NewRequest("GET", "/test/query/rewrite?x_test=foo", nil)
			r.Header.Set("y-test", "bar")
			r.Header.Set("z-test", "baz")

			hOpt := apidef.StringRegexMap{MatchPattern: "foo"}
			hOpt.Init()
			hOpt2 := apidef.StringRegexMap{MatchPattern: "bar"}
			hOpt2.Init()
			hOpt3 := apidef.StringRegexMap{MatchPattern: "baz", Reverse: true}
			hOpt3.Init()

			return TestDef{
				"Multi Multi Type Reverse Logic All Fail",
				"/test/query/rewrite", "/change/to/me/ignore",
				"/test/query/rewrite", "/change/to/me/ignore",
				[]apidef.RoutingTrigger{
					{
						On: apidef.All,
						Options: apidef.RoutingTriggerOptions{
							QueryValMatches: map[string]apidef.StringRegexMap{
								"x_test": hOpt,
							},
							HeaderMatches: map[string]apidef.StringRegexMap{
								"y-test": hOpt2,
								"z-test": hOpt3,
							},
						},
						RewriteTo: "/change/to/me/$tyk_context.trigger-0-Y-Test-0",
					},
				},
				r,
			}
		},
		func() TestDef {
			r, _ := http.NewRequest("GET", "/test/query/rewrite?x_test=foo", nil)
			r.Header.Set("y-test", "bar")
			r.Header.Set("z-test", "baz")

			hOpt := apidef.StringRegexMap{MatchPattern: "foo"}
			hOpt.Init()
			hOpt2 := apidef.StringRegexMap{MatchPattern: "bar"}
			hOpt2.Init()
			hOpt3 := apidef.StringRegexMap{MatchPattern: "baz", Reverse: true}
			hOpt3.Init()

			return TestDef{
				"Multi Multi Type Reverse Logic All Fail",
				"/test/query/rewrite", "/change/to/me/ignore",
				"/test/query/rewrite", "/change/to/me/bar",
				[]apidef.RoutingTrigger{
					{
						On: apidef.Any,
						Options: apidef.RoutingTriggerOptions{
							QueryValMatches: map[string]apidef.StringRegexMap{
								"x_test": hOpt,
							},
							HeaderMatches: map[string]apidef.StringRegexMap{
								"y-test": hOpt2,
								"z-test": hOpt3,
							},
						},
						RewriteTo: "/change/to/me/$tyk_context.trigger-0-Y-Test-0",
					},
				},
				r,
			}
		},
		func() TestDef {
			var jsonStr = []byte(`{"foo":"bar"}`)
			r, _ := http.NewRequest("POST", "/test/pl/rewrite", bytes.NewBuffer(jsonStr))

			hOpt := apidef.StringRegexMap{MatchPattern: "bar"}
			hOpt.Init()

			return TestDef{
				"Payload Single",
				"/test/pl/rewrite", "/change/to/me/ignore",
				"/test/pl/rewrite", "/change/to/me/bar",
				[]apidef.RoutingTrigger{
					{
						On: apidef.Any,
						Options: apidef.RoutingTriggerOptions{
							PayloadMatches: hOpt,
						},
						RewriteTo: "/change/to/me/$tyk_context.trigger-0-payload",
					},
				},
				r,
			}
		},
		func() TestDef {
			var jsonStr = []byte(`{"foo":"barxxx", "fooble":"baryyy"}`)
			r, _ := http.NewRequest("POST", "/test/pl/rewrite", bytes.NewBuffer(jsonStr))

			hOpt := apidef.StringRegexMap{MatchPattern: "bar\\w*"}
			hOpt.Init()

			return TestDef{
				"Payload Multiple Match",
				"/test/pl/rewrite", "/change/to/me/ignore",
				"/test/pl/rewrite", "/change/to/me/barxxx/baryyy",
				[]apidef.RoutingTrigger{
					{
						On: apidef.Any,
						Options: apidef.RoutingTriggerOptions{
							PayloadMatches: hOpt,
						},
						RewriteTo: "/change/to/me/$tyk_context.trigger-0-payload-0/$tyk_context.trigger-0-payload-1",
					},
				},
				r,
			}
		},
		func() TestDef {
			var jsonStr = []byte(`{"foo":"barxxx", "fooble":"baryyy"}`)
			r, _ := http.NewRequest("POST", "/test/pl/rewrite", bytes.NewBuffer(jsonStr))

			hOpt := apidef.StringRegexMap{MatchPattern: "bar(\\w*)"}
			hOpt.Init()

			return TestDef{
				"Payload Multiple Match Groups",
				"/test/pl/rewrite", "/change/to/me/ignore",
				"/test/pl/rewrite", "/change/to/me/xxx/yyy",
				[]apidef.RoutingTrigger{
					{
						On: apidef.Any,
						Options: apidef.RoutingTriggerOptions{
							PayloadMatches: hOpt,
						},
						RewriteTo: "/change/to/me/$tyk_context.trigger-0-payload-0-0/$tyk_context.trigger-0-payload-1-0",
					},
				},
				r,
			}
		},
		func() TestDef {
			var jsonStr = []byte(`{"foo":"barxxx", "fooble":"baryyy"}`)
			r, _ := http.NewRequest("POST", "/test/pl/rewrite", bytes.NewBuffer(jsonStr))

			hOpt := apidef.StringRegexMap{MatchPattern: "bar(\\w*)"}
			hOpt.Init()

			return TestDef{
				"Payload Multiple Match Groups",
				"/test/pl/rewrite", "/change/to/me/ignore",
				"/test/pl/rewrite", "/change/to/me/xxx/yyy",
				[]apidef.RoutingTrigger{
					{
						On: apidef.Any,
						Options: apidef.RoutingTriggerOptions{
							PayloadMatches: hOpt,
						},
						RewriteTo: "/change/to/me/$tyk_context.trigger-0-payload-0-0/$tyk_context.trigger-0-payload-1-0",
					},
				},
				r,
			}
		},
		func() TestDef {
			var jsonStr = []byte(`{"foo":"bar"}`)
			r, _ := http.NewRequest("POST", "/test/pl/rewrite", bytes.NewBuffer(jsonStr))
			r.Header.Set("x-test", "apple")

			hOpt := apidef.StringRegexMap{MatchPattern: "bar"}
			hOpt.Init()
			hOpt2 := apidef.StringRegexMap{MatchPattern: "apple"}
			hOpt2.Init()

			return TestDef{
				"Multi Type All",
				"/test/pl/rewrite", "/change/to/me/ignore",
				"/test/pl/rewrite", "/change/to/me/bar/apple",
				[]apidef.RoutingTrigger{
					{
						On: apidef.All,
						Options: apidef.RoutingTriggerOptions{
							PayloadMatches: hOpt,
							HeaderMatches: map[string]apidef.StringRegexMap{
								"x-test": hOpt2,
							},
						},
						RewriteTo: "/change/to/me/$tyk_context.trigger-0-payload-0/$tyk_context.trigger-0-X-Test-0",
					},
				},
				r,
			}
		},
		func() TestDef {
			var jsonStr = []byte(`{"foo":"bar"}`)
			r, _ := http.NewRequest("POST", "/test/pl/rewrite", bytes.NewBuffer(jsonStr))
			r.Header.Set("x-test", "apple")

			hOpt := apidef.StringRegexMap{MatchPattern: "bar"}
			hOpt.Init()
			hOpt2 := apidef.StringRegexMap{MatchPattern: "apple", Reverse: true}
			hOpt2.Init()

			return TestDef{
				"Multi Multi Type Reverse Logic Any 1",
				"/test/pl/rewrite", "/change/to/me/ignore",
				"/test/pl/rewrite", "/change/to/me/bar/",
				[]apidef.RoutingTrigger{
					{
						On: apidef.Any,
						Options: apidef.RoutingTriggerOptions{
							PayloadMatches: hOpt,
							HeaderMatches: map[string]apidef.StringRegexMap{
								"x-test": hOpt2,
							},
						},
						RewriteTo: "/change/to/me/$tyk_context.trigger-0-payload-0/$tyk_context.trigger-0-X-Test-0",
					},
				},
				r,
			}
		},
		func() TestDef {
			r, _ := http.NewRequest("GET", "/test/foo/rewrite", nil)
			hOpt := apidef.StringRegexMap{MatchPattern: "foo"}
			hOpt.Init()

			return TestDef{
				"PathPart Single",
				"/test/foo/rewrite", "/change/to/me/ignore",
				"/test/foo/rewrite", "/change/to/me/foo",
				[]apidef.RoutingTrigger{
					{
						On: apidef.Any,
						Options: apidef.RoutingTriggerOptions{
							PathPartMatches: map[string]apidef.StringRegexMap{
								"pathpart": hOpt,
							},
						},
						RewriteTo: "/change/to/me/$tyk_context.trigger-0-pathpart-0",
					},
				},
				r,
			}
		},
		func() TestDef {
			var jsonStr = []byte(`{"foo":"bar"}`)
			r, _ := http.NewRequest("POST", "/test/pl/rewrite", bytes.NewBuffer(jsonStr))
			r.Header.Set("x-test", "apple")

			hOpt := apidef.StringRegexMap{MatchPattern: "bar", Reverse: true}
			hOpt.Init()
			hOpt2 := apidef.StringRegexMap{MatchPattern: "apple"}
			hOpt2.Init()

			return TestDef{
				"Multi Multi Type Reverse Logic Any 2",
				"/test/pl/rewrite", "/change/to/me/ignore",
				"/test/pl/rewrite", "/change/to/me//apple",
				[]apidef.RoutingTrigger{
					{
						On: apidef.Any,
						Options: apidef.RoutingTriggerOptions{
							PayloadMatches: hOpt,
							HeaderMatches: map[string]apidef.StringRegexMap{
								"x-test": hOpt2,
							},
						},
						RewriteTo: "/change/to/me/$tyk_context.trigger-0-payload-0/$tyk_context.trigger-0-X-Test-0",
					},
				},
				r,
			}
		},
		func() TestDef {
			var jsonStr = []byte(`{"foo":"bar"}`)
			r, _ := http.NewRequest("POST", "/test/pl/rewrite", bytes.NewBuffer(jsonStr))
			r.Header.Set("x-test", "apple")

			hOpt := apidef.StringRegexMap{MatchPattern: "bar"}
			hOpt.Init()
			hOpt2 := apidef.StringRegexMap{MatchPattern: "apple", Reverse: true}
			hOpt2.Init()

			return TestDef{
				"Multi Multi Type Reverse Logic Any 3",
				"/test/pl/rewrite", "/change/to/me/ignore",
				"/test/pl/rewrite", "/change/to/me/bar/",
				[]apidef.RoutingTrigger{
					{
						On: apidef.Any,
						Options: apidef.RoutingTriggerOptions{
							PayloadMatches: hOpt,
							HeaderMatches: map[string]apidef.StringRegexMap{
								"x-test": hOpt2,
							},
						},
						RewriteTo: "/change/to/me/$tyk_context.trigger-0-payload-0/$tyk_context.trigger-0-X-Test-0",
					},
				},
				r,
			}
		},
		func() TestDef {
			r, _ := http.NewRequest("GET", "/test/foobar/rewrite", nil)
			hOpt := apidef.StringRegexMap{MatchPattern: "foo(\\w+)"}
			hOpt.Init()

			return TestDef{
				"PathPart Single Group",
				"/test/foobar/rewrite", "/change/to/me/ignore",
				"/test/foobar/rewrite", "/change/to/me/bar",
				[]apidef.RoutingTrigger{
					{
						On: apidef.Any,
						Options: apidef.RoutingTriggerOptions{
							PathPartMatches: map[string]apidef.StringRegexMap{
								"pathpart": hOpt,
							},
						},
						RewriteTo: "/change/to/me/$tyk_context.trigger-0-pathpart-0-0",
					},
				},
				r,
			}
		},
		func() TestDef {
			r, _ := http.NewRequest("GET", "/test/foo/rewrite/foo", nil)
			hOpt := apidef.StringRegexMap{MatchPattern: "foo"}
			hOpt.Init()

			return TestDef{
				"PathPart MoreParts",
				"/test/foo/rewrite/foo", "/change/to/me/ignore",
				"/test/foo/rewrite/foo", "/change/to/me/foo/biz/foo",
				[]apidef.RoutingTrigger{
					{
						On: apidef.Any,
						Options: apidef.RoutingTriggerOptions{
							PathPartMatches: map[string]apidef.StringRegexMap{
								"pathpart": hOpt,
							},
						},
						RewriteTo: "/change/to/me/$tyk_context.trigger-0-pathpart-0/biz/$tyk_context.trigger-0-pathpart-1",
					},
				},
				r,
			}
		},
		func() TestDef {
			r, _ := http.NewRequest("GET", "/test/foo/rewrite", nil)
			hOpt := apidef.StringRegexMap{MatchPattern: "bar"}
			hOpt.Init()

			ctxSetSession(r, &user.SessionState{
				MetaData: map[string]interface{}{
					"rewrite": "bar-baz",
				},
<<<<<<< HEAD
			}, "", false, ts.Gw.GetConfig().HashKeys)
=======
			}, false)
>>>>>>> 529518d2

			return TestDef{
				"Meta Simple",
				"/test/foo/rewrite", "/change/to/me/ignore",
				"/test/foo/rewrite", "/change/to/me/bar",
				[]apidef.RoutingTrigger{
					{
						On: apidef.Any,
						Options: apidef.RoutingTriggerOptions{
							SessionMetaMatches: map[string]apidef.StringRegexMap{
								"rewrite": hOpt,
							},
						},
						RewriteTo: "/change/to/me/$tyk_context.trigger-0-rewrite",
					},
				},
				r,
			}
		},
		func() TestDef {
			r, _ := http.NewRequest("GET", "/test/foo/rewrite", nil)
			hOpt := apidef.StringRegexMap{MatchPattern: "bar-(\\w+)"}
			hOpt.Init()

			ctxSetSession(r, &user.SessionState{
				MetaData: map[string]interface{}{
					"rewrite": "bar-baz",
				},
<<<<<<< HEAD
			}, "", false, ts.Gw.GetConfig().HashKeys)
=======
			}, false)
>>>>>>> 529518d2

			return TestDef{
				"Meta Simple Group",
				"/test/foo/rewrite", "/change/to/me/ignore",
				"/test/foo/rewrite", "/change/to/me/baz",
				[]apidef.RoutingTrigger{
					{
						On: apidef.Any,
						Options: apidef.RoutingTriggerOptions{
							SessionMetaMatches: map[string]apidef.StringRegexMap{
								"rewrite": hOpt,
							},
						},
						RewriteTo: "/change/to/me/$tyk_context.trigger-0-rewrite-0",
					},
				},
				r,
			}
		},
		func() TestDef {
			r, _ := http.NewRequest("GET", "/test/foo/rewrite", nil)
			hOpt := apidef.StringRegexMap{MatchPattern: "bar"}
			hOpt.Init()

			ctxSetSession(r, &user.SessionState{
				MetaData: map[string]interface{}{
					"rewrite": "bar-baz",
					"somevar": "someval",
				},
<<<<<<< HEAD
			}, "", false, ts.Gw.GetConfig().HashKeys)
=======
			}, false)
>>>>>>> 529518d2

			return TestDef{
				"Meta Value from Session",
				"/test/foo/rewrite", "/change/to/me/ignore",
				"/test/foo/rewrite", "/change/to/me/bar/someval",
				[]apidef.RoutingTrigger{
					{
						On: apidef.Any,
						Options: apidef.RoutingTriggerOptions{
							SessionMetaMatches: map[string]apidef.StringRegexMap{
								"rewrite": hOpt,
							},
						},
						RewriteTo: "/change/to/me/$tyk_context.trigger-0-rewrite/$tyk_meta.somevar",
					},
				},
				r,
			}
		},
		func() TestDef {
			r, _ := http.NewRequest("GET", "/test/foo/rewrite", nil)
			hOpt := apidef.StringRegexMap{MatchPattern: "bar"}
			hOpt.Init()

			ctxSetData(r, map[string]interface{}{
				"rewrite": "bar-baz",
			})

			return TestDef{
				"Request context",
				"/test/foo/rewrite", "/change/to/me/ignore",
				"/test/foo/rewrite", "/change/to/me/bar",
				[]apidef.RoutingTrigger{
					{
						On: apidef.Any,
						Options: apidef.RoutingTriggerOptions{
							RequestContextMatches: map[string]apidef.StringRegexMap{
								"rewrite": hOpt,
							},
						},
						RewriteTo: "/change/to/me/$tyk_context.trigger-0-rewrite",
					},
				},
				r,
			}
		},
		func() TestDef {
			r, _ := http.NewRequest("GET", "/test/foo/rewrite", nil)
			hOpt := apidef.StringRegexMap{MatchPattern: "foo"}
			hOpt.Init()

			ctxSetSession(r, &user.SessionState{
				MetaData: map[string]interface{}{
					"rewrite": "bar-baz",
				},
<<<<<<< HEAD
			}, "", false, ts.Gw.GetConfig().HashKeys)
=======
			}, false)
>>>>>>> 529518d2

			return TestDef{
				"Variable not found",
				"/test/foo/rewrite", "/change/to/me/ignore",
				"/test/foo/rewrite", "/change/to/me/foo//",
				[]apidef.RoutingTrigger{
					{
						On: apidef.Any,
						Options: apidef.RoutingTriggerOptions{
							PathPartMatches: map[string]apidef.StringRegexMap{
								"pathpart": hOpt,
							},
						},
						RewriteTo: "/change/to/me/$tyk_context.trigger-0-pathpart-0/$tyk_context.nonexistent/$tyk_meta.nonexistent",
					},
				},
				r,
			}
		},
		func() TestDef {
			r, _ := http.NewRequest("GET", "/test/foo/rewrite", nil)
			hOpt := apidef.StringRegexMap{MatchPattern: "foo"}
			hOpt.Init()

			return TestDef{
				"Session not found",
				"/test/foo/rewrite", "/change/to/me/ignore",
				"/test/foo/rewrite", "/change/to/me/foo/",
				[]apidef.RoutingTrigger{
					{
						On: apidef.Any,
						Options: apidef.RoutingTriggerOptions{
							PathPartMatches: map[string]apidef.StringRegexMap{
								"pathpart": hOpt,
							},
						},
						RewriteTo: "/change/to/me/$tyk_context.trigger-0-pathpart-0/$tyk_meta.nonexistent",
					},
				},
				r,
			}
		},
	}
	for _, tf := range tests {
		tc := tf()
		t.Run(tc.name, func(t *testing.T) {

			testConf := apidef.URLRewriteMeta{
				MatchPattern: tc.pattern,
				RewriteTo:    tc.to,
				Triggers:     tc.triggerConf,
			}

			got, err := ts.Gw.urlRewrite(&testConf, tc.req)
			if err != nil {
				t.Error("compile failed:", err)
			}
			if got != tc.want {
				t.Errorf("rewrite failed, want %q, got %q", tc.want, got)
			}
		})
	}
}

func TestInitTriggerRx(t *testing.T) {
	ts := StartTest(nil)
	defer ts.Close()

	// prepare test data
	testRewriteMW := &URLRewriteMiddleware{
		BaseMiddleware: BaseMiddleware{
			Spec: &APISpec{
				APIDefinition: &apidef.APIDefinition{},
			},
			Gw: ts.Gw,
		},
	}
	testRewriteMW.Spec.APIDefinition.VersionData = struct {
		NotVersioned   bool                          `bson:"not_versioned" json:"not_versioned"`
		DefaultVersion string                        `bson:"default_version" json:"default_version"`
		Versions       map[string]apidef.VersionInfo `bson:"versions" json:"versions"`
	}{}

	routingTriggerOptions := apidef.RoutingTriggerOptions{
		HeaderMatches: map[string]apidef.StringRegexMap{
			"abc": {
				MatchPattern: "^abc.*",
			},
		},
		QueryValMatches: map[string]apidef.StringRegexMap{
			"def": {
				MatchPattern: "^def.*",
			},
		},
		PayloadMatches: apidef.StringRegexMap{
			MatchPattern: "^ghi.*",
		},
	}

	extendedPathsSet := apidef.ExtendedPathsSet{
		URLRewrite: []apidef.URLRewriteMeta{
			{
				Triggers: []apidef.RoutingTrigger{
					{
						Options: routingTriggerOptions,
					},
				},
			},
		},
	}
	testRewriteMW.Spec.APIDefinition.VersionData.Versions = map[string]apidef.VersionInfo{
		"Default": {
			ExtendedPaths: extendedPathsSet,
		},
	}

	// run method under test
	testRewriteMW.InitTriggerRx()

	// assert HeaderMatches
	headerMatch := testRewriteMW.
		Spec.
		APIDefinition.
		VersionData.
		Versions["Default"].
		ExtendedPaths.
		URLRewrite[0].
		Triggers[0].
		Options.
		HeaderMatches["abc"]
	if headerMatch.Check("abc") == "" {
		t.Errorf("Expected HeaderMatches initalized and matched, received no match")
	}

	// assert QueryValMatches
	queryValMatch := testRewriteMW.
		Spec.
		APIDefinition.
		VersionData.
		Versions["Default"].
		ExtendedPaths.
		URLRewrite[0].
		Triggers[0].
		Options.
		QueryValMatches["def"]
	if queryValMatch.Check("def") == "" {
		t.Errorf("Expected QueryValMatches initalized and matched, received no match")
	}

	// assert PayloadMatches
	payloadMatch := testRewriteMW.
		Spec.
		APIDefinition.
		VersionData.
		Versions["Default"].
		ExtendedPaths.
		URLRewrite[0].
		Triggers[0].
		Options.
		PayloadMatches
	if payloadMatch.Check("ghi") == "" {
		t.Errorf("Expected PayloadMatches initalized and matched, received no match")
	}
}

func TestURLRewriteCaseSensitivity(t *testing.T) {
	ts := StartTest(nil)
	defer ts.Close()

	assert := func(relativePath string, requestedPath string, bodyMatch string) {
		ts.Gw.BuildAndLoadAPI(func(spec *APISpec) {
			spec.Proxy.ListenPath = "/"
			UpdateAPIVersion(spec, "v1", func(v *apidef.VersionInfo) {
				v.ExtendedPaths.URLRewrite = []apidef.URLRewriteMeta{{
					Path:         relativePath,
					Method:       "GET",
					MatchPattern: requestedPath,
					RewriteTo:    "/xyz",
				}}
			})
		})

		ts.Run(t, test.TestCase{
			Path: requestedPath, Code: 200, BodyMatch: bodyMatch,
		})
	}

	// Matches and rewrites
	t.Run("Relative path lower, requested path lower", func(t *testing.T) {
		assert("/get", "/get", `"Url":"/xyz"`)
	})

	// Doesn't match and doesn't rewrite
	t.Run("Relative path lower, requested path upper", func(t *testing.T) {
		assert("/get", "/Get", `"Url":"/Get"`)
	})

	// Doesn't match and doesn't rewrite
	t.Run("Relative path upper, requested path lower", func(t *testing.T) {
		assert("/Get", "/get", `"Url":"/get"`)
	})

	// Matches and rewrites
	t.Run("Relative path upper, requested path upper", func(t *testing.T) {
		assert("/Get", "/Get", `"Url":"/xyz"`)
	})
}

func TestValToStr(t *testing.T) {

	example := []interface{}{
		"abc",      // string
		int64(456), // int64
		12.22,      // float
		"abc,def",  // string url encode
	}

	str := valToStr(example)
	expected := "abc,456,12.22,abc%2Cdef"

	if str != expected {
		t.Errorf("expected (%s) got (%s)", expected, str)
	}
}

func TestLoopingUrl(t *testing.T) {
	cases := []struct{ host, expectedHost string }{
		{"__api", "tyk://-api"},
		{"__api__", "tyk://-api-"},
		{"__ api __", "tyk://-api-"},
		{"@api@", "tyk://-api-"},
		{"__ api __ name __", "tyk://-api-name-"},
	}

	for _, tc := range cases {
		t.Run(tc.host, func(t *testing.T) {
			assert.Equal(t, tc.expectedHost, LoopingUrl(tc.host))
		})
	}
}<|MERGE_RESOLUTION|>--- conflicted
+++ resolved
@@ -912,11 +912,7 @@
 				MetaData: map[string]interface{}{
 					"rewrite": "bar-baz",
 				},
-<<<<<<< HEAD
-			}, "", false, ts.Gw.GetConfig().HashKeys)
-=======
-			}, false)
->>>>>>> 529518d2
+			}, false, ts.Gw.GetConfig().HashKeys)
 
 			return TestDef{
 				"Meta Simple",
@@ -945,11 +941,7 @@
 				MetaData: map[string]interface{}{
 					"rewrite": "bar-baz",
 				},
-<<<<<<< HEAD
-			}, "", false, ts.Gw.GetConfig().HashKeys)
-=======
-			}, false)
->>>>>>> 529518d2
+			}, false, ts.Gw.GetConfig().HashKeys)
 
 			return TestDef{
 				"Meta Simple Group",
@@ -979,11 +971,7 @@
 					"rewrite": "bar-baz",
 					"somevar": "someval",
 				},
-<<<<<<< HEAD
-			}, "", false, ts.Gw.GetConfig().HashKeys)
-=======
-			}, false)
->>>>>>> 529518d2
+			}, false, ts.Gw.GetConfig().HashKeys)
 
 			return TestDef{
 				"Meta Value from Session",
@@ -1039,11 +1027,7 @@
 				MetaData: map[string]interface{}{
 					"rewrite": "bar-baz",
 				},
-<<<<<<< HEAD
-			}, "", false, ts.Gw.GetConfig().HashKeys)
-=======
-			}, false)
->>>>>>> 529518d2
+			}, false, ts.Gw.GetConfig().HashKeys)
 
 			return TestDef{
 				"Variable not found",
