--- conflicted
+++ resolved
@@ -408,8 +408,7 @@
 			Total:    int64(millisec),
 			Upstream: int64(DurationToMillisecond(resp.UpstreamLatency)),
 		}
-<<<<<<< HEAD
-		s.RecordHit(r, latency, resp.Response.StatusCode, resp.Response)
+		s.RecordHit(r, latency, resp.Response.StatusCode, resp.Response, false)
 
 		// Don't print a transaction log there is no "resp", that indicates an error.
 		// In error situations, transaction log is already printed by "handler_error.go"
@@ -421,9 +420,6 @@
 				log.WithError(err).Error("error generating access logs")
 			}
 		}
-=======
-		s.RecordHit(r, latency, resp.Response.StatusCode, resp.Response, false)
->>>>>>> d3f52ab0
 	}
 	log.Debug("Done proxy")
 
