--- conflicted
+++ resolved
@@ -400,8 +400,37 @@
 	log.Debug("Upstream request took (ms): ", millisec)
 
 	if resp.Response != nil {
-		upstreamMs := int64(DurationToMillisecond(resp.UpstreamLatency))
-<<<<<<< HEAD
+		latency := analytics.Latency{
+			Total:    int64(millisec),
+			Upstream: int64(DurationToMillisecond(resp.UpstreamLatency)),
+		}
+		s.RecordHit(r, latency, resp.Response.StatusCode, resp.Response, false)
+		s.RecordAccessLog(r, resp.Response, latency)
+	}
+	log.Debug("Done proxy")
+
+	return nil
+}
+
+// ServeHTTPWithCache will store the request details in the analytics store if necessary and proxy the request to it's
+// final destination, this is invoked by the ProxyHandler or right at the start of a request chain if the URL
+// Spec states the path is Ignored Itwill also return a response object for the cache
+func (s *SuccessHandler) ServeHTTPWithCache(w http.ResponseWriter, r *http.Request) ProxyResponse {
+
+	// Make sure we get the correct target URL
+	s.Spec.SanitizeProxyPaths(r)
+
+	t1 := time.Now()
+	inRes := s.Proxy.ServeHTTPForCache(w, r)
+	proxyDuration := time.Since(t1)
+	millisec := DurationToMillisecond(proxyDuration)
+
+	addVersionHeader(w, r, s.Spec.GlobalConfig)
+
+	log.Debug("Upstream request took (ms): ", millisec)
+
+	if inRes.Response != nil {
+		upstreamMs := int64(DurationToMillisecond(inRes.UpstreamLatency))
 
 		// Calculate total time including all middlewares
 		var totalMs int64
@@ -416,61 +445,6 @@
 			Total:    totalMs,
 			Upstream: upstreamMs,
 			Gateway:  totalMs - upstreamMs,
-=======
-		latency := analytics.Latency{
-			Total:    int64(millisec),
-			Upstream: upstreamMs,
-			Gateway:  int64(millisec) - upstreamMs,
->>>>>>> 607ce278
-		}
-		s.RecordHit(r, latency, resp.Response.StatusCode, resp.Response, false)
-		s.RecordAccessLog(r, resp.Response, latency)
-	}
-	log.Debug("Done proxy")
-
-	return nil
-}
-
-// ServeHTTPWithCache will store the request details in the analytics store if necessary and proxy the request to it's
-// final destination, this is invoked by the ProxyHandler or right at the start of a request chain if the URL
-// Spec states the path is Ignored Itwill also return a response object for the cache
-func (s *SuccessHandler) ServeHTTPWithCache(w http.ResponseWriter, r *http.Request) ProxyResponse {
-
-	// Make sure we get the correct target URL
-	s.Spec.SanitizeProxyPaths(r)
-
-	t1 := time.Now()
-	inRes := s.Proxy.ServeHTTPForCache(w, r)
-	proxyDuration := time.Since(t1)
-	millisec := DurationToMillisecond(proxyDuration)
-
-	addVersionHeader(w, r, s.Spec.GlobalConfig)
-
-	log.Debug("Upstream request took (ms): ", millisec)
-
-	if inRes.Response != nil {
-		upstreamMs := int64(DurationToMillisecond(inRes.UpstreamLatency))
-<<<<<<< HEAD
-
-		// Calculate total time including all middlewares
-		var totalMs int64
-		if requestStartTime := ctxGetRequestStartTime(r); !requestStartTime.IsZero() {
-			totalMs = int64(DurationToMillisecond(time.Since(requestStartTime)))
-		} else {
-			// Fallback to proxy duration if start time not set
-			totalMs = int64(millisec)
-		}
-
-		latency := analytics.Latency{
-			Total:    totalMs,
-			Upstream: upstreamMs,
-			Gateway:  totalMs - upstreamMs,
-=======
-		latency := analytics.Latency{
-			Total:    int64(millisec),
-			Upstream: upstreamMs,
-			Gateway:  int64(millisec) - upstreamMs,
->>>>>>> 607ce278
 		}
 		s.RecordHit(r, latency, inRes.Response.StatusCode, inRes.Response, false)
 	}
