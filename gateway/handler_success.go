package gateway

import (
	"bytes"
	"encoding/base64"
	"io"
	"net/http"
	"runtime/pprof"
	"strconv"
	"strings"
	"time"

<<<<<<< HEAD
	"github.com/TykTechnologies/tyk-pump/analytics"
=======
	"github.com/TykTechnologies/tyk/analytics"
>>>>>>> 47e82c6d
	"github.com/TykTechnologies/tyk/config"
	"github.com/TykTechnologies/tyk/ctx"
	"github.com/TykTechnologies/tyk/headers"
	"github.com/TykTechnologies/tyk/request"
	"github.com/TykTechnologies/tyk/user"
)

const (
	keyDataDeveloperID    = "tyk_developer_id"
	keyDataDeveloperEmail = "tyk_developer_email"
)

type ProxyResponse struct {
	Response *http.Response
	// UpstreamLatency the time it takes to do roundtrip to upstream. Total time
	// taken for the gateway to receive response from upstream host.
	UpstreamLatency time.Duration
}

type ReturningHttpHandler interface {
	ServeHTTP(http.ResponseWriter, *http.Request) ProxyResponse
	ServeHTTPForCache(http.ResponseWriter, *http.Request) ProxyResponse
	CopyResponse(io.Writer, io.Reader, time.Duration)
}

// SuccessHandler represents the final ServeHTTP() request for a proxied API request
type SuccessHandler struct {
	BaseMiddleware
}

func tagHeaders(r *http.Request, th []string, tags []string) []string {
	for k, v := range r.Header {
		cleanK := strings.ToLower(k)
		ok := false
		for _, hname := range th {
			if hname == cleanK {
				ok = true
				break
			}
		}

		if ok {
			for _, val := range v {
				tagName := cleanK + "-" + val
				tags = append(tags, tagName)
			}
		}
	}

	return tags
}

func addVersionHeader(w http.ResponseWriter, r *http.Request, globalConf config.Config) {
	if ctxGetDefaultVersion(r) {
		if vinfo := ctxGetVersionInfo(r); vinfo != nil {
			if globalConf.VersionHeader != "" {
				w.Header().Set(globalConf.VersionHeader, vinfo.Name)
			}
		}
	}
}

func estimateTagsCapacity(session *user.SessionState, apiSpec *APISpec) int {
	size := 5 // that number of tags expected to be added at least before we record hit
	if session != nil {
		size += len(session.Tags)

		size += len(session.ApplyPolicies)

		if session.MetaData != nil {
			if _, ok := session.MetaData[keyDataDeveloperID]; ok {
				size += 1
			}
		}
	}

	if apiSpec.GlobalConfig.DBAppConfOptions.NodeIsSegmented {
		size += len(apiSpec.GlobalConfig.DBAppConfOptions.Tags)
	}

	size += len(apiSpec.TagHeaders)

	return size
}

func getSessionTags(session *user.SessionState) []string {
	tags := make([]string, 0, len(session.Tags)+len(session.ApplyPolicies)+1)

	// add policy IDs
	for _, polID := range session.ApplyPolicies {
		tags = append(tags, "pol-"+polID)
	}

	if session.MetaData != nil {
		if developerID, ok := session.MetaData[keyDataDeveloperID].(string); ok {
			tags = append(tags, "dev-"+developerID)
		}
	}

	tags = append(tags, session.Tags...)

	return tags
}

func (s *SuccessHandler) RecordHit(r *http.Request, timing analytics.Latency, code int, responseCopy *http.Response) {

	if s.Spec.DoNotTrack || ctxGetDoNotTrack(r) {
		return
	}

	ip := request.RealIP(r)
	if s.Spec.GlobalConfig.StoreAnalytics(ip) {

		t := time.Now()

		// Track the key ID if it exists
		token := ctxGetAuthToken(r)

		// Track version data
		version := s.Spec.getVersionFromRequest(r)
		if version == "" {
			version = "Non Versioned"
		}

		// If OAuth, we need to grab it from the session, which may or may not exist
		oauthClientID := ""
		var alias string
		session := ctxGetSession(r)
		tags := make([]string, 0, estimateTagsCapacity(session, s.Spec))
		if session != nil {
			oauthClientID = session.OauthClientID
			tags = append(tags, getSessionTags(session)...)
			alias = session.Alias
		}

		if len(s.Spec.TagHeaders) > 0 {
			tags = tagHeaders(r, s.Spec.TagHeaders, tags)
		}

		if len(s.Spec.Tags) > 0 {
			tags = append(tags, s.Spec.Tags...)
		}

		rawRequest := ""
		rawResponse := ""

		if recordDetail(r, s.Spec) {
			// Get the wire format representation
			var wireFormatReq bytes.Buffer
			r.Write(&wireFormatReq)
			rawRequest = base64.StdEncoding.EncodeToString(wireFormatReq.Bytes())
			// responseCopy, unlike requestCopy, can be nil
			// here - if the response was cached in
			// mw_redis_cache, RecordHit gets passed a nil
			// response copy.
			// TODO: pass a copy of the cached response in
			// mw_redis_cache instead? is there a reason not
			// to include that in the analytics?
			if responseCopy != nil {
				// the body is assumed to be a nopCloser*
				body := responseCopy.Body
				responseCopy.Body = respBodyReader(r, responseCopy)

				// Get the wire format representation
				var wireFormatRes bytes.Buffer
				responseCopy.Write(&wireFormatRes)
				responseCopy.Body = body
				rawResponse = base64.StdEncoding.EncodeToString(wireFormatRes.Bytes())
			}
		}

		trackEP := false
		trackedPath := r.URL.Path
		if p := ctxGetTrackedPath(r); p != "" {
			trackEP = true
			trackedPath = p
		}

		host := r.URL.Host
		if host == "" && s.Spec.target != nil {
			host = s.Spec.target.Host
		}

<<<<<<< HEAD
		record := AnalyticsRecord{
			Method:        r.Method,
			Host:          host,
			Path:          trackedPath,
			RawPath:       r.URL.Path,
=======
		record := analytics.Record{
			Method:        r.Method,
			Host:          host,
			RawPath:       trackedPath,
			Path:          r.URL.Path,
>>>>>>> 47e82c6d
			ContentLength: r.ContentLength,
			UserAgent:     r.Header.Get(headers.UserAgent),
			Day:           t.Day(),
			Month:         t.Month(),
			Year:          t.Year(),
			Hour:          t.Hour(),
			ResponseCode:  code,
			APIKey:        token,
			TimeStamp:     t,
			APIVersion:    version,
			APIName:       s.Spec.Name,
			APIID:         s.Spec.APIID,
			OrgID:         s.Spec.OrgID,
			OauthID:       oauthClientID,
			RequestTime:   timing.Total,
<<<<<<< HEAD
=======
			Latency:       timing,
>>>>>>> 47e82c6d
			RawRequest:    rawRequest,
			RawResponse:   rawResponse,
			IPAddress:     ip,
			Geo:           analytics.GeoData{},
			Network:       analytics.NetworkStats{},
<<<<<<< HEAD
			Latency:       timing,
=======
>>>>>>> 47e82c6d
			Tags:          tags,
			Alias:         alias,
			TrackPath:     trackEP,
			ExpireAt:      t,
		}

		if s.Spec.GlobalConfig.AnalyticsConfig.EnableGeoIP {
			GetGeo(&record, ip, s.Gw)
		}

		expiresAfter := s.Spec.ExpireAnalyticsAfter

		if s.Spec.GlobalConfig.EnforceOrgDataAge {
			orgExpireDataTime := s.OrgSessionExpiry(s.Spec.OrgID)

			if orgExpireDataTime > 0 {
				expiresAfter = orgExpireDataTime
			}
		}

		record.SetExpiry(expiresAfter)

		if s.Spec.GlobalConfig.AnalyticsConfig.NormaliseUrls.Enabled {
			record.NormalisePath(&s.Spec.GlobalConfig)
		}

		if s.Spec.AnalyticsPlugin.Enabled {

			//send to plugin
			_ = s.Spec.AnalyticsPluginConfig.processRecord(&record)

		}

		err := s.Gw.Analytics.RecordHit(&record)

		if err != nil {
			log.WithError(err).Error("could not store analytic record")
		}
	}

	// Report in health check
	reportHealthValue(s.Spec, RequestLog, strconv.FormatInt(timing.Total, 10))

	if memProfFile != nil {
		pprof.WriteHeapProfile(memProfFile)
	}
}

func recordDetail(r *http.Request, spec *APISpec) bool {

	// when streaming in grpc, we do not record the request
	if IsGrpcStreaming(r) {
		return false
	}

	if spec.EnableDetailedRecording {
		return true
	}

	session := ctxGetSession(r)

	if session != nil {
		if session.EnableDetailedRecording || session.EnableDetailRecording {
			return true
		}
	}

	// Are we even checking?
	if !spec.GlobalConfig.EnforceOrgDataDetailLogging {
		return spec.GlobalConfig.AnalyticsConfig.EnableDetailedRecording
	}

	// We are, so get session data
	ses := r.Context().Value(ctx.OrgSessionContext)

	if ses == nil {
		// no session found, use global config
		return spec.GlobalConfig.AnalyticsConfig.EnableDetailedRecording
	}

	// Session found
	sess := ses.(*user.SessionState)
	return sess.EnableDetailRecording || sess.EnableDetailedRecording
}

// ServeHTTP will store the request details in the analytics store if necessary and proxy the request to it's
// final destination, this is invoked by the ProxyHandler or right at the start of a request chain if the URL
// Spec states the path is Ignored
func (s *SuccessHandler) ServeHTTP(w http.ResponseWriter, r *http.Request) *http.Response {
	log.Debug("Started proxy")
	defer s.Base().UpdateRequestSession(r)

	// Make sure we get the correct target URL
	s.Spec.SanitizeProxyPaths(r)

	addVersionHeader(w, r, s.Spec.GlobalConfig)

	t1 := time.Now()
	resp := s.Proxy.ServeHTTP(w, r)

	millisec := DurationToMillisecond(time.Since(t1))
	log.Debug("Upstream request took (ms): ", millisec)

	if resp.Response != nil {
		latency := analytics.Latency{
			Total:    int64(millisec),
			Upstream: int64(DurationToMillisecond(resp.UpstreamLatency)),
		}
		s.RecordHit(r, latency, resp.Response.StatusCode, resp.Response)
	}
	log.Debug("Done proxy")
	return nil
}

// ServeHTTPWithCache will store the request details in the analytics store if necessary and proxy the request to it's
// final destination, this is invoked by the ProxyHandler or right at the start of a request chain if the URL
// Spec states the path is Ignored Itwill also return a response object for the cache
func (s *SuccessHandler) ServeHTTPWithCache(w http.ResponseWriter, r *http.Request) ProxyResponse {

	// Make sure we get the correct target URL
	s.Spec.SanitizeProxyPaths(r)

	t1 := time.Now()
	inRes := s.Proxy.ServeHTTPForCache(w, r)
	millisec := DurationToMillisecond(time.Since(t1))

	addVersionHeader(w, r, s.Spec.GlobalConfig)

	log.Debug("Upstream request took (ms): ", millisec)

	if inRes.Response != nil {
		latency := analytics.Latency{
			Total:    int64(millisec),
			Upstream: int64(DurationToMillisecond(inRes.UpstreamLatency)),
		}
		s.RecordHit(r, latency, inRes.Response.StatusCode, inRes.Response)
	}

	return inRes
}<|MERGE_RESOLUTION|>--- conflicted
+++ resolved
@@ -10,11 +10,7 @@
 	"strings"
 	"time"
 
-<<<<<<< HEAD
 	"github.com/TykTechnologies/tyk-pump/analytics"
-=======
-	"github.com/TykTechnologies/tyk/analytics"
->>>>>>> 47e82c6d
 	"github.com/TykTechnologies/tyk/config"
 	"github.com/TykTechnologies/tyk/ctx"
 	"github.com/TykTechnologies/tyk/headers"
@@ -198,19 +194,11 @@
 			host = s.Spec.target.Host
 		}
 
-<<<<<<< HEAD
-		record := AnalyticsRecord{
+		record := analytics.AnalyticsRecord{
 			Method:        r.Method,
 			Host:          host,
 			Path:          trackedPath,
 			RawPath:       r.URL.Path,
-=======
-		record := analytics.Record{
-			Method:        r.Method,
-			Host:          host,
-			RawPath:       trackedPath,
-			Path:          r.URL.Path,
->>>>>>> 47e82c6d
 			ContentLength: r.ContentLength,
 			UserAgent:     r.Header.Get(headers.UserAgent),
 			Day:           t.Day(),
@@ -226,19 +214,12 @@
 			OrgID:         s.Spec.OrgID,
 			OauthID:       oauthClientID,
 			RequestTime:   timing.Total,
-<<<<<<< HEAD
-=======
-			Latency:       timing,
->>>>>>> 47e82c6d
 			RawRequest:    rawRequest,
 			RawResponse:   rawResponse,
 			IPAddress:     ip,
 			Geo:           analytics.GeoData{},
 			Network:       analytics.NetworkStats{},
-<<<<<<< HEAD
 			Latency:       timing,
-=======
->>>>>>> 47e82c6d
 			Tags:          tags,
 			Alias:         alias,
 			TrackPath:     trackEP,
@@ -246,7 +227,7 @@
 		}
 
 		if s.Spec.GlobalConfig.AnalyticsConfig.EnableGeoIP {
-			GetGeo(&record, ip, s.Gw)
+			record.GetGeo(ip, s.Gw.Analytics.GeoIPDB)
 		}
 
 		expiresAfter := s.Spec.ExpireAnalyticsAfter
@@ -262,7 +243,7 @@
 		record.SetExpiry(expiresAfter)
 
 		if s.Spec.GlobalConfig.AnalyticsConfig.NormaliseUrls.Enabled {
-			record.NormalisePath(&s.Spec.GlobalConfig)
+			NormalisePath(&record, &s.Spec.GlobalConfig)
 		}
 
 		if s.Spec.AnalyticsPlugin.Enabled {
