package gateway

import (
	"archive/zip"
	"bytes"
	"compress/gzip"
	"crypto/tls"
	"crypto/x509"
	"encoding/binary"
	"encoding/json"
	"fmt"
	"io"
	"io/ioutil"
	"math/rand"
	"net"
	"net/http"
	"net/http/httptest"
	"os"
	"path/filepath"
	"runtime"
	"strconv"
	"strings"
	"sync"
	"testing"
	"time"

	"github.com/TykTechnologies/tyk/rpc"

	"github.com/jensneuse/graphql-go-tools/pkg/execution/datasource"

	jwt "github.com/dgrijalva/jwt-go"
	"github.com/go-redis/redis/v8"
	"github.com/gorilla/mux"
	"github.com/gorilla/websocket"

	"golang.org/x/net/context"

	"github.com/TykTechnologies/tyk/apidef"

	"github.com/TykTechnologies/tyk/cli"
	"github.com/TykTechnologies/tyk/config"
	"github.com/TykTechnologies/tyk/storage"
	_ "github.com/TykTechnologies/tyk/templates" // Don't delete
	"github.com/TykTechnologies/tyk/test"
	_ "github.com/TykTechnologies/tyk/testdata" // Don't delete
	"github.com/TykTechnologies/tyk/user"
	uuid "github.com/satori/go.uuid"
)

var (
	// to register to, but never used
	discardMuxer = mux.NewRouter()

	// Used to store the test bundles:
	testMiddlewarePath, _ = ioutil.TempDir("", "tyk-middleware-path")

	mockHandle *test.DnsMockHandle

	testServerRouter  *mux.Router
	defaultTestConfig config.Config

	EnableTestDNSMock = true

	// ReloadTestCase use this when in any test for gateway reloads
	ReloadTestCase = NewReloadMachinery()
	// OnConnect this is a callback which is called whenever we transition redis Disconnected to connected
	OnConnect func()
)

// ReloadMachinery is a helper struct to use when writing tests that do manual
// gateway reloads
type ReloadMachinery struct {
	run    bool
	count  int
	cycles int
	mu     sync.RWMutex

	// to simulate time ticks for tests that do reloads
	reloadTick chan time.Time
	stop       chan struct{}
}

//var globalGateway Gateway

func NewReloadMachinery() *ReloadMachinery {
	return &ReloadMachinery{
		reloadTick: make(chan time.Time),
	}
}

func (r *ReloadMachinery) StartTicker() {
	r.stop = make(chan struct{})

	go func() {
		for {
			select {
			case <-r.stop:
				return
			default:
				r.Tick()
			}
		}
	}()
}

func (r *ReloadMachinery) StopTicker() {
	close(r.stop)
}

func (r *ReloadMachinery) ReloadTicker() <-chan time.Time {
	return r.reloadTick
}

// OnQueued is called when a reload has been queued. This increments the queue
// count
func (r *ReloadMachinery) OnQueued() {
	r.mu.Lock()
	defer r.mu.Unlock()
	if r.run {
		r.count++
	}
}

// OnReload is called when a reload has been completed. This increments the
// reload cycles count.
func (r *ReloadMachinery) OnReload() {
	r.mu.Lock()
	defer r.mu.Unlock()
	if r.run {
		r.cycles++
	}
}

// Reloaded returns true if a read has occured since r was enabled
func (r *ReloadMachinery) Reloaded() bool {
	r.mu.RLock()
	defer r.mu.RUnlock()
	return r.cycles > 0
}

// Enable  when callled it will allow r to keep track of reload cycles and queues
func (r *ReloadMachinery) Enable() {
	r.mu.Lock()
	defer r.mu.Unlock()
	r.run = true
}

// Disable turns off tracking of reload cycles and queues
func (r *ReloadMachinery) Disable() {
	r.mu.Lock()
	defer r.mu.Unlock()
	r.run = true
	r.count = 0
	r.cycles = 0
}

// Reset sets reloads counts and queues to 0
func (r *ReloadMachinery) Reset() {
	r.mu.Lock()
	defer r.mu.Unlock()
	r.count = 0
	r.cycles = 0
}

// Queued returns true if any queue happened
func (r *ReloadMachinery) Queued() bool {
	r.mu.RLock()
	defer r.mu.RUnlock()
	return r.count > 0
}

// EnsureQueued this will block until any queue happens. It will timeout after
// 100ms
func (r *ReloadMachinery) EnsureQueued(t *testing.T) {
	deadline := time.NewTimer(100 * time.Millisecond)
	defer deadline.Stop()
	tick := time.NewTicker(time.Millisecond)
	defer tick.Stop()
	for {
		select {
		case <-deadline.C:
			t.Fatal("Timedout waiting for reload to be queue")
		case <-tick.C:
			if r.Queued() {
				return
			}
		}
	}
}

// EnsureReloaded this will block until any reload happens. It will timeout after
// 100ms
func (r *ReloadMachinery) EnsureReloaded(t *testing.T) {
	deadline := time.NewTimer(100 * time.Millisecond)
	defer deadline.Stop()
	tick := time.NewTicker(time.Millisecond)
	defer tick.Stop()
	for {
		select {
		case <-deadline.C:
			t.Fatal("Timedout waiting for reload to be queue")
		case <-tick.C:
			if r.Reloaded() {
				return
			}
		}
	}
}

// Tick triggers reload
func (r *ReloadMachinery) Tick() {
	r.reloadTick <- time.Time{}
}

// TickOk triggers a reload and ensures a queue happend and a reload cycle
// happens. This will block until all the cases are met.
func (r *ReloadMachinery) TickOk(t *testing.T) {
	r.EnsureQueued(t)
	r.Tick()
	r.EnsureReloaded(t)
}

func InitTestMain(ctx context.Context, m *testing.M) int {

	var err error
	if EnableTestDNSMock {
		mockHandle, err = test.InitDNSMock(test.DomainsToAddresses, nil)
		if err != nil {
			panic(err)
		}
		defer mockHandle.ShutdownDnsMock()
	}

	exitCode := m.Run()

	return exitCode
}

// ResetTestConfig resets the config for the global gateway
func (s *Test) ResetTestConfig() {
	s.Gw.SetConfig(defaultTestConfig)
}

func (s *Test) emptyRedis() error {
	ctx := context.Background()
	//addr := config.Global().Storage.Host + ":" + strconv.Itoa(config.Global().Storage.Port)
	gwConfig := s.Gw.GetConfig()
	addr := gwConfig.Storage.Host + ":" + strconv.Itoa(gwConfig.Storage.Port)
	c := redis.NewClient(&redis.Options{Addr: addr})
	defer c.Close()
	dbName := strconv.Itoa(gwConfig.Storage.Database)
	if err := c.Do(ctx, "SELECT", dbName).Err(); err != nil {
		return err
	}
	err := c.FlushDB(ctx).Err()
	return err
}

// simulate reloads in the background, i.e. writes to
// global variables that should not be accessed in a
// racy way like the policies and api specs maps.
func (s *Test) reloadSimulation() {
	for {
		s.Gw.policiesMu.Lock()
		s.Gw.policiesByID["_"] = user.Policy{}
		delete(s.Gw.policiesByID, "_")
		s.Gw.policiesMu.Unlock()
		s.Gw.apisMu.Lock()
		old := s.Gw.apiSpecs
		s.Gw.apiSpecs = append(s.Gw.apiSpecs, nil)
		s.Gw.apiSpecs = old
		s.Gw.apisByID["_"] = nil
		delete(s.Gw.apisByID, "_")
		s.Gw.apisMu.Unlock()
		time.Sleep(5 * time.Millisecond)
	}
}

// map[bundleName]map[fileName]fileContent
var testBundles = map[string]map[string]string{}
var testBundleMu sync.Mutex

func RegisterBundle(name string, files map[string]string) string {
	testBundleMu.Lock()
	defer testBundleMu.Unlock()

	bundleID := name + "-" + uuid.NewV4().String() + ".zip"
	testBundles[bundleID] = files

	return bundleID
}

func (s *Test) RegisterJSFileMiddleware(apiid string, files map[string]string) {
	gwConfig := s.Gw.GetConfig()
	os.MkdirAll(gwConfig.MiddlewarePath+"/"+apiid+"/post", 0755)
	os.MkdirAll(gwConfig.MiddlewarePath+"/"+apiid+"/pre", 0755)

	for file, content := range files {
		ioutil.WriteFile(gwConfig.MiddlewarePath+"/"+apiid+"/"+file, []byte(content), 0755)
	}
}

func bundleHandleFunc(w http.ResponseWriter, r *http.Request) {
	testBundleMu.Lock()
	defer testBundleMu.Unlock()

	bundleName := strings.Replace(r.URL.Path, "/bundles/", "", -1)
	bundle, exists := testBundles[bundleName]
	if !exists {
		log.Warning(testBundles)
		http.Error(w, "Bundle not found", http.StatusNotFound)
		return
	}

	w.Header().Set("Content-Type", "application/zip")

	z := zip.NewWriter(w)
	for name, content := range bundle {
		f, _ := z.Create(name)
		f.Write([]byte(content))
	}
	z.Close()
}
func (s *Test) mainRouter() *mux.Router {
	return s.getMainRouter(s.Gw.DefaultProxyMux)
}

func (s *Test) mainProxy() *proxy {
	return s.Gw.DefaultProxyMux.getProxy(s.Gw.GetConfig().ListenPort, s.Gw.GetConfig())
}

func (s *Test) controlProxy() *proxy {
	p := s.Gw.DefaultProxyMux.getProxy(s.Gw.GetConfig().ControlAPIPort, s.Gw.GetConfig())
	if p != nil {
		return p
	}
	return s.mainProxy()
}

func (s *Test) EnablePort(port int, protocol string) {
	c := s.Gw.GetConfig()
	if c.PortWhiteList == nil {
		c.PortWhiteList = map[string]config.PortWhiteList{
			protocol: {
				Ports: []int{port},
			},
		}
	} else {
		m, ok := c.PortWhiteList[protocol]
		if !ok {
			m = config.PortWhiteList{
				Ports: []int{port},
			}
		} else {
			m.Ports = append(m.Ports, port)
		}
		c.PortWhiteList[protocol] = m
	}
	s.Gw.SetConfig(c)
}

func (s *Test) getMainRouter(m *proxyMux) *mux.Router {
	var protocol string
	gwConfig := s.Gw.GetConfig()
	if gwConfig.HttpServerOptions.UseSSL {
		protocol = "https"
	} else {
		protocol = "http"
	}
	return m.router(gwConfig.ListenPort, protocol, gwConfig)
}

type TestHttpResponse struct {
	Method  string
	URI     string
	Url     string
	Body    string
	Headers map[string]string
	Form    map[string]string
}

// ProxyHandler Proxies requests through to their final destination, if they make it through the middleware chain.
func ProxyHandler(p *ReverseProxy, apiSpec *APISpec) http.Handler {
	return http.HandlerFunc(func(w http.ResponseWriter, r *http.Request) {
		baseMid := BaseMiddleware{Spec: apiSpec, Proxy: p}
		handler := SuccessHandler{baseMid}
		// Skip all other execution
		handler.ServeHTTP(w, r)
	})
}

const (
	// We need a static port so that the urls can be used in static
	// test data, and to prevent the requests from being randomized
	// for checksums. Port 16500 should be obscure and unused.
	testHttpListen = "127.0.0.1:16500"
	// Accepts any http requests on /, only allows GET on /get, etc.
	// All return a JSON with request info.
	TestHttpAny           = "http://" + testHttpListen
	TestHttpGet           = TestHttpAny + "/get"
	testHttpPost          = TestHttpAny + "/post"
	testGraphQLDataSource = TestHttpAny + "/graphql-data-source"
	testRESTDataSource    = TestHttpAny + "/rest-data-source"
	testHttpJWK           = TestHttpAny + "/jwk.json"
	testHttpJWKLegacy     = TestHttpAny + "/jwk-legacy.json"
	testHttpBundles       = TestHttpAny + "/bundles/"
	testReloadGroup       = TestHttpAny + "/groupReload"

	// Nothing should be listening on port 16501 - useful for
	// testing TCP and HTTP failures.
	testHttpFailure       = "127.0.0.1:16501"
	testHttpFailureAny    = "http://" + testHttpFailure
	MockOrgID             = "507f1f77bcf86cd799439011"
	NonCanonicalHeaderKey = "X-CertificateOuid"
)

func (s *Test) testHttpHandler() *mux.Router {
	var upgrader = websocket.Upgrader{
		ReadBufferSize:  1024,
		WriteBufferSize: 1024,
	}

	wsHandler := func(w http.ResponseWriter, req *http.Request) {
		conn, err := upgrader.Upgrade(w, req, nil)
		if err != nil {
			http.Error(w, fmt.Sprintf("cannot upgrade: %v", err), http.StatusInternalServerError)
		}

		// start simple reader/writer per connection
		go func() {
			for {
				mt, p, err := conn.ReadMessage()
				if err != nil {
					return
				}
				conn.WriteMessage(mt, []byte("reply to message: "+string(p)))
			}
		}()
	}

	httpError := func(w http.ResponseWriter, status int) {
		http.Error(w, http.StatusText(status), status)
	}
	writeDetails := func(w http.ResponseWriter, r *http.Request) {
		if err := r.ParseForm(); err != nil {
			httpError(w, http.StatusInternalServerError)
			return
		}
		r.URL.Opaque = r.URL.RawPath
		w.Header().Set("X-Tyk-Test", "1")
		body, _ := ioutil.ReadAll(r.Body)

		err := json.NewEncoder(w).Encode(TestHttpResponse{
			Method:  r.Method,
			URI:     r.RequestURI,
			Url:     r.URL.String(),
			Headers: firstVals(r.Header),
			Form:    firstVals(r.Form),
			Body:    string(body),
		})
		if err != nil {
			httpError(w, http.StatusInternalServerError)
		}
	}
	handleMethod := func(method string) http.HandlerFunc {
		return func(w http.ResponseWriter, r *http.Request) {
			if method != "" && r.Method != method {
				httpError(w, http.StatusMethodNotAllowed)
			} else {
				writeDetails(w, r)
			}
		}
	}

	// use gorilla's mux as it allows to cancel URI cleaning
	// (it is not configurable in standard http mux)
	r := mux.NewRouter()

	r.HandleFunc("/get", handleMethod("GET"))
	r.HandleFunc("/post", handleMethod("POST"))
	r.HandleFunc("/graphql-data-source", graphqlDataSourceHandler)
	r.HandleFunc("/rest-data-source", restDataSourceHandler)
	r.HandleFunc("/ws", wsHandler)
	r.HandleFunc("/jwk.json", func(w http.ResponseWriter, r *http.Request) {
		io.WriteString(w, jwkTestJson)
	})
	r.HandleFunc("/jwk-legacy.json", func(w http.ResponseWriter, r *http.Request) {
		io.WriteString(w, jwkTestJsonLegacy)
	})

	r.HandleFunc("/compressed", func(w http.ResponseWriter, r *http.Request) {
		response := "This is a compressed response"
		w.Header().Set("Content-Encoding", "gzip")
		gz := gzip.NewWriter(w)
		json.NewEncoder(gz).Encode(response)
		gz.Close()
	})
	r.HandleFunc("/groupReload", s.Gw.groupResetHandler)
	r.HandleFunc("/bundles/{rest:.*}", bundleHandleFunc)
	r.HandleFunc("/errors/{status}", func(w http.ResponseWriter, r *http.Request) {
		statusCode, _ := strconv.Atoi(mux.Vars(r)["status"])
		httpError(w, statusCode)
	})
	r.HandleFunc("/{rest:.*}", handleMethod(""))

	return r
}

func graphqlDataSourceHandler(w http.ResponseWriter, r *http.Request) {
	_, _ = w.Write([]byte(`{
			"data": {
				"countries": [
					{	
						"code": "TR",
						"name": "Turkey"	
					},
					{
						"code": "RU",
						"name": "Russia"
					},
					{
						"code": "GB",
						"name": "United Kingdom"
					},
					{
						"code": "DE",
						"name": "Germany"
					}
				]
			}
		}`))
}

func restDataSourceHandler(w http.ResponseWriter, r *http.Request) {
	_, _ = w.Write([]byte(`[
			{
				"name": "Furkan",
				"country":  {
					"name": "Turkey"
				}
			},
			{
				"name": "Leo",
				"country":  {
					"name": "Russia"
				}
			},
			{
				"name": "Josh",
				"country":  {
					"name": "UK"
				}
			},
			{
				"name": "Patric",
				"country":  {
					"name": "Germany"
				}
			}
		]`))
}

const jwkTestJson = `{
    "keys": [
        {
            "use": "sig",
            "kty": "RSA",
            "kid": "12345",
            "alg": "RS256",
            "n": "yqZ4rwKF8qCExS7kpY4cnJa_37FMkJNkalZ3OuslLB0oRL8T4c94kdF4aeNzSFkSe2n99IBI6Ssl79vbfMZb-t06L0Q94k-_P37x7-_RJZiff4y1VGjrnrnMI2iu9l4iBBRYzNmG6eblroEMMWlgk5tysHgxB59CSNIcD9gqk1hx4n_FgOmvKsfQgWHNlPSDTRcWGWGhB2_XgNVYG2pOlQxAPqLhBHeqGTXBbPfGF9cHzixpsPr6GtbzPwhsQ_8bPxoJ7hdfn-rzztks3d6-HWURcyNTLRe0mjXjjee9Z6-gZ-H-fS4pnP9tqT7IgU6ePUWTpjoiPtLexgsAa_ctjQ",
            "e": "AQAB"
        }
    ]
}`

const jwkTestJsonLegacy = `{
    "keys": [{
        "alg": "RS256",
        "kty": "RSA",
        "use": "sig",
        "x5c": ["Ci0tLS0tQkVHSU4gUFVCTElDIEtFWS0tLS0tCk1JSUJJakFOQmdrcWhraUc5dzBCQVFFRkFBT0NBUThBTUlJQkNnS0NBUUVBeXFaNHJ3S0Y4cUNFeFM3a3BZNGMKbkphLzM3Rk1rSk5rYWxaM091c2xMQjBvUkw4VDRjOTRrZEY0YWVOelNGa1NlMm45OUlCSTZTc2w3OXZiZk1aYgordDA2TDBROTRrKy9QMzd4NysvUkpaaWZmNHkxVkdqcm5ybk1JMml1OWw0aUJCUll6Tm1HNmVibHJvRU1NV2xnCms1dHlzSGd4QjU5Q1NOSWNEOWdxazFoeDRuL0ZnT212S3NmUWdXSE5sUFNEVFJjV0dXR2hCMi9YZ05WWUcycE8KbFF4QVBxTGhCSGVxR1RYQmJQZkdGOWNIeml4cHNQcjZHdGJ6UHdoc1EvOGJQeG9KN2hkZm4rcnp6dGtzM2Q2KwpIV1VSY3lOVExSZTBtalhqamVlOVo2K2daK0grZlM0cG5QOXRxVDdJZ1U2ZVBVV1Rwam9pUHRMZXhnc0FhL2N0CmpRSURBUUFCCi0tLS0tRU5EIFBVQkxJQyBLRVktLS0tLQo="],
        "n": "xofiG8gsnv9-I_g-5OWTLhaZtgAGq1QEsBCPK9lmLqhuonHe8lT-nK1DM49f6J9QgaOjZ3DB50QkhBysnIFNcXFyzaYIPMoccvuHLPgdBawX4WYKm5gficD0WB0XnTt4sqTI5usFpuop9vvW44BwVGhRqMT7c11gA8TSWMBxDI4A5ARc4MuQtfm64oN-JQodSztArwb9wcmH8WrBvSUkR4pyi9MT8W27gqJ2e2Xn8jgGnswNQWOyCTN84PawOYaN-2ORHeIea1g-URln1bofcHN73vZCIrVbE6iA2D7Ybh22AVrCfunekEDEe2GZfLZLejiZiBWG7enJhcrQIzAQGw",
        "e": "AQAB",
        "kid": "12345",
        "x5t": "12345"
    }]
}`

func (s *Test) withAuth(r *http.Request) *http.Request {
	// This is the default config secret
	r.Header.Set("x-tyk-authorization", s.Gw.GetConfig().Secret)
	return r
}

// Deprecated: Use Test.CreateSession instead.
func CreateSession(gw *Gateway, sGen ...func(s *user.SessionState)) string {
	key := gw.generateToken("default", "")
	session := CreateStandardSession()
	if len(sGen) > 0 {
		sGen[0](session)
	}

	if session.Certificate != "" {
		key = gw.generateToken("default", session.Certificate)
	}

	hashKeys := gw.GetConfig().HashKeys
	hashedKey := storage.HashKey(key, hashKeys)
	gw.GlobalSessionManager.UpdateSession(hashedKey, session, 60, hashKeys)
	return key
}

func CreateStandardSession() *user.SessionState {
	session := user.NewSessionState()
	session.Rate = 10000
	session.Allowance = session.Rate
	session.LastCheck = time.Now().Unix()
	session.Per = 60
	session.Expires = -1
	session.QuotaRenewalRate = 300 // 5 minutes
	session.QuotaRenews = time.Now().Unix() + 20
	session.QuotaRemaining = 10
	session.QuotaMax = -1
	session.Tags = []string{}
	session.MetaData = make(map[string]interface{})
	session.OrgID = "default"
	return session
}

func CreateStandardPolicy() *user.Policy {
	return &user.Policy{
		OrgID:            "default",
		Rate:             1000.0,
		Per:              1.0,
		QuotaMax:         -1,
		QuotaRenewalRate: -1,
		AccessRights:     map[string]user.AccessDefinition{},
		Active:           true,
		KeyExpiresIn:     60,
	}
}

func (s *Test) CreatePolicy(pGen ...func(p *user.Policy)) string {
	pID := s.Gw.keyGen.GenerateAuthKey("")
	pol := CreateStandardPolicy()
	pol.ID = pID

	if len(pGen) > 0 {
		pGen[0](pol)
	}

	s.Gw.policiesMu.Lock()
	s.Gw.policiesByID[pol.ID] = *pol
	s.Gw.policiesMu.Unlock()

	return pol.ID
}

func CreateJWKToken(jGen ...func(*jwt.Token)) string {
	// Create the token
	token := jwt.New(jwt.GetSigningMethod("RS512"))
	// Set the token ID

	if len(jGen) > 0 {
		jGen[0](token)
	}

	// Sign and get the complete encoded token as a string
	signKey, err := jwt.ParseRSAPrivateKeyFromPEM([]byte(jwtRSAPrivKey))
	if err != nil {
		panic("Couldn't extract private key: " + err.Error())
	}
	tokenString, err := token.SignedString(signKey)
	if err != nil {
		panic("Couldn't create JWT token: " + err.Error())
	}

	return tokenString
}

func CreateJWKTokenECDSA(jGen ...func(*jwt.Token)) string {
	// Create the token
	token := jwt.New(jwt.GetSigningMethod("ES256"))
	// Set the token ID

	if len(jGen) > 0 {
		jGen[0](token)
	}

	// Sign and get the complete encoded token as a string
	signKey, err := jwt.ParseECPrivateKeyFromPEM([]byte(jwtECDSAPrivateKey))
	if err != nil {
		panic("Couldn't extract private key: " + err.Error())
	}
	tokenString, err := token.SignedString(signKey)
	if err != nil {
		panic("Couldn't create JWT token: " + err.Error())
	}

	return tokenString
}

func createJWKTokenHMAC(jGen ...func(*jwt.Token)) string {
	// Create the token
	token := jwt.New(jwt.SigningMethodHS256)
	// Set the token ID

	if len(jGen) > 0 {
		jGen[0](token)
	}

	tokenString, err := token.SignedString([]byte(jwtSecret))
	if err != nil {
		panic("Couldn't create JWT token: " + err.Error())
	}

	return tokenString
}

func TestReqBody(t testing.TB, body interface{}) io.Reader {
	switch x := body.(type) {
	case []byte:
		return bytes.NewReader(x)
	case string:
		return strings.NewReader(x)
	case io.Reader:
		return x
	case nil:
		return nil
	default: // JSON objects (structs)
		bs, err := json.Marshal(x)
		if err != nil {
			t.Fatal(err)
		}
		return bytes.NewReader(bs)
	}
}

func TestReq(t testing.TB, method, urlStr string, body interface{}) *http.Request {
	return httptest.NewRequest(method, urlStr, TestReqBody(t, body))
}

func CreateDefinitionFromString(defStr string) *APISpec {
	loader := APIDefinitionLoader{}
	def := loader.ParseDefinition(strings.NewReader(defStr))
	spec := loader.MakeSpec(def, nil)
	return spec
}

func (gw *Gateway) LoadSampleAPI(def string) (spec *APISpec) {
	spec = CreateDefinitionFromString(def)
	gw.loadApps([]*APISpec{spec})
	return
}

func firstVals(vals map[string][]string) map[string]string {
	m := make(map[string]string, len(vals))
	for k, vs := range vals {
		m[k] = vs[0]
	}
	return m
}

type TestConfig struct {
	SeparateControlAPI bool
	Delay              time.Duration
	HotReload          bool
	overrideDefaults   bool
	CoprocessConfig    config.CoProcessConfig
}

type Test struct {
	URL          string
	testRunner   *test.HTTPTestRunner
	GlobalConfig config.Config
	config       TestConfig
	cancel       func()
	Gw           *Gateway
	HttpHandler  *http.Server
}

type SlaveDataCenter struct {
	SlaveOptions config.SlaveOptionsConfig
	Redis        config.StorageOptionsConf
}

// ToDo: better receive a config generator function
func (s *Test) Start(genConf func(globalConf *config.Config)) *Gateway {
	l, _ := net.Listen("tcp", "127.0.0.1:0")
	_, port, _ := net.SplitHostPort(l.Addr().String())
	l.Close()
	gwConfig := config.Default
	gwConfig.ListenPort, _ = strconv.Atoi(port)

	// init and create gw
	s.BootstrapGw(context.Background(), genConf)

	if s.config.SeparateControlAPI {
		l, _ := net.Listen("tcp", "127.0.0.1:0")
		_, port, _ = net.SplitHostPort(l.Addr().String())
		l.Close()
		gwConfig.ControlAPIPort, _ = strconv.Atoi(port)
	}
	/*
		if slavedClusterConfig != nil {
			gwConfig.SlaveOptions = slavedClusterConfig.SlaveOptions
			// policies source
			gwConfig.Policies.PolicySource = "rpc"
			gwConfig.Policies.PolicyRecordName = "tyk_policies"

			gwConfig.UseDBAppConfigs = false
			// Override redis
			gwConfig.Storage = slavedClusterConfig.Redis
		}
	*/
	gwConfig.CoProcessOptions = s.config.CoprocessConfig
	s.Gw.SetConfig(gwConfig)

	s.Gw.setupPortsWhitelist()

	s.Gw.startServer()
	ctx, cancel := context.WithCancel(context.Background())
	s.cancel = cancel
	fmt.Println(s.Gw.GetConfig().TemplatePath)
	s.Gw.setupGlobals(ctx)
	// Set up a default org manager so we can traverse non-live paths
	if !gwConfig.SupressDefaultOrgStore {
		s.Gw.DefaultOrgStore.Init(s.Gw.getGlobalStorageHandler("orgkey.", false))
		s.Gw.DefaultQuotaStore.Init(s.Gw.getGlobalStorageHandler("orgkey.", false))
	}

	s.GlobalConfig = gwConfig

	scheme := "http://"
	if s.GlobalConfig.HttpServerOptions.UseSSL {
		scheme = "https://"
	}
	s.URL = scheme + s.Gw.DefaultProxyMux.getProxy(gwConfig.ListenPort, s.Gw.GetConfig()).listener.Addr().String()

	s.testRunner = &test.HTTPTestRunner{
		RequestBuilder: func(tc *test.TestCase) (*http.Request, error) {
			tc.BaseURL = s.URL
			if tc.ControlRequest {
<<<<<<< HEAD
				if s.config.sepatateControlAPI {
					tc.BaseURL = scheme + s.controlProxy().listener.Addr().String()
=======
				if s.config.SeparateControlAPI {
					tc.BaseURL = scheme + controlProxy().listener.Addr().String()
>>>>>>> 8650e180
				} else if s.GlobalConfig.ControlAPIHostname != "" {
					tc.Domain = s.GlobalConfig.ControlAPIHostname
				}
			}
			r, err := test.NewRequest(tc)

			if tc.AdminAuth {
				r = s.withAuth(r)
			}

			if s.config.Delay > 0 {
				tc.Delay = s.config.Delay
			}

			return r, err
		},
		Do: test.HttpServerRunner(),
	}

	return s.Gw
}

func (s *Test) BootstrapGw(ctx context.Context, genConf func(globalConf *config.Config)) {
	gwConf := config.Default
	gw := NewGateway(gwConf)
	gw.setTestMode(true)

	s.Gw = gw
	testServerRouter = s.testHttpHandler()
	testServer := &http.Server{
		Addr:           testHttpListen,
		Handler:        testServerRouter,
		ReadTimeout:    1 * time.Second,
		WriteTimeout:   1 * time.Second,
		MaxHeaderBytes: 1 << 20,
	}

	s.HttpHandler = testServer
	go func() {
		err := testServer.ListenAndServe()
		if err != nil {
			log.Warn("testServer.ListenAndServe() err: ", err.Error())
		}
	}()

	if err := config.WriteDefault("", &gwConf); err != nil {
		panic(err)
	}

	var err error
	gwConf.Storage.Database = rand.Intn(15)
	gwConf.AppPath, err = ioutil.TempDir("", "tyk-test-")

	if err != nil {
		panic(err)
	}
	gwConf.EnableAnalytics = true
	gwConf.AnalyticsConfig.EnableGeoIP = true

	_, b, _, _ := runtime.Caller(0)
	gatewayPath := filepath.Dir(b)
	rootPath := filepath.Dir(gatewayPath)

	gwConf.AnalyticsConfig.GeoIPDBLocation = filepath.Join(rootPath, "testdata", "MaxMind-DB-test-ipv4-24.mmdb")
	gwConf.EnableJSVM = true
	gwConf.HashKeyFunction = storage.HashMurmur64
	gwConf.Monitor.EnableTriggerMonitors = true
	gwConf.AnalyticsConfig.NormaliseUrls.Enabled = true
	gwConf.AllowInsecureConfigs = true
	// Enable coprocess and bundle downloader:
	gwConf.CoProcessOptions.EnableCoProcess = true
	gwConf.EnableBundleDownloader = true
	gwConf.BundleBaseURL = testHttpBundles
	gwConf.MiddlewarePath = testMiddlewarePath

	// force ipv4 for now, to work around the docker bug affecting
	// Go 1.8 and ealier
	gwConf.ListenAddress = "127.0.0.1"
	if genConf != nil {
		genConf(&gwConf)
	}

	gw.CoProcessInit()
	gw.afterConfSetup()

	defaultTestConfig = gwConf
	gw.SetConfig(gwConf)

	cli.Init(VERSION, confPaths)

	gw.initialiseSystem(ctx)

	// Small part of start()
	gw.loadControlAPIEndpoints(s.mainRouter())
	if gw.analytics.GeoIPDB == nil {
		panic("GeoIPDB was not initialized")
	}

	configs := gw.GetConfig()
	go storage.ConnectToRedis(ctx, func() {
		if OnConnect != nil {
			OnConnect()
		}
	}, &configs)
	for {
		if storage.Connected() {
			break
		}

		time.Sleep(10 * time.Millisecond)
	}

	if err := s.emptyRedis(); err != nil {
		panic(err)
	}

	go gw.startPubSubLoop()
	go gw.reloadLoop(ctx, ReloadTestCase.ReloadTicker(), ReloadTestCase.OnReload)
	go reloadQueueLoop(ctx, ReloadTestCase.OnQueued)
	go s.reloadSimulation()

	os.RemoveAll(gw.GetConfig().AppPath)
}

func (s *Test) Do(tc test.TestCase) (*http.Response, error) {
	req, _ := s.testRunner.RequestBuilder(&tc)
	return s.testRunner.Do(req, &tc)
}

func (s *Test) Close() {

	if s.cancel != nil {
		s.cancel()
	}
<<<<<<< HEAD
	s.Gw.DefaultProxyMux.swap(&proxyMux{}, s.Gw)
	if s.config.sepatateControlAPI {
		gwConfig := s.Gw.GetConfig()
		gwConfig.ControlAPIPort = 0
		s.Gw.SetConfig(gwConfig)
=======
	defaultProxyMux.swap(&proxyMux{})
	if s.config.SeparateControlAPI {
		globalConf := config.Global()
		globalConf.ControlAPIPort = 0
		config.SetGlobal(globalConf)
>>>>>>> 8650e180
	}

	s.HttpHandler.Shutdown(context.Background())
}

func (s *Test) Run(t testing.TB, testCases ...test.TestCase) (*http.Response, error) {
	t.Helper()
	return s.testRunner.Run(t, testCases...)
}

//TODO:(gernest) when hot reload is suppored enable this.
func (s *Test) RunExt(t testing.TB, testCases ...test.TestCase) {
	s.Run(t, testCases...)
	var testMatrix = []struct {
		goagain          bool
		overrideDefaults bool
	}{
		{false, false},
		{false, true},
		{true, true},
		{true, false},
	}

	for i, m := range testMatrix {
		s.config.HotReload = m.goagain
		s.config.overrideDefaults = m.overrideDefaults

		if i > 0 {
			s.Close()
			s.Start(nil)
		}

		title := fmt.Sprintf("hotReload: %v, overrideDefaults: %v", m.goagain, m.overrideDefaults)
		t.(*testing.T).Run(title, func(t *testing.T) {
			s.Run(t, testCases...)
		})
	}
}

func GetTLSClient(cert *tls.Certificate, caCert []byte) *http.Client {
	// Setup HTTPS client
	tlsConfig := &tls.Config{}

	if cert != nil {
		tlsConfig.Certificates = []tls.Certificate{*cert}
	}

	if len(caCert) > 0 {
		caCertPool := x509.NewCertPool()
		caCertPool.AppendCertsFromPEM(caCert)
		tlsConfig.RootCAs = caCertPool
		tlsConfig.BuildNameToCertificate()
	} else {
		tlsConfig.InsecureSkipVerify = true
	}

	transport := &http.Transport{TLSClientConfig: tlsConfig}

	return &http.Client{Transport: transport}
}

func (s *Test) CreateSession(sGen ...func(s *user.SessionState)) (*user.SessionState, string) {
	session := CreateStandardSession()
	if len(sGen) > 0 {
		sGen[0](session)
	}

	client := GetTLSClient(nil, nil)

	resp, err := s.Do(test.TestCase{
		Method:    http.MethodPost,
		Path:      "/tyk/keys/create",
		Data:      session,
		Client:    client,
		AdminAuth: true,
	})

	if err != nil {
		log.Fatal("Error while creating session:", err)
		return nil, ""
	}

	keySuccess := apiModifyKeySuccess{}
	err = json.NewDecoder(resp.Body).Decode(&keySuccess)
	if err != nil {
		log.Fatal("Error while decoding session response:", err)
		return nil, ""
	}

	createdSession, _ := s.Gw.GlobalSessionManager.SessionDetail(session.OrgID, keySuccess.Key, false)

	return &createdSession, keySuccess.Key
}

func (s *Test) GetApiById(apiId string) *APISpec {
	return s.Gw.getApiSpec(apiId)
}

func (s *Test) StopRPCClient() {
	rpc.Reset()
}

func (s *Test) GetPolicyById(policyId string) (user.Policy, bool) {
	s.Gw.policiesMu.Lock()
	defer s.Gw.policiesMu.Unlock()
	pol, found := s.Gw.policiesByID[policyId]
	return pol, found
}

func StartTest(genConf func(globalConf *config.Config), testConfig ...TestConfig) *Test {
	t := &Test{}
	if len(testConfig) > 0 {
		t.config = testConfig[0]
	}

	t.Start(genConf)

	return t
}

const sampleAPI = `{
    "api_id": "test",
	"org_id": "default",
    "use_keyless": true,
    "definition": {
        "location": "header",
        "key": "version"
    },
    "auth": {
        "auth_header_name": "authorization"
	},
    "version_data": {
		"default_version": "Default",
        "not_versioned": true,
        "versions": {
            "v1": {
            	"name": "v1",
            	"use_extended_paths": true
           	}
        }
    },
    "proxy": {
        "listen_path": "/sample",
        "target_url": "` + TestHttpAny + `"
    },
	"graphql": {
      "enabled": false,
      "execution_mode": "executionEngine",
	  "version": "",
      "schema": "` + testComposedSchema + `",
      "type_field_configurations": [
        ` + testGraphQLDataSourceConfiguration + `,
        ` + testRESTDataSourceConfiguration + `
      ],
	  "engine": {
		"field_configs": [
			{
				"type_name": "Query",
				"field_name": "people",
				"disable_default_mapping": true,
				"path": [""]
			}
		],
		"data_sources": [
		    ` + testRESTDataSourceConfigurationV2 + `,
			` + testGraphQLDataSourceConfigurationV2 + `
		]
	},
      "playground": {
        "enabled": false,
        "path": "/playground"
      }
    }
}`

const testComposedSchema = "type Query {people: [Person] countries: [Country]} type Person {name: String country: Country} " +
	"type Country {code: String name: String}"

const testGraphQLDataSourceConfigurationV2 = `
{
	"kind": "GraphQL",
	"name": "countries",
	"internal": true,
	"root_fields": [
		{ "type": "Query", "fields": ["countries"] }
	],
	"config": {
		"url": "` + testGraphQLDataSource + `",
		"method": "POST"
	}
}`

const testGraphQLDataSourceConfiguration = `
{
  "type_name": "Query",
  "field_name": "countries",
  "mapping": {
	"disabled": false,
	"path": "countries"
  },
  "data_source": {
	"kind": "GraphQLDataSource",
	"data_source_config": {
	  "url": "` + testGraphQLDataSource + `",
	  "method": "POST"
	}
  }
}
`

const testRESTDataSourceConfigurationV2 = `
{
	"kind": "REST",
	"name": "people",
	"internal": true,
	"root_fields": [
		{ "type": "Query", "fields": ["people"] }
	],
	"config": {
		"url": "` + testRESTDataSource + `",
		"method": "GET",
		"headers": {},
		"query": [],
		"body": ""
	}
}`

const testRESTDataSourceConfiguration = `
{
 "type_name": "Query",
 "field_name": "people",
  "mapping": {
	"disabled": false,
	"path": ""
  },
  "data_source": {
    "kind": "HTTPJSONDataSource",
	"data_source_config": {
	  "url": "` + testRESTDataSource + `",
	  "method": "GET",
	  "body": "",
	  "headers": [],
	  "default_type_name": "People",
	  "status_code_type_name_mappings": [
		{
		  "status_code": 200,
		  "type_name": ""
		}
	  ]
	}
  }
}`

func generateRESTDataSourceV2(gen func(dataSource *apidef.GraphQLEngineDataSource, restConf *apidef.GraphQLEngineDataSourceConfigREST)) apidef.GraphQLEngineDataSource {
	ds := apidef.GraphQLEngineDataSource{}
	if err := json.Unmarshal([]byte(testRESTDataSourceConfigurationV2), &ds); err != nil {
		panic(err)
	}

	restConf := apidef.GraphQLEngineDataSourceConfigREST{}
	if err := json.Unmarshal(ds.Config, &restConf); err != nil {
		panic(err)
	}

	gen(&ds, &restConf)

	rawConfig, err := json.Marshal(restConf)
	if err != nil {
		panic(err)
	}

	ds.Config = rawConfig
	return ds
}

func generateGraphQLDataSourceV2(gen func(dataSource *apidef.GraphQLEngineDataSource, graphqlConf *apidef.GraphQLEngineDataSourceConfigGraphQL)) apidef.GraphQLEngineDataSource {
	ds := apidef.GraphQLEngineDataSource{}
	if err := json.Unmarshal([]byte(testGraphQLDataSourceConfigurationV2), &ds); err != nil {
		panic(err)
	}

	graphqlConf := apidef.GraphQLEngineDataSourceConfigGraphQL{}
	if err := json.Unmarshal(ds.Config, &graphqlConf); err != nil {
		panic(err)
	}

	gen(&ds, &graphqlConf)

	rawConfig, err := json.Marshal(graphqlConf)
	if err != nil {
		panic(err)
	}

	ds.Config = rawConfig
	return ds
}

func generateRESTDataSource(gen ...func(restDataSource *datasource.HttpJsonDataSourceConfig)) json.RawMessage {
	typeFieldConfiguration := datasource.TypeFieldConfiguration{}
	if err := json.Unmarshal([]byte(testRESTDataSourceConfiguration), &typeFieldConfiguration); err != nil {
		panic(err)
	}

	restDataSource := datasource.HttpJsonDataSourceConfig{}
	_ = json.Unmarshal(typeFieldConfiguration.DataSource.Config, &restDataSource)

	if len(gen) > 0 {
		gen[0](&restDataSource)
	}

	rawData, _ := json.Marshal(restDataSource)

	return rawData
}

func generateGraphQLDataSource(gen ...func(graphQLDataSource *datasource.GraphQLDataSourceConfig)) json.RawMessage {
	typeFieldConfiguration := datasource.TypeFieldConfiguration{}
	if err := json.Unmarshal([]byte(testGraphQLDataSourceConfiguration), &typeFieldConfiguration); err != nil {
		panic(err)
	}

	graphQLDataSource := datasource.GraphQLDataSourceConfig{}
	_ = json.Unmarshal(typeFieldConfiguration.DataSource.Config, &graphQLDataSource)

	if len(gen) > 0 {
		gen[0](&graphQLDataSource)
	}

	rawData, _ := json.Marshal(graphQLDataSource)

	return rawData
}

func UpdateAPIVersion(spec *APISpec, name string, verGen func(version *apidef.VersionInfo)) {
	version := spec.VersionData.Versions[name]
	verGen(&version)
	spec.VersionData.Versions[name] = version
}

func jsonMarshalString(i interface{}) (out string) {
	b, _ := json.Marshal(i)
	return string(b)
}

func BuildAPI(apiGens ...func(spec *APISpec)) (specs []*APISpec) {
	if len(apiGens) == 0 {
		apiGens = append(apiGens, func(spec *APISpec) {})
	}

	for _, gen := range apiGens {
		spec := &APISpec{APIDefinition: &apidef.APIDefinition{}}
		if err := json.Unmarshal([]byte(sampleAPI), spec.APIDefinition); err != nil {
			panic(err)
		}

		gen(spec)
		specs = append(specs, spec)
	}

	return specs
}

func (gw *Gateway) LoadAPI(specs ...*APISpec) (out []*APISpec) {
	gwConf := gw.GetConfig()
	oldPath := gwConf.AppPath
	gwConf.AppPath, _ = ioutil.TempDir("", "apps")
	gw.SetConfig(gwConf)
	defer func() {
		globalConf := gw.GetConfig()
		os.RemoveAll(globalConf.AppPath)
		globalConf.AppPath = oldPath
		gw.SetConfig(globalConf)
	}()

	for i, spec := range specs {
		specBytes, err := json.Marshal(spec)
		if err != nil {
			panic(err)
		}
		specFilePath := filepath.Join(gwConf.AppPath, spec.APIID+strconv.Itoa(i)+".json")
		if err := ioutil.WriteFile(specFilePath, specBytes, 0644); err != nil {
			panic(err)
		}
	}

	gw.DoReload()

	for _, spec := range specs {
		out = append(out, gw.getApiSpec(spec.APIID))
	}

	return out
}

func (gw *Gateway) BuildAndLoadAPI(apiGens ...func(spec *APISpec)) (specs []*APISpec) {
	return gw.LoadAPI(BuildAPI(apiGens...)...)
}

func CloneAPI(a *APISpec) *APISpec {
	new := &APISpec{}
	new.APIDefinition = &apidef.APIDefinition{}
	*new.APIDefinition = *a.APIDefinition

	return new
}

// Taken from https://medium.com/@mlowicki/http-s-proxy-in-golang-in-less-than-100-lines-of-code-6a51c2f2c38c
type httpProxyHandler struct {
	proto    string
	URL      string
	server   *http.Server
	listener net.Listener
}

func (p *httpProxyHandler) handleTunneling(w http.ResponseWriter, r *http.Request) {
	dest_conn, err := net.DialTimeout("tcp", r.Host, 10*time.Second)
	if err != nil {
		http.Error(w, err.Error(), http.StatusServiceUnavailable)
		return
	}
	w.WriteHeader(http.StatusOK)
	hijacker, ok := w.(http.Hijacker)
	if !ok {
		http.Error(w, "Hijacking not supported", http.StatusInternalServerError)
		return
	}
	client_conn, _, err := hijacker.Hijack()
	if err != nil {
		http.Error(w, err.Error(), http.StatusServiceUnavailable)
	}
	go p.transfer(dest_conn, client_conn)
	go p.transfer(client_conn, dest_conn)
}

func (p *httpProxyHandler) transfer(destination io.WriteCloser, source io.ReadCloser) {
	defer destination.Close()
	defer source.Close()
	io.Copy(destination, source)
}
func (p *httpProxyHandler) handleHTTP(w http.ResponseWriter, req *http.Request) {
	resp, err := http.DefaultTransport.RoundTrip(req)
	if err != nil {
		http.Error(w, err.Error(), http.StatusServiceUnavailable)
		return
	}
	defer resp.Body.Close()
	p.copyHeader(w.Header(), resp.Header)
	w.WriteHeader(resp.StatusCode)
	io.Copy(w, resp.Body)
}

func (p *httpProxyHandler) Stop(s *Test) error {
	s.ResetTestConfig()
	return p.server.Close()
}

func (p *httpProxyHandler) copyHeader(dst, src http.Header) {
	for k, vv := range src {
		for _, v := range vv {
			dst.Add(k, v)
		}
	}
}

func initProxy(proto string, tlsConfig *tls.Config) *httpProxyHandler {
	proxy := &httpProxyHandler{proto: proto}

	proxy.server = &http.Server{
		Handler: http.HandlerFunc(func(w http.ResponseWriter, r *http.Request) {
			if r.Method == http.MethodConnect {
				proxy.handleTunneling(w, r)
			} else {
				proxy.handleHTTP(w, r)
			}
		}),
		// Disable HTTP/2.
		TLSNextProto: make(map[string]func(*http.Server, *tls.Conn, http.Handler)),
	}

	var err error

	switch proto {
	case "http":
		proxy.listener, err = net.Listen("tcp", ":0")
	case "https":
		proxy.listener, err = tls.Listen("tcp", ":0", tlsConfig)
	default:
		log.Fatal("Unsupported proto scheme", proto)
	}

	if err != nil {
		log.Fatal(err)
	}

	proxy.URL = proto + "://" + proxy.listener.Addr().String()

	go proxy.server.Serve(proxy.listener)

	return proxy
}

func GenerateTestBinaryData() (buf *bytes.Buffer) {
	buf = new(bytes.Buffer)
	type testData struct {
		a float32
		b float64
		c uint32
	}
	for i := 0; i < 10; i++ {
		s := &testData{rand.Float32(), rand.Float64(), rand.Uint32()}
		binary.Write(buf, binary.BigEndian, s)
	}
	return buf
}

// openssl genrsa -out app.rsa
const jwtRSAPrivKey = `
-----BEGIN RSA PRIVATE KEY-----
MIIEpQIBAAKCAQEAyqZ4rwKF8qCExS7kpY4cnJa/37FMkJNkalZ3OuslLB0oRL8T
4c94kdF4aeNzSFkSe2n99IBI6Ssl79vbfMZb+t06L0Q94k+/P37x7+/RJZiff4y1
VGjrnrnMI2iu9l4iBBRYzNmG6eblroEMMWlgk5tysHgxB59CSNIcD9gqk1hx4n/F
gOmvKsfQgWHNlPSDTRcWGWGhB2/XgNVYG2pOlQxAPqLhBHeqGTXBbPfGF9cHzixp
sPr6GtbzPwhsQ/8bPxoJ7hdfn+rzztks3d6+HWURcyNTLRe0mjXjjee9Z6+gZ+H+
fS4pnP9tqT7IgU6ePUWTpjoiPtLexgsAa/ctjQIDAQABAoIBAECWvnBJRZgHQUn3
oDiECup9wbnyMI0D7UVXObk1qSteP69pl1SpY6xWLyLQs7WjbhiXt7FuEc7/SaAh
Wttx/W7/g8P85Bx1fmcmdsYakXaCJpPorQKyTibQ4ReIDfvIFN9n/MWNr0ptpVbx
GonFJFrneK52IGplgCLllLwYEbnULYcJc6E25Ro8U2gQjF2r43PDa07YiDrmB/GV
QQW4HTo+CA9rdK0bP8GpXgc0wpmBhx/t/YdnDg6qhzyUMk9As7JrAzYPjHO0cRun
vhA/aG/mdMmRumY75nj7wB5U5DgstsN2ER75Pjr1xe1knftIyNm15AShCPfLaLGo
dA2IpwECgYEA5E8h6ssa7QroCGwp/N0wSJW41hFYGygbOEg6yPWTJkqmMZVduD8X
/KFqJK4LcIbFQuR28+hWJpHm/RF1AMRhbbWkAj6h02gv5izFwDiFKev5paky4Evg
G8WfUOmSZ1D+fVxwaoG0OaRZpCovUTxYig3xrI659DMeKqpQ7e8l9ekCgYEA4zql
l4P4Dn0ydr+TI/s4NHIQHkaLQAVk3OWwyKowijXd8LCtuZRA1NKSpqQ4ZXi0B17o
9zzF5jEUjws3qWv4PKWdxJu3y+h/etsg7wxUeNizbY2ooUGeMbk0tWxJihbgaI7E
XxLIT50F3Ky4EJ2cUL9GmJ+gLCw0KIaVbkiyYAUCgYEA0WyVHB76r/2VIkS1rzHm
HG7ageKfAyoi7dmzsqsxM6q+EDWHJn8Zra8TAlp0O+AkClwvkUTJ4c9sJy9gODfr
dwtrSnPRVW74oRbovo4Z+H5xHbi65mwzQsZggYP/u63cA3pL1Cbt/wH3CFN52/aS
8PAhg7vYb1yEi3Z3jgoUtCECgYEAhSPX4u9waQzyhKG7lVmdlR1AVH0BGoIOl1/+
NZWC23i0klLzd8lmM00uoHWYldwjoC38UuFJE5eudCIeeybITMC9sHWNO+z+xP2g
TnDrDePrPkXCiLnp9ziNqb/JVyAQXTNJ3Gsk84EN7j9Fmna/IJDyzHq7XyaHaTdy
VyxBWAECgYEA4jYS07bPx5UMhKiMJDqUmDfLNFD97XwPoJIkOdn6ezqeOSmlmo7t
jxHLbCmsDOAsCU/0BlLXg9wMU7n5QKSlfTVGok/PU0rq2FUXQwyKGnellrqODwFQ
YGivtXBGXk1hlVYlje1RB+W6RQuDAegI5h8vl8pYJS9JQH0wjatsDaE=
-----END RSA PRIVATE KEY-----
`

const jwtECDSAPrivateKey = `-----BEGIN PRIVATE KEY-----
MHcCAQEEIFjaz7TJpBOHmQttPypGRh3rqaXvRpsWE/EWUiLzc6veoAoGCCqGSM49
AwEHoUQDQgAEDmKdIVHH9D5xkUiMJvo4T9H8yU+QYOIBlX5DYpJFtEvzTs4SsXYC
tFsPk7c31tOpMuS8aQiLsXR82VMLqQBf1w==
-----END PRIVATE KEY-----`

const jwtECDSAPublicKey = `-----BEGIN PUBLIC KEY-----
MFkwEwYHKoZIzj0CAQYIKoZIzj0DAQcDQgAEDmKdIVHH9D5xkUiMJvo4T9H8yU+Q
YOIBlX5DYpJFtEvzTs4SsXYCtFsPk7c31tOpMuS8aQiLsXR82VMLqQBf1w==
-----END PUBLIC KEY-----`

const jwtSecret = "9879879878787878"
const letters = "abcdefghijklmnopqrstuvwxyzABCDEFGHIJKLMNOPQRSTUVWXYZ"

func randStringBytes(n int) string {
	b := make([]byte, n)

	for i := range b {
		b[i] = letters[rand.Intn(len(letters))]
	}

	return string(b)
}<|MERGE_RESOLUTION|>--- conflicted
+++ resolved
@@ -80,8 +80,6 @@
 	stop       chan struct{}
 }
 
-//var globalGateway Gateway
-
 func NewReloadMachinery() *ReloadMachinery {
 	return &ReloadMachinery{
 		reloadTick: make(chan time.Time),
@@ -321,6 +319,7 @@
 	}
 	z.Close()
 }
+
 func (s *Test) mainRouter() *mux.Router {
 	return s.getMainRouter(s.Gw.DefaultProxyMux)
 }
@@ -841,13 +840,9 @@
 		RequestBuilder: func(tc *test.TestCase) (*http.Request, error) {
 			tc.BaseURL = s.URL
 			if tc.ControlRequest {
-<<<<<<< HEAD
-				if s.config.sepatateControlAPI {
+
+				if s.config.SeparateControlAPI {
 					tc.BaseURL = scheme + s.controlProxy().listener.Addr().String()
-=======
-				if s.config.SeparateControlAPI {
-					tc.BaseURL = scheme + controlProxy().listener.Addr().String()
->>>>>>> 8650e180
 				} else if s.GlobalConfig.ControlAPIHostname != "" {
 					tc.Domain = s.GlobalConfig.ControlAPIHostname
 				}
@@ -982,19 +977,12 @@
 	if s.cancel != nil {
 		s.cancel()
 	}
-<<<<<<< HEAD
+
 	s.Gw.DefaultProxyMux.swap(&proxyMux{}, s.Gw)
-	if s.config.sepatateControlAPI {
+	if s.config.SeparateControlAPI {
 		gwConfig := s.Gw.GetConfig()
 		gwConfig.ControlAPIPort = 0
 		s.Gw.SetConfig(gwConfig)
-=======
-	defaultProxyMux.swap(&proxyMux{})
-	if s.config.SeparateControlAPI {
-		globalConf := config.Global()
-		globalConf.ControlAPIPort = 0
-		config.SetGlobal(globalConf)
->>>>>>> 8650e180
 	}
 
 	s.HttpHandler.Shutdown(context.Background())
