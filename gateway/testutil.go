package gateway

import (
	"archive/zip"
	"bytes"
	"compress/gzip"
	"crypto/tls"
	"crypto/x509"
	"encoding/binary"
	"encoding/json"
	"fmt"
	"io"
	"io/ioutil"
	"math/rand"
	"net"
	"net/http"
	"net/http/httptest"
	"os"
	"path/filepath"
	"runtime"
	"strconv"
	"strings"
	"sync"
	"testing"
	"time"

<<<<<<< HEAD
	"github.com/dgrijalva/jwt-go"
	"github.com/go-redis/redis/v8"
=======
	"github.com/TykTechnologies/tyk/rpc"

	jwt "github.com/dgrijalva/jwt-go"
	redis "github.com/go-redis/redis/v8"

>>>>>>> 094a100a
	"github.com/gorilla/mux"
	"github.com/gorilla/websocket"
	uuid "github.com/satori/go.uuid"
	"golang.org/x/net/context"

	"github.com/jensneuse/graphql-go-tools/pkg/execution/datasource"
	"github.com/jensneuse/graphql-go-tools/pkg/graphql"

	"github.com/TykTechnologies/tyk/apidef"
	"github.com/TykTechnologies/tyk/cli"
	"github.com/TykTechnologies/tyk/config"
	"github.com/TykTechnologies/tyk/storage"
	_ "github.com/TykTechnologies/tyk/templates" // Don't delete
	"github.com/TykTechnologies/tyk/test"
	_ "github.com/TykTechnologies/tyk/testdata" // Don't delete
	"github.com/TykTechnologies/tyk/user"
)

var (
	// to register to, but never used
	discardMuxer = mux.NewRouter()

	// Used to store the test bundles:
	testMiddlewarePath, _ = ioutil.TempDir("", "tyk-middleware-path")

	defaultTestConfig config.Config
	EnableTestDNSMock = true
<<<<<<< HEAD

	// ReloadTestCase use this when in any test for gateway reloads
	ReloadTestCase = NewReloadMachinery()
	// OnConnect this is a callback which is called whenever we transition redis Disconnected to connected
	OnConnect func()
=======
	MockHandle        *test.DnsMockHandle
>>>>>>> 094a100a
)

// ReloadMachinery is a helper struct to use when writing tests that do manual
// gateway reloads
type ReloadMachinery struct {
	run    bool
	count  int
	cycles int
	mu     sync.RWMutex
<<<<<<< HEAD

	// to simulate time ticks for tests that do reloads
	reloadTick chan time.Time
	stop       chan struct{}
}

func NewReloadMachinery() *ReloadMachinery {
	return &ReloadMachinery{
		reloadTick: make(chan time.Time),
	}
}

func (r *ReloadMachinery) StartTicker() {
	r.stop = make(chan struct{})

	go func() {
		for {
			select {
			case <-r.stop:
				return
			default:
				r.Tick()
			}
		}
	}()
}

func (r *ReloadMachinery) StopTicker() {
	close(r.stop)
}

func (r *ReloadMachinery) ReloadTicker() <-chan time.Time {
	return r.reloadTick
}

// OnQueued is called when a reload has been queued. This increments the queue
// count
func (r *ReloadMachinery) OnQueued() {
	r.mu.Lock()
	defer r.mu.Unlock()
	if r.run {
		r.count++
	}
}

// OnReload is called when a reload has been completed. This increments the
// reload cycles count.
func (r *ReloadMachinery) OnReload() {
	r.mu.Lock()
	defer r.mu.Unlock()
	if r.run {
		r.cycles++
	}
}

// Reloaded returns true if a read has occured since r was enabled
func (r *ReloadMachinery) Reloaded() bool {
	r.mu.RLock()
	defer r.mu.RUnlock()
	return r.cycles > 0
}

// Enable  when callled it will allow r to keep track of reload cycles and queues
func (r *ReloadMachinery) Enable() {
	r.mu.Lock()
	defer r.mu.Unlock()
	r.run = true
}

// Disable turns off tracking of reload cycles and queues
func (r *ReloadMachinery) Disable() {
	r.mu.Lock()
	defer r.mu.Unlock()
	r.run = true
	r.count = 0
	r.cycles = 0
}

// Reset sets reloads counts and queues to 0
func (r *ReloadMachinery) Reset() {
	r.mu.Lock()
	defer r.mu.Unlock()
	r.count = 0
	r.cycles = 0
}

// Queued returns true if any queue happened
func (r *ReloadMachinery) Queued() bool {
	r.mu.RLock()
	defer r.mu.RUnlock()
	return r.count > 0
}

// EnsureQueued this will block until any queue happens. It will timeout after
// 100ms
func (r *ReloadMachinery) EnsureQueued(t *testing.T) {
	deadline := time.NewTimer(100 * time.Millisecond)
	defer deadline.Stop()
	tick := time.NewTicker(time.Millisecond)
	defer tick.Stop()
	for {
		select {
		case <-deadline.C:
			t.Fatal("Timedout waiting for reload to be queue")
		case <-tick.C:
			if r.Queued() {
				return
			}
		}
	}
}

// EnsureReloaded this will block until any reload happens. It will timeout after
// 100ms
func (r *ReloadMachinery) EnsureReloaded(t *testing.T) {
	deadline := time.NewTimer(100 * time.Millisecond)
	defer deadline.Stop()
	tick := time.NewTicker(time.Millisecond)
	defer tick.Stop()
	for {
		select {
		case <-deadline.C:
			t.Fatal("Timedout waiting for reload to be queue")
		case <-tick.C:
			if r.Reloaded() {
				return
			}
		}
	}
}

// Tick triggers reload
func (r *ReloadMachinery) Tick() {
	r.reloadTick <- time.Time{}
}

// TickOk triggers a reload and ensures a queue happend and a reload cycle
// happens. This will block until all the cases are met.
func (r *ReloadMachinery) TickOk(t *testing.T) {
	r.EnsureQueued(t)
	r.Tick()
	r.EnsureReloaded(t)
}

func InitTestMain(ctx context.Context, m *testing.M, genConf ...func(globalConf *config.Config)) int {
	setTestMode(true)
	testServerRouter = testHttpHandler()
	testServer := &http.Server{
		Addr:           testHttpListen,
		Handler:        testServerRouter,
		ReadTimeout:    1 * time.Second,
		WriteTimeout:   1 * time.Second,
		MaxHeaderBytes: 1 << 20,
	}
=======
>>>>>>> 094a100a

	// to simulate time ticks for tests that do reloads
	reloadTick chan time.Time
	stop       chan struct{}
}

func NewReloadMachinery() *ReloadMachinery {
	return &ReloadMachinery{
		reloadTick: make(chan time.Time),
	}
}

func (r *ReloadMachinery) StartTicker() {
	r.stop = make(chan struct{})

	go func() {
		for {
			select {
			case <-r.stop:
				return
			default:
				r.Tick()
			}
		}
	}()
}

func (r *ReloadMachinery) StopTicker() {
	close(r.stop)
}

func (r *ReloadMachinery) ReloadTicker() <-chan time.Time {
	return r.reloadTick
}

// OnQueued is called when a reload has been queued. This increments the queue
// count
func (r *ReloadMachinery) OnQueued() {
	r.mu.Lock()
	defer r.mu.Unlock()
	if r.run {
		r.count++
	}
}

// OnReload is called when a reload has been completed. This increments the
// reload cycles count.
func (r *ReloadMachinery) OnReload() {
	r.mu.Lock()
	defer r.mu.Unlock()
	if r.run {
		r.cycles++
	}
}

// Reloaded returns true if a read has occured since r was enabled
func (r *ReloadMachinery) Reloaded() bool {
	r.mu.RLock()
	defer r.mu.RUnlock()
	return r.cycles > 0
}

// Enable  when callled it will allow r to keep track of reload cycles and queues
func (r *ReloadMachinery) Enable() {
	r.mu.Lock()
	defer r.mu.Unlock()
	r.run = true
}

// Disable turns off tracking of reload cycles and queues
func (r *ReloadMachinery) Disable() {
	r.mu.Lock()
	defer r.mu.Unlock()
	r.run = true
	r.count = 0
	r.cycles = 0
}

// Reset sets reloads counts and queues to 0
func (r *ReloadMachinery) Reset() {
	r.mu.Lock()
	defer r.mu.Unlock()
	r.count = 0
	r.cycles = 0
}

// Queued returns true if any queue happened
func (r *ReloadMachinery) Queued() bool {
	r.mu.RLock()
	defer r.mu.RUnlock()
	return r.count > 0
}

// EnsureQueued this will block until any queue happens. It will timeout after
// 100ms
func (r *ReloadMachinery) EnsureQueued(t *testing.T) {
	deadline := time.NewTimer(100 * time.Millisecond)
	defer deadline.Stop()
	tick := time.NewTicker(time.Millisecond)
	defer tick.Stop()
	for {
		select {
		case <-deadline.C:
			t.Fatal("Timedout waiting for reload to be queue")
		case <-tick.C:
			if r.Queued() {
				return
			}
		}
	}
}

// EnsureReloaded this will block until any reload happens. It will timeout after
// 200ms
func (r *ReloadMachinery) EnsureReloaded(t *testing.T) {
	deadline := time.NewTimer(200 * time.Millisecond)
	defer deadline.Stop()
	tick := time.NewTicker(time.Millisecond)
	defer tick.Stop()
	for {
		select {
		case <-deadline.C:
			t.Fatal("Timedout waiting for reload to be queue")
		case <-tick.C:
			if r.Reloaded() {
				return
			}
		}
	}
}

// Tick triggers reload
func (r *ReloadMachinery) Tick() {
	r.reloadTick <- time.Time{}
}

// TickOk triggers a reload and ensures a queue happend and a reload cycle
// happens. This will block until all the cases are met.
func (r *ReloadMachinery) TickOk(t *testing.T) {
	r.EnsureQueued(t)
	r.Tick()
	r.EnsureReloaded(t)
}

func InitTestMain(ctx context.Context, m *testing.M) int {

	if EnableTestDNSMock {
		var errMock error
		MockHandle, errMock = test.InitDNSMock(test.DomainsToAddresses, nil)
		if errMock != nil {
			panic(errMock)
		}

		defer MockHandle.ShutdownDnsMock()
	}
	go storage.ConnectToRedis(ctx, func() {
		if OnConnect != nil {
			OnConnect()
		}
	})
	for {
		if storage.Connected() {
			break
		}

<<<<<<< HEAD
		time.Sleep(10 * time.Millisecond)
	}
	go startPubSubLoop()
	go reloadLoop(ctx, ReloadTestCase.ReloadTicker(), ReloadTestCase.OnReload)
	go reloadQueueLoop(ctx, ReloadTestCase.OnQueued)
	go reloadSimulation()
=======
>>>>>>> 094a100a
	exitCode := m.Run()

	return exitCode
}

// TestSkipTargetPassEscapingOffWithSkipURLCleaningTrue
// TestBrokenClients
// TestGRPC_TokenBasedAuthentication

// ResetTestConfig resets the config for the global gateway
func (s *Test) ResetTestConfig() {
	s.Gw.SetConfig(defaultTestConfig)
}

<<<<<<< HEAD
func emptyRedis() error {
	ctx := context.Background()
	addr := config.Global().Storage.Host + ":" + strconv.Itoa(config.Global().Storage.Port)
	c := redis.NewClient(&redis.Options{Addr: addr})
	defer c.Close()
	dbName := strconv.Itoa(config.Global().Storage.Database)
=======
func (s *Test) emptyRedis() error {
	ctx := context.Background()
	//addr := config.Global().Storage.Host + ":" + strconv.Itoa(config.Global().Storage.Port)
	gwConfig := s.Gw.GetConfig()
	addr := gwConfig.Storage.Host + ":" + strconv.Itoa(gwConfig.Storage.Port)
	c := redis.NewClient(&redis.Options{Addr: addr})
	defer c.Close()
	dbName := strconv.Itoa(gwConfig.Storage.Database)
>>>>>>> 094a100a
	if err := c.Do(ctx, "SELECT", dbName).Err(); err != nil {
		return err
	}
	err := c.FlushDB(ctx).Err()
	return err
}

// simulate reloads in the background, i.e. writes to
// global variables that should not be accessed in a
// racy way like the policies and api specs maps.
func (s *Test) reloadSimulation() {
	for {
		select {
		case <-s.Gw.ctx.Done():
			return
		default:
			s.gwMu.Lock()
			s.Gw.policiesMu.Lock()

			s.Gw.policiesByID["_"] = user.Policy{}
			delete(s.Gw.policiesByID, "_")
			s.Gw.policiesMu.Unlock()

			s.Gw.apisMu.Lock()
			//	old := s.Gw.apiSpecs
			//	s.Gw.apiSpecs = append(old, nil)
			//	s.Gw.apiSpecs = old
			s.Gw.apisByID["_"] = nil
			delete(s.Gw.apisByID, "_")
			s.Gw.apisMu.Unlock()
			s.gwMu.Unlock()
			time.Sleep(5 * time.Millisecond)
		}
	}
}

func (s *Test) RegisterBundle(name string, files map[string]string) string {
	s.Gw.TestBundleMu.Lock()
	defer s.Gw.TestBundleMu.Unlock()

	bundleID := name + "-" + uuid.NewV4().String() + ".zip"
	s.Gw.TestBundles[bundleID] = files

	return bundleID
}

func (s *Test) RegisterJSFileMiddleware(apiid string, files map[string]string) {
	gwConfig := s.Gw.GetConfig()
	err := os.MkdirAll(gwConfig.MiddlewarePath+"/"+apiid+"/post", 0755)
	if err != nil {
		log.WithError(err).Error("creating directory in middleware post path")
	}
	err = os.MkdirAll(gwConfig.MiddlewarePath+"/"+apiid+"/pre", 0755)
	if err != nil {
		log.WithError(err).Error("creating directory in middleware pre path")
	}

	for file, content := range files {
		err = ioutil.WriteFile(gwConfig.MiddlewarePath+"/"+apiid+"/"+file, []byte(content), 0755)
		if err != nil {
			log.WithError(err).Error("writing in file")
		}
	}
}

func (s *Test) BundleHandleFunc(w http.ResponseWriter, r *http.Request) {
	s.Gw.TestBundleMu.Lock()
	defer s.Gw.TestBundleMu.Unlock()

	bundleName := strings.Replace(r.URL.Path, "/bundles/", "", -1)
	bundle, exists := s.Gw.TestBundles[bundleName]
	if !exists {
		log.Warning(s.Gw.TestBundles)
		http.Error(w, "Bundle not found", http.StatusNotFound)
		return
	}

	w.Header().Set("Content-Type", "application/zip")

	z := zip.NewWriter(w)
	for name, content := range bundle {
		f, _ := z.Create(name)
		f.Write([]byte(content))
	}
	z.Close()
}

func (s *Test) mainRouter() *mux.Router {
	return s.getMainRouter(s.Gw.DefaultProxyMux)
}

func (s *Test) mainProxy() *proxy {
	return s.Gw.DefaultProxyMux.getProxy(s.Gw.GetConfig().ListenPort, s.Gw.GetConfig())
}

func (s *Test) controlProxy() *proxy {
	p := s.Gw.DefaultProxyMux.getProxy(s.Gw.GetConfig().ControlAPIPort, s.Gw.GetConfig())
	if p != nil {
		return p
	}
	return s.mainProxy()
}

func (s *Test) EnablePort(port int, protocol string) {
	c := s.Gw.GetConfig()
	if c.PortWhiteList == nil {
		c.PortWhiteList = map[string]config.PortWhiteList{
			protocol: {
				Ports: []int{port},
			},
		}
	} else {
		m, ok := c.PortWhiteList[protocol]
		if !ok {
			m = config.PortWhiteList{
				Ports: []int{port},
			}
		} else {
			m.Ports = append(m.Ports, port)
		}
		c.PortWhiteList[protocol] = m
	}
	s.Gw.SetConfig(c)
}

func (s *Test) getMainRouter(m *proxyMux) *mux.Router {
	var protocol string
	gwConfig := s.Gw.GetConfig()
	if gwConfig.HttpServerOptions.UseSSL {
		protocol = "https"
	} else {
		protocol = "http"
	}
	return m.router(gwConfig.ListenPort, protocol, gwConfig)
}

type TestHttpResponse struct {
	Method  string
	URI     string
	Url     string
	Body    string
	Headers map[string]string
	Form    map[string]string
}

// ProxyHandler Proxies requests through to their final destination, if they make it through the middleware chain.
func ProxyHandler(p *ReverseProxy, apiSpec *APISpec) http.Handler {
	return http.HandlerFunc(func(w http.ResponseWriter, r *http.Request) {
		baseMid := BaseMiddleware{Spec: apiSpec, Proxy: p, Gw: p.Gw}
		handler := SuccessHandler{baseMid}
		// Skip all other execution
		handler.ServeHTTP(w, r)
	})
}

const (
	handlerPathGraphQLProxyUpstream  = "/graphql-proxy-upstream"
	handlerPathRestDataSource        = "/rest-data-source"
	handlerPathGraphQLDataSource     = "/graphql-data-source"
	handlerPathHeadersRestDataSource = "/rest-headers-data-source"
	handlerSubgraphAccounts          = "/subgraph-accounts"
	handlerSubgraphReviews           = "/subgraph-reviews"

	// We need a static port so that the urls can be used in static
	// test data, and to prevent the requests from being randomized
	// for checksums. Port 16500 should be obscure and unused.
	testHttpListen = "127.0.0.1:16500"
	// Accepts any http requests on /, only allows GET on /get, etc.
	// All return a JSON with request info.
	TestHttpAny               = "http://" + testHttpListen
	TestHttpGet               = TestHttpAny + "/get"
	testHttpPost              = TestHttpAny + "/post"
	testGraphQLProxyUpstream  = TestHttpAny + handlerPathGraphQLProxyUpstream
	testGraphQLDataSource     = TestHttpAny + handlerPathGraphQLDataSource
	testRESTDataSource        = TestHttpAny + handlerPathRestDataSource
	testRESTHeadersDataSource = TestHttpAny + handlerPathHeadersRestDataSource
	testSubgraphAccounts      = TestHttpAny + handlerSubgraphAccounts
	testSubgraphReviews       = TestHttpAny + handlerSubgraphReviews
	testHttpJWK               = TestHttpAny + "/jwk.json"
	testHttpJWKLegacy         = TestHttpAny + "/jwk-legacy.json"
	testHttpBundles           = TestHttpAny + "/bundles/"
	testReloadGroup           = TestHttpAny + "/groupReload"

	// Nothing should be listening on port 16501 - useful for
	// testing TCP and HTTP failures.
	testHttpFailure       = "127.0.0.1:16501"
	testHttpFailureAny    = "http://" + testHttpFailure
	MockOrgID             = "507f1f77bcf86cd799439011"
	NonCanonicalHeaderKey = "X-CertificateOuid"
)

func (s *Test) testHttpHandler() *mux.Router {
	var upgrader = websocket.Upgrader{
		ReadBufferSize:  1024,
		WriteBufferSize: 1024,
	}

	wsHandler := func(w http.ResponseWriter, req *http.Request) {
		conn, err := upgrader.Upgrade(w, req, nil)
		if err != nil {
			http.Error(w, fmt.Sprintf("cannot upgrade: %v", err), http.StatusInternalServerError)
		}

		// start simple reader/writer per connection
		go func() {
			for {
				mt, p, err := conn.ReadMessage()
				if err != nil {
					return
				}
				conn.WriteMessage(mt, []byte("reply to message: "+string(p)))
			}
		}()
	}

	httpError := func(w http.ResponseWriter, status int) {
		http.Error(w, http.StatusText(status), status)
	}
	writeDetails := func(w http.ResponseWriter, r *http.Request) {
		if err := r.ParseForm(); err != nil {
			httpError(w, http.StatusInternalServerError)
			return
		}
		r.URL.Opaque = r.URL.RawPath
		w.Header().Set("X-Tyk-Test", "1")
		body, _ := ioutil.ReadAll(r.Body)

		err := json.NewEncoder(w).Encode(TestHttpResponse{
			Method:  r.Method,
			URI:     r.RequestURI,
			Url:     r.URL.String(),
			Headers: firstVals(r.Header),
			Form:    firstVals(r.Form),
			Body:    string(body),
		})
		if err != nil {
			httpError(w, http.StatusInternalServerError)
		}
	}
	handleMethod := func(method string) http.HandlerFunc {
		return func(w http.ResponseWriter, r *http.Request) {
			if method != "" && r.Method != method {
				httpError(w, http.StatusMethodNotAllowed)
			} else {
				writeDetails(w, r)
			}
		}
	}

	// use gorilla's mux as it allows to cancel URI cleaning
	// (it is not configurable in standard http mux)
	r := mux.NewRouter()

	r.HandleFunc("/get", handleMethod("GET"))
	r.HandleFunc("/post", handleMethod("POST"))

	r.HandleFunc(handlerPathGraphQLProxyUpstream, graphqlProxyUpstreamHandler)
	r.HandleFunc(handlerPathGraphQLDataSource, graphqlDataSourceHandler)
	r.HandleFunc(handlerPathRestDataSource, restDataSourceHandler)
	r.HandleFunc(handlerPathHeadersRestDataSource, restHeadersDataSourceHandler)
	r.HandleFunc(handlerSubgraphAccounts, subgraphAccountsHandler)
	r.HandleFunc(handlerSubgraphReviews, subgraphReviewsHandler)

	r.HandleFunc("/ws", wsHandler)
	r.HandleFunc("/jwk.json", func(w http.ResponseWriter, r *http.Request) {
		io.WriteString(w, jwkTestJson)
	})
	r.HandleFunc("/jwk-legacy.json", func(w http.ResponseWriter, r *http.Request) {
		io.WriteString(w, jwkTestJsonLegacy)
	})

	r.HandleFunc("/compressed", func(w http.ResponseWriter, r *http.Request) {
		response := "This is a compressed response"
		w.Header().Set("Content-Encoding", "gzip")
		gz := gzip.NewWriter(w)
		json.NewEncoder(gz).Encode(response)
		gz.Close()
	})
<<<<<<< HEAD
	r.HandleFunc("/groupReload", groupResetHandler)
	r.HandleFunc("/bundles/{rest:.*}", bundleHandleFunc)
=======
	r.HandleFunc("/groupReload", s.Gw.groupResetHandler)
	r.HandleFunc("/bundles/{rest:.*}", s.BundleHandleFunc)
>>>>>>> 094a100a
	r.HandleFunc("/errors/{status}", func(w http.ResponseWriter, r *http.Request) {
		statusCode, _ := strconv.Atoi(mux.Vars(r)["status"])
		httpError(w, statusCode)
	})
	r.HandleFunc("/{rest:.*}", handleMethod(""))

	return r
}

func graphqlProxyUpstreamHandler(w http.ResponseWriter, r *http.Request) {
	gqlRequest := graphql.Request{}
	err := graphql.UnmarshalHttpRequest(r, &gqlRequest)
	if err != nil {
		w.WriteHeader(http.StatusInternalServerError)
		return
	}

	variables := map[string]string{}
	err = json.Unmarshal(gqlRequest.Variables, &variables)
	if err != nil {
		w.WriteHeader(http.StatusInternalServerError)
		return
	}

	name, ok := variables["a"]
	if !ok {
		w.WriteHeader(http.StatusBadRequest)
		return
	}

	ignoreHeaders := map[string]bool{
		http.CanonicalHeaderKey("Date"):           true,
		http.CanonicalHeaderKey("Content-Length"): true,
	}

	responseCode := http.StatusOK
	for reqHeaderKey, reqHeaderValues := range r.Header {
		if ignoreHeaders[reqHeaderKey] {
			continue
		}

		if reqHeaderKey == "X-Response-Code" {
			var err error
			responseCode, err = strconv.Atoi(reqHeaderValues[0])
			if err != nil {
				w.WriteHeader(http.StatusBadRequest)
				return
			}

			continue
		}

		for _, reqHeaderValue := range reqHeaderValues {
			w.Header().Add(reqHeaderKey, reqHeaderValue)
		}
	}

	w.WriteHeader(responseCode)
	_, _ = w.Write([]byte(`{
		"data": {
			"hello": "` + name + `",
			"httpMethod": "` + r.Method + `",
		}
	}`))
}

func graphqlDataSourceHandler(w http.ResponseWriter, r *http.Request) {
	_, _ = w.Write([]byte(`{
			"data": {
				"countries": [
<<<<<<< HEAD
					{	
						"code": "TR",
						"name": "Turkey"	
=======
					{
						"code": "TR",
						"name": "Turkey"
>>>>>>> 094a100a
					},
					{
						"code": "RU",
						"name": "Russia"
					},
					{
						"code": "GB",
						"name": "United Kingdom"
					},
					{
						"code": "DE",
						"name": "Germany"
					}
				]
			}
		}`))
}

func restHeadersDataSourceHandler(w http.ResponseWriter, r *http.Request) {
	type KeyVal struct {
		Name  string `json:"name"`
		Value string `json:"value"`
	}

	var headers []KeyVal
	for name, values := range r.Header {
		for _, value := range values {
			headers = append(headers, KeyVal{name, value})
		}
	}
	json.NewEncoder(w).Encode(headers)
}

func restDataSourceHandler(w http.ResponseWriter, r *http.Request) {
	_, _ = w.Write([]byte(`[
			{
				"name": "Furkan",
				"country":  {
					"name": "Turkey"
				}
			},
			{
				"name": "Leo",
				"country":  {
					"name": "Russia"
				}
			},
			{
				"name": "Josh",
				"country":  {
					"name": "UK"
				}
			},
			{
				"name": "Patric",
				"country":  {
					"name": "Germany"
				}
			}
		]`))
}

func subgraphAccountsHandler(w http.ResponseWriter, r *http.Request) {
	w.Header().Set("Content-Type", "application/json")
	_, _ = w.Write([]byte(`{
		"data": {
			"me": {
				"id": "1",
				"username": "tyk"
			}
		}
	}`))
}

func subgraphReviewsHandler(w http.ResponseWriter, r *http.Request) {
	w.Header().Set("Content-Type", "application/json")
	_, _ = w.Write([]byte(`{
			"data": {
				"_entities": [
					{
						"__typename": "User",
						"reviews": [
							{
								"body": "A highly effective form of birth control."
							},
							{
								"body": "Fedoras are one of the most fashionable hats around and can look great with a variety of outfits."
							}
						]
					}
				]
			}
		}`))
}

const jwkTestJson = `{
    "keys": [
        {
            "use": "sig",
            "kty": "RSA",
            "kid": "12345",
            "alg": "RS256",
            "n": "yqZ4rwKF8qCExS7kpY4cnJa_37FMkJNkalZ3OuslLB0oRL8T4c94kdF4aeNzSFkSe2n99IBI6Ssl79vbfMZb-t06L0Q94k-_P37x7-_RJZiff4y1VGjrnrnMI2iu9l4iBBRYzNmG6eblroEMMWlgk5tysHgxB59CSNIcD9gqk1hx4n_FgOmvKsfQgWHNlPSDTRcWGWGhB2_XgNVYG2pOlQxAPqLhBHeqGTXBbPfGF9cHzixpsPr6GtbzPwhsQ_8bPxoJ7hdfn-rzztks3d6-HWURcyNTLRe0mjXjjee9Z6-gZ-H-fS4pnP9tqT7IgU6ePUWTpjoiPtLexgsAa_ctjQ",
            "e": "AQAB"
        }
    ]
}`

const jwkTestJsonLegacy = `{
    "keys": [{
        "alg": "RS256",
        "kty": "RSA",
        "use": "sig",
        "x5c": ["Ci0tLS0tQkVHSU4gUFVCTElDIEtFWS0tLS0tCk1JSUJJakFOQmdrcWhraUc5dzBCQVFFRkFBT0NBUThBTUlJQkNnS0NBUUVBeXFaNHJ3S0Y4cUNFeFM3a3BZNGMKbkphLzM3Rk1rSk5rYWxaM091c2xMQjBvUkw4VDRjOTRrZEY0YWVOelNGa1NlMm45OUlCSTZTc2w3OXZiZk1aYgordDA2TDBROTRrKy9QMzd4NysvUkpaaWZmNHkxVkdqcm5ybk1JMml1OWw0aUJCUll6Tm1HNmVibHJvRU1NV2xnCms1dHlzSGd4QjU5Q1NOSWNEOWdxazFoeDRuL0ZnT212S3NmUWdXSE5sUFNEVFJjV0dXR2hCMi9YZ05WWUcycE8KbFF4QVBxTGhCSGVxR1RYQmJQZkdGOWNIeml4cHNQcjZHdGJ6UHdoc1EvOGJQeG9KN2hkZm4rcnp6dGtzM2Q2KwpIV1VSY3lOVExSZTBtalhqamVlOVo2K2daK0grZlM0cG5QOXRxVDdJZ1U2ZVBVV1Rwam9pUHRMZXhnc0FhL2N0CmpRSURBUUFCCi0tLS0tRU5EIFBVQkxJQyBLRVktLS0tLQo="],
        "n": "xofiG8gsnv9-I_g-5OWTLhaZtgAGq1QEsBCPK9lmLqhuonHe8lT-nK1DM49f6J9QgaOjZ3DB50QkhBysnIFNcXFyzaYIPMoccvuHLPgdBawX4WYKm5gficD0WB0XnTt4sqTI5usFpuop9vvW44BwVGhRqMT7c11gA8TSWMBxDI4A5ARc4MuQtfm64oN-JQodSztArwb9wcmH8WrBvSUkR4pyi9MT8W27gqJ2e2Xn8jgGnswNQWOyCTN84PawOYaN-2ORHeIea1g-URln1bofcHN73vZCIrVbE6iA2D7Ybh22AVrCfunekEDEe2GZfLZLejiZiBWG7enJhcrQIzAQGw",
        "e": "AQAB",
        "kid": "12345",
        "x5t": "12345"
    }]
}`

func (s *Test) withAuth(r *http.Request) *http.Request {
	// This is the default config secret
	r.Header.Set("x-tyk-authorization", s.Gw.GetConfig().Secret)
	return r
}

// Deprecated: Use Test.CreateSession instead.
func CreateSession(gw *Gateway, sGen ...func(s *user.SessionState)) string {
	key := gw.generateToken("default", "")
	session := CreateStandardSession()
	if len(sGen) > 0 {
		sGen[0](session)
	}

	if session.Certificate != "" {
		key = gw.generateToken("default", session.Certificate)
	}

	hashKeys := gw.GetConfig().HashKeys
	hashedKey := storage.HashKey(key, hashKeys)
	err := gw.GlobalSessionManager.UpdateSession(hashedKey, session, 60, hashKeys)
	if err != nil {
		log.WithError(err).Error("updating session.")
	}
	return key
}

func CreateStandardSession() *user.SessionState {
	session := user.NewSessionState()
	session.Rate = 10000
	session.Allowance = session.Rate
	session.LastCheck = time.Now().Unix()
	session.Per = 60
	session.Expires = -1
	session.QuotaRenewalRate = 300 // 5 minutes
	session.QuotaRenews = time.Now().Unix() + 20
	session.QuotaRemaining = 10
	session.QuotaMax = -1
	session.Tags = []string{}
	session.MetaData = make(map[string]interface{})
	session.OrgID = "default"
	return session
}

func CreateStandardPolicy() *user.Policy {
	return &user.Policy{
		OrgID:            "default",
		Rate:             1000.0,
		Per:              1.0,
		QuotaMax:         -1,
		QuotaRenewalRate: -1,
		AccessRights:     map[string]user.AccessDefinition{},
		Active:           true,
		KeyExpiresIn:     60,
	}
}

func (s *Test) CreatePolicy(pGen ...func(p *user.Policy)) string {

	pID := s.Gw.keyGen.GenerateAuthKey("")
	pol := CreateStandardPolicy()
	pol.ID = pID

	if len(pGen) > 0 {
		pGen[0](pol)
	}

	s.Gw.policiesMu.Lock()
	s.Gw.policiesByID[pol.ID] = *pol
	s.Gw.policiesMu.Unlock()

	return pol.ID
}

func CreateJWKToken(jGen ...func(*jwt.Token)) string {
	// Create the token
	token := jwt.New(jwt.GetSigningMethod("RS512"))
	// Set the token ID

	if len(jGen) > 0 {
		jGen[0](token)
	}

	// Sign and get the complete encoded token as a string
	signKey, err := jwt.ParseRSAPrivateKeyFromPEM([]byte(jwtRSAPrivKey))
	if err != nil {
		panic("Couldn't extract private key: " + err.Error())
	}
	tokenString, err := token.SignedString(signKey)
	if err != nil {
		panic("Couldn't create JWT token: " + err.Error())
	}

	return tokenString
}

func CreateJWKTokenECDSA(jGen ...func(*jwt.Token)) string {
	// Create the token
	token := jwt.New(jwt.GetSigningMethod("ES256"))
	// Set the token ID

	if len(jGen) > 0 {
		jGen[0](token)
	}

	// Sign and get the complete encoded token as a string
	signKey, err := jwt.ParseECPrivateKeyFromPEM([]byte(jwtECDSAPrivateKey))
	if err != nil {
		panic("Couldn't extract private key: " + err.Error())
	}
	tokenString, err := token.SignedString(signKey)
	if err != nil {
		panic("Couldn't create JWT token: " + err.Error())
	}

	return tokenString
}

func createJWKTokenHMAC(jGen ...func(*jwt.Token)) string {
	// Create the token
	token := jwt.New(jwt.SigningMethodHS256)
	// Set the token ID

	if len(jGen) > 0 {
		jGen[0](token)
	}

	tokenString, err := token.SignedString([]byte(jwtSecret))
	if err != nil {
		panic("Couldn't create JWT token: " + err.Error())
	}

	return tokenString
}

func TestReqBody(t testing.TB, body interface{}) io.Reader {
	switch x := body.(type) {
	case []byte:
		return bytes.NewReader(x)
	case string:
		return strings.NewReader(x)
	case io.Reader:
		return x
	case nil:
		return nil
	default: // JSON objects (structs)
		bs, err := json.Marshal(x)
		if err != nil {
			t.Fatal(err)
		}
		return bytes.NewReader(bs)
	}
}

func TestReq(t testing.TB, method, urlStr string, body interface{}) *http.Request {
	return httptest.NewRequest(method, urlStr, TestReqBody(t, body))
}

func (gw *Gateway) CreateDefinitionFromString(defStr string) *APISpec {
	loader := APIDefinitionLoader{Gw: gw}
	def := loader.ParseDefinition(strings.NewReader(defStr))
	spec := loader.MakeSpec(&def, nil)
	return spec
}

func (gw *Gateway) LoadSampleAPI(def string) (spec *APISpec) {
	spec = gw.CreateDefinitionFromString(def)
	gw.loadApps([]*APISpec{spec})
	return
}

func firstVals(vals map[string][]string) map[string]string {
	m := make(map[string]string, len(vals))
	for k, vs := range vals {
		m[k] = vs[0]
	}
	return m
}

type TestConfig struct {
	SeparateControlAPI bool
	Delay              time.Duration
	HotReload          bool
	overrideDefaults   bool
	CoprocessConfig    config.CoProcessConfig
	// SkipEmptyRedis to avoid restart the storage
	SkipEmptyRedis    bool
	EnableTestDNSMock bool
}

type Test struct {
	URL        string
	testRunner *test.HTTPTestRunner
	// GlobalConfig deprecate this and instead use GW.getConfig()
	GlobalConfig     config.Config
	config           TestConfig
	gwMu             sync.Mutex
	Gw               *Gateway `json:"-"`
	HttpHandler      *http.Server
	TestServerRouter *mux.Router
	MockHandle       *test.DnsMockHandle
}

<<<<<<< HEAD
func (s *Test) Start() {
	l, _ := net.Listen("tcp", "127.0.0.1:0")
	_, port, _ := net.SplitHostPort(l.Addr().String())
	l.Close()
	globalConf := config.Global()
	globalConf.ListenPort, _ = strconv.Atoi(port)

	if s.config.SeparateControlAPI {
		l, _ := net.Listen("tcp", "127.0.0.1:0")
=======
type SlaveDataCenter struct {
	SlaveOptions config.SlaveOptionsConfig
	Redis        config.StorageOptionsConf
}
>>>>>>> 094a100a

func (s *Test) Start(genConf func(globalConf *config.Config)) *Gateway {
	// init and create gw
	ctx, cancel := context.WithCancel(context.Background())
	s.BootstrapGw(ctx, cancel, genConf)

	s.Gw.setupPortsWhitelist()
	s.Gw.startServer()
	s.Gw.setupGlobals()

	// Set up a default org manager so we can traverse non-live paths
	if !s.Gw.GetConfig().SupressDefaultOrgStore {
		s.Gw.DefaultOrgStore.Init(s.Gw.getGlobalStorageHandler("orgkey.", false))
		s.Gw.DefaultQuotaStore.Init(s.Gw.getGlobalStorageHandler("orgkey.", false))
	}

	s.GlobalConfig = s.Gw.GetConfig()

	scheme := "http://"
	if s.GlobalConfig.HttpServerOptions.UseSSL {
		scheme = "https://"
	}

	s.URL = scheme + s.Gw.DefaultProxyMux.getProxy(s.Gw.GetConfig().ListenPort, s.Gw.GetConfig()).listener.Addr().String()

	s.testRunner = &test.HTTPTestRunner{
		RequestBuilder: func(tc *test.TestCase) (*http.Request, error) {
			tc.BaseURL = s.URL
			if tc.ControlRequest {
<<<<<<< HEAD
				if s.config.SeparateControlAPI {
					tc.BaseURL = scheme + controlProxy().listener.Addr().String()
=======

				if s.config.SeparateControlAPI {
					tc.BaseURL = scheme + s.controlProxy().listener.Addr().String()
>>>>>>> 094a100a
				} else if s.GlobalConfig.ControlAPIHostname != "" {
					tc.Domain = s.GlobalConfig.ControlAPIHostname
				}
			}
			r, err := test.NewRequest(tc)

			if tc.AdminAuth {
				r = s.withAuth(r)
			}

			if s.config.Delay > 0 {
				tc.Delay = s.config.Delay
			}

			return r, err
		},
		Do: test.HttpServerRunner(),
	}

	return s.Gw
}

func (s *Test) BootstrapGw(ctx context.Context, cancelFn context.CancelFunc, genConf func(globalConf *config.Config)) {
	var gwConfig config.Config
	if err := config.WriteDefault("", &gwConfig); err != nil {
		panic(err)
	}

	l, _ := net.Listen("tcp", "127.0.0.1:0")
	_, port, _ := net.SplitHostPort(l.Addr().String())
	l.Close()
	gwConfig.ListenPort, _ = strconv.Atoi(port)

	if s.config.SeparateControlAPI {
		l, _ := net.Listen("tcp", "127.0.0.1:0")
		_, port, _ = net.SplitHostPort(l.Addr().String())
		l.Close()
		gwConfig.ControlAPIPort, _ = strconv.Atoi(port)
	}
	gwConfig.CoProcessOptions = s.config.CoprocessConfig

	s.gwMu.Lock()
	s.Gw = NewGateway(gwConfig, ctx, cancelFn)
	s.Gw.setTestMode(true)
	s.gwMu.Unlock()

	s.MockHandle = MockHandle

	var err error
	gwConfig.Storage.Database = rand.Intn(15)
	gwConfig.AppPath, err = ioutil.TempDir("", "tyk-test-")

	if err != nil {
		panic(err)
	}
	gwConfig.EnableAnalytics = true
	gwConfig.AnalyticsConfig.EnableGeoIP = true

	_, b, _, _ := runtime.Caller(0)
	gatewayPath := filepath.Dir(b)
	rootPath := filepath.Dir(gatewayPath)

	gwConfig.AnalyticsConfig.GeoIPDBLocation = filepath.Join(rootPath, "testdata", "MaxMind-DB-test-ipv4-24.mmdb")
	gwConfig.EnableJSVM = true
	gwConfig.HashKeyFunction = storage.HashMurmur64
	gwConfig.Monitor.EnableTriggerMonitors = true
	gwConfig.AnalyticsConfig.NormaliseUrls.Enabled = true
	gwConfig.AllowInsecureConfigs = true
	// Enable coprocess and bundle downloader:
	gwConfig.CoProcessOptions.EnableCoProcess = true
	gwConfig.EnableBundleDownloader = true
	gwConfig.BundleBaseURL = testHttpBundles
	gwConfig.MiddlewarePath = testMiddlewarePath

	// force ipv4 for now, to work around the docker bug affecting
	// Go 1.8 and earlier
	gwConfig.ListenAddress = "127.0.0.1"
	if genConf != nil {
		genConf(&gwConfig)
	}

	s.TestServerRouter = s.testHttpHandler()

	skip := gwConfig.HttpServerOptions.SkipURLCleaning
	s.TestServerRouter.SkipClean(skip)
	s.HttpHandler = &http.Server{
		Addr:           testHttpListen,
		Handler:        s.TestServerRouter,
		ReadTimeout:    1 * time.Second,
		WriteTimeout:   1 * time.Second,
		MaxHeaderBytes: 1 << 20,
	}

	go func() {
		if err := s.HttpHandler.ListenAndServe(); err != http.ErrServerClosed {
			log.Warn("testServer.ListenAndServe() err: ", err.Error())
		}
	}()

	s.Gw.keyGen = DefaultKeyGenerator{Gw: s.Gw}
	s.Gw.CoProcessInit()
	s.Gw.afterConfSetup()

	defaultTestConfig = gwConfig
	s.Gw.SetConfig(gwConfig)

	cli.Init(VERSION, confPaths)

	err = s.Gw.initialiseSystem()
	if err != nil {
		panic(err)
	}

	if s.Gw.GetConfig().EnableAnalytics && s.Gw.analytics.GeoIPDB == nil {
		panic("GeoIPDB was not initialized")
	}

	configs := s.Gw.GetConfig()

	go s.Gw.RedisController.ConnectToRedis(ctx, func() {
		if s.Gw.OnConnect != nil {
			s.Gw.OnConnect()
		}
	}, &configs)

	for {
		if s.Gw.RedisController.Connected() {
			break
		}
		time.Sleep(10 * time.Millisecond)
	}

	if !s.config.SkipEmptyRedis {
		if err := s.emptyRedis(); err != nil {
			panic(err)
		}
	}

	// Start listening for reload messages
	if !s.Gw.GetConfig().SuppressRedisSignalReload {
		go s.Gw.startPubSubLoop()
	}

	if slaveOptions := s.Gw.GetConfig().SlaveOptions; slaveOptions.UseRPC {
		mainLog.Debug("Starting RPC reload listener")
		s.Gw.RPCListener = RPCStorageHandler{
			KeyPrefix:        "rpc.listener.",
			SuppressRegister: true,
			Gw:               s.Gw,
		}

		s.Gw.RPCListener.Connect()
		go s.Gw.rpcReloadLoop(slaveOptions.RPCKey)
		go s.Gw.RPCListener.StartRPCKeepaliveWatcher()
		go s.Gw.RPCListener.StartRPCLoopCheck(slaveOptions.RPCKey)

		go s.Gw.reloadLoop(time.Tick(time.Second))
		go s.Gw.reloadQueueLoop()
	} else {
		go s.Gw.reloadLoop(s.Gw.ReloadTestCase.ReloadTicker(), s.Gw.ReloadTestCase.OnReload)
		go s.Gw.reloadQueueLoop(s.Gw.ReloadTestCase.OnQueued)
	}

	go s.reloadSimulation()
}

func (s *Test) Do(tc test.TestCase) (*http.Response, error) {
	req, _ := s.testRunner.RequestBuilder(&tc)
	return s.testRunner.Do(req, &tc)
}

func (s *Test) ReloadGatewayProxy() {
	s.gwMu.Lock()
	s.Gw.DefaultProxyMux.swap(&proxyMux{}, s.Gw)
	s.Gw.startServer()
	s.gwMu.Unlock()
}

func (s *Test) Close() {
	if s.Gw.cancelFn != nil {
		s.Gw.cancelFn()
	}
<<<<<<< HEAD
	defaultProxyMux.swap(&proxyMux{})
	if s.config.SeparateControlAPI {
		globalConf := config.Global()
		globalConf.ControlAPIPort = 0
		config.SetGlobal(globalConf)
=======

	for _, p := range s.Gw.DefaultProxyMux.proxies {
		if p.listener != nil {
			p.listener.Close()
		}
>>>>>>> 094a100a
	}

	s.Gw.DefaultProxyMux.swap(&proxyMux{}, s.Gw)
	if s.config.SeparateControlAPI {
		gwConfig := s.Gw.GetConfig()
		gwConfig.ControlAPIPort = 0
		s.Gw.SetConfig(gwConfig)
	}

	// if jsvm enabled we need to unmount to prevent high memory consumption
	if s.Gw.GetConfig().EnableJSVM {
		s.Gw.GlobalEventsJSVM.VM = nil
	}

	ctxShutDown, cancel := context.WithTimeout(context.Background(), 5*time.Second)
	defer cancel()

	err := s.HttpHandler.Shutdown(ctxShutDown)
	if err != nil {
		log.WithError(err).Error("shutting down the http handler")
	} else {
		log.Info("server exited properly")
	}

	s.gwMu.Lock()
	s.Gw.analytics.Stop()
	s.Gw.GlobalHostChecker.StopPoller()
	s.gwMu.Unlock()
	os.RemoveAll(s.Gw.GetConfig().AppPath)
}

func (s *Test) Run(t testing.TB, testCases ...test.TestCase) (*http.Response, error) {
	t.Helper()
	return s.testRunner.Run(t, testCases...)
}

//TODO:(gernest) when hot reload is supported enable this.
func (s *Test) RunExt(t testing.TB, testCases ...test.TestCase) {
	s.Run(t, testCases...)
	var testMatrix = []struct {
		goagain          bool
		overrideDefaults bool
	}{
		{false, false},
		{false, true},
		{true, true},
		{true, false},
	}

	for _, m := range testMatrix {
		s.config.HotReload = m.goagain
		s.config.overrideDefaults = m.overrideDefaults

		title := fmt.Sprintf("hotReload: %v, overrideDefaults: %v", m.goagain, m.overrideDefaults)
		t.(*testing.T).Run(title, func(t *testing.T) {
			s.Run(t, testCases...)
		})
	}
}

func GetTLSClient(cert *tls.Certificate, caCert []byte) *http.Client {
	// Setup HTTPS client
	tlsConfig := &tls.Config{}

	if cert != nil {
		tlsConfig.Certificates = []tls.Certificate{*cert}
	}

	if len(caCert) > 0 {
		caCertPool := x509.NewCertPool()
		caCertPool.AppendCertsFromPEM(caCert)
		tlsConfig.RootCAs = caCertPool
		tlsConfig.BuildNameToCertificate()
	} else {
		tlsConfig.InsecureSkipVerify = true
	}

	transport := &http.Transport{TLSClientConfig: tlsConfig}

	return &http.Client{Transport: transport}
}

func (s *Test) CreateSession(sGen ...func(s *user.SessionState)) (*user.SessionState, string) {
	session := CreateStandardSession()
	if len(sGen) > 0 {
		sGen[0](session)
	}

	client := GetTLSClient(nil, nil)

	resp, err := s.Do(test.TestCase{
		Method:    http.MethodPost,
		Path:      "/tyk/keys/create",
		Data:      session,
		Client:    client,
		AdminAuth: true,
	})

	if err != nil {
		log.Fatal("Error while creating session:", err)
		return nil, ""
	}

	keySuccess := apiModifyKeySuccess{}
	err = json.NewDecoder(resp.Body).Decode(&keySuccess)
	if err != nil {
		log.Fatal("Error while decoding session response:", err)
		return nil, ""
	}

<<<<<<< HEAD
	createdSession, _ := GlobalSessionManager.SessionDetail(session.OrgID, keySuccess.Key, false)

	return &createdSession, keySuccess.Key
=======
	createdSession, _ := s.Gw.GlobalSessionManager.SessionDetail(session.OrgID, keySuccess.Key, false)

	return &createdSession, keySuccess.Key
}

func (s *Test) GetApiById(apiId string) *APISpec {
	return s.Gw.getApiSpec(apiId)
}

func (s *Test) StopRPCClient() {
	rpc.Reset()
>>>>>>> 094a100a
}

func (s *Test) GetPolicyById(policyId string) (user.Policy, bool) {
	s.Gw.policiesMu.Lock()
	defer s.Gw.policiesMu.Unlock()
	pol, found := s.Gw.policiesByID[policyId]
	return pol, found
}

func StartTest(genConf func(globalConf *config.Config), testConfig ...TestConfig) *Test {
	t := &Test{}

	// DNS mock enabled by default
	t.config.EnableTestDNSMock = true
	if len(testConfig) > 0 {
		t.config = testConfig[0]
	}

	t.Start(genConf)

	return t
}

const sampleAPI = `{
    "api_id": "test",
	"org_id": "default",
    "use_keyless": true,
    "definition": {
        "location": "header",
        "key": "version"
    },
    "auth": {
        "auth_header_name": "authorization"
	},
    "version_data": {
		"default_version": "Default",
        "not_versioned": true,
        "versions": {
            "v1": {
            	"name": "v1",
            	"use_extended_paths": true
           	}
        }
    },
    "proxy": {
        "listen_path": "/sample",
        "target_url": "` + TestHttpAny + `"
    },
	"graphql": {
      "enabled": false,
      "execution_mode": "executionEngine",
	  "version": "",
      "schema": "` + testComposedSchema + `",
      "type_field_configurations": [
        ` + testGraphQLDataSourceConfiguration + `,
        ` + testRESTDataSourceConfiguration + `
      ],
	  "engine": {
		"field_configs": [
			{
				"type_name": "Query",
				"field_name": "people",
				"disable_default_mapping": true,
				"path": [""]
			},
			{
				"type_name": "Query",
				"field_name": "headers",
				"disable_default_mapping": true,
				"path": [""]
			}
		],
		"data_sources": [
		    ` + testRESTDataSourceConfigurationV2 + `,
			` + testGraphQLDataSourceConfigurationV2 + `,
			` + testRESTHeadersDataSourceConfigurationV2 + `
		]
	},
      "playground": {
        "enabled": false,
        "path": "/playground"
      }
    }
}`

const testComposedSchema = "type Query {countries: [Country] headers: [Header]} " +
	"extend type Query {people: [Person]}" +
	"type Person {name: String country: Country} " +
	"type Country {code: String name: String} " +
	"type Header {name:String value: String}"

const testGraphQLDataSourceConfigurationV2 = `
{
	"kind": "GraphQL",
	"name": "countries",
	"internal": true,
	"root_fields": [
		{ "type": "Query", "fields": ["countries"] }
	],
	"config": {
		"url": "` + testGraphQLDataSource + `",
		"method": "POST"
	}
}`

const testGraphQLDataSourceConfiguration = `
{
  "type_name": "Query",
  "field_name": "countries",
  "mapping": {
	"disabled": false,
	"path": "countries"
  },
  "data_source": {
	"kind": "GraphQLDataSource",
	"data_source_config": {
	  "url": "` + testGraphQLDataSource + `",
	  "method": "POST"
	}
  }
}
`

const testRESTHeadersDataSourceConfigurationV2 = `
{
	"kind": "REST",
	"name": "headers",
	"internal": true,
	"root_fields": [
		{ "type": "Query", "fields": ["headers"] }
	],
	"config": {
		"url": "` + testRESTHeadersDataSource + `",
		"method": "GET",
		"headers": {
			"static": "barbaz",
			"injected": "{{ .request.headers.injected }}"
		},
		"query": [],
		"body": ""
	}
}`

const testRESTDataSourceConfigurationV2 = `
{
	"kind": "REST",
	"name": "people",
	"internal": true,
	"root_fields": [
		{ "type": "Query", "fields": ["people"] }
	],
	"config": {
		"url": "` + testRESTDataSource + `",
		"method": "GET",
		"headers": {},
		"query": [],
		"body": ""
	}
}`

const testRESTDataSourceConfiguration = `
{
 "type_name": "Query",
 "field_name": "people",
  "mapping": {
	"disabled": false,
	"path": ""
  },
  "data_source": {
    "kind": "HTTPJSONDataSource",
	"data_source_config": {
	  "url": "` + testRESTDataSource + `",
	  "method": "GET",
	  "body": "",
	  "headers": [],
	  "default_type_name": "People",
	  "status_code_type_name_mappings": [
		{
		  "status_code": 200,
		  "type_name": ""
		}
	  ]
	}
  }
}`

func generateRESTDataSourceV2(gen func(dataSource *apidef.GraphQLEngineDataSource, restConf *apidef.GraphQLEngineDataSourceConfigREST)) apidef.GraphQLEngineDataSource {
	ds := apidef.GraphQLEngineDataSource{}
	if err := json.Unmarshal([]byte(testRESTDataSourceConfigurationV2), &ds); err != nil {
		panic(err)
	}

	restConf := apidef.GraphQLEngineDataSourceConfigREST{}
	if err := json.Unmarshal(ds.Config, &restConf); err != nil {
		panic(err)
	}

	gen(&ds, &restConf)

	rawConfig, err := json.Marshal(restConf)
	if err != nil {
		panic(err)
	}

	ds.Config = rawConfig
	return ds
}

func generateGraphQLDataSourceV2(gen func(dataSource *apidef.GraphQLEngineDataSource, graphqlConf *apidef.GraphQLEngineDataSourceConfigGraphQL)) apidef.GraphQLEngineDataSource {
	ds := apidef.GraphQLEngineDataSource{}
	if err := json.Unmarshal([]byte(testGraphQLDataSourceConfigurationV2), &ds); err != nil {
		panic(err)
	}

	graphqlConf := apidef.GraphQLEngineDataSourceConfigGraphQL{}
	if err := json.Unmarshal(ds.Config, &graphqlConf); err != nil {
		panic(err)
	}

	gen(&ds, &graphqlConf)

	rawConfig, err := json.Marshal(graphqlConf)
	if err != nil {
		panic(err)
	}

	ds.Config = rawConfig
	return ds
}

func generateRESTDataSource(gen ...func(restDataSource *datasource.HttpJsonDataSourceConfig)) json.RawMessage {
	typeFieldConfiguration := datasource.TypeFieldConfiguration{}
	if err := json.Unmarshal([]byte(testRESTDataSourceConfiguration), &typeFieldConfiguration); err != nil {
		panic(err)
	}

	restDataSource := datasource.HttpJsonDataSourceConfig{}
	_ = json.Unmarshal(typeFieldConfiguration.DataSource.Config, &restDataSource)

	if len(gen) > 0 {
		gen[0](&restDataSource)
	}

	rawData, _ := json.Marshal(restDataSource)

	return rawData
}

func generateGraphQLDataSource(gen ...func(graphQLDataSource *datasource.GraphQLDataSourceConfig)) json.RawMessage {
	typeFieldConfiguration := datasource.TypeFieldConfiguration{}
	if err := json.Unmarshal([]byte(testGraphQLDataSourceConfiguration), &typeFieldConfiguration); err != nil {
		panic(err)
	}

	graphQLDataSource := datasource.GraphQLDataSourceConfig{}
	_ = json.Unmarshal(typeFieldConfiguration.DataSource.Config, &graphQLDataSource)

	if len(gen) > 0 {
		gen[0](&graphQLDataSource)
	}

	rawData, _ := json.Marshal(graphQLDataSource)

	return rawData
}

func UpdateAPIVersion(spec *APISpec, name string, verGen func(version *apidef.VersionInfo)) {
	version := spec.VersionData.Versions[name]
	verGen(&version)
	spec.VersionData.Versions[name] = version
}

func jsonMarshalString(i interface{}) (out string) {
	b, _ := json.Marshal(i)
	return string(b)
}

func BuildAPI(apiGens ...func(spec *APISpec)) (specs []*APISpec) {
	if len(apiGens) == 0 {
		apiGens = append(apiGens, func(spec *APISpec) {})
	}

	for _, gen := range apiGens {
		spec := &APISpec{APIDefinition: &apidef.APIDefinition{}}
		if err := json.Unmarshal([]byte(sampleAPI), spec.APIDefinition); err != nil {
			panic(err)
		}

		gen(spec)
		specs = append(specs, spec)
	}

	return specs
}

func (gw *Gateway) LoadAPI(specs ...*APISpec) (out []*APISpec) {
	gwConf := gw.GetConfig()
	oldPath := gwConf.AppPath
	gwConf.AppPath, _ = ioutil.TempDir("", "apps")
	gw.SetConfig(gwConf)
	defer func() {
		globalConf := gw.GetConfig()
		os.RemoveAll(globalConf.AppPath)
		globalConf.AppPath = oldPath
		gw.SetConfig(globalConf)
	}()

	for i, spec := range specs {
		specBytes, err := json.Marshal(spec)
		if err != nil {
			fmt.Printf(" \n %+v \n", spec)
			panic(err)
		}

		specFilePath := filepath.Join(gwConf.AppPath, spec.APIID+strconv.Itoa(i)+".json")
		if err := ioutil.WriteFile(specFilePath, specBytes, 0644); err != nil {
			panic(err)
		}
	}

	gw.DoReload()
	for _, spec := range specs {
		out = append(out, gw.getApiSpec(spec.APIID))
	}

	return out
}

func (gw *Gateway) BuildAndLoadAPI(apiGens ...func(spec *APISpec)) (specs []*APISpec) {
	return gw.LoadAPI(BuildAPI(apiGens...)...)
}

func CloneAPI(a *APISpec) *APISpec {
	new := &APISpec{}
	new.APIDefinition = &apidef.APIDefinition{}
	*new.APIDefinition = *a.APIDefinition

	return new
}

// Taken from https://medium.com/@mlowicki/http-s-proxy-in-golang-in-less-than-100-lines-of-code-6a51c2f2c38c
type httpProxyHandler struct {
	proto    string
	URL      string
	server   *http.Server
	listener net.Listener
}

func (p *httpProxyHandler) handleTunneling(w http.ResponseWriter, r *http.Request) {
	dest_conn, err := net.DialTimeout("tcp", r.Host, 10*time.Second)
	if err != nil {
		http.Error(w, err.Error(), http.StatusServiceUnavailable)
		return
	}
	w.WriteHeader(http.StatusOK)
	hijacker, ok := w.(http.Hijacker)
	if !ok {
		http.Error(w, "Hijacking not supported", http.StatusInternalServerError)
		return
	}
	client_conn, _, err := hijacker.Hijack()
	if err != nil {
		http.Error(w, err.Error(), http.StatusServiceUnavailable)
	}
	go p.transfer(dest_conn, client_conn)
	go p.transfer(client_conn, dest_conn)
}

func (p *httpProxyHandler) transfer(destination io.WriteCloser, source io.ReadCloser) {
	defer destination.Close()
	defer source.Close()
	io.Copy(destination, source)
}
func (p *httpProxyHandler) handleHTTP(w http.ResponseWriter, req *http.Request) {
	resp, err := http.DefaultTransport.RoundTrip(req)
	if err != nil {
		http.Error(w, err.Error(), http.StatusServiceUnavailable)
		return
	}
	defer resp.Body.Close()
	p.copyHeader(w.Header(), resp.Header)
	w.WriteHeader(resp.StatusCode)
	io.Copy(w, resp.Body)
}

func (p *httpProxyHandler) Stop(s *Test) error {
	s.ResetTestConfig()
	return p.server.Close()
}

func (p *httpProxyHandler) copyHeader(dst, src http.Header) {
	for k, vv := range src {
		for _, v := range vv {
			dst.Add(k, v)
		}
	}
}

func initProxy(proto string, tlsConfig *tls.Config) *httpProxyHandler {
	proxy := &httpProxyHandler{proto: proto}

	proxy.server = &http.Server{
		Handler: http.HandlerFunc(func(w http.ResponseWriter, r *http.Request) {
			if r.Method == http.MethodConnect {
				proxy.handleTunneling(w, r)
			} else {
				proxy.handleHTTP(w, r)
			}
		}),
		// Disable HTTP/2.
		TLSNextProto: make(map[string]func(*http.Server, *tls.Conn, http.Handler)),
	}

	var err error

	switch proto {
	case "http":
		proxy.listener, err = net.Listen("tcp", ":0")
	case "https":
		proxy.listener, err = tls.Listen("tcp", ":0", tlsConfig)
	default:
		log.Fatal("Unsupported proto scheme", proto)
	}

	if err != nil {
		log.Fatal(err)
	}

	proxy.URL = proto + "://" + proxy.listener.Addr().String()

	go proxy.server.Serve(proxy.listener)

	return proxy
}

func GenerateTestBinaryData() (buf *bytes.Buffer) {
	buf = new(bytes.Buffer)
	type testData struct {
		a float32
		b float64
		c uint32
	}
	for i := 0; i < 10; i++ {
		s := &testData{rand.Float32(), rand.Float64(), rand.Uint32()}
		binary.Write(buf, binary.BigEndian, s)
	}
	return buf
}

// openssl genrsa -out app.rsa
const jwtRSAPrivKey = `
-----BEGIN RSA PRIVATE KEY-----
MIIEpQIBAAKCAQEAyqZ4rwKF8qCExS7kpY4cnJa/37FMkJNkalZ3OuslLB0oRL8T
4c94kdF4aeNzSFkSe2n99IBI6Ssl79vbfMZb+t06L0Q94k+/P37x7+/RJZiff4y1
VGjrnrnMI2iu9l4iBBRYzNmG6eblroEMMWlgk5tysHgxB59CSNIcD9gqk1hx4n/F
gOmvKsfQgWHNlPSDTRcWGWGhB2/XgNVYG2pOlQxAPqLhBHeqGTXBbPfGF9cHzixp
sPr6GtbzPwhsQ/8bPxoJ7hdfn+rzztks3d6+HWURcyNTLRe0mjXjjee9Z6+gZ+H+
fS4pnP9tqT7IgU6ePUWTpjoiPtLexgsAa/ctjQIDAQABAoIBAECWvnBJRZgHQUn3
oDiECup9wbnyMI0D7UVXObk1qSteP69pl1SpY6xWLyLQs7WjbhiXt7FuEc7/SaAh
Wttx/W7/g8P85Bx1fmcmdsYakXaCJpPorQKyTibQ4ReIDfvIFN9n/MWNr0ptpVbx
GonFJFrneK52IGplgCLllLwYEbnULYcJc6E25Ro8U2gQjF2r43PDa07YiDrmB/GV
QQW4HTo+CA9rdK0bP8GpXgc0wpmBhx/t/YdnDg6qhzyUMk9As7JrAzYPjHO0cRun
vhA/aG/mdMmRumY75nj7wB5U5DgstsN2ER75Pjr1xe1knftIyNm15AShCPfLaLGo
dA2IpwECgYEA5E8h6ssa7QroCGwp/N0wSJW41hFYGygbOEg6yPWTJkqmMZVduD8X
/KFqJK4LcIbFQuR28+hWJpHm/RF1AMRhbbWkAj6h02gv5izFwDiFKev5paky4Evg
G8WfUOmSZ1D+fVxwaoG0OaRZpCovUTxYig3xrI659DMeKqpQ7e8l9ekCgYEA4zql
l4P4Dn0ydr+TI/s4NHIQHkaLQAVk3OWwyKowijXd8LCtuZRA1NKSpqQ4ZXi0B17o
9zzF5jEUjws3qWv4PKWdxJu3y+h/etsg7wxUeNizbY2ooUGeMbk0tWxJihbgaI7E
XxLIT50F3Ky4EJ2cUL9GmJ+gLCw0KIaVbkiyYAUCgYEA0WyVHB76r/2VIkS1rzHm
HG7ageKfAyoi7dmzsqsxM6q+EDWHJn8Zra8TAlp0O+AkClwvkUTJ4c9sJy9gODfr
dwtrSnPRVW74oRbovo4Z+H5xHbi65mwzQsZggYP/u63cA3pL1Cbt/wH3CFN52/aS
8PAhg7vYb1yEi3Z3jgoUtCECgYEAhSPX4u9waQzyhKG7lVmdlR1AVH0BGoIOl1/+
NZWC23i0klLzd8lmM00uoHWYldwjoC38UuFJE5eudCIeeybITMC9sHWNO+z+xP2g
TnDrDePrPkXCiLnp9ziNqb/JVyAQXTNJ3Gsk84EN7j9Fmna/IJDyzHq7XyaHaTdy
VyxBWAECgYEA4jYS07bPx5UMhKiMJDqUmDfLNFD97XwPoJIkOdn6ezqeOSmlmo7t
jxHLbCmsDOAsCU/0BlLXg9wMU7n5QKSlfTVGok/PU0rq2FUXQwyKGnellrqODwFQ
YGivtXBGXk1hlVYlje1RB+W6RQuDAegI5h8vl8pYJS9JQH0wjatsDaE=
-----END RSA PRIVATE KEY-----
`

const jwtECDSAPrivateKey = `-----BEGIN PRIVATE KEY-----
MHcCAQEEIFjaz7TJpBOHmQttPypGRh3rqaXvRpsWE/EWUiLzc6veoAoGCCqGSM49
AwEHoUQDQgAEDmKdIVHH9D5xkUiMJvo4T9H8yU+QYOIBlX5DYpJFtEvzTs4SsXYC
tFsPk7c31tOpMuS8aQiLsXR82VMLqQBf1w==
-----END PRIVATE KEY-----`

const jwtECDSAPublicKey = `-----BEGIN PUBLIC KEY-----
MFkwEwYHKoZIzj0CAQYIKoZIzj0DAQcDQgAEDmKdIVHH9D5xkUiMJvo4T9H8yU+Q
YOIBlX5DYpJFtEvzTs4SsXYCtFsPk7c31tOpMuS8aQiLsXR82VMLqQBf1w==
-----END PUBLIC KEY-----`

const jwtSecret = "9879879878787878"
const letters = "abcdefghijklmnopqrstuvwxyzABCDEFGHIJKLMNOPQRSTUVWXYZ"

func randStringBytes(n int) string {
	b := make([]byte, n)

	for i := range b {
		b[i] = letters[rand.Intn(len(letters))]
	}

	return string(b)
}<|MERGE_RESOLUTION|>--- conflicted
+++ resolved
@@ -24,16 +24,11 @@
 	"testing"
 	"time"
 
-<<<<<<< HEAD
-	"github.com/dgrijalva/jwt-go"
-	"github.com/go-redis/redis/v8"
-=======
 	"github.com/TykTechnologies/tyk/rpc"
 
 	jwt "github.com/dgrijalva/jwt-go"
 	redis "github.com/go-redis/redis/v8"
 
->>>>>>> 094a100a
 	"github.com/gorilla/mux"
 	"github.com/gorilla/websocket"
 	uuid "github.com/satori/go.uuid"
@@ -61,15 +56,7 @@
 
 	defaultTestConfig config.Config
 	EnableTestDNSMock = true
-<<<<<<< HEAD
-
-	// ReloadTestCase use this when in any test for gateway reloads
-	ReloadTestCase = NewReloadMachinery()
-	// OnConnect this is a callback which is called whenever we transition redis Disconnected to connected
-	OnConnect func()
-=======
 	MockHandle        *test.DnsMockHandle
->>>>>>> 094a100a
 )
 
 // ReloadMachinery is a helper struct to use when writing tests that do manual
@@ -79,7 +66,6 @@
 	count  int
 	cycles int
 	mu     sync.RWMutex
-<<<<<<< HEAD
 
 	// to simulate time ticks for tests that do reloads
 	reloadTick chan time.Time
@@ -193,162 +179,6 @@
 }
 
 // EnsureReloaded this will block until any reload happens. It will timeout after
-// 100ms
-func (r *ReloadMachinery) EnsureReloaded(t *testing.T) {
-	deadline := time.NewTimer(100 * time.Millisecond)
-	defer deadline.Stop()
-	tick := time.NewTicker(time.Millisecond)
-	defer tick.Stop()
-	for {
-		select {
-		case <-deadline.C:
-			t.Fatal("Timedout waiting for reload to be queue")
-		case <-tick.C:
-			if r.Reloaded() {
-				return
-			}
-		}
-	}
-}
-
-// Tick triggers reload
-func (r *ReloadMachinery) Tick() {
-	r.reloadTick <- time.Time{}
-}
-
-// TickOk triggers a reload and ensures a queue happend and a reload cycle
-// happens. This will block until all the cases are met.
-func (r *ReloadMachinery) TickOk(t *testing.T) {
-	r.EnsureQueued(t)
-	r.Tick()
-	r.EnsureReloaded(t)
-}
-
-func InitTestMain(ctx context.Context, m *testing.M, genConf ...func(globalConf *config.Config)) int {
-	setTestMode(true)
-	testServerRouter = testHttpHandler()
-	testServer := &http.Server{
-		Addr:           testHttpListen,
-		Handler:        testServerRouter,
-		ReadTimeout:    1 * time.Second,
-		WriteTimeout:   1 * time.Second,
-		MaxHeaderBytes: 1 << 20,
-	}
-=======
->>>>>>> 094a100a
-
-	// to simulate time ticks for tests that do reloads
-	reloadTick chan time.Time
-	stop       chan struct{}
-}
-
-func NewReloadMachinery() *ReloadMachinery {
-	return &ReloadMachinery{
-		reloadTick: make(chan time.Time),
-	}
-}
-
-func (r *ReloadMachinery) StartTicker() {
-	r.stop = make(chan struct{})
-
-	go func() {
-		for {
-			select {
-			case <-r.stop:
-				return
-			default:
-				r.Tick()
-			}
-		}
-	}()
-}
-
-func (r *ReloadMachinery) StopTicker() {
-	close(r.stop)
-}
-
-func (r *ReloadMachinery) ReloadTicker() <-chan time.Time {
-	return r.reloadTick
-}
-
-// OnQueued is called when a reload has been queued. This increments the queue
-// count
-func (r *ReloadMachinery) OnQueued() {
-	r.mu.Lock()
-	defer r.mu.Unlock()
-	if r.run {
-		r.count++
-	}
-}
-
-// OnReload is called when a reload has been completed. This increments the
-// reload cycles count.
-func (r *ReloadMachinery) OnReload() {
-	r.mu.Lock()
-	defer r.mu.Unlock()
-	if r.run {
-		r.cycles++
-	}
-}
-
-// Reloaded returns true if a read has occured since r was enabled
-func (r *ReloadMachinery) Reloaded() bool {
-	r.mu.RLock()
-	defer r.mu.RUnlock()
-	return r.cycles > 0
-}
-
-// Enable  when callled it will allow r to keep track of reload cycles and queues
-func (r *ReloadMachinery) Enable() {
-	r.mu.Lock()
-	defer r.mu.Unlock()
-	r.run = true
-}
-
-// Disable turns off tracking of reload cycles and queues
-func (r *ReloadMachinery) Disable() {
-	r.mu.Lock()
-	defer r.mu.Unlock()
-	r.run = true
-	r.count = 0
-	r.cycles = 0
-}
-
-// Reset sets reloads counts and queues to 0
-func (r *ReloadMachinery) Reset() {
-	r.mu.Lock()
-	defer r.mu.Unlock()
-	r.count = 0
-	r.cycles = 0
-}
-
-// Queued returns true if any queue happened
-func (r *ReloadMachinery) Queued() bool {
-	r.mu.RLock()
-	defer r.mu.RUnlock()
-	return r.count > 0
-}
-
-// EnsureQueued this will block until any queue happens. It will timeout after
-// 100ms
-func (r *ReloadMachinery) EnsureQueued(t *testing.T) {
-	deadline := time.NewTimer(100 * time.Millisecond)
-	defer deadline.Stop()
-	tick := time.NewTicker(time.Millisecond)
-	defer tick.Stop()
-	for {
-		select {
-		case <-deadline.C:
-			t.Fatal("Timedout waiting for reload to be queue")
-		case <-tick.C:
-			if r.Queued() {
-				return
-			}
-		}
-	}
-}
-
-// EnsureReloaded this will block until any reload happens. It will timeout after
 // 200ms
 func (r *ReloadMachinery) EnsureReloaded(t *testing.T) {
 	deadline := time.NewTimer(200 * time.Millisecond)
@@ -391,25 +221,7 @@
 
 		defer MockHandle.ShutdownDnsMock()
 	}
-	go storage.ConnectToRedis(ctx, func() {
-		if OnConnect != nil {
-			OnConnect()
-		}
-	})
-	for {
-		if storage.Connected() {
-			break
-		}
-
-<<<<<<< HEAD
-		time.Sleep(10 * time.Millisecond)
-	}
-	go startPubSubLoop()
-	go reloadLoop(ctx, ReloadTestCase.ReloadTicker(), ReloadTestCase.OnReload)
-	go reloadQueueLoop(ctx, ReloadTestCase.OnQueued)
-	go reloadSimulation()
-=======
->>>>>>> 094a100a
+
 	exitCode := m.Run()
 
 	return exitCode
@@ -424,14 +236,6 @@
 	s.Gw.SetConfig(defaultTestConfig)
 }
 
-<<<<<<< HEAD
-func emptyRedis() error {
-	ctx := context.Background()
-	addr := config.Global().Storage.Host + ":" + strconv.Itoa(config.Global().Storage.Port)
-	c := redis.NewClient(&redis.Options{Addr: addr})
-	defer c.Close()
-	dbName := strconv.Itoa(config.Global().Storage.Database)
-=======
 func (s *Test) emptyRedis() error {
 	ctx := context.Background()
 	//addr := config.Global().Storage.Host + ":" + strconv.Itoa(config.Global().Storage.Port)
@@ -440,7 +244,6 @@
 	c := redis.NewClient(&redis.Options{Addr: addr})
 	defer c.Close()
 	dbName := strconv.Itoa(gwConfig.Storage.Database)
->>>>>>> 094a100a
 	if err := c.Do(ctx, "SELECT", dbName).Err(); err != nil {
 		return err
 	}
@@ -719,13 +522,8 @@
 		json.NewEncoder(gz).Encode(response)
 		gz.Close()
 	})
-<<<<<<< HEAD
-	r.HandleFunc("/groupReload", groupResetHandler)
-	r.HandleFunc("/bundles/{rest:.*}", bundleHandleFunc)
-=======
 	r.HandleFunc("/groupReload", s.Gw.groupResetHandler)
 	r.HandleFunc("/bundles/{rest:.*}", s.BundleHandleFunc)
->>>>>>> 094a100a
 	r.HandleFunc("/errors/{status}", func(w http.ResponseWriter, r *http.Request) {
 		statusCode, _ := strconv.Atoi(mux.Vars(r)["status"])
 		httpError(w, statusCode)
@@ -796,15 +594,9 @@
 	_, _ = w.Write([]byte(`{
 			"data": {
 				"countries": [
-<<<<<<< HEAD
-					{	
-						"code": "TR",
-						"name": "Turkey"	
-=======
 					{
 						"code": "TR",
 						"name": "Turkey"
->>>>>>> 094a100a
 					},
 					{
 						"code": "RU",
@@ -1129,22 +921,10 @@
 	MockHandle       *test.DnsMockHandle
 }
 
-<<<<<<< HEAD
-func (s *Test) Start() {
-	l, _ := net.Listen("tcp", "127.0.0.1:0")
-	_, port, _ := net.SplitHostPort(l.Addr().String())
-	l.Close()
-	globalConf := config.Global()
-	globalConf.ListenPort, _ = strconv.Atoi(port)
-
-	if s.config.SeparateControlAPI {
-		l, _ := net.Listen("tcp", "127.0.0.1:0")
-=======
 type SlaveDataCenter struct {
 	SlaveOptions config.SlaveOptionsConfig
 	Redis        config.StorageOptionsConf
 }
->>>>>>> 094a100a
 
 func (s *Test) Start(genConf func(globalConf *config.Config)) *Gateway {
 	// init and create gw
@@ -1174,14 +954,9 @@
 		RequestBuilder: func(tc *test.TestCase) (*http.Request, error) {
 			tc.BaseURL = s.URL
 			if tc.ControlRequest {
-<<<<<<< HEAD
-				if s.config.SeparateControlAPI {
-					tc.BaseURL = scheme + controlProxy().listener.Addr().String()
-=======
 
 				if s.config.SeparateControlAPI {
 					tc.BaseURL = scheme + s.controlProxy().listener.Addr().String()
->>>>>>> 094a100a
 				} else if s.GlobalConfig.ControlAPIHostname != "" {
 					tc.Domain = s.GlobalConfig.ControlAPIHostname
 				}
@@ -1364,19 +1139,11 @@
 	if s.Gw.cancelFn != nil {
 		s.Gw.cancelFn()
 	}
-<<<<<<< HEAD
-	defaultProxyMux.swap(&proxyMux{})
-	if s.config.SeparateControlAPI {
-		globalConf := config.Global()
-		globalConf.ControlAPIPort = 0
-		config.SetGlobal(globalConf)
-=======
 
 	for _, p := range s.Gw.DefaultProxyMux.proxies {
 		if p.listener != nil {
 			p.listener.Close()
 		}
->>>>>>> 094a100a
 	}
 
 	s.Gw.DefaultProxyMux.swap(&proxyMux{}, s.Gw)
@@ -1487,11 +1254,6 @@
 		return nil, ""
 	}
 
-<<<<<<< HEAD
-	createdSession, _ := GlobalSessionManager.SessionDetail(session.OrgID, keySuccess.Key, false)
-
-	return &createdSession, keySuccess.Key
-=======
 	createdSession, _ := s.Gw.GlobalSessionManager.SessionDetail(session.OrgID, keySuccess.Key, false)
 
 	return &createdSession, keySuccess.Key
@@ -1503,7 +1265,6 @@
 
 func (s *Test) StopRPCClient() {
 	rpc.Reset()
->>>>>>> 094a100a
 }
 
 func (s *Test) GetPolicyById(policyId string) (user.Policy, bool) {
