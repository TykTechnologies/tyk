package gateway

import (
	"bytes"
	"crypto/tls"
	"encoding/base64"
	"encoding/json"
	"errors"
	"io/ioutil"
	"net/http"
	"net/url"
	"os"
	"path/filepath"
	"reflect"
	"strings"
	"time"

	"github.com/robertkrimen/otto"
	_ "github.com/robertkrimen/otto/underscore"

	"github.com/TykTechnologies/tyk/user"

	"github.com/sirupsen/logrus"
)

// Lets the user override and return a response from middleware
type ReturnOverrides struct {
	ResponseCode    int
	ResponseError   string
	ResponseBody    string
	ResponseHeaders map[string]string
	OverrideError   bool
}

// MiniRequestObject is marshalled to JSON string and passed into JSON middleware
type MiniRequestObject struct {
	Headers         map[string][]string
	SetHeaders      map[string]string
	DeleteHeaders   []string
	Body            []byte
	URL             string
	Params          map[string][]string
	AddParams       map[string]string
	ExtendedParams  map[string][]string
	DeleteParams    []string
	ReturnOverrides ReturnOverrides
	IgnoreBody      bool
	Method          string
	RequestURI      string
	Scheme          string
}

func (mr *MiniRequestObject) ReconstructParams(r *http.Request) {
	updatedValues := r.URL.Query()

	for _, k := range mr.DeleteParams {
		updatedValues.Del(k)
	}

	for p, v := range mr.AddParams {
		updatedValues.Set(p, v)
	}

	for p, v := range mr.ExtendedParams {
		for _, val := range v {
			updatedValues.Add(p, val)
		}
	}

	if !reflect.DeepEqual(r.URL.Query(), updatedValues) {
		r.URL.RawQuery = updatedValues.Encode()
	}
}

type VMReturnObject struct {
	Request     MiniRequestObject
	SessionMeta map[string]string
	Session     user.SessionState
	AuthValue   string
}

// DynamicMiddleware is a generic middleware that will execute JS code before continuing
type DynamicMiddleware struct {
	BaseMiddleware
	MiddlewareClassName string
	Pre                 bool
	UseSession          bool
	Auth                bool
}

func (d *DynamicMiddleware) Name() string {
	return "DynamicMiddleware"
}

func specToJson(spec *APISpec) string {
	m := map[string]interface{}{
		"OrgID": spec.OrgID,
		"APIID": spec.APIID,
		// For backwards compatibility within 2.x.
		// TODO: simplify or refactor in 3.x or later.
		"config_data": spec.ConfigData,
	}
	bs, err := json.Marshal(m)
	if err != nil {
		log.Error("Failed to encode configuration data: ", err)
		return ""
	}
	return string(bs)
}

// ProcessRequest will run any checks on the request on the way through the system, return an error to have the chain fail
func (d *DynamicMiddleware) ProcessRequest(w http.ResponseWriter, r *http.Request, _ interface{}) (error, int) {
	t1 := time.Now().UnixNano()
	logger := d.Logger()

	// Create the proxy object
	originalBody, err := ioutil.ReadAll(r.Body)
	if err != nil {
		logger.WithError(err).Error("Failed to read request body")
		return nil, http.StatusOK
	}
	defer r.Body.Close()

	headers := r.Header
	host := r.Host
	if host == "" && r.URL != nil {
		host = r.URL.Host
	}
	if host != "" {
		headers = make(http.Header)
		for k, v := range r.Header {
			headers[k] = v
		}
		headers.Set("Host", host)
	}
	scheme := "http"
	if r.TLS != nil {
		scheme = "https"
	}

	requestData := MiniRequestObject{
		Headers:        headers,
		SetHeaders:     map[string]string{},
		DeleteHeaders:  []string{},
		Body:           originalBody,
		URL:            r.URL.String(),
		Params:         r.URL.Query(),
		AddParams:      map[string]string{},
		ExtendedParams: map[string][]string{},
		DeleteParams:   []string{},
		Method:         r.Method,
		RequestURI:     r.RequestURI,
		Scheme:         scheme,
	}

	requestAsJson, err := json.Marshal(requestData)
	if err != nil {
		logger.WithError(err).Error("Failed to encode request object for dynamic middleware")
		return nil, http.StatusOK
	}

	specAsJson := specToJson(d.Spec)

	session := user.NewSessionState()
	// Encode the session object (if not a pre-process)
	if !d.Pre && d.UseSession {
		session = ctxGetSession(r)
	}

	sessionAsJson, err := json.Marshal(session)
	if err != nil {
		logger.WithError(err).Error("Failed to encode session for VM")
		return nil, http.StatusOK
	}

	// Run the middleware
	middlewareClassname := d.MiddlewareClassName
	vm := d.Spec.JSVM.VM.Copy()
	vm.Interrupt = make(chan func(), 1)
	logger.Debug("Running: ", middlewareClassname)
	// buffered, leaving no chance of a goroutine leak since the
	// spawned goroutine will send 0 or 1 values.
	ret := make(chan otto.Value, 1)
	errRet := make(chan error, 1)
	go func() {
		defer func() {
			// the VM executes the panic func that gets it
			// to stop, so we must recover here to not crash
			// the whole Go program.
			recover()
		}()
		returnRaw, err := vm.Run(middlewareClassname + `.DoProcessRequest(` + string(requestAsJson) + `, ` + string(sessionAsJson) + `, ` + specAsJson + `);`)
		ret <- returnRaw
		errRet <- err
	}()
	var returnRaw otto.Value
	t := time.NewTimer(d.Spec.JSVM.Timeout)
	select {
	case returnRaw = <-ret:
		if err := <-errRet; err != nil {
			logger.WithError(err).Error("Failed to run JS middleware")
			return nil, http.StatusOK
		}
		t.Stop()
	case <-t.C:
		t.Stop()
		logger.Error("JS middleware timed out after ", d.Spec.JSVM.Timeout)
		vm.Interrupt <- func() {
			// only way to stop the VM is to send it a func
			// that panics.
			panic("stop")
		}
		return nil, http.StatusOK
	}
	returnDataStr, _ := returnRaw.ToString()

	// Decode the return object
	newRequestData := VMReturnObject{}
	if err := json.Unmarshal([]byte(returnDataStr), &newRequestData); err != nil {
		logger.WithError(err).Error("Failed to decode middleware request data on return from VM. Returned data: ", returnDataStr)
		return nil, http.StatusOK
	}

	// Reconstruct the request parts
	if newRequestData.Request.IgnoreBody {
		r.ContentLength = int64(len(originalBody))
		r.Body = ioutil.NopCloser(bytes.NewReader(originalBody))
	} else {
		r.ContentLength = int64(len(newRequestData.Request.Body))
		r.Body = ioutil.NopCloser(bytes.NewReader(newRequestData.Request.Body))
	}

	r.URL, err = url.Parse(newRequestData.Request.URL)
	if err != nil {
		return nil, http.StatusOK
	}

	ignoreCanonical := d.Gw.GetConfig().IgnoreCanonicalMIMEHeaderKey
	// Delete and set headers
	for _, dh := range newRequestData.Request.DeleteHeaders {
		r.Header.Del(dh)
		if ignoreCanonical {
			// Make sure we delete the header in case the header key was not canonical.
			delete(r.Header, dh)
		}
	}
	for h, v := range newRequestData.Request.SetHeaders {
		setCustomHeader(r.Header, h, v, ignoreCanonical)
	}

	// Delete and set request parameters
	newRequestData.Request.ReconstructParams(r)

	// Save the session data (if modified)
	if !d.Pre && d.UseSession {
		newMeta := mapStrsToIfaces(newRequestData.SessionMeta)
		if !reflect.DeepEqual(session.GetMetaData(), newMeta) {
			session.SetMetaData(newMeta)
			ctxScheduleSessionUpdate(r)
		}
	}

	logger.Debug("JSVM middleware execution took: (ns) ", time.Now().UnixNano()-t1)

	if newRequestData.Request.ReturnOverrides.ResponseError != "" {
		newRequestData.Request.ReturnOverrides.ResponseBody = newRequestData.Request.ReturnOverrides.ResponseError
	}

	if newRequestData.Request.ReturnOverrides.ResponseCode >= http.StatusBadRequest && !newRequestData.Request.ReturnOverrides.OverrideError {

		for header, value := range newRequestData.Request.ReturnOverrides.ResponseHeaders {
			w.Header().Set(header, value)
		}

		return errors.New(newRequestData.Request.ReturnOverrides.ResponseBody), newRequestData.Request.ReturnOverrides.ResponseCode
	}

	if newRequestData.Request.ReturnOverrides.ResponseCode != 0 {
		responseObject := VMResponseObject{
			Response: ResponseObject{
				Body:    newRequestData.Request.ReturnOverrides.ResponseBody,
				Code:    newRequestData.Request.ReturnOverrides.ResponseCode,
				Headers: newRequestData.Request.ReturnOverrides.ResponseHeaders,
			},
		}

		d.Gw.forceResponse(w, r, &responseObject, d.Spec, session, d.Pre, logger)
		return nil, mwStatusRespond
	}

	if d.Auth {
		ctxSetSession(r, &newRequestData.Session, newRequestData.AuthValue, true, d.Gw.GetConfig().HashKeys)
	}

	return nil, http.StatusOK
}

func mapStrsToIfaces(m map[string]string) map[string]interface{} {
	// TODO: do we really need this conversion? note that we can't
	// make user.SessionState.MetaData a map[string]string, however.
	m2 := make(map[string]interface{}, len(m))
	for k, v := range m {
		m2[k] = v
	}
	return m2
}

// --- Utility functions during startup to ensure a sane VM is present for each API Def ----

type JSVM struct {
	Spec    *APISpec
	VM      *otto.Otto
	Timeout time.Duration
	Log     *logrus.Entry  // logger used by the JS code
	RawLog  *logrus.Logger // logger used by `rawlog` func to avoid formatting
	Gw      *Gateway
}

const defaultJSVMTimeout = 5

// Init creates the JSVM with the core library and sets up a default
// timeout.
func (j *JSVM) Init(spec *APISpec, logger *logrus.Entry, gw *Gateway) {
	vm := otto.New()
	j.Gw = gw
	logger = logger.WithField("prefix", "jsvm")

	// Init TykJS namespace, constructors etc.
	if _, err := vm.Run(coreJS); err != nil {
		logger.WithError(err).Error("Could not load TykJS")
		return
	}

	// Load user's TykJS on top, if any
	if path := gw.GetConfig().TykJSPath; path != "" {
		f, err := os.Open(path)
		if err == nil {
			_, err = vm.Run(f)
			f.Close()

			if err != nil {
				logger.WithError(err).Error("Could not load user's TykJS")
			}
		}
	}

	j.VM = vm
	j.Spec = spec

	// Add environment API
	j.LoadTykJSApi()

	if jsvmTimeout := gw.GetConfig().JSVMTimeout; jsvmTimeout <= 0 {
		j.Timeout = time.Duration(defaultJSVMTimeout) * time.Second
		logger.Debugf("Default JSVM timeout used: %v", j.Timeout)
	} else {
		j.Timeout = time.Duration(jsvmTimeout) * time.Second
		logger.Debugf("Custom JSVM timeout: %v", j.Timeout)
	}

	j.Log = logger // use the global logger by default
	j.RawLog = rawLog
}

// LoadJSPaths will load JS classes and functionality in to the VM by file
func (j *JSVM) LoadJSPaths(paths []string, prefix string) {
	for _, mwPath := range paths {
		if prefix != "" {
			mwPath = filepath.Join(prefix, mwPath)
		}
		extension := filepath.Ext(mwPath)
		if !strings.Contains(extension, ".js") {
			j.Log.Errorf("Unsupported extension '%s' (%s)", extension, mwPath)
			continue
		}
		j.Log.Info("Loading JS File: ", mwPath)
		f, err := os.Open(mwPath)
		if err != nil {
			j.Log.WithError(err).Error("Failed to open JS middleware file")
			continue
		}
		if _, err := j.VM.Run(f); err != nil {
			j.Log.WithError(err).Error("Failed to load JS middleware")
		}
		f.Close()
	}
}

type TykJSHttpRequest struct {
	Method   string
	Body     string
	Headers  map[string]string
	Domain   string
	Resource string
	FormData map[string]string
}

type TykJSHttpResponse struct {
	Code    int
	Body    string
	Headers map[string][]string

	// Make this compatible with BatchReplyUnit
	CodeComp    int                 `json:"code"`
	BodyComp    string              `json:"body"`
	HeadersComp map[string][]string `json:"headers"`
}

func (j *JSVM) LoadTykJSApi() {
	// Enable a log
	j.VM.Set("log", func(call otto.FunctionCall) otto.Value {
		j.Log.WithFields(logrus.Fields{
			"type": "log-msg",
		}).Info(call.Argument(0).String())
		return otto.Value{}
	})
	j.VM.Set("rawlog", func(call otto.FunctionCall) otto.Value {
		j.RawLog.Print(call.Argument(0).String() + "\n")
		return otto.Value{}
	})

	// these two needed for non-utf8 bodies
	j.VM.Set("b64dec", func(call otto.FunctionCall) otto.Value {
		in := call.Argument(0).String()
		out, err := base64.StdEncoding.DecodeString(in)

		// Fallback to RawStdEncoding:
		if err != nil {
			out, err = base64.RawStdEncoding.DecodeString(in)
			if err != nil {
				j.Log.WithError(err).Error("Failed to base64 decode")
				return otto.Value{}
			}
		}
		returnVal, err := j.VM.ToValue(string(out))
		if err != nil {
			j.Log.WithError(err).Error("Failed to base64 decode")
			return otto.Value{}
		}
		return returnVal
	})
	j.VM.Set("b64enc", func(call otto.FunctionCall) otto.Value {
		in := []byte(call.Argument(0).String())
		out := base64.StdEncoding.EncodeToString(in)
		returnVal, err := j.VM.ToValue(out)
		if err != nil {
			j.Log.WithError(err).Error("Failed to base64 encode")
			return otto.Value{}
		}
		return returnVal
	})

	j.VM.Set("rawb64dec", func(call otto.FunctionCall) otto.Value {
		in := call.Argument(0).String()
		out, err := base64.RawStdEncoding.DecodeString(in)
		if err != nil {
			if err != nil {
				j.Log.WithError(err).Error("Failed to base64 decode")
				return otto.Value{}
			}
		}
		returnVal, err := j.VM.ToValue(string(out))
		if err != nil {
			j.Log.WithError(err).Error("Failed to base64 decode")
			return otto.Value{}
		}
		return returnVal
	})
	j.VM.Set("rawb64enc", func(call otto.FunctionCall) otto.Value {
		in := []byte(call.Argument(0).String())
		out := base64.RawStdEncoding.EncodeToString(in)
		returnVal, err := j.VM.ToValue(out)
		if err != nil {
			j.Log.WithError(err).Error("Failed to base64 encode")
			return otto.Value{}
		}
		return returnVal
	})
	ignoreCanonical := j.Gw.GetConfig().IgnoreCanonicalMIMEHeaderKey
	// Enable the creation of HTTP Requsts
	j.VM.Set("TykMakeHttpRequest", func(call otto.FunctionCall) otto.Value {
		jsonHRO := call.Argument(0).String()
		if jsonHRO == "undefined" {
			// Nope, return nothing
			return otto.Value{}
		}
		hro := TykJSHttpRequest{}
		if err := json.Unmarshal([]byte(jsonHRO), &hro); err != nil {
			j.Log.WithError(err).Error("JSVM: Failed to deserialise HTTP Request object")
			return otto.Value{}
		}

		// Make the request
		domain := hro.Domain
		data := url.Values{}
		for k, v := range hro.FormData {
			data.Set(k, v)
		}

		u, _ := url.ParseRequestURI(domain + hro.Resource)
		urlStr := u.String() // "https://api.com/user/"

		var d string
		if hro.Body != "" {
			d = hro.Body
		} else if len(hro.FormData) > 0 {
			d = data.Encode()
		}

		r, _ := http.NewRequest(hro.Method, urlStr, nil)

		if d != "" {
			r, _ = http.NewRequest(hro.Method, urlStr, strings.NewReader(d))
		}

		for k, v := range hro.Headers {
			setCustomHeader(r.Header, k, v, ignoreCanonical)
		}
		r.Close = true

<<<<<<< HEAD
		tr := &http.Transport{TLSClientConfig: &tls.Config{}}
		if cert := j.Gw.getUpstreamCertificate(r.Host, j.Spec); cert != nil {
=======
		maxSSLVersion := config.Global().ProxySSLMaxVersion
		if j.Spec.Proxy.Transport.SSLMaxVersion > 0 {
			maxSSLVersion = j.Spec.Proxy.Transport.SSLMaxVersion
		}

		tr := &http.Transport{TLSClientConfig: &tls.Config{
			MaxVersion: maxSSLVersion,
		}}

		if cert := getUpstreamCertificate(r.Host, j.Spec); cert != nil {
>>>>>>> 8ec9903b
			tr.TLSClientConfig.Certificates = []tls.Certificate{*cert}
		}

		if j.Gw.GetConfig().ProxySSLInsecureSkipVerify {
			tr.TLSClientConfig.InsecureSkipVerify = true
		}

		if j.Spec.Proxy.Transport.SSLInsecureSkipVerify {
			tr.TLSClientConfig.InsecureSkipVerify = true
		}

		tr.DialTLS = j.Gw.customDialTLSCheck(j.Spec, tr.TLSClientConfig)

		tr.Proxy = proxyFromAPI(j.Spec)

		// using new Client each time should be ok, since we closing connection every time
		client := &http.Client{Transport: tr}
		resp, err := client.Do(r)
		if err != nil {
			j.Log.WithError(err).Error("Request failed")
			return otto.Value{}
		}

		body, _ := ioutil.ReadAll(resp.Body)
		bodyStr := string(body)
		tykResp := TykJSHttpResponse{
			Code:        resp.StatusCode,
			Body:        bodyStr,
			Headers:     resp.Header,
			CodeComp:    resp.StatusCode,
			BodyComp:    bodyStr,
			HeadersComp: resp.Header,
		}

		retAsStr, _ := json.Marshal(tykResp)
		returnVal, err := j.VM.ToValue(string(retAsStr))
		if err != nil {
			j.Log.WithError(err).Error("Failed to encode return value")
			return otto.Value{}
		}

		return returnVal
	})

	// Expose Setters and Getters in the REST API for a key:
	j.VM.Set("TykGetKeyData", func(call otto.FunctionCall) otto.Value {
		apiKey := call.Argument(0).String()
		apiId := call.Argument(1).String()

		obj, _ := j.Gw.handleGetDetail(apiKey, apiId, false)
		bs, _ := json.Marshal(obj)

		returnVal, err := j.VM.ToValue(string(bs))
		if err != nil {
			j.Log.WithError(err).Error("Failed to encode return value")
			return otto.Value{}
		}

		return returnVal
	})

	j.VM.Set("TykSetKeyData", func(call otto.FunctionCall) otto.Value {
		apiKey := call.Argument(0).String()
		encoddedSession := call.Argument(1).String()
		suppressReset := call.Argument(2).String()

		newSession := user.NewSessionState()
		err := json.Unmarshal([]byte(encoddedSession), newSession)
		if err != nil {
			j.Log.WithError(err).Error("Failed to decode the sesison data")
			return otto.Value{}
		}

		j.Gw.doAddOrUpdate(apiKey, newSession, suppressReset == "1", false)

		return otto.Value{}
	})

	// Batch request method
	unsafeBatchHandler := BatchRequestHandler{Gw: j.Gw}
	j.VM.Set("TykBatchRequest", func(call otto.FunctionCall) otto.Value {
		requestSet := call.Argument(0).String()
		j.Log.Debug("Batch input is: ", requestSet)
		bs, err := unsafeBatchHandler.ManualBatchRequest([]byte(requestSet))
		if err != nil {
			j.Log.WithError(err).Error("Batch request error")
			return otto.Value{}
		}

		returnVal, err := j.VM.ToValue(string(bs))
		if err != nil {
			j.Log.WithError(err).Error("Failed to encode return value")
			return otto.Value{}
		}

		return returnVal
	})

	j.VM.Run(`function TykJsResponse(response, session_meta) {
		return JSON.stringify({Response: response, SessionMeta: session_meta})
	}`)
}

const coreJS = `
var TykJS = {
	TykMiddleware: {
		MiddlewareComponentMeta: function(configuration) {
			this.configuration = configuration
		}
	},
	TykEventHandlers: {
		EventHandlerComponentMeta: function() {}
	}
}

TykJS.TykMiddleware.MiddlewareComponentMeta.prototype.ProcessRequest = function(request, session, config) {
	log("Process Request Not Implemented")
	return request
}

TykJS.TykMiddleware.MiddlewareComponentMeta.prototype.DoProcessRequest = function(request, session, config) {
	request.Body = b64dec(request.Body)
	var processed_request = this.ProcessRequest(request, session, config)

	if (!processed_request) {
		log("Middleware didn't return request object!")
		return
	}

	// Reset the headers object
	processed_request.Request.Headers = {}
	processed_request.Request.Body = b64enc(processed_request.Request.Body)

	return JSON.stringify(processed_request)
}

// The user-level middleware component
TykJS.TykMiddleware.NewMiddleware = function(configuration) {
	TykJS.TykMiddleware.MiddlewareComponentMeta.call(this, configuration)
}

// Set up object inheritance
TykJS.TykMiddleware.NewMiddleware.prototype = Object.create(TykJS.TykMiddleware.MiddlewareComponentMeta.prototype)
TykJS.TykMiddleware.NewMiddleware.prototype.constructor = TykJS.TykMiddleware.NewMiddleware

TykJS.TykMiddleware.NewMiddleware.prototype.NewProcessRequest = function(callback) {
	this.ProcessRequest = callback
}

TykJS.TykMiddleware.NewMiddleware.prototype.ReturnData = function(request, session) {
	return {Request: request, SessionMeta: session}
}

TykJS.TykMiddleware.NewMiddleware.prototype.ReturnAuthData = function(request, session) {
	return {Request: request, Session: session}
}

// Event Handler implementation

TykJS.TykEventHandlers.EventHandlerComponentMeta.prototype.DoProcessEvent = function(event, context) {
	// call the handler
	log("Calling built - in handle")
	this.Handle(event, context)
	return
}

TykJS.TykEventHandlers.EventHandlerComponentMeta.prototype.Handle = function(request, context) {
	log("Handler not implemented!")
	return request
}

// The user-level event handler component
TykJS.TykEventHandlers.NewEventHandler = function() {
	TykJS.TykEventHandlers.EventHandlerComponentMeta.call(this)
}

// Set up object inheritance for events
TykJS.TykEventHandlers.NewEventHandler.prototype = Object.create(TykJS.TykEventHandlers.EventHandlerComponentMeta.prototype)
TykJS.TykEventHandlers.NewEventHandler.prototype.constructor = TykJS.TykEventHandlers.NewEventHandler

TykJS.TykEventHandlers.NewEventHandler.prototype.NewHandler = function(callback) {
	this.Handle = callback
};`<|MERGE_RESOLUTION|>--- conflicted
+++ resolved
@@ -518,11 +518,7 @@
 		}
 		r.Close = true
 
-<<<<<<< HEAD
-		tr := &http.Transport{TLSClientConfig: &tls.Config{}}
-		if cert := j.Gw.getUpstreamCertificate(r.Host, j.Spec); cert != nil {
-=======
-		maxSSLVersion := config.Global().ProxySSLMaxVersion
+		maxSSLVersion := j.Gw.GetConfig().ProxySSLMaxVersion
 		if j.Spec.Proxy.Transport.SSLMaxVersion > 0 {
 			maxSSLVersion = j.Spec.Proxy.Transport.SSLMaxVersion
 		}
@@ -531,8 +527,7 @@
 			MaxVersion: maxSSLVersion,
 		}}
 
-		if cert := getUpstreamCertificate(r.Host, j.Spec); cert != nil {
->>>>>>> 8ec9903b
+		if cert := j.Gw.getUpstreamCertificate(r.Host, j.Spec); cert != nil {
 			tr.TLSClientConfig.Certificates = []tls.Certificate{*cert}
 		}
 
