package gateway

import (
	"bytes"
	"crypto/tls"
	"encoding/base64"
	"encoding/json"
	"errors"
	"io/ioutil"
	"net/http"
	"net/url"
	"os"
	"path/filepath"
	"reflect"
	"strings"
	"time"

	"github.com/robertkrimen/otto"
	_ "github.com/robertkrimen/otto/underscore"

	"github.com/TykTechnologies/tyk/user"

	"github.com/sirupsen/logrus"
)

// Lets the user override and return a response from middleware
type ReturnOverrides struct {
	ResponseCode    int
	ResponseError   string
	ResponseBody    string
	ResponseHeaders map[string]string
	OverrideError   bool
}

// MiniRequestObject is marshalled to JSON string and passed into JSON middleware
type MiniRequestObject struct {
	Headers         map[string][]string
	SetHeaders      map[string]string
	DeleteHeaders   []string
	Body            []byte
	URL             string
	Params          map[string][]string
	AddParams       map[string]string
	ExtendedParams  map[string][]string
	DeleteParams    []string
	ReturnOverrides ReturnOverrides
	IgnoreBody      bool
	Method          string
	RequestURI      string
	Scheme          string
}

func (mr *MiniRequestObject) ReconstructParams(r *http.Request) {
	updatedValues := r.URL.Query()

	for _, k := range mr.DeleteParams {
		updatedValues.Del(k)
	}

	for p, v := range mr.AddParams {
		updatedValues.Set(p, v)
	}

	for p, v := range mr.ExtendedParams {
		for _, val := range v {
			updatedValues.Add(p, val)
		}
	}

	if !reflect.DeepEqual(r.URL.Query(), updatedValues) {
		r.URL.RawQuery = updatedValues.Encode()
	}
}

type VMReturnObject struct {
	Request     MiniRequestObject
	SessionMeta map[string]string
	Session     user.SessionState
	AuthValue   string
}

// DynamicMiddleware is a generic middleware that will execute JS code before continuing
type DynamicMiddleware struct {
	BaseMiddleware
	MiddlewareClassName string
	Pre                 bool
	UseSession          bool
	Auth                bool
}

func (d *DynamicMiddleware) Name() string {
	return "DynamicMiddleware"
}

func specToJson(spec *APISpec) string {
	m := map[string]interface{}{
		"OrgID": spec.OrgID,
		"APIID": spec.APIID,
		// For backwards compatibility within 2.x.
		// TODO: simplify or refactor in 3.x or later.
		"config_data": spec.ConfigData,
	}
	bs, err := json.Marshal(m)
	if err != nil {
		log.Error("Failed to encode configuration data: ", err)
		return ""
	}
	return string(bs)
}

// ProcessRequest will run any checks on the request on the way through the system, return an error to have the chain fail
func (d *DynamicMiddleware) ProcessRequest(w http.ResponseWriter, r *http.Request, _ interface{}) (error, int) {
	t1 := time.Now().UnixNano()
	logger := d.Logger()

	// Create the proxy object
	originalBody, err := ioutil.ReadAll(r.Body)
	if err != nil {
		logger.WithError(err).Error("Failed to read request body")
		return nil, http.StatusOK
	}
	defer r.Body.Close()

	headers := r.Header
	host := r.Host
	if host == "" && r.URL != nil {
		host = r.URL.Host
	}
	if host != "" {
		headers = make(http.Header)
		for k, v := range r.Header {
			headers[k] = v
		}
		headers.Set("Host", host)
	}
	scheme := "http"
	if r.TLS != nil {
		scheme = "https"
	}

	requestData := MiniRequestObject{
		Headers:        headers,
		SetHeaders:     map[string]string{},
		DeleteHeaders:  []string{},
		Body:           originalBody,
		URL:            r.URL.String(),
		Params:         r.URL.Query(),
		AddParams:      map[string]string{},
		ExtendedParams: map[string][]string{},
		DeleteParams:   []string{},
		Method:         r.Method,
		RequestURI:     r.RequestURI,
		Scheme:         scheme,
	}

	requestAsJson, err := json.Marshal(requestData)
	if err != nil {
		logger.WithError(err).Error("Failed to encode request object for dynamic middleware")
		return nil, http.StatusOK
	}

	specAsJson := specToJson(d.Spec)

	session := new(user.SessionState)

	// Encode the session object (if not a pre-process)
	if !d.Pre && d.UseSession {
		session = ctxGetSession(r)
	}

	sessionAsJson, err := json.Marshal(session)
	if err != nil {
		logger.WithError(err).Error("Failed to encode session for VM")
		return nil, http.StatusOK
	}

	// Run the middleware
	middlewareClassname := d.MiddlewareClassName
	vm := d.Spec.JSVM.VM.Copy()
	vm.Interrupt = make(chan func(), 1)
	logger.Debug("Running: ", middlewareClassname)
	// buffered, leaving no chance of a goroutine leak since the
	// spawned goroutine will send 0 or 1 values.
	ret := make(chan otto.Value, 1)
	errRet := make(chan error, 1)
	go func() {
		defer func() {
			// the VM executes the panic func that gets it
			// to stop, so we must recover here to not crash
			// the whole Go program.
			recover()
		}()
		returnRaw, err := vm.Run(middlewareClassname + `.DoProcessRequest(` + string(requestAsJson) + `, ` + string(sessionAsJson) + `, ` + specAsJson + `);`)
		ret <- returnRaw
		errRet <- err
	}()
	var returnRaw otto.Value
	t := time.NewTimer(d.Spec.JSVM.Timeout)
	select {
	case returnRaw = <-ret:
		if err := <-errRet; err != nil {
			logger.WithError(err).Error("Failed to run JS middleware")
			return nil, http.StatusOK
		}
		t.Stop()
	case <-t.C:
		t.Stop()
		logger.Error("JS middleware timed out after ", d.Spec.JSVM.Timeout)
		vm.Interrupt <- func() {
			// only way to stop the VM is to send it a func
			// that panics.
			panic("stop")
		}
		return nil, http.StatusOK
	}
	returnDataStr, _ := returnRaw.ToString()

	// Decode the return object
	newRequestData := VMReturnObject{}
	if err := json.Unmarshal([]byte(returnDataStr), &newRequestData); err != nil {
		logger.WithError(err).Error("Failed to decode middleware request data on return from VM. Returned data: ", returnDataStr)
		return nil, http.StatusOK
	}

	// Reconstruct the request parts
	if newRequestData.Request.IgnoreBody {
		r.ContentLength = int64(len(originalBody))
		r.Body = ioutil.NopCloser(bytes.NewReader(originalBody))
	} else {
		r.ContentLength = int64(len(newRequestData.Request.Body))
		r.Body = ioutil.NopCloser(bytes.NewReader(newRequestData.Request.Body))
	}

	// make sure request's body can be re-read again
	nopCloseRequestBody(r)

	r.URL, err = url.Parse(newRequestData.Request.URL)
	if err != nil {
		return nil, http.StatusOK
	}

<<<<<<< HEAD
	ignoreCanonical := config.Global().IgnoreCanonicalMIMEHeaderKey
=======
	ignoreCanonical := d.Gw.GetConfig().IgnoreCanonicalMIMEHeaderKey
>>>>>>> 094a100a
	// Delete and set headers
	for _, dh := range newRequestData.Request.DeleteHeaders {
		r.Header.Del(dh)
		if ignoreCanonical {
			// Make sure we delete the header in case the header key was not canonical.
			delete(r.Header, dh)
		}
	}
	for h, v := range newRequestData.Request.SetHeaders {
		setCustomHeader(r.Header, h, v, ignoreCanonical)
	}

	// Delete and set request parameters
	newRequestData.Request.ReconstructParams(r)

	// Save the session data (if modified)
	if !d.Pre && d.UseSession {
		newMeta := mapStrsToIfaces(newRequestData.SessionMeta)
		if !reflect.DeepEqual(session.MetaData, newMeta) {
			session.MetaData = newMeta
			ctxScheduleSessionUpdate(r)
		}
	}

	logger.Debug("JSVM middleware execution took: (ns) ", time.Now().UnixNano()-t1)

	if newRequestData.Request.ReturnOverrides.ResponseError != "" {
		newRequestData.Request.ReturnOverrides.ResponseBody = newRequestData.Request.ReturnOverrides.ResponseError
	}

	if newRequestData.Request.ReturnOverrides.ResponseCode >= http.StatusBadRequest && !newRequestData.Request.ReturnOverrides.OverrideError {

		for header, value := range newRequestData.Request.ReturnOverrides.ResponseHeaders {
			w.Header().Set(header, value)
		}

		return errors.New(newRequestData.Request.ReturnOverrides.ResponseBody), newRequestData.Request.ReturnOverrides.ResponseCode
	}

	if newRequestData.Request.ReturnOverrides.ResponseCode != 0 {
		responseObject := VMResponseObject{
			Response: ResponseObject{
				Body:    newRequestData.Request.ReturnOverrides.ResponseBody,
				Code:    newRequestData.Request.ReturnOverrides.ResponseCode,
				Headers: newRequestData.Request.ReturnOverrides.ResponseHeaders,
			},
		}

		d.Gw.forceResponse(w, r, &responseObject, d.Spec, session, d.Pre, logger)
		return nil, mwStatusRespond
	}

	if d.Auth {
		newRequestData.Session.KeyID = newRequestData.AuthValue
<<<<<<< HEAD
		ctxSetSession(r, &newRequestData.Session, true)
=======
		ctxSetSession(r, &newRequestData.Session, true, d.Gw.GetConfig().HashKeys)
>>>>>>> 094a100a
	}

	return nil, http.StatusOK
}

func mapStrsToIfaces(m map[string]string) map[string]interface{} {
	// TODO: do we really need this conversion? note that we can't
	// make user.SessionState.MetaData a map[string]string, however.
	m2 := make(map[string]interface{}, len(m))
	for k, v := range m {
		m2[k] = v
	}
	return m2
}

// --- Utility functions during startup to ensure a sane VM is present for each API Def ----

type JSVM struct {
	Spec    *APISpec
	VM      *otto.Otto `json:"-"`
	Timeout time.Duration
	Log     *logrus.Entry  `json:"-"` // logger used by the JS code
	RawLog  *logrus.Logger `json:"-"` // logger used by `rawlog` func to avoid formatting
	Gw      *Gateway       `json:"-"`
}

const defaultJSVMTimeout = 5

// Init creates the JSVM with the core library and sets up a default
// timeout.
func (j *JSVM) Init(spec *APISpec, logger *logrus.Entry, gw *Gateway) {
	vm := otto.New()
	j.Gw = gw
	logger = logger.WithField("prefix", "jsvm")

	// Init TykJS namespace, constructors etc.
	if _, err := vm.Run(coreJS); err != nil {
		logger.WithError(err).Error("Could not load TykJS")
		return
	}

	// Load user's TykJS on top, if any
	if path := gw.GetConfig().TykJSPath; path != "" {
		f, err := os.Open(path)
		if err == nil {
			_, err = vm.Run(f)
			f.Close()

			if err != nil {
				logger.WithError(err).Error("Could not load user's TykJS")
			}
		}
	}

	j.VM = vm
	j.Spec = spec

	// Add environment API
	j.LoadTykJSApi()

	if jsvmTimeout := gw.GetConfig().JSVMTimeout; jsvmTimeout <= 0 {
		j.Timeout = time.Duration(defaultJSVMTimeout) * time.Second
		logger.Debugf("Default JSVM timeout used: %v", j.Timeout)
	} else {
		j.Timeout = time.Duration(jsvmTimeout) * time.Second
		logger.Debugf("Custom JSVM timeout: %v", j.Timeout)
	}

	j.Log = logger // use the global logger by default
	j.RawLog = rawLog
}

// LoadJSPaths will load JS classes and functionality in to the VM by file
func (j *JSVM) LoadJSPaths(paths []string, prefix string) {
	for _, mwPath := range paths {
		if prefix != "" {
			mwPath = filepath.Join(prefix, mwPath)
		}
		extension := filepath.Ext(mwPath)
		if !strings.Contains(extension, ".js") {
			j.Log.Errorf("Unsupported extension '%s' (%s)", extension, mwPath)
			continue
		}
		j.Log.Info("Loading JS File: ", mwPath)
		f, err := os.Open(mwPath)
		if err != nil {
			j.Log.WithError(err).Error("Failed to open JS middleware file")
			continue
		}
		if _, err := j.VM.Run(f); err != nil {
			j.Log.WithError(err).Error("Failed to load JS middleware")
		}
		f.Close()
	}
}

type TykJSHttpRequest struct {
	Method   string
	Body     string
	Headers  map[string]string
	Domain   string
	Resource string
	FormData map[string]string
}

type TykJSHttpResponse struct {
	Code    int
	Body    string
	Headers map[string][]string

	// Make this compatible with BatchReplyUnit
	CodeComp    int                 `json:"code"`
	BodyComp    string              `json:"body"`
	HeadersComp map[string][]string `json:"headers"`
}

func (j *JSVM) LoadTykJSApi() {
	// Enable a log
	j.VM.Set("log", func(call otto.FunctionCall) otto.Value {
		j.Log.WithFields(logrus.Fields{
			"type": "log-msg",
		}).Info(call.Argument(0).String())
		return otto.Value{}
	})
	j.VM.Set("rawlog", func(call otto.FunctionCall) otto.Value {
		j.RawLog.Print(call.Argument(0).String() + "\n")
		return otto.Value{}
	})

	// these two needed for non-utf8 bodies
	j.VM.Set("b64dec", func(call otto.FunctionCall) otto.Value {
		in := call.Argument(0).String()
		out, err := base64.StdEncoding.DecodeString(in)

		// Fallback to RawStdEncoding:
		if err != nil {
			out, err = base64.RawStdEncoding.DecodeString(in)
			if err != nil {
				j.Log.WithError(err).Error("Failed to base64 decode")
				return otto.Value{}
			}
		}
		returnVal, err := j.VM.ToValue(string(out))
		if err != nil {
			j.Log.WithError(err).Error("Failed to base64 decode")
			return otto.Value{}
		}
		return returnVal
	})
	j.VM.Set("b64enc", func(call otto.FunctionCall) otto.Value {
		in := []byte(call.Argument(0).String())
		out := base64.StdEncoding.EncodeToString(in)
		returnVal, err := j.VM.ToValue(out)
		if err != nil {
			j.Log.WithError(err).Error("Failed to base64 encode")
			return otto.Value{}
		}
		return returnVal
	})

	j.VM.Set("rawb64dec", func(call otto.FunctionCall) otto.Value {
		in := call.Argument(0).String()
		out, err := base64.RawStdEncoding.DecodeString(in)
		if err != nil {
			if err != nil {
				j.Log.WithError(err).Error("Failed to base64 decode")
				return otto.Value{}
			}
		}
		returnVal, err := j.VM.ToValue(string(out))
		if err != nil {
			j.Log.WithError(err).Error("Failed to base64 decode")
			return otto.Value{}
		}
		return returnVal
	})
	j.VM.Set("rawb64enc", func(call otto.FunctionCall) otto.Value {
		in := []byte(call.Argument(0).String())
		out := base64.RawStdEncoding.EncodeToString(in)
		returnVal, err := j.VM.ToValue(out)
		if err != nil {
			j.Log.WithError(err).Error("Failed to base64 encode")
			return otto.Value{}
		}
		return returnVal
	})
<<<<<<< HEAD
	ignoreCanonical := config.Global().IgnoreCanonicalMIMEHeaderKey
=======
	ignoreCanonical := j.Gw.GetConfig().IgnoreCanonicalMIMEHeaderKey
>>>>>>> 094a100a
	// Enable the creation of HTTP Requsts
	j.VM.Set("TykMakeHttpRequest", func(call otto.FunctionCall) otto.Value {
		jsonHRO := call.Argument(0).String()
		if jsonHRO == "undefined" {
			// Nope, return nothing
			return otto.Value{}
		}
		hro := TykJSHttpRequest{}
		if err := json.Unmarshal([]byte(jsonHRO), &hro); err != nil {
			j.Log.WithError(err).Error("JSVM: Failed to deserialise HTTP Request object")
			return otto.Value{}
		}

		// Make the request
		domain := hro.Domain
		data := url.Values{}
		for k, v := range hro.FormData {
			data.Set(k, v)
		}

		u, _ := url.ParseRequestURI(domain + hro.Resource)
		urlStr := u.String() // "https://api.com/user/"

		var d string
		if hro.Body != "" {
			d = hro.Body
		} else if len(hro.FormData) > 0 {
			d = data.Encode()
		}

		r, _ := http.NewRequest(hro.Method, urlStr, nil)

		if d != "" {
			r, _ = http.NewRequest(hro.Method, urlStr, strings.NewReader(d))
		}

		for k, v := range hro.Headers {
			setCustomHeader(r.Header, k, v, ignoreCanonical)
		}
		r.Close = true

<<<<<<< HEAD
		maxSSLVersion := config.Global().ProxySSLMaxVersion
=======
		maxSSLVersion := j.Gw.GetConfig().ProxySSLMaxVersion
>>>>>>> 094a100a
		if j.Spec.Proxy.Transport.SSLMaxVersion > 0 {
			maxSSLVersion = j.Spec.Proxy.Transport.SSLMaxVersion
		}

		tr := &http.Transport{TLSClientConfig: &tls.Config{
			MaxVersion: maxSSLVersion,
		}}

<<<<<<< HEAD
		if cert := getUpstreamCertificate(r.Host, j.Spec); cert != nil {
=======
		if cert := j.Gw.getUpstreamCertificate(r.Host, j.Spec); cert != nil {
>>>>>>> 094a100a
			tr.TLSClientConfig.Certificates = []tls.Certificate{*cert}
		}

		if j.Gw.GetConfig().ProxySSLInsecureSkipVerify {
			tr.TLSClientConfig.InsecureSkipVerify = true
		}

		if j.Spec.Proxy.Transport.SSLInsecureSkipVerify {
			tr.TLSClientConfig.InsecureSkipVerify = true
		}

		tr.DialTLS = j.Gw.customDialTLSCheck(j.Spec, tr.TLSClientConfig)

		tr.Proxy = proxyFromAPI(j.Spec)

		// using new Client each time should be ok, since we closing connection every time
		client := &http.Client{Transport: tr}
		resp, err := client.Do(r)
		if err != nil {
			j.Log.WithError(err).Error("Request failed")
			return otto.Value{}
		}

		body, _ := ioutil.ReadAll(resp.Body)
		bodyStr := string(body)
		tykResp := TykJSHttpResponse{
			Code:        resp.StatusCode,
			Body:        bodyStr,
			Headers:     resp.Header,
			CodeComp:    resp.StatusCode,
			BodyComp:    bodyStr,
			HeadersComp: resp.Header,
		}

		retAsStr, _ := json.Marshal(tykResp)
		returnVal, err := j.VM.ToValue(string(retAsStr))
		if err != nil {
			j.Log.WithError(err).Error("Failed to encode return value")
			return otto.Value{}
		}

		return returnVal
	})

	// Expose Setters and Getters in the REST API for a key:
	j.VM.Set("TykGetKeyData", func(call otto.FunctionCall) otto.Value {
		apiKey := call.Argument(0).String()
		apiId := call.Argument(1).String()

<<<<<<< HEAD
		obj, _ := handleGetDetail(apiKey, apiId, "", false)
=======
		obj, _ := j.Gw.handleGetDetail(apiKey, apiId, "", false)
>>>>>>> 094a100a
		bs, _ := json.Marshal(obj)

		returnVal, err := j.VM.ToValue(string(bs))
		if err != nil {
			j.Log.WithError(err).Error("Failed to encode return value")
			return otto.Value{}
		}

		return returnVal
	})

	j.VM.Set("TykSetKeyData", func(call otto.FunctionCall) otto.Value {
		apiKey := call.Argument(0).String()
		encoddedSession := call.Argument(1).String()
		suppressReset := call.Argument(2).String()

		newSession := user.SessionState{}
		err := json.Unmarshal([]byte(encoddedSession), &newSession)
		if err != nil {
			j.Log.WithError(err).Error("Failed to decode the sesison data")
			return otto.Value{}
		}

		j.Gw.doAddOrUpdate(apiKey, &newSession, suppressReset == "1", false)
		return otto.Value{}
	})

	// Batch request method
	unsafeBatchHandler := BatchRequestHandler{Gw: j.Gw}
	j.VM.Set("TykBatchRequest", func(call otto.FunctionCall) otto.Value {
		requestSet := call.Argument(0).String()
		j.Log.Debug("Batch input is: ", requestSet)
		bs, err := unsafeBatchHandler.ManualBatchRequest([]byte(requestSet))
		if err != nil {
			j.Log.WithError(err).Error("Batch request error")
			return otto.Value{}
		}

		returnVal, err := j.VM.ToValue(string(bs))
		if err != nil {
			j.Log.WithError(err).Error("Failed to encode return value")
			return otto.Value{}
		}

		return returnVal
	})

	j.VM.Run(`function TykJsResponse(response, session_meta) {
		return JSON.stringify({Response: response, SessionMeta: session_meta})
	}`)
}

const coreJS = `
var TykJS = {
	TykMiddleware: {
		MiddlewareComponentMeta: function(configuration) {
			this.configuration = configuration
		}
	},
	TykEventHandlers: {
		EventHandlerComponentMeta: function() {}
	}
}

TykJS.TykMiddleware.MiddlewareComponentMeta.prototype.ProcessRequest = function(request, session, config) {
	log("Process Request Not Implemented")
	return request
}

TykJS.TykMiddleware.MiddlewareComponentMeta.prototype.DoProcessRequest = function(request, session, config) {
	request.Body = b64dec(request.Body)
	var processed_request = this.ProcessRequest(request, session, config)

	if (!processed_request) {
		log("Middleware didn't return request object!")
		return
	}

	// Reset the headers object
	processed_request.Request.Headers = {}
	processed_request.Request.Body = b64enc(processed_request.Request.Body)

	return JSON.stringify(processed_request)
}

// The user-level middleware component
TykJS.TykMiddleware.NewMiddleware = function(configuration) {
	TykJS.TykMiddleware.MiddlewareComponentMeta.call(this, configuration)
}

// Set up object inheritance
TykJS.TykMiddleware.NewMiddleware.prototype = Object.create(TykJS.TykMiddleware.MiddlewareComponentMeta.prototype)
TykJS.TykMiddleware.NewMiddleware.prototype.constructor = TykJS.TykMiddleware.NewMiddleware

TykJS.TykMiddleware.NewMiddleware.prototype.NewProcessRequest = function(callback) {
	this.ProcessRequest = callback
}

TykJS.TykMiddleware.NewMiddleware.prototype.ReturnData = function(request, session) {
	return {Request: request, SessionMeta: session}
}

TykJS.TykMiddleware.NewMiddleware.prototype.ReturnAuthData = function(request, session) {
	return {Request: request, Session: session}
}

// Event Handler implementation

TykJS.TykEventHandlers.EventHandlerComponentMeta.prototype.DoProcessEvent = function(event, context) {
	// call the handler
	log("Calling built - in handle")
	this.Handle(event, context)
	return
}

TykJS.TykEventHandlers.EventHandlerComponentMeta.prototype.Handle = function(request, context) {
	log("Handler not implemented!")
	return request
}

// The user-level event handler component
TykJS.TykEventHandlers.NewEventHandler = function() {
	TykJS.TykEventHandlers.EventHandlerComponentMeta.call(this)
}

// Set up object inheritance for events
TykJS.TykEventHandlers.NewEventHandler.prototype = Object.create(TykJS.TykEventHandlers.EventHandlerComponentMeta.prototype)
TykJS.TykEventHandlers.NewEventHandler.prototype.constructor = TykJS.TykEventHandlers.NewEventHandler

TykJS.TykEventHandlers.NewEventHandler.prototype.NewHandler = function(callback) {
	this.Handle = callback
};`<|MERGE_RESOLUTION|>--- conflicted
+++ resolved
@@ -239,11 +239,7 @@
 		return nil, http.StatusOK
 	}
 
-<<<<<<< HEAD
-	ignoreCanonical := config.Global().IgnoreCanonicalMIMEHeaderKey
-=======
 	ignoreCanonical := d.Gw.GetConfig().IgnoreCanonicalMIMEHeaderKey
->>>>>>> 094a100a
 	// Delete and set headers
 	for _, dh := range newRequestData.Request.DeleteHeaders {
 		r.Header.Del(dh)
@@ -298,11 +294,7 @@
 
 	if d.Auth {
 		newRequestData.Session.KeyID = newRequestData.AuthValue
-<<<<<<< HEAD
-		ctxSetSession(r, &newRequestData.Session, true)
-=======
 		ctxSetSession(r, &newRequestData.Session, true, d.Gw.GetConfig().HashKeys)
->>>>>>> 094a100a
 	}
 
 	return nil, http.StatusOK
@@ -489,11 +481,7 @@
 		}
 		return returnVal
 	})
-<<<<<<< HEAD
-	ignoreCanonical := config.Global().IgnoreCanonicalMIMEHeaderKey
-=======
 	ignoreCanonical := j.Gw.GetConfig().IgnoreCanonicalMIMEHeaderKey
->>>>>>> 094a100a
 	// Enable the creation of HTTP Requsts
 	j.VM.Set("TykMakeHttpRequest", func(call otto.FunctionCall) otto.Value {
 		jsonHRO := call.Argument(0).String()
@@ -535,11 +523,7 @@
 		}
 		r.Close = true
 
-<<<<<<< HEAD
-		maxSSLVersion := config.Global().ProxySSLMaxVersion
-=======
 		maxSSLVersion := j.Gw.GetConfig().ProxySSLMaxVersion
->>>>>>> 094a100a
 		if j.Spec.Proxy.Transport.SSLMaxVersion > 0 {
 			maxSSLVersion = j.Spec.Proxy.Transport.SSLMaxVersion
 		}
@@ -548,11 +532,7 @@
 			MaxVersion: maxSSLVersion,
 		}}
 
-<<<<<<< HEAD
-		if cert := getUpstreamCertificate(r.Host, j.Spec); cert != nil {
-=======
 		if cert := j.Gw.getUpstreamCertificate(r.Host, j.Spec); cert != nil {
->>>>>>> 094a100a
 			tr.TLSClientConfig.Certificates = []tls.Certificate{*cert}
 		}
 
@@ -602,11 +582,7 @@
 		apiKey := call.Argument(0).String()
 		apiId := call.Argument(1).String()
 
-<<<<<<< HEAD
-		obj, _ := handleGetDetail(apiKey, apiId, "", false)
-=======
 		obj, _ := j.Gw.handleGetDetail(apiKey, apiId, "", false)
->>>>>>> 094a100a
 		bs, _ := json.Marshal(obj)
 
 		returnVal, err := j.VM.ToValue(string(bs))
