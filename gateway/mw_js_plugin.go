package gateway

import (
	"bytes"
	"crypto/tls"
	"encoding/base64"
	"encoding/json"
	"errors"
	"io/ioutil"
	"net/http"
	"net/url"
	"os"
	"path/filepath"
	"reflect"
	"strings"
	"time"

	"github.com/robertkrimen/otto"
	_ "github.com/robertkrimen/otto/underscore"

	"github.com/TykTechnologies/tyk/user"

	"github.com/sirupsen/logrus"
)

// Lets the user override and return a response from middleware
type ReturnOverrides struct {
	ResponseCode    int
	ResponseError   string
	ResponseBody    string
	ResponseHeaders map[string]string
	OverrideError   bool
}

// MiniRequestObject is marshalled to JSON string and passed into JSON middleware
type MiniRequestObject struct {
	Headers         map[string][]string
	SetHeaders      map[string]string
	DeleteHeaders   []string
	Body            []byte
	URL             string
	Params          map[string][]string
	AddParams       map[string]string
	ExtendedParams  map[string][]string
	DeleteParams    []string
	ReturnOverrides ReturnOverrides
	IgnoreBody      bool
	Method          string
	RequestURI      string
	Scheme          string
}

func (mr *MiniRequestObject) ReconstructParams(r *http.Request) {
	updatedValues := r.URL.Query()

	for _, k := range mr.DeleteParams {
		updatedValues.Del(k)
	}

	for p, v := range mr.AddParams {
		updatedValues.Set(p, v)
	}

	for p, v := range mr.ExtendedParams {
		for _, val := range v {
			updatedValues.Add(p, val)
		}
	}

	if !reflect.DeepEqual(r.URL.Query(), updatedValues) {
		r.URL.RawQuery = updatedValues.Encode()
	}
}

type VMReturnObject struct {
	Request     MiniRequestObject
	SessionMeta map[string]string
	Session     user.SessionState
	AuthValue   string
}

// DynamicMiddleware is a generic middleware that will execute JS code before continuing
type DynamicMiddleware struct {
	BaseMiddleware
	MiddlewareClassName string
	Pre                 bool
	UseSession          bool
	Auth                bool
}

func (d *DynamicMiddleware) Name() string {
	return "DynamicMiddleware"
}

func specToJson(spec *APISpec) string {
	m := map[string]interface{}{
		"OrgID": spec.OrgID,
		"APIID": spec.APIID,
		// For backwards compatibility within 2.x.
		// TODO: simplify or refactor in 3.x or later.
		"config_data": spec.ConfigData,
	}
	bs, err := json.Marshal(m)
	if err != nil {
		log.Error("Failed to encode configuration data: ", err)
		return ""
	}
	return string(bs)
}

// ProcessRequest will run any checks on the request on the way through the system, return an error to have the chain fail
func (d *DynamicMiddleware) ProcessRequest(w http.ResponseWriter, r *http.Request, _ interface{}) (error, int) {
	t1 := time.Now().UnixNano()
	logger := d.Logger()

	// Create the proxy object
	originalBody, err := ioutil.ReadAll(r.Body)
	if err != nil {
		logger.WithError(err).Error("Failed to read request body")
		return nil, http.StatusOK
	}
	defer r.Body.Close()

	headers := r.Header
	host := r.Host
	if host == "" && r.URL != nil {
		host = r.URL.Host
	}
	if host != "" {
		headers = make(http.Header)
		for k, v := range r.Header {
			headers[k] = v
		}
		headers.Set("Host", host)
	}
	scheme := "http"
	if r.TLS != nil {
		scheme = "https"
	}

	requestData := MiniRequestObject{
		Headers:        headers,
		SetHeaders:     map[string]string{},
		DeleteHeaders:  []string{},
		Body:           originalBody,
		URL:            r.URL.String(),
		Params:         r.URL.Query(),
		AddParams:      map[string]string{},
		ExtendedParams: map[string][]string{},
		DeleteParams:   []string{},
		Method:         r.Method,
		RequestURI:     r.RequestURI,
		Scheme:         scheme,
	}

	requestAsJson, err := json.Marshal(requestData)
	if err != nil {
		logger.WithError(err).Error("Failed to encode request object for dynamic middleware")
		return nil, http.StatusOK
	}

	specAsJson := specToJson(d.Spec)

	session := new(user.SessionState)

	// Encode the session object (if not a pre-process)
	if !d.Pre && d.UseSession {
		session = ctxGetSession(r)
	}

	sessionAsJson, err := json.Marshal(session)
	if err != nil {
		logger.WithError(err).Error("Failed to encode session for VM")
		return nil, http.StatusOK
	}

	// Run the middleware
	middlewareClassname := d.MiddlewareClassName
	vm := d.Spec.JSVM.VM.Copy()
	vm.Interrupt = make(chan func(), 1)
	logger.Debug("Running: ", middlewareClassname)
	// buffered, leaving no chance of a goroutine leak since the
	// spawned goroutine will send 0 or 1 values.
	ret := make(chan otto.Value, 1)
	errRet := make(chan error, 1)
	go func() {
		defer func() {
			// the VM executes the panic func that gets it
			// to stop, so we must recover here to not crash
			// the whole Go program.
			recover()
		}()
		returnRaw, err := vm.Run(middlewareClassname + `.DoProcessRequest(` + string(requestAsJson) + `, ` + string(sessionAsJson) + `, ` + specAsJson + `);`)
		ret <- returnRaw
		errRet <- err
	}()
	var returnRaw otto.Value
	t := time.NewTimer(d.Spec.JSVM.Timeout)
	select {
	case returnRaw = <-ret:
		if err := <-errRet; err != nil {
			logger.WithError(err).Error("Failed to run JS middleware")
			return nil, http.StatusOK
		}
		t.Stop()
	case <-t.C:
		t.Stop()
		logger.Error("JS middleware timed out after ", d.Spec.JSVM.Timeout)
		vm.Interrupt <- func() {
			// only way to stop the VM is to send it a func
			// that panics.
			panic("stop")
		}
		return nil, http.StatusOK
	}
	returnDataStr, _ := returnRaw.ToString()

	// Decode the return object
	newRequestData := VMReturnObject{}
	if err := json.Unmarshal([]byte(returnDataStr), &newRequestData); err != nil {
		logger.WithError(err).Error("Failed to decode middleware request data on return from VM. Returned data: ", returnDataStr)
		return nil, http.StatusOK
	}

	// Reconstruct the request parts
	if newRequestData.Request.IgnoreBody {
		r.ContentLength = int64(len(originalBody))
		r.Body = ioutil.NopCloser(bytes.NewReader(originalBody))
	} else {
		r.ContentLength = int64(len(newRequestData.Request.Body))
		r.Body = ioutil.NopCloser(bytes.NewReader(newRequestData.Request.Body))
	}

	// make sure request's body can be re-read again
	nopCloseRequestBody(r)

	r.URL, err = url.Parse(newRequestData.Request.URL)
	if err != nil {
		return nil, http.StatusOK
	}

<<<<<<< HEAD
	ignoreCanonical := config.Global().IgnoreCanonicalMIMEHeaderKey
=======
	ignoreCanonical := d.Gw.GetConfig().IgnoreCanonicalMIMEHeaderKey
>>>>>>> f603dec3
	// Delete and set headers
	for _, dh := range newRequestData.Request.DeleteHeaders {
		r.Header.Del(dh)
		if ignoreCanonical {
			// Make sure we delete the header in case the header key was not canonical.
			delete(r.Header, dh)
		}
	}
	for h, v := range newRequestData.Request.SetHeaders {
		setCustomHeader(r.Header, h, v, ignoreCanonical)
	}

	// Delete and set request parameters
	newRequestData.Request.ReconstructParams(r)

	// Save the session data (if modified)
	if !d.Pre && d.UseSession {
		newMeta := mapStrsToIfaces(newRequestData.SessionMeta)
		if !reflect.DeepEqual(session.MetaData, newMeta) {
			session.MetaData = newMeta
			ctxScheduleSessionUpdate(r)
		}
	}

	logger.Debug("JSVM middleware execution took: (ns) ", time.Now().UnixNano()-t1)

	if newRequestData.Request.ReturnOverrides.ResponseError != "" {
		newRequestData.Request.ReturnOverrides.ResponseBody = newRequestData.Request.ReturnOverrides.ResponseError
	}

	if newRequestData.Request.ReturnOverrides.ResponseCode >= http.StatusBadRequest && !newRequestData.Request.ReturnOverrides.OverrideError {

		for header, value := range newRequestData.Request.ReturnOverrides.ResponseHeaders {
			w.Header().Set(header, value)
		}

		return errors.New(newRequestData.Request.ReturnOverrides.ResponseBody), newRequestData.Request.ReturnOverrides.ResponseCode
	}

	if newRequestData.Request.ReturnOverrides.ResponseCode != 0 {
		responseObject := VMResponseObject{
			Response: ResponseObject{
				Body:    newRequestData.Request.ReturnOverrides.ResponseBody,
				Code:    newRequestData.Request.ReturnOverrides.ResponseCode,
				Headers: newRequestData.Request.ReturnOverrides.ResponseHeaders,
			},
		}

		d.Gw.forceResponse(w, r, &responseObject, d.Spec, session, d.Pre, logger)
		return nil, mwStatusRespond
	}

	if d.Auth {
		newRequestData.Session.KeyID = newRequestData.AuthValue
<<<<<<< HEAD
		ctxSetSession(r, &newRequestData.Session, true)
=======
		ctxSetSession(r, &newRequestData.Session, true, d.Gw.GetConfig().HashKeys)
>>>>>>> f603dec3
	}

	return nil, http.StatusOK
}

func mapStrsToIfaces(m map[string]string) map[string]interface{} {
	// TODO: do we really need this conversion? note that we can't
	// make user.SessionState.MetaData a map[string]string, however.
	m2 := make(map[string]interface{}, len(m))
	for k, v := range m {
		m2[k] = v
	}
	return m2
}

// --- Utility functions during startup to ensure a sane VM is present for each API Def ----

type JSVM struct {
	Spec    *APISpec
	VM      *otto.Otto `json:"-"`
	Timeout time.Duration
	Log     *logrus.Entry  `json:"-"` // logger used by the JS code
	RawLog  *logrus.Logger `json:"-"` // logger used by `rawlog` func to avoid formatting
	Gw      *Gateway       `json:"-"`
}

const defaultJSVMTimeout = 5

// Init creates the JSVM with the core library and sets up a default
// timeout.
func (j *JSVM) Init(spec *APISpec, logger *logrus.Entry, gw *Gateway) {
	vm := otto.New()
	j.Gw = gw
	logger = logger.WithField("prefix", "jsvm")

	// Init TykJS namespace, constructors etc.
	if _, err := vm.Run(coreJS); err != nil {
		logger.WithError(err).Error("Could not load TykJS")
		return
	}

	// Load user's TykJS on top, if any
	if path := gw.GetConfig().TykJSPath; path != "" {
		f, err := os.Open(path)
		if err == nil {
			_, err = vm.Run(f)
			f.Close()

			if err != nil {
				logger.WithError(err).Error("Could not load user's TykJS")
			}
		}
	}

	j.VM = vm
	j.Spec = spec

	// Add environment API
	j.LoadTykJSApi()

	if jsvmTimeout := gw.GetConfig().JSVMTimeout; jsvmTimeout <= 0 {
		j.Timeout = time.Duration(defaultJSVMTimeout) * time.Second
		logger.Debugf("Default JSVM timeout used: %v", j.Timeout)
	} else {
		j.Timeout = time.Duration(jsvmTimeout) * time.Second
		logger.Debugf("Custom JSVM timeout: %v", j.Timeout)
	}

	j.Log = logger // use the global logger by default
	j.RawLog = rawLog
}

// LoadJSPaths will load JS classes and functionality in to the VM by file
func (j *JSVM) LoadJSPaths(paths []string, prefix string) {
	for _, mwPath := range paths {
		if prefix != "" {
			mwPath = filepath.Join(prefix, mwPath)
		}
		extension := filepath.Ext(mwPath)
		if !strings.Contains(extension, ".js") {
			j.Log.Errorf("Unsupported extension '%s' (%s)", extension, mwPath)
			continue
		}
		j.Log.Info("Loading JS File: ", mwPath)
		f, err := os.Open(mwPath)
		if err != nil {
			j.Log.WithError(err).Error("Failed to open JS middleware file")
			continue
		}
		if _, err := j.VM.Run(f); err != nil {
			j.Log.WithError(err).Error("Failed to load JS middleware")
		}
		f.Close()
	}
}

type TykJSHttpRequest struct {
	Method   string
	Body     string
	Headers  map[string]string
	Domain   string
	Resource string
	FormData map[string]string
}

type TykJSHttpResponse struct {
	Code    int
	Body    string
	Headers map[string][]string

	// Make this compatible with BatchReplyUnit
	CodeComp    int                 `json:"code"`
	BodyComp    string              `json:"body"`
	HeadersComp map[string][]string `json:"headers"`
}

func (j *JSVM) LoadTykJSApi() {
	// Enable a log
	j.VM.Set("log", func(call otto.FunctionCall) otto.Value {
		j.Log.WithFields(logrus.Fields{
			"type": "log-msg",
		}).Info(call.Argument(0).String())
		return otto.Value{}
	})
	j.VM.Set("rawlog", func(call otto.FunctionCall) otto.Value {
		j.RawLog.Print(call.Argument(0).String() + "\n")
		return otto.Value{}
	})

	// these two needed for non-utf8 bodies
	j.VM.Set("b64dec", func(call otto.FunctionCall) otto.Value {
		in := call.Argument(0).String()
		out, err := base64.StdEncoding.DecodeString(in)

		// Fallback to RawStdEncoding:
		if err != nil {
			out, err = base64.RawStdEncoding.DecodeString(in)
			if err != nil {
				j.Log.WithError(err).Error("Failed to base64 decode")
				return otto.Value{}
			}
		}
		returnVal, err := j.VM.ToValue(string(out))
		if err != nil {
			j.Log.WithError(err).Error("Failed to base64 decode")
			return otto.Value{}
		}
		return returnVal
	})
	j.VM.Set("b64enc", func(call otto.FunctionCall) otto.Value {
		in := []byte(call.Argument(0).String())
		out := base64.StdEncoding.EncodeToString(in)
		returnVal, err := j.VM.ToValue(out)
		if err != nil {
			j.Log.WithError(err).Error("Failed to base64 encode")
			return otto.Value{}
		}
		return returnVal
	})

	j.VM.Set("rawb64dec", func(call otto.FunctionCall) otto.Value {
		in := call.Argument(0).String()
		out, err := base64.RawStdEncoding.DecodeString(in)
		if err != nil {
			if err != nil {
				j.Log.WithError(err).Error("Failed to base64 decode")
				return otto.Value{}
			}
		}
		returnVal, err := j.VM.ToValue(string(out))
		if err != nil {
			j.Log.WithError(err).Error("Failed to base64 decode")
			return otto.Value{}
		}
		return returnVal
	})
	j.VM.Set("rawb64enc", func(call otto.FunctionCall) otto.Value {
		in := []byte(call.Argument(0).String())
		out := base64.RawStdEncoding.EncodeToString(in)
		returnVal, err := j.VM.ToValue(out)
		if err != nil {
			j.Log.WithError(err).Error("Failed to base64 encode")
			return otto.Value{}
		}
		return returnVal
	})
<<<<<<< HEAD
	ignoreCanonical := config.Global().IgnoreCanonicalMIMEHeaderKey
=======
	ignoreCanonical := j.Gw.GetConfig().IgnoreCanonicalMIMEHeaderKey
>>>>>>> f603dec3
	// Enable the creation of HTTP Requsts
	j.VM.Set("TykMakeHttpRequest", func(call otto.FunctionCall) otto.Value {
		jsonHRO := call.Argument(0).String()
		if jsonHRO == "undefined" {
			// Nope, return nothing
			return otto.Value{}
		}
		hro := TykJSHttpRequest{}
		if err := json.Unmarshal([]byte(jsonHRO), &hro); err != nil {
			j.Log.WithError(err).Error("JSVM: Failed to deserialise HTTP Request object")
			return otto.Value{}
		}

		// Make the request
		domain := hro.Domain
		data := url.Values{}
		for k, v := range hro.FormData {
			data.Set(k, v)
		}

		u, _ := url.ParseRequestURI(domain + hro.Resource)
		urlStr := u.String() // "https://api.com/user/"

		var d string
		if hro.Body != "" {
			d = hro.Body
		} else if len(hro.FormData) > 0 {
			d = data.Encode()
		}

		r, _ := http.NewRequest(hro.Method, urlStr, nil)

		if d != "" {
			r, _ = http.NewRequest(hro.Method, urlStr, strings.NewReader(d))
		}

		for k, v := range hro.Headers {
			setCustomHeader(r.Header, k, v, ignoreCanonical)
		}
		r.Close = true

<<<<<<< HEAD
		maxSSLVersion := config.Global().ProxySSLMaxVersion
=======
		maxSSLVersion := j.Gw.GetConfig().ProxySSLMaxVersion
>>>>>>> f603dec3
		if j.Spec.Proxy.Transport.SSLMaxVersion > 0 {
			maxSSLVersion = j.Spec.Proxy.Transport.SSLMaxVersion
		}

		tr := &http.Transport{TLSClientConfig: &tls.Config{
			MaxVersion: maxSSLVersion,
		}}

<<<<<<< HEAD
		if cert := getUpstreamCertificate(r.Host, j.Spec); cert != nil {
=======
		if cert := j.Gw.getUpstreamCertificate(r.Host, j.Spec); cert != nil {
>>>>>>> f603dec3
			tr.TLSClientConfig.Certificates = []tls.Certificate{*cert}
		}

		if j.Gw.GetConfig().ProxySSLInsecureSkipVerify {
			tr.TLSClientConfig.InsecureSkipVerify = true
		}

		if j.Spec.Proxy.Transport.SSLInsecureSkipVerify {
			tr.TLSClientConfig.InsecureSkipVerify = true
		}

		tr.DialTLS = j.Gw.customDialTLSCheck(j.Spec, tr.TLSClientConfig)

		tr.Proxy = proxyFromAPI(j.Spec)

		// using new Client each time should be ok, since we closing connection every time
		client := &http.Client{Transport: tr}
		resp, err := client.Do(r)
		if err != nil {
			j.Log.WithError(err).Error("Request failed")
			return otto.Value{}
		}

		body, _ := ioutil.ReadAll(resp.Body)
		bodyStr := string(body)
		tykResp := TykJSHttpResponse{
			Code:        resp.StatusCode,
			Body:        bodyStr,
			Headers:     resp.Header,
			CodeComp:    resp.StatusCode,
			BodyComp:    bodyStr,
			HeadersComp: resp.Header,
		}

		retAsStr, _ := json.Marshal(tykResp)
		returnVal, err := j.VM.ToValue(string(retAsStr))
		if err != nil {
			j.Log.WithError(err).Error("Failed to encode return value")
			return otto.Value{}
		}

		return returnVal
	})

	// Expose Setters and Getters in the REST API for a key:
	j.VM.Set("TykGetKeyData", func(call otto.FunctionCall) otto.Value {
		apiKey := call.Argument(0).String()
		apiId := call.Argument(1).String()

<<<<<<< HEAD
		obj, _ := handleGetDetail(apiKey, apiId, "", false)
=======
		obj, _ := j.Gw.handleGetDetail(apiKey, apiId, "", false)
>>>>>>> f603dec3
		bs, _ := json.Marshal(obj)

		returnVal, err := j.VM.ToValue(string(bs))
		if err != nil {
			j.Log.WithError(err).Error("Failed to encode return value")
			return otto.Value{}
		}

		return returnVal
	})

	j.VM.Set("TykSetKeyData", func(call otto.FunctionCall) otto.Value {
		apiKey := call.Argument(0).String()
		encoddedSession := call.Argument(1).String()
		suppressReset := call.Argument(2).String()

		newSession := user.SessionState{}
		err := json.Unmarshal([]byte(encoddedSession), &newSession)
		if err != nil {
			j.Log.WithError(err).Error("Failed to decode the sesison data")
			return otto.Value{}
		}

		j.Gw.doAddOrUpdate(apiKey, &newSession, suppressReset == "1", false)
		return otto.Value{}
	})

	// Batch request method
	unsafeBatchHandler := BatchRequestHandler{Gw: j.Gw}
	j.VM.Set("TykBatchRequest", func(call otto.FunctionCall) otto.Value {
		requestSet := call.Argument(0).String()
		j.Log.Debug("Batch input is: ", requestSet)
		bs, err := unsafeBatchHandler.ManualBatchRequest([]byte(requestSet))
		if err != nil {
			j.Log.WithError(err).Error("Batch request error")
			return otto.Value{}
		}

		returnVal, err := j.VM.ToValue(string(bs))
		if err != nil {
			j.Log.WithError(err).Error("Failed to encode return value")
			return otto.Value{}
		}

		return returnVal
	})

	j.VM.Run(`function TykJsResponse(response, session_meta) {
		return JSON.stringify({Response: response, SessionMeta: session_meta})
	}`)
}

const coreJS = `
var TykJS = {
	TykMiddleware: {
		MiddlewareComponentMeta: function(configuration) {
			this.configuration = configuration
		}
	},
	TykEventHandlers: {
		EventHandlerComponentMeta: function() {}
	}
}

TykJS.TykMiddleware.MiddlewareComponentMeta.prototype.ProcessRequest = function(request, session, config) {
	log("Process Request Not Implemented")
	return request
}

TykJS.TykMiddleware.MiddlewareComponentMeta.prototype.DoProcessRequest = function(request, session, config) {
	request.Body = b64dec(request.Body)
	var processed_request = this.ProcessRequest(request, session, config)

	if (!processed_request) {
		log("Middleware didn't return request object!")
		return
	}

	// Reset the headers object
	processed_request.Request.Headers = {}
	processed_request.Request.Body = b64enc(processed_request.Request.Body)

	return JSON.stringify(processed_request)
}

// The user-level middleware component
TykJS.TykMiddleware.NewMiddleware = function(configuration) {
	TykJS.TykMiddleware.MiddlewareComponentMeta.call(this, configuration)
}

// Set up object inheritance
TykJS.TykMiddleware.NewMiddleware.prototype = Object.create(TykJS.TykMiddleware.MiddlewareComponentMeta.prototype)
TykJS.TykMiddleware.NewMiddleware.prototype.constructor = TykJS.TykMiddleware.NewMiddleware

TykJS.TykMiddleware.NewMiddleware.prototype.NewProcessRequest = function(callback) {
	this.ProcessRequest = callback
}

TykJS.TykMiddleware.NewMiddleware.prototype.ReturnData = function(request, session) {
	return {Request: request, SessionMeta: session}
}

TykJS.TykMiddleware.NewMiddleware.prototype.ReturnAuthData = function(request, session) {
	return {Request: request, Session: session}
}

// Event Handler implementation

TykJS.TykEventHandlers.EventHandlerComponentMeta.prototype.DoProcessEvent = function(event, context) {
	// call the handler
	log("Calling built - in handle")
	this.Handle(event, context)
	return
}

TykJS.TykEventHandlers.EventHandlerComponentMeta.prototype.Handle = function(request, context) {
	log("Handler not implemented!")
	return request
}

// The user-level event handler component
TykJS.TykEventHandlers.NewEventHandler = function() {
	TykJS.TykEventHandlers.EventHandlerComponentMeta.call(this)
}

// Set up object inheritance for events
TykJS.TykEventHandlers.NewEventHandler.prototype = Object.create(TykJS.TykEventHandlers.EventHandlerComponentMeta.prototype)
TykJS.TykEventHandlers.NewEventHandler.prototype.constructor = TykJS.TykEventHandlers.NewEventHandler

TykJS.TykEventHandlers.NewEventHandler.prototype.NewHandler = function(callback) {
	this.Handle = callback
};`<|MERGE_RESOLUTION|>--- conflicted
+++ resolved
@@ -239,11 +239,7 @@
 		return nil, http.StatusOK
 	}
 
-<<<<<<< HEAD
-	ignoreCanonical := config.Global().IgnoreCanonicalMIMEHeaderKey
-=======
 	ignoreCanonical := d.Gw.GetConfig().IgnoreCanonicalMIMEHeaderKey
->>>>>>> f603dec3
 	// Delete and set headers
 	for _, dh := range newRequestData.Request.DeleteHeaders {
 		r.Header.Del(dh)
@@ -298,11 +294,7 @@
 
 	if d.Auth {
 		newRequestData.Session.KeyID = newRequestData.AuthValue
-<<<<<<< HEAD
-		ctxSetSession(r, &newRequestData.Session, true)
-=======
 		ctxSetSession(r, &newRequestData.Session, true, d.Gw.GetConfig().HashKeys)
->>>>>>> f603dec3
 	}
 
 	return nil, http.StatusOK
@@ -489,11 +481,8 @@
 		}
 		return returnVal
 	})
-<<<<<<< HEAD
-	ignoreCanonical := config.Global().IgnoreCanonicalMIMEHeaderKey
-=======
+
 	ignoreCanonical := j.Gw.GetConfig().IgnoreCanonicalMIMEHeaderKey
->>>>>>> f603dec3
 	// Enable the creation of HTTP Requsts
 	j.VM.Set("TykMakeHttpRequest", func(call otto.FunctionCall) otto.Value {
 		jsonHRO := call.Argument(0).String()
@@ -535,11 +524,7 @@
 		}
 		r.Close = true
 
-<<<<<<< HEAD
-		maxSSLVersion := config.Global().ProxySSLMaxVersion
-=======
 		maxSSLVersion := j.Gw.GetConfig().ProxySSLMaxVersion
->>>>>>> f603dec3
 		if j.Spec.Proxy.Transport.SSLMaxVersion > 0 {
 			maxSSLVersion = j.Spec.Proxy.Transport.SSLMaxVersion
 		}
@@ -548,11 +533,7 @@
 			MaxVersion: maxSSLVersion,
 		}}
 
-<<<<<<< HEAD
-		if cert := getUpstreamCertificate(r.Host, j.Spec); cert != nil {
-=======
 		if cert := j.Gw.getUpstreamCertificate(r.Host, j.Spec); cert != nil {
->>>>>>> f603dec3
 			tr.TLSClientConfig.Certificates = []tls.Certificate{*cert}
 		}
 
@@ -602,11 +583,7 @@
 		apiKey := call.Argument(0).String()
 		apiId := call.Argument(1).String()
 
-<<<<<<< HEAD
-		obj, _ := handleGetDetail(apiKey, apiId, "", false)
-=======
 		obj, _ := j.Gw.handleGetDetail(apiKey, apiId, "", false)
->>>>>>> f603dec3
 		bs, _ := json.Marshal(obj)
 
 		returnVal, err := j.VM.ToValue(string(bs))
