--- conflicted
+++ resolved
@@ -34,12 +34,8 @@
 }
 
 func (r *RedisPurger) PurgeCache() {
-<<<<<<< HEAD
-	expireAfter := config.Global().AnalyticsConfig.StorageExpirationTime
 
-=======
 	expireAfter := r.Gw.GetConfig().AnalyticsConfig.StorageExpirationTime
->>>>>>> f603dec3
 	if expireAfter == -1 {
 		return
 	}
