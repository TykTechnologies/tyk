--- conflicted
+++ resolved
@@ -88,24 +88,14 @@
 
 }
 
-<<<<<<< HEAD
-func StartPeriodicStateBackup(ctx context.Context, m *letsencrypt.Manager) {
-	watch := m.Watch()
-=======
 func (gw *Gateway) StartPeriodicStateBackup(m *letsencrypt.Manager) {
->>>>>>> f603dec3
 
 	for {
 		select {
 		case <-gw.ctx.Done():
 			return
-<<<<<<< HEAD
-		case <-watch:
-			if LE_FIRSTRUN {
-=======
 		case <-m.Watch():
 			if gw.LE_FIRSTRUN {
->>>>>>> f603dec3
 				log.Info("[SSL] State change detected, storing")
 				gw.StoreLEState(m)
 			}
