--- conflicted
+++ resolved
@@ -88,11 +88,7 @@
 
 }
 
-<<<<<<< HEAD
-func StartPeriodicStateBackup(ctx context.Context, m *letsencrypt.Manager) {
-=======
 func (gw *Gateway) StartPeriodicStateBackup(m *letsencrypt.Manager) {
->>>>>>> 094a100a
 	watch := m.Watch()
 
 	for {
@@ -100,11 +96,7 @@
 		case <-gw.ctx.Done():
 			return
 		case <-watch:
-<<<<<<< HEAD
-			if LE_FIRSTRUN {
-=======
 			if gw.LE_FIRSTRUN {
->>>>>>> 094a100a
 				log.Info("[SSL] State change detected, storing")
 				gw.StoreLEState(m)
 			}
