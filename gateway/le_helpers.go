--- conflicted
+++ resolved
@@ -89,24 +89,14 @@
 
 }
 
-<<<<<<< HEAD
 func (gw *Gateway) StartPeriodicStateBackup(ctx context.Context, m *letsencrypt.Manager) {
-=======
-func StartPeriodicStateBackup(ctx context.Context, m *letsencrypt.Manager) {
-	watch := m.Watch()
 
->>>>>>> 43ae3e96
 	for {
 		select {
 		case <-ctx.Done():
 			return
-<<<<<<< HEAD
 		case <-m.Watch():
 			if gw.LE_FIRSTRUN {
-=======
-		case <-watch:
-			if LE_FIRSTRUN {
->>>>>>> 43ae3e96
 				log.Info("[SSL] State change detected, storing")
 				gw.StoreLEState(m)
 			}
