--- conflicted
+++ resolved
@@ -66,11 +66,7 @@
 	// try to check in in-app cache 1st
 	if !k.Spec.GlobalConfig.LocalSessionCache.DisableCacheSessionState {
 		var cachedSession interface{}
-<<<<<<< HEAD
-		if cachedSession, found = SessionCache.Get(k.Spec.OrgID); found {
-=======
 		if cachedSession, found = k.Gw.SessionCache.Get(k.Spec.OrgID); found {
->>>>>>> f603dec3
 			sess := cachedSession.(user.SessionState)
 			orgSession = sess.Clone()
 		}
@@ -124,11 +120,7 @@
 	if err := k.Spec.OrgSessionManager.UpdateSession(k.Spec.OrgID, orgSession, sessionLifeTime, false); err == nil {
 		// update in-app cache if needed
 		if !k.Spec.GlobalConfig.LocalSessionCache.DisableCacheSessionState {
-<<<<<<< HEAD
-			SessionCache.Set(k.Spec.OrgID, orgSession.Clone(), time.Second*time.Duration(sessionLifeTime))
-=======
 			k.Gw.SessionCache.Set(k.Spec.OrgID, orgSession.Clone(), time.Second*time.Duration(sessionLifeTime))
->>>>>>> f603dec3
 		}
 	} else {
 		logger.WithError(err).Error("Could not update org session")
@@ -259,11 +251,7 @@
 	if err := k.Spec.OrgSessionManager.UpdateSession(k.Spec.OrgID, session, sessionLifeTime, false); err == nil {
 		// update in-app cache if needed
 		if !k.Spec.GlobalConfig.LocalSessionCache.DisableCacheSessionState {
-<<<<<<< HEAD
-			SessionCache.Set(k.Spec.OrgID, session.Clone(), time.Second*time.Duration(sessionLifeTime))
-=======
 			k.Gw.SessionCache.Set(k.Spec.OrgID, session.Clone(), time.Second*time.Duration(sessionLifeTime))
->>>>>>> f603dec3
 		}
 	} else {
 		logEntry.WithError(err).WithField("orgID", k.Spec.OrgID).Error("Could not update org session")
