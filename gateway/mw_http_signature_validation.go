--- conflicted
+++ resolved
@@ -201,12 +201,8 @@
 	// Set session state on context, we will need it later
 	switch hm.Spec.BaseIdentityProvidedBy {
 	case apidef.HMACKey, apidef.UnsetAuth:
-<<<<<<< HEAD
-		ctxSetSession(r, &session, fieldValues.KeyID, false, hm.Gw.GetConfig().HashKeys)
-=======
 		session.KeyID = fieldValues.KeyID
-		ctxSetSession(r, &session, false)
->>>>>>> 529518d2
+		ctxSetSession(r, &session, false, hm.Gw.GetConfig().HashKeys)
 		hm.setContextVars(r, fieldValues.KeyID)
 	}
 
