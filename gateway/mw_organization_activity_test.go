// +build !race

package gateway

import (
	"net/http"
	"testing"
	"time"

	uuid "github.com/satori/go.uuid"

	"github.com/TykTechnologies/tyk/config"
	"github.com/TykTechnologies/tyk/storage"
	"github.com/TykTechnologies/tyk/test"
)

func (ts *Test) testPrepareProcessRequestQuotaLimit(tb testing.TB, data map[string]interface{}) {

	// load API
	orgID := "test-org-" + uuid.NewV4().String()
	ts.Gw.BuildAndLoadAPI(func(spec *APISpec) {
		spec.UseKeylessAccess = true
		spec.OrgID = orgID
		spec.Proxy.ListenPath = "/"
	})

	data["org_id"] = orgID
<<<<<<< HEAD
	storage.DisableRedis(true)
	expectBody := `{"status":"error","message":"Error writing to key store storage: Redis is either down or ws not configured"}`
=======
	ts.Gw.RedisController.DisableRedis(true)
	expectBody := `{"status":"error","message":"Error writing to key store storage: Redis is either down or was not configured"}`
>>>>>>> 094a100a
	// create org key with quota
	ts.Run(tb, test.TestCase{
		Path:      "/tyk/org/keys/" + orgID + "?reset_quota=1",
		AdminAuth: true,
		Method:    http.MethodPost,
		Data:      data,
		Code:      http.StatusInternalServerError,
		BodyMatch: expectBody,
	})
<<<<<<< HEAD
	storage.DisableRedis(false)
=======
	ts.Gw.RedisController.DisableRedis(false)
>>>>>>> 094a100a

	ts.Run(tb, test.TestCase{
		Path:      "/tyk/org/keys/" + orgID + "?reset_quota=1",
		AdminAuth: true,
		Method:    http.MethodPost,
		Code:      http.StatusOK,
		Data:      data,
	})
}

func TestProcessRequestLiveQuotaLimit(t *testing.T) {

	conf := func(globalConf *config.Config) {
		globalConf.EnforceOrgQuotas = true
		globalConf.ExperimentalProcessOrgOffThread = false
	}
	ts := StartTest(conf)
	defer ts.Close()
	// load API
	ts.testPrepareProcessRequestQuotaLimit(
		t,
		map[string]interface{}{
			"quota_max":          10,
			"quota_remaining":    10,
			"quota_renewal_rate": 1,
		},
	)

	t.Run("Process request live with quota", func(t *testing.T) {
		// 1st ten requests within quota
		for i := 0; i < 10; i++ {
			ts.Run(t, test.TestCase{
				Code: http.StatusOK,
			})
		}
		// next request should fail with 403 as it is out of quota
		ts.Run(t, test.TestCase{
			Code: http.StatusForbidden,
		})

		// wait for renewal
		time.Sleep(2 * time.Second)

		// next one should be OK
		ts.Run(t, test.TestCase{
			Code: http.StatusOK,
		})
	})
}

func BenchmarkProcessRequestLiveQuotaLimit(b *testing.B) {
	b.ReportAllocs()

	conf := func(globalConf *config.Config) {
		globalConf.EnforceOrgQuotas = true
		globalConf.ExperimentalProcessOrgOffThread = false
	}

	ts := StartTest(conf)
	defer ts.Close()

	// setup global config
	globalConf := ts.Gw.GetConfig()

	ts.Gw.SetConfig(globalConf)

	// load API
	ts.testPrepareProcessRequestQuotaLimit(
		b,
		map[string]interface{}{
			"quota_max":          100000000,
			"quota_remaining":    100000000,
			"quota_renewal_rate": 300,
		},
	)

	for i := 0; i < b.N; i++ {
		ts.Run(b, test.TestCase{
			Code: http.StatusOK,
		})
	}
}

func TestProcessRequestOffThreadQuotaLimit(t *testing.T) {
	conf := func(globalConf *config.Config) {
		globalConf.EnforceOrgQuotas = true
		globalConf.ExperimentalProcessOrgOffThread = true
	}
	// run test server
	ts := StartTest(conf)
	defer ts.Close()

	// load API
	ts.testPrepareProcessRequestQuotaLimit(
		t,
		map[string]interface{}{
			"quota_max":          10,
			"quota_remaining":    10,
			"quota_renewal_rate": 2,
		},
	)

	t.Run("Process request off thread with quota", func(t *testing.T) {
		// at least first 10 requests within quota should be OK
		for i := 0; i < 10; i++ {
			ts.Run(t, test.TestCase{
				Code: http.StatusOK,
			})
		}

		// some of next request should fail with 403 as it is out of quota
		failed := false
		i := 0
		for i = 0; i < 11; i++ {
			res, _ := ts.Run(t, test.TestCase{})
			res.Body.Close()
			if res.StatusCode == http.StatusForbidden {
				failed = true
				break
			}
		}
		if !failed {
			t.Error("Requests don't fail after quota exceeded")
		} else {
			t.Logf("Failed with 403 after %d requests over quota", i)
		}

		// wait for renewal
		time.Sleep(4 * time.Second)

		// next 10 requests should be OK again
		ok := false
		for i = 0; i < 9; i++ {
			res, _ := ts.Run(t, test.TestCase{Delay: 10 * time.Millisecond})
			res.Body.Close()
			if res.StatusCode == http.StatusOK {
				ok = true
				break
			}
		}
		if !ok {
			t.Error("Requests still failing after quota renewal")
		} else {
			t.Logf("Started responding with 200 after %d requests after quota renewal", i)
		}
	})
}

func BenchmarkProcessRequestOffThreadQuotaLimit(b *testing.B) {
	b.ReportAllocs()

	// setup global config
	conf := func(globalConf *config.Config) {
		globalConf.EnforceOrgQuotas = true
		globalConf.ExperimentalProcessOrgOffThread = true
	}

	// run test server
	ts := StartTest(conf)
	defer ts.Close()

	// load API
	ts.testPrepareProcessRequestQuotaLimit(
		b,
		map[string]interface{}{
			"quota_max":          100000000,
			"quota_remaining":    100000000,
			"quota_renewal_rate": 300,
		},
	)

	for i := 0; i < b.N; i++ {
		ts.Run(b, test.TestCase{
			Code: http.StatusOK,
		})
	}
}

func TestProcessRequestLiveRedisRollingLimiter(t *testing.T) {
	ts := StartTest(nil)
	defer ts.Close()

	// setup global config
	globalConf := ts.Gw.GetConfig()
	globalConf.EnforceOrgQuotas = true
	globalConf.EnableRedisRollingLimiter = true
	globalConf.ExperimentalProcessOrgOffThread = false
	ts.Gw.SetConfig(globalConf)
	ts.Gw.DoReload()

	// load API
	ts.testPrepareProcessRequestQuotaLimit(
		t,
		map[string]interface{}{
			"quota_max": -1,
			"rate":      10,
			"per":       1,
		},
	)

	t.Run("Process request live with rate limit", func(t *testing.T) {
		// ten requests per sec should be OK
		for i := 0; i < 10; i++ {
			ts.Run(t, test.TestCase{
				Code: http.StatusOK,
			})
		}

		// wait for next time window
		time.Sleep(1 * time.Second)

		// try to run over rate limit
		reqNum := 1
		for {
			resp, _ := ts.Run(t, test.TestCase{})
			resp.Body.Close()
			if resp.StatusCode == http.StatusForbidden {
				break
			}
			reqNum++

			if reqNum > 20 {
				t.Errorf("Test takes too long to complete")
				break
			}
		}

		if reqNum < 10 {
			t.Errorf("Started failing too early after %d requests", reqNum)
		} else {
			t.Logf("Started failing after %d requests over limit", reqNum-10)
		}
	})
}

func BenchmarkProcessRequestLiveRedisRollingLimiter(b *testing.B) {
	b.ReportAllocs()

	conf := func(globalConf *config.Config) {
		globalConf.EnforceOrgQuotas = true
		globalConf.EnableRedisRollingLimiter = true
		globalConf.ExperimentalProcessOrgOffThread = false
	}

	// run test server
	ts := StartTest(conf)
	defer ts.Close()

	// load API
	ts.testPrepareProcessRequestQuotaLimit(
		b,
		map[string]interface{}{
			"quota_max": -1,
			"rate":      10000,
			"per":       1,
		},
	)

	for i := 0; i < b.N; i++ {
		ts.Run(b, test.TestCase{
			Code: http.StatusOK,
		})
	}
}

func TestProcessRequestOffThreadRedisRollingLimiter(t *testing.T) {
	// setup global config
	conf := func(globalConf *config.Config) {
		globalConf.EnforceOrgQuotas = true
		globalConf.EnableRedisRollingLimiter = true
		globalConf.ExperimentalProcessOrgOffThread = true
	}

	// run test server
	ts := StartTest(conf)
	defer ts.Close()

	// load API
	ts.testPrepareProcessRequestQuotaLimit(
		t,
		map[string]interface{}{
			"quota_max": -1,
			"rate":      10,
			"per":       1,
		},
	)

	t.Run("Process request off thread with rate limit", func(t *testing.T) {
		// ten requests per sec should be OK
		for i := 0; i < 10; i++ {
			ts.Run(t, test.TestCase{
				Code: http.StatusOK,
			})
		}

		// wait for next time window
		time.Sleep(2 * time.Second)

		// try to run over rate limit
		reqNum := 1
		for {
			resp, _ := ts.Run(t, test.TestCase{})
			resp.Body.Close()
			if resp.StatusCode == http.StatusForbidden {
				break
			}
			reqNum++
		}

		if reqNum < 10 {
			t.Errorf("Started failing too early after %d requests", reqNum)
		} else {
			t.Logf("Started failing after %d requests over limit", reqNum-10)
		}
	})
}

func BenchmarkProcessRequestOffThreadRedisRollingLimiter(b *testing.B) {
	b.ReportAllocs()

	// setup global config
	conf := func(globalConf *config.Config) {
		globalConf.EnforceOrgQuotas = true
		globalConf.EnableRedisRollingLimiter = true
		globalConf.ExperimentalProcessOrgOffThread = true
	}

	// run test server
	ts := StartTest(conf)
	defer ts.Close()

	// load API
	ts.testPrepareProcessRequestQuotaLimit(
		b,
		map[string]interface{}{
			"quota_max": -1,
			"rate":      10000,
			"per":       1,
		},
	)

	for i := 0; i < b.N; i++ {
		ts.Run(b, test.TestCase{
			Code: http.StatusOK,
		})
	}
}<|MERGE_RESOLUTION|>--- conflicted
+++ resolved
@@ -10,7 +10,6 @@
 	uuid "github.com/satori/go.uuid"
 
 	"github.com/TykTechnologies/tyk/config"
-	"github.com/TykTechnologies/tyk/storage"
 	"github.com/TykTechnologies/tyk/test"
 )
 
@@ -25,13 +24,8 @@
 	})
 
 	data["org_id"] = orgID
-<<<<<<< HEAD
-	storage.DisableRedis(true)
-	expectBody := `{"status":"error","message":"Error writing to key store storage: Redis is either down or ws not configured"}`
-=======
 	ts.Gw.RedisController.DisableRedis(true)
 	expectBody := `{"status":"error","message":"Error writing to key store storage: Redis is either down or was not configured"}`
->>>>>>> 094a100a
 	// create org key with quota
 	ts.Run(tb, test.TestCase{
 		Path:      "/tyk/org/keys/" + orgID + "?reset_quota=1",
@@ -41,11 +35,7 @@
 		Code:      http.StatusInternalServerError,
 		BodyMatch: expectBody,
 	})
-<<<<<<< HEAD
-	storage.DisableRedis(false)
-=======
 	ts.Gw.RedisController.DisableRedis(false)
->>>>>>> 094a100a
 
 	ts.Run(tb, test.TestCase{
 		Path:      "/tyk/org/keys/" + orgID + "?reset_quota=1",
@@ -64,6 +54,7 @@
 	}
 	ts := StartTest(conf)
 	defer ts.Close()
+
 	// load API
 	ts.testPrepareProcessRequestQuotaLimit(
 		t,
