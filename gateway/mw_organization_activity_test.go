--- conflicted
+++ resolved
@@ -26,11 +26,7 @@
 
 	data["org_id"] = orgID
 	storage.DisableRedis(true)
-<<<<<<< HEAD
-	expectBody := `{"status":"error","message":"Error writing to key store storage: Redis is either down or ws not configured"}`
-=======
 	expectBody := `{"status":"error","message":"Error writing to key store storage: Redis is either down or was not configured"}`
->>>>>>> f603dec3
 	// create org key with quota
 	ts.Run(tb, test.TestCase{
 		Path:      "/tyk/org/keys/" + orgID + "?reset_quota=1",
