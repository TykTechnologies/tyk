package gateway

import (
	"strconv"
	"strings"
	"time"

	cache "github.com/pmylund/go-cache"

	"github.com/TykTechnologies/tyk/rpc"

	"github.com/TykTechnologies/tyk/apidef"
	"github.com/TykTechnologies/tyk/storage"
	"github.com/go-redis/redis/v8"

	"github.com/sirupsen/logrus"
)

var (
	dispatcherFuncs = map[string]interface{}{
		"Login": func(clientAddr, userKey string) bool {
			return false
		},
		"LoginWithGroup": func(clientAddr string, groupData *apidef.GroupLoginRequest) bool {
			return false
		},
		"GetKey": func(keyName string) (string, error) {
			return "", nil
		},
		"SetKey": func(ibd *apidef.InboundData) error {
			return nil
		},
		"GetExp": func(keyName string) (int64, error) {
			return 0, nil
		},
		"GetKeys": func(keyName string) ([]string, error) {
			return nil, nil
		},
		"DeleteKey": func(keyName string) (bool, error) {
			return true, nil
		},
		"DeleteRawKey": func(keyName string) (bool, error) {
			return true, nil
		},
		"GetKeysAndValues": func(searchString string) (*apidef.KeysValuesPair, error) {
			return nil, nil
		},
		"GetKeysAndValuesWithFilter": func(searchString string) (*apidef.KeysValuesPair, error) {
			return nil, nil
		},
		"DeleteKeys": func(keys []string) (bool, error) {
			return true, nil
		},
		"Decrement": func(keyName string) error {
			return nil
		},
		"IncrememntWithExpire": func(ibd *apidef.InboundData) (int64, error) {
			return 0, nil
		},
		"AppendToSet": func(ibd *apidef.InboundData) error {
			return nil
		},
		"SetRollingWindow": func(ibd *apidef.InboundData) (int, error) {
			return 0, nil
		},
		"GetApiDefinitions": func(dr *apidef.DefRequest) (string, error) {
			return "", nil
		},
		"GetPolicies": func(orgId string) (string, error) {
			return "", nil
		},
		"PurgeAnalyticsData": func(data string) error {
			return nil
		},
		"CheckReload": func(clientAddr, orgId string) (bool, error) {
			return false, nil
		},
		"GetKeySpaceUpdate": func(clientAddr, orgId string) ([]string, error) {
			return nil, nil
		},
		"GetGroupKeySpaceUpdate": func(clientAddr string, groupData *apidef.GroupKeySpaceRequest) ([]string, error) {
			return nil, nil
		},
		"Ping": func() bool {
			return false
		},
	}
)

const (
	ResetQuota              string = "resetQuota"
	CertificateRemoved      string = "CertificateRemoved"
	CertificateAdded        string = "CertificateAdded"
	OAuthRevokeToken        string = "oAuthRevokeToken"
	OAuthRevokeAccessToken  string = "oAuthRevokeAccessToken"
	OAuthRevokeRefreshToken string = "oAuthRevokeRefreshToken"
	OAuthRevokeAllTokens    string = "revoke_all_tokens"
)

// RPCStorageHandler is a storage manager that uses the redis database.
type RPCStorageHandler struct {
	KeyPrefix        string
	HashKeys         bool
	SuppressRegister bool
	DoReload         func()
	Gw               *Gateway `json:"-"`
}

// Connect will establish a connection to the RPC
func (r *RPCStorageHandler) Connect() bool {
	slaveOptions := r.Gw.GetConfig().SlaveOptions
	rpcConfig := rpc.Config{
		UseSSL:                slaveOptions.UseSSL,
		SSLInsecureSkipVerify: slaveOptions.SSLInsecureSkipVerify,
		SSLMinVersion:         r.Gw.GetConfig().HttpServerOptions.MinVersion,
		SSLMaxVersion:         r.Gw.GetConfig().HttpServerOptions.MaxVersion,
		ConnectionString:      slaveOptions.ConnectionString,
		RPCKey:                slaveOptions.RPCKey,
		APIKey:                slaveOptions.APIKey,
		GroupID:               slaveOptions.GroupID,
		CallTimeout:           slaveOptions.CallTimeout,
		PingTimeout:           slaveOptions.PingTimeout,
		RPCPoolSize:           slaveOptions.RPCPoolSize,
	}

	return rpc.Connect(
		rpcConfig,
		r.SuppressRegister,
		dispatcherFuncs,
		func(userKey string, groupID string) interface{} {
			return apidef.GroupLoginRequest{
				UserKey: userKey,
				GroupID: groupID,
			}
		},
		func() {
			r.Gw.reloadURLStructure(nil)
		},
		r.DoReload,
	)
}

func (r *RPCStorageHandler) hashKey(in string) string {
	if !r.HashKeys {
		// Not hashing? Return the raw key
		return in
	}
	return storage.HashStr(in)
}

func (r *RPCStorageHandler) fixKey(keyName string) string {
	setKeyName := r.KeyPrefix + r.hashKey(keyName)

	log.Debug("Input key was: ", setKeyName)

	return setKeyName
}

func (r *RPCStorageHandler) cleanKey(keyName string) string {
	setKeyName := strings.Replace(keyName, r.KeyPrefix, "", 1)
	return setKeyName
}

// GetKey will retrieve a key from the database
func (r *RPCStorageHandler) GetKey(keyName string) (string, error) {
	start := time.Now() // get current time
	//	log.Debug("[STORE] Getting WAS: ", keyName)
	//  log.Debug("[STORE] Getting: ", r.fixKey(keyName))
	value, err := r.GetRawKey(r.fixKey(keyName))

	elapsed := time.Since(start)
	log.Debug("GetKey took ", elapsed)

	return value, err
}

func (r *RPCStorageHandler) GetRawKey(keyName string) (string, error) {
	// Check the cache first
	if r.Gw.GetConfig().SlaveOptions.EnableRPCCache {
		log.Debug("Using cache for: ", keyName)
		cachedVal, found := r.Gw.RPCGlobalCache.Get(keyName)
		log.Debug("--> Found? ", found)
		if found {
			return cachedVal.(string), nil
		}
	}

	value, err := rpc.FuncClientSingleton("GetKey", keyName)
	if err != nil {
		rpc.EmitErrorEventKv(
			rpc.FuncClientSingletonCall,
			"GetKey",
			err,
			map[string]string{
				"keyName": keyName,
			},
		)
		if r.IsRetriableError(err) {
			if rpc.Login() {
				return r.GetRawKey(keyName)
			}
		}
		log.Debug("Error trying to get value:", err)
		return "", storage.ErrKeyNotFound
	}
	if r.Gw.GetConfig().SlaveOptions.EnableRPCCache {
		// Cache key
		r.Gw.RPCGlobalCache.Set(keyName, value, cache.DefaultExpiration)
	}
	//return hash key without prefix so it doesnt get double prefixed in redis
	return value.(string), nil
}

func (r *RPCStorageHandler) GetMultiKey(keyNames []string) ([]string, error) {
	var err error
	var value string

	for _, key := range keyNames {
		value, err = r.GetKey(key)
		if err == nil {
			return []string{value}, nil
		}
	}

	return nil, err
}

func (r *RPCStorageHandler) GetExp(keyName string) (int64, error) {
	log.Debug("GetExp called")
	value, err := rpc.FuncClientSingleton("GetExp", r.fixKey(keyName))
	if err != nil {
		rpc.EmitErrorEventKv(
			rpc.FuncClientSingletonCall,
			"GetExp",
			err,
			map[string]string{
				"keyName":      keyName,
				"fixedKeyName": r.fixKey(keyName),
			},
		)
		if r.IsRetriableError(err) {
			if rpc.Login() {
				return r.GetExp(keyName)
			}
		}
		log.Error("Error trying to get TTL: ", err)
		return 0, storage.ErrKeyNotFound
	}
	return value.(int64), nil
}

func (r *RPCStorageHandler) SetExp(keyName string, timeout int64) error {
	log.Error("RPCStorageHandler.SetExp - Not Implemented")
	return nil
}

// SetKey will create (or update) a key value in the store
func (r *RPCStorageHandler) SetKey(keyName, session string, timeout int64) error {
	start := time.Now() // get current time
	ibd := apidef.InboundData{
		KeyName:      r.fixKey(keyName),
		SessionState: session,
		Timeout:      timeout,
	}

	_, err := rpc.FuncClientSingleton("SetKey", ibd)
	if err != nil {
		rpc.EmitErrorEventKv(
			rpc.FuncClientSingletonCall,
			"SetKey",
			err,
			map[string]string{
				"keyName":      keyName,
				"fixedKeyName": ibd.KeyName,
			},
		)

		if r.IsRetriableError(err) {
			if rpc.Login() {
				return r.SetKey(keyName, session, timeout)
			}
		}

		log.Debug("Error trying to set value:", err)
		return err
	}

	elapsed := time.Since(start)
	log.Debug("SetKey took ", elapsed)
	return nil

}

func (r *RPCStorageHandler) SetRawKey(keyName, session string, timeout int64) error {
	return nil
}

// Decrement will decrement a key in redis
func (r *RPCStorageHandler) Decrement(keyName string) {
	log.Warning("Decrement called")
	_, err := rpc.FuncClientSingleton("Decrement", keyName)
	if err != nil {
		rpc.EmitErrorEventKv(
			rpc.FuncClientSingletonCall,
			"Decrement",
			err,
			map[string]string{
				"keyName": keyName,
			},
		)
	}
	if r.IsRetriableError(err) {
		if rpc.Login() {
			r.Decrement(keyName)
			return
		}
	}
}

// IncrementWithExpire will increment a key in redis
func (r *RPCStorageHandler) IncrememntWithExpire(keyName string, expire int64) int64 {

	ibd := apidef.InboundData{
		KeyName: keyName,
		Expire:  expire,
	}

	val, err := rpc.FuncClientSingleton("IncrememntWithExpire", ibd)
	if err != nil {
		rpc.EmitErrorEventKv(
			rpc.FuncClientSingletonCall,
			"IncrememntWithExpire",
			err,
			map[string]string{
				"keyName": keyName,
			},
		)
	}
	if r.IsRetriableError(err) {
		if rpc.Login() {
			return r.IncrememntWithExpire(keyName, expire)
		}
	}

	if val == nil {
		log.Warning("RPC increment returned nil value, returning 0")
		return 0
	}

	return val.(int64)

}

// GetKeys will return all keys according to the filter (filter is a prefix - e.g. tyk.keys.*)
func (r *RPCStorageHandler) GetKeys(filter string) []string {
	log.Error("RPCStorageHandler.GetKeys - Not Implemented")
	return nil
}

// GetKeysAndValuesWithFilter will return all keys and their values with a filter
func (r *RPCStorageHandler) GetKeysAndValuesWithFilter(filter string) map[string]string {

	searchStr := r.KeyPrefix + r.hashKey(filter) + "*"
	log.Debug("[STORE] Getting list by: ", searchStr)

	kvPair, err := rpc.FuncClientSingleton("GetKeysAndValuesWithFilter", searchStr)
	if err != nil {
		rpc.EmitErrorEventKv(
			rpc.FuncClientSingletonCall,
			"GetKeysAndValuesWithFilter",
			err,
			map[string]string{
				"searchStr": searchStr,
			},
		)

		if r.IsRetriableError(err) {
			if rpc.Login() {
				return r.GetKeysAndValuesWithFilter(filter)
			}
		}

		return nil
	}

	returnValues := make(map[string]string)

	for i, v := range kvPair.(*apidef.KeysValuesPair).Keys {
		returnValues[r.cleanKey(v)] = kvPair.(*apidef.KeysValuesPair).Values[i]
	}

	return returnValues
}

// GetKeysAndValues will return all keys and their values - not to be used lightly
func (r *RPCStorageHandler) GetKeysAndValues() map[string]string {

	searchStr := r.KeyPrefix + "*"

	kvPair, err := rpc.FuncClientSingleton("GetKeysAndValues", searchStr)
	if err != nil {
		rpc.EmitErrorEvent(rpc.FuncClientSingletonCall, "GetKeysAndValues", err)

		if r.IsRetriableError(err) {
			if rpc.Login() {
				return r.GetKeysAndValues()
			}
		}

		return nil
	}

	returnValues := make(map[string]string)
	for i, v := range kvPair.(*apidef.KeysValuesPair).Keys {
		returnValues[r.cleanKey(v)] = kvPair.(*apidef.KeysValuesPair).Values[i]
	}

	return returnValues

}

// DeleteKey will remove a key from the database
func (r *RPCStorageHandler) DeleteKey(keyName string) bool {

	log.Debug("DEL Key was: ", keyName)
	log.Debug("DEL Key became: ", r.fixKey(keyName))
	ok, err := rpc.FuncClientSingleton("DeleteKey", r.fixKey(keyName))
	if err != nil {
		rpc.EmitErrorEventKv(
			rpc.FuncClientSingletonCall,
			"DeleteKey",
			err,
			map[string]string{
				"keyName":      keyName,
				"fixedKeyName": r.fixKey(keyName),
			},
		)

		if r.IsRetriableError(err) {
			if rpc.Login() {
				return r.DeleteKey(keyName)
			}
		}
	}

	return ok == true
}

func (r *RPCStorageHandler) DeleteAllKeys() bool {
	log.Warning("Not implementated")
	return false
}

// DeleteKey will remove a key from the database without prefixing, assumes user knows what they are doing
func (r *RPCStorageHandler) DeleteRawKey(keyName string) bool {
	ok, err := rpc.FuncClientSingleton("DeleteRawKey", keyName)
	if err != nil {
		rpc.EmitErrorEventKv(
			rpc.FuncClientSingletonCall,
			"DeleteRawKey",
			err,
			map[string]string{
				"keyName": keyName,
			},
		)

		if r.IsRetriableError(err) {
			if rpc.Login() {
				return r.DeleteRawKey(keyName)
			}
		}
	}

	return ok == true
}

// DeleteKeys will remove a group of keys in bulk
func (r *RPCStorageHandler) DeleteKeys(keys []string) bool {
	if len(keys) > 0 {
		asInterface := make([]string, len(keys))
		for i, v := range keys {
			asInterface[i] = r.fixKey(v)
		}

		log.Debug("Deleting: ", asInterface)
		ok, err := rpc.FuncClientSingleton("DeleteKeys", asInterface)
		if err != nil {
			rpc.EmitErrorEventKv(
				rpc.FuncClientSingletonCall,
				"DeleteKeys",
				err,
				map[string]string{
					"keys":        strings.Join(keys, ","),
					"asInterface": strings.Join(asInterface, ","),
				},
			)

			if r.IsRetriableError(err) {
				if rpc.Login() {
					return r.DeleteKeys(keys)
				}
			}
		}

		return ok == true
	}
	log.Debug("RPCStorageHandler called DEL - Nothing to delete")
	return true
}

// StartPubSubHandler will listen for a signal and run the callback with the message
func (r *RPCStorageHandler) StartPubSubHandler(channel string, callback func(*redis.Message)) error {
	log.Warning("RPCStorageHandler.StartPubSubHandler - NO PUBSUB DEFINED")
	return nil
}

func (r *RPCStorageHandler) Publish(channel, message string) error {
	log.Warning("RPCStorageHandler.Publish - NO PUBSUB DEFINED")
	return nil
}

func (r *RPCStorageHandler) GetAndDeleteSet(keyName string) []interface{} {
	log.Error("RPCStorageHandler.GetAndDeleteSet - Not implemented, please disable your purger")
	return nil
}

func (r *RPCStorageHandler) AppendToSet(keyName, value string) {
	ibd := apidef.InboundData{
		KeyName: keyName,
		Value:   value,
	}

	_, err := rpc.FuncClientSingleton("AppendToSet", ibd)
	if err != nil {
		rpc.EmitErrorEventKv(
			rpc.FuncClientSingletonCall,
			"AppendToSet",
			err,
			map[string]string{
				"keyName": keyName,
			},
		)
	}
	if r.IsRetriableError(err) {
		if rpc.Login() {
			r.AppendToSet(keyName, value)
		}
	}
}

// SetScrollingWindow is used in the rate limiter to handle rate limits fairly.
func (r *RPCStorageHandler) SetRollingWindow(keyName string, per int64, val string, pipeline bool) (int, []interface{}) {
	start := time.Now() // get current time
	ibd := apidef.InboundData{
		KeyName: keyName,
		Per:     per,
		Expire:  -1,
	}

	intVal, err := rpc.FuncClientSingleton("SetRollingWindow", ibd)
	if err != nil {
		rpc.EmitErrorEventKv(
			rpc.FuncClientSingletonCall,
			"SetRollingWindow",
			err,
			map[string]string{
				"keyName": keyName,
				"per":     strconv.Itoa(int(per)),
			},
		)

		if r.IsRetriableError(err) {
			if rpc.Login() {
				return r.SetRollingWindow(keyName, per, val, false)
			}
		}
	}

	elapsed := time.Since(start)
	log.Debug("SetRollingWindow took ", elapsed)

	if intVal == nil {
		log.Warning("RPC Handler: SetRollingWindow() returned nil, returning 0")
		return 0, nil
	}

	return intVal.(int), nil

}

func (r *RPCStorageHandler) GetRollingWindow(keyName string, per int64, pipeline bool) (int, []interface{}) {
	log.Warning("Not Implemented!")
	return 0, nil
}

func (r RPCStorageHandler) GetSet(keyName string) (map[string]string, error) {
	log.Error("RPCStorageHandler.GetSet - Not implemented")
	return nil, nil
}

func (r RPCStorageHandler) AddToSet(keyName, value string) {
	log.Error("RPCStorageHandler.AddToSet - Not implemented")
}

func (r RPCStorageHandler) RemoveFromSet(keyName, value string) {
	log.Error("RPCStorageHandler.RemoveFromSet - Not implemented")
}

func (r RPCStorageHandler) IsRetriableError(err error) bool {
	if err != nil {
		return err.Error() == "Access Denied"
	}
	return false
}

// GetAPIDefinitions will pull API definitions from the RPC server
func (r *RPCStorageHandler) GetApiDefinitions(orgId string, tags []string) string {
	dr := apidef.DefRequest{
		OrgId: orgId,
		Tags:  tags,
	}

	defString, err := rpc.FuncClientSingleton("GetApiDefinitions", dr)
	if err != nil {
		rpc.EmitErrorEventKv(
			rpc.FuncClientSingletonCall,
			"GetApiDefinitions",
			err,
			map[string]string{
				"orgId": orgId,
				"tags":  strings.Join(tags, ","),
			},
		)

		if r.IsRetriableError(err) {
			if rpc.Login() {
				return r.GetApiDefinitions(orgId, tags)
			}
		}

		return ""
	}
	log.Debug("API Definitions retrieved")

	if defString == nil {
		log.Warning("RPC Handler: GetApiDefinitions() returned nil, returning empty string")
		return ""
	}
	return defString.(string)
}

// GetPolicies will pull Policies from the RPC server
func (r *RPCStorageHandler) GetPolicies(orgId string) string {
	defString, err := rpc.FuncClientSingleton("GetPolicies", orgId)
	if err != nil {
		rpc.EmitErrorEventKv(
			rpc.FuncClientSingletonCall,
			"GetPolicies",
			err,
			map[string]string{
				"orgId": orgId,
			},
		)

		if r.IsRetriableError(err) {
			if rpc.Login() {
				return r.GetPolicies(orgId)
			}
		}

		return ""
	}

	if defString != nil {
		return defString.(string)
	}
	return ""
}

// CheckForReload will start a long poll
func (r *RPCStorageHandler) CheckForReload(orgId string) {
	log.Debug("[RPC STORE] Check Reload called...")
	reload, err := rpc.FuncClientSingleton("CheckReload", orgId)
	if err != nil {
		rpc.EmitErrorEventKv(
			rpc.FuncClientSingletonCall,
			"CheckReload",
			err,
			map[string]string{
				"orgId": orgId,
			},
		)
		if r.IsRetriableError(err) {
			log.Warning("[RPC STORE] CheckReload: Not logged in")
			if rpc.Login() {
				r.CheckForReload(orgId)
			}
		} else if !strings.Contains(err.Error(), "Cannot obtain response during") {
			log.Warning("[RPC STORE] RPC Reload Checker encountered unexpected error: ", err)
		}

		time.Sleep(1 * time.Second)
	} else if reload == true {
		// Do the reload!
		log.Warning("[RPC STORE] Received Reload instruction!")
		go func() {
			r.Gw.MainNotifier.Notify(Notification{Command: NoticeGroupReload, Gw: r.Gw})
		}()
	}
}

func (r *RPCStorageHandler) StartRPCLoopCheck(orgId string) {
	if r.Gw.GetConfig().SlaveOptions.DisableKeySpaceSync {
		return
	}

	log.Info("[RPC] Starting keyspace poller")

	for {
		seconds := r.Gw.GetConfig().SlaveOptions.KeySpaceSyncInterval
		r.CheckForKeyspaceChanges(orgId)
		time.Sleep(time.Duration(seconds) * time.Second)
	}
}

func (r *RPCStorageHandler) StartRPCKeepaliveWatcher() {
	log.WithFields(logrus.Fields{
		"prefix": "RPC Conn Mgr",
	}).Info("[RPC Conn Mgr] Starting keepalive watcher...")
	for {

		if err := r.SetKey("0000", "0000", 10); err != nil {
			log.WithError(err).WithFields(logrus.Fields{
				"prefix": "RPC Conn Mgr",
			}).Warning("Can't connect to RPC layer")

			if r.IsRetriableError(err) {
				if rpc.Login() {
					continue
				}
			}

			if strings.Contains(err.Error(), "Cannot obtain response during timeout") {
				continue
			}
		}

		time.Sleep(10 * time.Second)
	}
}

// CheckForKeyspaceChanges will poll for keysace changes
func (r *RPCStorageHandler) CheckForKeyspaceChanges(orgId string) {
	log.Debug("Checking for keyspace changes...")

	var keys interface{}
	var err error
	var funcName string
	var req interface{}

	reqData := map[string]string{}
	if groupID := r.Gw.GetConfig().SlaveOptions.GroupID; groupID == "" {
		funcName = "GetKeySpaceUpdate"
		req = orgId
		reqData["orgId"] = orgId
	} else {
		funcName = "GetGroupKeySpaceUpdate"
		req = apidef.GroupKeySpaceRequest{
			OrgID:   orgId,
			GroupID: groupID,
		}
		reqData["orgId"] = orgId
		reqData["GroupID"] = groupID
	}

	keys, err = rpc.FuncClientSingleton(funcName, req)
	if err != nil {
		rpc.EmitErrorEventKv(
			rpc.FuncClientSingletonCall,
			funcName,
			err,
			reqData,
		)
		if r.IsRetriableError(err) {
			if rpc.Login() {
				r.CheckForKeyspaceChanges(orgId)
			}
		}
		log.Warning("Keyspace warning: ", err)
		return
	}

	if keys == nil {
		log.Info("Keys returned nil object, skipping check")
		return
	}

	if len(keys.([]string)) > 0 {
		log.Info("Keyspace changes detected, updating local cache")
		go r.ProcessKeySpaceChanges(keys.([]string), orgId)
	}
}

func (gw *Gateway) getSessionAndCreate(keyName string, r *RPCStorageHandler, isHashed bool,orgId string) {

	hashedKeyName := keyName
	// avoid double hashing
	if !isHashed {
		hashedKeyName = storage.HashKey(keyName, gw.GetConfig().HashKeys)
	}

	sessionString, err := r.GetRawKey("apikey-" + hashedKeyName)
	if err != nil {
		log.Error("Key not found in master - skipping")
	} else {
		gw.handleAddKey(keyName, hashedKeyName, sessionString, "-1", orgId)
	}
}

func (r *RPCStorageHandler) ProcessKeySpaceChanges(keys []string, orgId string) {
	keysToReset := map[string]bool{}
	TokensToBeRevoked := map[string]string{}
	ClientsToBeRevoked := map[string]string{}
	notRegularKeys := map[string]bool{}
	CertificatesToRemove := map[string]string{}
	CertificatesToAdd := map[string]string{}

	for _, key := range keys {
		splitKeys := strings.Split(key, ":")
		if len(splitKeys) > 1 {
			action := splitKeys[len(splitKeys)-1]
			switch action {
			case ResetQuota:
				keysToReset[splitKeys[0]] = true
			case CertificateRemoved:
				CertificatesToRemove[key] = splitKeys[0]
				notRegularKeys[key] = true
			case CertificateAdded:
				CertificatesToAdd[key] = splitKeys[0]
				notRegularKeys[key] = true
			case OAuthRevokeToken, OAuthRevokeAccessToken, OAuthRevokeRefreshToken:
				TokensToBeRevoked[splitKeys[0]] = key
				notRegularKeys[key] = true
			case OAuthRevokeAllTokens:
				ClientsToBeRevoked[splitKeys[1]] = key
				notRegularKeys[key] = true
			default:
				log.Debug("ignoring processing of action:", action)
			}
		}
	}

	for clientId, key := range ClientsToBeRevoked {
		splitKeys := strings.Split(key, ":")
		apiId := splitKeys[0]
		clientSecret := splitKeys[2]
		storage, _, err := r.Gw.GetStorageForApi(apiId)
		if err != nil {
			continue
		}
		_, tokens, _ := RevokeAllTokens(storage, clientId, clientSecret)
		keys = append(keys, tokens...)
	}

	//single and specific tokens
	for token, key := range TokensToBeRevoked {
		//key formed as: token:apiId:tokenActionTypeHint
		//but hashed as: token#hashed:apiId:tokenActionTypeHint
		splitKeys := strings.Split(key, ":")
		apiId := splitKeys[1]
		tokenActionTypeHint := splitKeys[2]
		hashedKey := strings.Contains(token, "#hashed")
		if !hashedKey {
			storage, _, err := r.Gw.GetStorageForApi(apiId)
			if err != nil {
				continue
			}
			var tokenTypeHint string
			switch tokenActionTypeHint {
			case OAuthRevokeAccessToken:
				tokenTypeHint = "access_token"
			case OAuthRevokeRefreshToken:
				tokenTypeHint = "refresh_token"
			}
			RevokeToken(storage, token, tokenTypeHint)
		} else {
			token = strings.Split(token, "#")[0]
			r.Gw.handleDeleteHashedKey(token, orgId, apiId, false)
		}
		r.Gw.SessionCache.Delete(token)
		r.Gw.RPCGlobalCache.Delete(r.KeyPrefix + token)
	}

	// remove certs
	for _, certId := range CertificatesToRemove {
		log.Debugf("Removing certificate: %v", certId)
		r.Gw.CertificateManager.Delete(certId, orgId)
	}
	for _, certId := range CertificatesToAdd{
		log.Debugf("Adding certificate: %v", certId)
		//If we are in a slave node, MDCB Storage GetRaw should get the certificate from MDCB and cache it locally 
		content, err := r.Gw.CertificateManager.GetRaw(certId)
		if content == "" && err != nil {
			log.Debugf("Error getting certificate content")
		}
	}

	for _, key := range keys {
		_, isOauthTokenKey := notRegularKeys[key]
		if !isOauthTokenKey {
			splitKeys := strings.Split(key, ":")
			_, resetQuota := keysToReset[splitKeys[0]]

			if len(splitKeys) > 1 && splitKeys[1] == "hashed" {
				log.Info("--> removing cached (hashed) key: ", splitKeys[0])
				key = splitKeys[0]
				r.Gw.handleDeleteHashedKey(splitKeys[0], orgId, "", resetQuota)
<<<<<<< HEAD
=======
				r.Gw.getSessionAndCreate(splitKeys[0], r, true, orgId)
>>>>>>> 7adb1fcb
			} else {
				log.Info("--> removing cached key: ", key)
				// in case it's an username (basic auth) then generate the token
				if storage.TokenOrg(key) == "" {
					key = r.Gw.generateToken(orgId, key)
				}
				r.Gw.handleDeleteKey(key, orgId, "-1", resetQuota)
<<<<<<< HEAD
=======
				r.Gw.getSessionAndCreate(splitKeys[0], r, false, orgId)
>>>>>>> 7adb1fcb
			}
			r.Gw.SessionCache.Delete(key)
			r.Gw.RPCGlobalCache.Delete(r.KeyPrefix + key)
			r.Gw.getSessionAndCreate(splitKeys[0], r)
		}
	}
	// Notify rest of gateways in cluster to flush cache
	n := Notification{
		Command: KeySpaceUpdateNotification,
		Payload: strings.Join(keys, ","),
		Gw:      r.Gw,
	}
	r.Gw.MainNotifier.Notify(n)
}

func (r *RPCStorageHandler) DeleteScanMatch(pattern string) bool {
	log.Error("RPCStorageHandler.DeleteScanMatch - Not implemented")
	return false
}

func (r *RPCStorageHandler) GetKeyPrefix() string {
	log.Error("RPCStorageHandler.GetKeyPrefix - Not implemented")
	return ""
}

func (r *RPCStorageHandler) AddToSortedSet(keyName, value string, score float64) {
	r.Gw.handleGlobalAddToSortedSet(keyName, value, score)
}

func (r *RPCStorageHandler) GetSortedSetRange(keyName, scoreFrom, scoreTo string) ([]string, []float64, error) {
	return r.Gw.handleGetSortedSetRange(keyName, scoreFrom, scoreTo)
}

func (r *RPCStorageHandler) RemoveSortedSetRange(keyName, scoreFrom, scoreTo string) error {
	return r.Gw.handleRemoveSortedSetRange(keyName, scoreFrom, scoreTo)
}

func (r *RPCStorageHandler) RemoveFromList(keyName, value string) error {
	log.Error("Not implemented")
	return nil
}

func (r *RPCStorageHandler) GetListRange(keyName string, from, to int64) ([]string, error) {
	log.Error("Not implemented")
	return nil, nil
}

func (r *RPCStorageHandler) Exists(keyName string) (bool, error) {
	log.Error("Not implemented")
	return false, nil
}<|MERGE_RESOLUTION|>--- conflicted
+++ resolved
@@ -801,7 +801,7 @@
 	}
 }
 
-func (gw *Gateway) getSessionAndCreate(keyName string, r *RPCStorageHandler, isHashed bool,orgId string) {
+func (gw *Gateway) getSessionAndCreate(keyName string, r *RPCStorageHandler, isHashed bool, orgId string) {
 
 	hashedKeyName := keyName
 	// avoid double hashing
@@ -896,9 +896,9 @@
 		log.Debugf("Removing certificate: %v", certId)
 		r.Gw.CertificateManager.Delete(certId, orgId)
 	}
-	for _, certId := range CertificatesToAdd{
+	for _, certId := range CertificatesToAdd {
 		log.Debugf("Adding certificate: %v", certId)
-		//If we are in a slave node, MDCB Storage GetRaw should get the certificate from MDCB and cache it locally 
+		//If we are in a slave node, MDCB Storage GetRaw should get the certificate from MDCB and cache it locally
 		content, err := r.Gw.CertificateManager.GetRaw(certId)
 		if content == "" && err != nil {
 			log.Debugf("Error getting certificate content")
@@ -915,10 +915,7 @@
 				log.Info("--> removing cached (hashed) key: ", splitKeys[0])
 				key = splitKeys[0]
 				r.Gw.handleDeleteHashedKey(splitKeys[0], orgId, "", resetQuota)
-<<<<<<< HEAD
-=======
 				r.Gw.getSessionAndCreate(splitKeys[0], r, true, orgId)
->>>>>>> 7adb1fcb
 			} else {
 				log.Info("--> removing cached key: ", key)
 				// in case it's an username (basic auth) then generate the token
@@ -926,14 +923,10 @@
 					key = r.Gw.generateToken(orgId, key)
 				}
 				r.Gw.handleDeleteKey(key, orgId, "-1", resetQuota)
-<<<<<<< HEAD
-=======
 				r.Gw.getSessionAndCreate(splitKeys[0], r, false, orgId)
->>>>>>> 7adb1fcb
 			}
 			r.Gw.SessionCache.Delete(key)
 			r.Gw.RPCGlobalCache.Delete(r.KeyPrefix + key)
-			r.Gw.getSessionAndCreate(splitKeys[0], r)
 		}
 	}
 	// Notify rest of gateways in cluster to flush cache
