--- conflicted
+++ resolved
@@ -804,14 +804,10 @@
 func (r *RPCStorageHandler) ProcessKeySpaceChanges(keys []string) {
 	keysToReset := map[string]bool{}
 	TokensToBeRevoked := map[string]string{}
-<<<<<<< HEAD
-=======
 	ClientsToBeRevoked := map[string]string{}
->>>>>>> e712802c
 	oauthTokenKeys := map[string]bool{}
 
 	for _, key := range keys {
-		log.Debug("The Mr Key:", key)
 		splitKeys := strings.Split(key, ":")
 		if len(splitKeys) > 1 && splitKeys[1] == "resetQuota" {
 			keysToReset[splitKeys[0]] = true
@@ -820,11 +816,6 @@
 			if action == "oAuthRevokeToken" || action == "oAuthRevokeAccessToken" || action == "oAuthRevokeRefreshToken" {
 				TokensToBeRevoked[splitKeys[0]] = key
 				oauthTokenKeys[key] = true
-<<<<<<< HEAD
-			}
-		}
-	}
-=======
 			} else if action == "revoke_all_tokens" {
 				ClientsToBeRevoked[splitKeys[1]] = key
 				oauthTokenKeys[key] = true
@@ -844,7 +835,6 @@
 		keys = append(keys, tokens...)
 	}
 
->>>>>>> e712802c
 	//single and specific tokens
 	for token, key := range TokensToBeRevoked {
 		//key formed as: token:apiId:tokenActionTypeHint
@@ -854,7 +844,6 @@
 		tokenActionTypeHint := splitKeys[2]
 		hashedKey := strings.Contains(token, "#hashed")
 		if !hashedKey {
-			log.Info("revoke not hashed key: ", key)
 			storage, _, err := GetStorageForApi(apiId)
 			if err != nil {
 				continue
@@ -868,7 +857,6 @@
 			}
 			RevokeToken(storage, token, tokenTypeHint)
 		} else {
-			log.Info("revoke hashed key:", key)
 			token = strings.Split(token, "#")[0]
 			handleDeleteHashedKey(token, apiId, false)
 		}
@@ -882,22 +870,11 @@
 			splitKeys := strings.Split(key, ":")
 			_, resetQuota := keysToReset[splitKeys[0]]
 			if len(splitKeys) > 1 && splitKeys[1] == "hashed" {
-<<<<<<< HEAD
-				log.Info("delete hashed key:", key)
-				key = splitKeys[0]
-				log.Info("--> removing cached (hashed) key: ", splitKeys[0])
-				log.Info("reset quota:", resetQuota)
-				handleDeleteHashedKey(splitKeys[0], "", resetQuota)
-				getSessionAndCreate(splitKeys[0], r)
-			} else {
-				log.Info("delete not hashed key:", key)
-=======
 				key = splitKeys[0]
 				log.Info("--> removing cached (hashed) key: ", splitKeys[0])
 				handleDeleteHashedKey(splitKeys[0], "", resetQuota)
 				getSessionAndCreate(splitKeys[0], r)
 			} else {
->>>>>>> e712802c
 				log.Info("--> removing cached key: ", key)
 				handleDeleteKey(key, "-1", resetQuota)
 				getSessionAndCreate(splitKeys[0], r)
