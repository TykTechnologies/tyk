package gateway

import (
<<<<<<< HEAD
=======
	"encoding/json"
	"net/http"
>>>>>>> e16a0c94
	"strconv"
	"strings"
	"time"

	"github.com/TykTechnologies/tyk/internal/cache"
	"github.com/TykTechnologies/tyk/rpc"

	"github.com/go-redis/redis/v8"

	"github.com/TykTechnologies/tyk/apidef"
	"github.com/TykTechnologies/tyk/storage"

	"github.com/sirupsen/logrus"
)

var (
	dispatcherFuncs = map[string]interface{}{
		"Login": func(clientAddr, userKey string) bool {
			return false
		},
		"LoginWithGroup": func(clientAddr string, groupData *apidef.GroupLoginRequest) bool {
			return false
		},
		"GetKey": func(keyName string) (string, error) {
			return "", nil
		},
		"SetKey": func(ibd *apidef.InboundData) error {
			return nil
		},
		"GetExp": func(keyName string) (int64, error) {
			return 0, nil
		},
		"GetKeys": func(keyName string) ([]string, error) {
			return nil, nil
		},
		"DeleteKey": func(keyName string) (bool, error) {
			return true, nil
		},
		"DeleteRawKey": func(keyName string) (bool, error) {
			return true, nil
		},
		"GetKeysAndValues": func(searchString string) (*apidef.KeysValuesPair, error) {
			return nil, nil
		},
		"GetKeysAndValuesWithFilter": func(searchString string) (*apidef.KeysValuesPair, error) {
			return nil, nil
		},
		"DeleteKeys": func(keys []string) (bool, error) {
			return true, nil
		},
		"Decrement": func(keyName string) error {
			return nil
		},
		"IncrememntWithExpire": func(ibd *apidef.InboundData) (int64, error) {
			return 0, nil
		},
		"AppendToSet": func(ibd *apidef.InboundData) error {
			return nil
		},
		"SetRollingWindow": func(ibd *apidef.InboundData) (int, error) {
			return 0, nil
		},
		"GetApiDefinitions": func(dr *apidef.DefRequest) (string, error) {
			return "", nil
		},
		"GetPolicies": func(orgId string) (string, error) {
			return "", nil
		},
		"PurgeAnalyticsData": func(data string) error {
			return nil
		},
		"CheckReload": func(clientAddr, orgId string) (bool, error) {
			return false, nil
		},
		"GetKeySpaceUpdate": func(clientAddr, orgId string) ([]string, error) {
			return nil, nil
		},
		"GetGroupKeySpaceUpdate": func(clientAddr string, groupData *apidef.GroupKeySpaceRequest) ([]string, error) {
			return nil, nil
		},
		"Ping": func() bool {
			return false
		},
		"Disconnect": func(clientAddr string, groupData *apidef.GroupLoginRequest) error {
			return nil
		},
	}
)

const (
	ResetQuota              string = "resetQuota"
	HashedKey               string = "hashed"
	CertificateRemoved      string = "CertificateRemoved"
	CertificateAdded        string = "CertificateAdded"
	OAuthRevokeToken        string = "oAuthRevokeToken"
	OAuthRevokeAccessToken  string = "oAuthRevokeAccessToken"
	OAuthRevokeRefreshToken string = "oAuthRevokeRefreshToken"
	OAuthRevokeAllTokens    string = "revoke_all_tokens"
	OauthClientAdded        string = "OauthClientAdded"
	OauthClientRemoved      string = "OauthClientRemoved"
	OauthClientUpdated      string = "OauthClientUpdated"
)

// RPCStorageHandler is a storage manager that uses the redis database.
type RPCStorageHandler struct {
	KeyPrefix        string
	HashKeys         bool
	SuppressRegister bool
	DoReload         func()
	Gw               *Gateway `json:"-"`
}

type RPCDataLoader interface {
	Connect() bool
	GetApiDefinitions(orgId string, tags []string) string
	GetPolicies(orgId string) string
}

// Connect will establish a connection to the RPC
func (r *RPCStorageHandler) Connect() bool {
	slaveOptions := r.Gw.GetConfig().SlaveOptions

	rpcConfig := rpc.Config{
		UseSSL:                slaveOptions.UseSSL,
		SSLInsecureSkipVerify: slaveOptions.SSLInsecureSkipVerify,
		SSLMinVersion:         r.Gw.GetConfig().HttpServerOptions.MinVersion,
		SSLMaxVersion:         r.Gw.GetConfig().HttpServerOptions.MaxVersion,
		ConnectionString:      slaveOptions.ConnectionString,
		RPCKey:                slaveOptions.RPCKey,
		APIKey:                slaveOptions.APIKey,
		GroupID:               slaveOptions.GroupID,
		CallTimeout:           slaveOptions.CallTimeout,
		PingTimeout:           slaveOptions.PingTimeout,
		RPCPoolSize:           slaveOptions.RPCPoolSize,
	}

	return rpc.Connect(
		rpcConfig,
		r.SuppressRegister,
		dispatcherFuncs,
		r.getGroupLoginCallback(r.Gw.GetConfig().SlaveOptions.SynchroniserEnabled),
		func() {
			r.Gw.reloadURLStructure(nil)
		},
		r.DoReload,
	)
}

func (r *RPCStorageHandler) buildNodeInfo() []byte {
	config := r.Gw.GetConfig()
	node := apidef.NodeData{
		NodeID:      r.Gw.GetNodeID(),
		GroupID:     config.SlaveOptions.GroupID,
		APIKey:      config.SlaveOptions.APIKey,
		NodeVersion: VERSION,
		TTL:         int64(config.LivenessCheck.CheckDuration),
		Tags:        config.DBAppConfOptions.Tags,
		Health:      r.Gw.getHealthCheckInfo(),
		Stats: apidef.GWStats{
			APIsCount:     r.Gw.apisByIDLen(),
			PoliciesCount: r.Gw.policiesByIDLen(),
		},
	}

	data, err := json.Marshal(node)
	if err != nil {
		log.Error("Error marshalling node info", err)
		return nil
	}

	return data
}

func (r *RPCStorageHandler) Disconnect() error {
	request := apidef.GroupLoginRequest{
		UserKey: r.Gw.GetConfig().SlaveOptions.APIKey,
		GroupID: r.Gw.GetConfig().SlaveOptions.GroupID,
		Node:    r.buildNodeInfo(),
	}

	_, err := rpc.FuncClientSingleton("Disconnect", request)
	return err
}

func (r *RPCStorageHandler) getGroupLoginCallback(synchroniserEnabled bool) func(userKey string, groupID string) interface{} {
	groupLoginCallbackFn := func(userKey string, groupID string) interface{} {
		return apidef.GroupLoginRequest{
			UserKey: userKey,
			GroupID: groupID,
			Node:    r.buildNodeInfo(),
		}
	}
	if synchroniserEnabled {
		forcer := rpc.NewSyncForcer(r.Gw.RedisController, r.buildNodeInfo)
		groupLoginCallbackFn = forcer.GroupLoginCallback
	}
	return groupLoginCallbackFn
}

func (r *RPCStorageHandler) hashKey(in string) string {
	if !r.HashKeys {
		// Not hashing? Return the raw key
		return in
	}
	return storage.HashStr(in)
}

func (r *RPCStorageHandler) fixKey(keyName string) string {
	setKeyName := r.KeyPrefix + r.hashKey(keyName)

	log.Debug("Input key was: ", r.Gw.obfuscateKey(setKeyName))

	return setKeyName
}

func (r *RPCStorageHandler) cleanKey(keyName string) string {
	setKeyName := strings.Replace(keyName, r.KeyPrefix, "", 1)
	return setKeyName
}

// GetKey will retrieve a key from the database
func (r *RPCStorageHandler) GetKey(keyName string) (string, error) {
	start := time.Now() // get current time
	//	log.Debug("[STORE] Getting WAS: ", keyName)
	//  log.Debug("[STORE] Getting: ", r.fixKey(keyName))
	value, err := r.GetRawKey(r.fixKey(keyName))

	elapsed := time.Since(start)
	log.Debug("GetKey took ", elapsed)

	return value, err
}

func (r *RPCStorageHandler) GetRawKey(keyName string) (string, error) {
	cacheEnabled := r.Gw.GetConfig().SlaveOptions.EnableRPCCache

	var cacheStore cache.Repository
	if cacheEnabled {
		cacheStore = r.Gw.RPCGlobalCache
		if strings.Contains(keyName, "cert-") {
			cacheStore = r.Gw.RPCCertCache
		}

		if cachedVal, found := cacheStore.Get(keyName); found {
			switch typedVal := cachedVal.(type) {
			case string:
				return typedVal, nil
			case error:
				return "", typedVal
			}
		}
	}

	if rpc.IsEmergencyMode() {
		return "", storage.ErrMDCBConnectionLost
	}

	value, err := rpc.FuncClientSingleton("GetKey", keyName)
	if err != nil {
		rpc.EmitErrorEventKv(
			rpc.FuncClientSingletonCall,
			"GetKey",
			err,
			map[string]string{"keyName": keyName},
		)
		if r.IsRetriableError(err) && rpc.Login() {
			return r.GetRawKey(keyName)
		}
		if cacheEnabled {
			// Errors, and key not found, should be cached for a small amount of time
			cacheStore.Set(keyName, storage.ErrKeyNotFound, 1)
		}
		return "", storage.ErrKeyNotFound
	}

	if cacheEnabled {
		cacheStore.Set(keyName, value, cache.DefaultExpiration)
	}

	return value.(string), nil
}

func (r *RPCStorageHandler) GetMultiKey(keyNames []string) ([]string, error) {
	var err error
	var value string

	for _, key := range keyNames {
		value, err = r.GetKey(key)
		if err == nil {
			return []string{value}, nil
		}
	}

	return nil, err
}

func (r *RPCStorageHandler) GetExp(keyName string) (int64, error) {
	log.Debug("GetExp called")
	value, err := rpc.FuncClientSingleton("GetExp", r.fixKey(keyName))
	if err != nil {
		rpc.EmitErrorEventKv(
			rpc.FuncClientSingletonCall,
			"GetExp",
			err,
			map[string]string{
				"keyName":      keyName,
				"fixedKeyName": r.fixKey(keyName),
			},
		)
		if r.IsRetriableError(err) {
			if rpc.Login() {
				return r.GetExp(keyName)
			}
		}
		log.Error("Error trying to get TTL: ", err)
		return 0, storage.ErrKeyNotFound
	}
	return value.(int64), nil
}

func (r *RPCStorageHandler) SetExp(keyName string, timeout int64) error {
	log.Error("RPCStorageHandler.SetExp - Not Implemented")
	return nil
}

// SetKey will create (or update) a key value in the store
func (r *RPCStorageHandler) SetKey(keyName, session string, timeout int64) error {
	start := time.Now() // get current time
	ibd := apidef.InboundData{
		KeyName:      r.fixKey(keyName),
		SessionState: session,
		Timeout:      timeout,
	}

	_, err := rpc.FuncClientSingleton("SetKey", ibd)
	if err != nil {
		rpc.EmitErrorEventKv(
			rpc.FuncClientSingletonCall,
			"SetKey",
			err,
			map[string]string{
				"keyName":      keyName,
				"fixedKeyName": ibd.KeyName,
			},
		)

		if r.IsRetriableError(err) {
			if rpc.Login() {
				return r.SetKey(keyName, session, timeout)
			}
		}

		log.Debug("Error trying to set value:", err)
		return err
	}

	elapsed := time.Since(start)
	log.Debug("SetKey took ", elapsed)
	return nil

}

func (r *RPCStorageHandler) SetRawKey(keyName, session string, timeout int64) error {
	return nil
}

// Decrement will decrement a key in redis
func (r *RPCStorageHandler) Decrement(keyName string) {
	log.Warning("Decrement called")
	_, err := rpc.FuncClientSingleton("Decrement", keyName)
	if err != nil {
		rpc.EmitErrorEventKv(
			rpc.FuncClientSingletonCall,
			"Decrement",
			err,
			map[string]string{
				"keyName": keyName,
			},
		)
	}
	if r.IsRetriableError(err) {
		if rpc.Login() {
			r.Decrement(keyName)
			return
		}
	}
}

// IncrementWithExpire will increment a key in redis
func (r *RPCStorageHandler) IncrememntWithExpire(keyName string, expire int64) int64 {

	ibd := apidef.InboundData{
		KeyName: keyName,
		Expire:  expire,
	}

	val, err := rpc.FuncClientSingleton("IncrememntWithExpire", ibd)
	if err != nil {
		rpc.EmitErrorEventKv(
			rpc.FuncClientSingletonCall,
			"IncrememntWithExpire",
			err,
			map[string]string{
				"keyName": keyName,
			},
		)
	}
	if r.IsRetriableError(err) {
		if rpc.Login() {
			return r.IncrememntWithExpire(keyName, expire)
		}
	}

	if val == nil {
		log.Warning("RPC increment returned nil value, returning 0")
		return 0
	}

	return val.(int64)

}

// GetKeys will return all keys according to the filter (filter is a prefix - e.g. tyk.keys.*)
func (r *RPCStorageHandler) GetKeys(filter string) []string {
	log.Error("RPCStorageHandler.GetKeys - Not Implemented")
	return nil
}

// GetKeysAndValuesWithFilter will return all keys and their values with a filter
func (r *RPCStorageHandler) GetKeysAndValuesWithFilter(filter string) map[string]string {

	searchStr := r.KeyPrefix + r.hashKey(filter) + "*"
	log.Debug("[STORE] Getting list by: ", searchStr)

	kvPair, err := rpc.FuncClientSingleton("GetKeysAndValuesWithFilter", searchStr)
	if err != nil {
		rpc.EmitErrorEventKv(
			rpc.FuncClientSingletonCall,
			"GetKeysAndValuesWithFilter",
			err,
			map[string]string{
				"searchStr": searchStr,
			},
		)

		if r.IsRetriableError(err) {
			if rpc.Login() {
				return r.GetKeysAndValuesWithFilter(filter)
			}
		}

		return nil
	}

	returnValues := make(map[string]string)

	for i, v := range kvPair.(*apidef.KeysValuesPair).Keys {
		returnValues[r.cleanKey(v)] = kvPair.(*apidef.KeysValuesPair).Values[i]
	}

	return returnValues
}

// GetKeysAndValues will return all keys and their values - not to be used lightly
func (r *RPCStorageHandler) GetKeysAndValues() map[string]string {

	searchStr := r.KeyPrefix + "*"

	kvPair, err := rpc.FuncClientSingleton("GetKeysAndValues", searchStr)
	if err != nil {
		rpc.EmitErrorEvent(rpc.FuncClientSingletonCall, "GetKeysAndValues", err)

		if r.IsRetriableError(err) {
			if rpc.Login() {
				return r.GetKeysAndValues()
			}
		}

		return nil
	}

	returnValues := make(map[string]string)
	for i, v := range kvPair.(*apidef.KeysValuesPair).Keys {
		returnValues[r.cleanKey(v)] = kvPair.(*apidef.KeysValuesPair).Values[i]
	}

	return returnValues

}

// DeleteKey will remove a key from the database
func (r *RPCStorageHandler) DeleteKey(keyName string) bool {

	log.Debug("DEL Key was: ", r.Gw.obfuscateKey(keyName))
	log.Debug("DEL Key became: ", r.Gw.obfuscateKey(r.fixKey(keyName)))
	ok, err := rpc.FuncClientSingleton("DeleteKey", r.fixKey(keyName))
	if err != nil {
		rpc.EmitErrorEventKv(
			rpc.FuncClientSingletonCall,
			"DeleteKey",
			err,
			map[string]string{
				"keyName":      keyName,
				"fixedKeyName": r.fixKey(keyName),
			},
		)

		if r.IsRetriableError(err) {
			if rpc.Login() {
				return r.DeleteKey(keyName)
			}
		}
	}

	return ok == true
}

func (r *RPCStorageHandler) DeleteAllKeys() bool {
	log.Warning("Not implementated")
	return false
}

// DeleteKey will remove a key from the database without prefixing, assumes user knows what they are doing
func (r *RPCStorageHandler) DeleteRawKey(keyName string) bool {
	ok, err := rpc.FuncClientSingleton("DeleteRawKey", keyName)
	if err != nil {
		rpc.EmitErrorEventKv(
			rpc.FuncClientSingletonCall,
			"DeleteRawKey",
			err,
			map[string]string{
				"keyName": keyName,
			},
		)

		if r.IsRetriableError(err) {
			if rpc.Login() {
				return r.DeleteRawKey(keyName)
			}
		}
	}

	return ok == true
}

// DeleteKeys will remove a group of keys in bulk
func (r *RPCStorageHandler) DeleteKeys(keys []string) bool {
	if len(keys) > 0 {
		asInterface := make([]string, len(keys))
		for i, v := range keys {
			asInterface[i] = r.fixKey(v)
		}

		log.Debug("Deleting: ", asInterface)
		ok, err := rpc.FuncClientSingleton("DeleteKeys", asInterface)
		if err != nil {
			rpc.EmitErrorEventKv(
				rpc.FuncClientSingletonCall,
				"DeleteKeys",
				err,
				map[string]string{
					"keys":        strings.Join(keys, ","),
					"asInterface": strings.Join(asInterface, ","),
				},
			)

			if r.IsRetriableError(err) {
				if rpc.Login() {
					return r.DeleteKeys(keys)
				}
			}
		}

		return ok == true
	}
	log.Debug("RPCStorageHandler called DEL - Nothing to delete")
	return true
}

// StartPubSubHandler will listen for a signal and run the callback with the message
func (r *RPCStorageHandler) StartPubSubHandler(channel string, callback func(*redis.Message)) error {
	log.Warning("RPCStorageHandler.StartPubSubHandler - NO PUBSUB DEFINED")
	return nil
}

func (r *RPCStorageHandler) Publish(channel, message string) error {
	log.Warning("RPCStorageHandler.Publish - NO PUBSUB DEFINED")
	return nil
}

func (r *RPCStorageHandler) GetAndDeleteSet(keyName string) []interface{} {
	log.Error("RPCStorageHandler.GetAndDeleteSet - Not implemented, please disable your purger")
	return nil
}

func (r *RPCStorageHandler) AppendToSet(keyName, value string) {
	ibd := apidef.InboundData{
		KeyName: keyName,
		Value:   value,
	}

	_, err := rpc.FuncClientSingleton("AppendToSet", ibd)
	if err != nil {
		rpc.EmitErrorEventKv(
			rpc.FuncClientSingletonCall,
			"AppendToSet",
			err,
			map[string]string{
				"keyName": keyName,
			},
		)
	}
	if r.IsRetriableError(err) {
		if rpc.Login() {
			r.AppendToSet(keyName, value)
		}
	}
}

// SetScrollingWindow is used in the rate limiter to handle rate limits fairly.
func (r *RPCStorageHandler) SetRollingWindow(keyName string, per int64, val string, pipeline bool) (int, []interface{}) {
	start := time.Now() // get current time
	ibd := apidef.InboundData{
		KeyName: keyName,
		Per:     per,
		Expire:  -1,
	}

	intVal, err := rpc.FuncClientSingleton("SetRollingWindow", ibd)
	if err != nil {
		rpc.EmitErrorEventKv(
			rpc.FuncClientSingletonCall,
			"SetRollingWindow",
			err,
			map[string]string{
				"keyName": keyName,
				"per":     strconv.Itoa(int(per)),
			},
		)

		if r.IsRetriableError(err) {
			if rpc.Login() {
				return r.SetRollingWindow(keyName, per, val, false)
			}
		}
	}

	elapsed := time.Since(start)
	log.Debug("SetRollingWindow took ", elapsed)

	if intVal == nil {
		log.Warning("RPC Handler: SetRollingWindow() returned nil, returning 0")
		return 0, nil
	}

	return intVal.(int), nil

}

func (r *RPCStorageHandler) GetRollingWindow(keyName string, per int64, pipeline bool) (int, []interface{}) {
	log.Warning("Not Implemented!")
	return 0, nil
}

func (r RPCStorageHandler) GetSet(keyName string) (map[string]string, error) {
	log.Error("RPCStorageHandler.GetSet - Not implemented")
	return nil, nil
}

func (r RPCStorageHandler) AddToSet(keyName, value string) {
	log.Error("RPCStorageHandler.AddToSet - Not implemented")
}

func (r RPCStorageHandler) RemoveFromSet(keyName, value string) {
	log.Error("RPCStorageHandler.RemoveFromSet - Not implemented")
}

func (r RPCStorageHandler) IsRetriableError(err error) bool {
	if err != nil {
		return err.Error() == "Access Denied"
	}
	return false
}

// GetAPIDefinitions will pull API definitions from the RPC server
func (r *RPCStorageHandler) GetApiDefinitions(orgId string, tags []string) string {
	dr := apidef.DefRequest{
		OrgId:   orgId,
		Tags:    tags,
		LoadOAS: true,
	}

	defString, err := rpc.FuncClientSingleton("GetApiDefinitions", dr)
	if err != nil {
		rpc.EmitErrorEventKv(
			rpc.FuncClientSingletonCall,
			"GetApiDefinitions",
			err,
			map[string]string{
				"orgId": orgId,
				"tags":  strings.Join(tags, ","),
			},
		)

		if r.IsRetriableError(err) {
			if rpc.Login() {
				return r.GetApiDefinitions(orgId, tags)
			}
		}

		return ""
	}
	log.Debug("API Definitions retrieved")

	if defString == nil {
		log.Warning("RPC Handler: GetApiDefinitions() returned nil, returning empty string")
		return ""
	}
	return defString.(string)
}

// GetPolicies will pull Policies from the RPC server
func (r *RPCStorageHandler) GetPolicies(orgId string) string {
	defString, err := rpc.FuncClientSingleton("GetPolicies", orgId)
	if err != nil {
		rpc.EmitErrorEventKv(
			rpc.FuncClientSingletonCall,
			"GetPolicies",
			err,
			map[string]string{
				"orgId": orgId,
			},
		)

		if r.IsRetriableError(err) {
			if rpc.Login() {
				return r.GetPolicies(orgId)
			}
		}

		return ""
	}

	if defString != nil {
		return defString.(string)
	}
	return ""
}

// CheckForReload will start a long poll
func (r *RPCStorageHandler) CheckForReload(orgId string) bool {
	select {
	case <-r.Gw.ctx.Done():
		return false
	default:
	}

	log.Debug("[RPC STORE] Check Reload called...")
	reload, err := rpc.FuncClientSingleton("CheckReload", orgId)
	if err != nil {
		rpc.EmitErrorEventKv(
			rpc.FuncClientSingletonCall,
			"CheckReload",
			err,
			map[string]string{
				"orgId": orgId,
			},
		)
		if r.IsRetriableError(err) {
			log.Warning("[RPC STORE] CheckReload: Not logged in")
			if rpc.Login() {
				r.CheckForReload(orgId)
			}
		} else if !strings.Contains(err.Error(), "Cannot obtain response during") {
			log.Warning("[RPC STORE] RPC Reload Checker encountered unexpected error: ", err)
		}

		time.Sleep(1 * time.Second)
	} else if reload == true {
		// Do the reload!
		log.Warning("[RPC STORE] Received Reload instruction!")
		go func() {
			r.Gw.MainNotifier.Notify(Notification{Command: NoticeGroupReload, Gw: r.Gw})
		}()
	}
	return true
}

func (r *RPCStorageHandler) StartRPCLoopCheck(orgId string) {
	if r.Gw.GetConfig().SlaveOptions.DisableKeySpaceSync {
		return
	}

	log.Info("[RPC] Starting keyspace poller")

	for {
		seconds := r.Gw.GetConfig().SlaveOptions.KeySpaceSyncInterval
		r.CheckForKeyspaceChanges(orgId)
		time.Sleep(time.Duration(seconds) * time.Second)
	}
}

func (r *RPCStorageHandler) StartRPCKeepaliveWatcher() {
	log.WithFields(logrus.Fields{
		"prefix": "RPC Conn Mgr",
	}).Info("[RPC Conn Mgr] Starting keepalive watcher...")
	for {

		select {
		case <-r.Gw.ctx.Done():
			return
		default:
		}

		if err := r.SetKey("0000", "0000", 10); err != nil {
			log.WithError(err).WithFields(logrus.Fields{
				"prefix": "RPC Conn Mgr",
			}).Warning("Can't connect to RPC layer")

			if r.IsRetriableError(err) {
				if rpc.Login() {
					continue
				}
			}

			if strings.Contains(err.Error(), "Cannot obtain response during timeout") {
				continue
			}
		}

		time.Sleep(10 * time.Second)
	}
}

// CheckForKeyspaceChanges will poll for keysace changes
func (r *RPCStorageHandler) CheckForKeyspaceChanges(orgId string) {
	log.Debug("Checking for keyspace changes...")

	var keys interface{}
	var err error
	var funcName string
	var req interface{}

	reqData := map[string]string{}
	if groupID := r.Gw.GetConfig().SlaveOptions.GroupID; groupID == "" {
		funcName = "GetKeySpaceUpdate"
		req = orgId
		reqData["orgId"] = orgId
	} else {
		funcName = "GetGroupKeySpaceUpdate"
		req = apidef.GroupKeySpaceRequest{
			OrgID:   orgId,
			GroupID: groupID,
		}
		reqData["orgId"] = orgId
		reqData["GroupID"] = groupID
	}

	keys, err = rpc.FuncClientSingleton(funcName, req)
	if err != nil {
		rpc.EmitErrorEventKv(
			rpc.FuncClientSingletonCall,
			funcName,
			err,
			reqData,
		)
		if r.IsRetriableError(err) {
			if rpc.Login() {
				r.CheckForKeyspaceChanges(orgId)
			}
		}
		log.Warning("Keyspace warning: ", err)
		return
	}

	if keys == nil {
		log.Info("Keys returned nil object, skipping check")
		return
	}

	if len(keys.([]string)) > 0 {
		log.Info("Keyspace changes detected, updating local cache")
		go r.ProcessKeySpaceChanges(keys.([]string), orgId)
	}
}

func (gw *Gateway) getSessionAndCreate(keyName string, r *RPCStorageHandler, isHashed bool, orgId string) {

	key := keyName
	// avoid double hashing
	if !isHashed {
		key = storage.HashKey(keyName, gw.GetConfig().HashKeys)
	}

	sessionString, err := r.GetRawKey("apikey-" + key)
	if err != nil {
		log.Error("Key not found in master - skipping")
	} else {
		gw.handleAddKey(key, sessionString, orgId)
	}
}

// ProcessKeySpaceChanges receives an array of keys to be processed, those keys are considered changes in the keyspace in the
// management layer, they could be: regular keys (hashed, unhashed), revoke oauth client, revoke single oauth token,
// certificates (added, removed), oauth client (added, updated, removed)
func (r *RPCStorageHandler) ProcessKeySpaceChanges(keys []string, orgId string) {

	var df DefaultRPCResourceClassifier
	keysToReset, TokensToBeRevoked, ClientsToBeRevoked, standardKeys, Certificates, OauthClients := df.classify(keys)

	keyProcessor := StandardKeysProcessor{
		synchronizerEnabled: r.Gw.GetConfig().SlaveOptions.SynchroniserEnabled,
		keysToReset:         keysToReset,
		orgId:               orgId,
		rpcStorageHandler:   r,
	}
	keyProcessor.Process(standardKeys)

<<<<<<< HEAD
	oauthClientProcessor := OauthClientsProcessor{
		gw: r.Gw,
=======
// ProcessOauthClientsOps performs the appropriate action for the received clients
// it can be any of the Create,Update and Delete operations
func (gw *Gateway) ProcessOauthClientsOps(clients map[string]string) {
	for clientInfo, action := range clients {
		// clientInfo is: APIID.ClientID.OrgID
		eventValues := strings.Split(clientInfo, ".")
		apiId := eventValues[0]
		oauthClientId := eventValues[1]
		orgID := eventValues[2]

		gw.ProcessSingleOauthClientEvent(apiId, oauthClientId, orgID, action)
>>>>>>> e16a0c94
	}
	oauthClientProcessor.Process(OauthClients)

	for clientId, key := range ClientsToBeRevoked {
		splitKeys := strings.Split(key, ":")
		apiId := splitKeys[0]
		clientSecret := splitKeys[2]
		storage, _, err := r.Gw.GetStorageForApi(apiId)
		if err != nil {
			continue
		}
		_, tokens, _ := RevokeAllTokens(storage, clientId, clientSecret)
		keys = append(keys, tokens...)
	}

	//single and specific tokens
	for token, key := range TokensToBeRevoked {
		//key formed as: token:apiId:tokenActionTypeHint
		//but hashed as: token#hashed:apiId:tokenActionTypeHint
		splitKeys := strings.Split(key, ":")
		apiId := splitKeys[1]
		tokenActionTypeHint := splitKeys[2]
		hashedKey := strings.Contains(token, "#hashed")
		if !hashedKey {
			storage, _, err := r.Gw.GetStorageForApi(apiId)
			if err != nil {
				continue
			}
			var tokenTypeHint string
			switch tokenActionTypeHint {
			case OAuthRevokeAccessToken:
				tokenTypeHint = "access_token"
			case OAuthRevokeRefreshToken:
				tokenTypeHint = "refresh_token"
			}
			RevokeToken(storage, token, tokenTypeHint)
		} else {
			token = strings.Split(token, "#")[0]
			r.Gw.handleDeleteHashedKey(token, orgId, apiId, false)
		}
		r.Gw.SessionCache.Delete(token)
		r.Gw.RPCGlobalCache.Delete(r.KeyPrefix + token)
	}

<<<<<<< HEAD
	certificatesProcessor := CertificateProcessor{
		orgId: orgId,
		gw:    r.Gw,
=======
	// remove certs
	for _, certId := range CertificatesToRemove {
		log.Debugf("Removing certificate: %v", certId)
		r.Gw.CertificateManager.Delete(certId, orgId)
		r.Gw.RPCCertCache.Delete("cert-raw-" + certId)
	}

	for _, certId := range CertificatesToAdd {
		log.Debugf("Adding certificate: %v", certId)
		//If we are in a slave node, MDCB Storage GetRaw should get the certificate from MDCB and cache it locally
		content, err := r.Gw.CertificateManager.GetRaw(certId)
		if content == "" && err != nil {
			log.Debugf("Error getting certificate content")
		}
	}

	synchronizerEnabled := r.Gw.GetConfig().SlaveOptions.SynchroniserEnabled
	for _, key := range keys {
		_, isOauthTokenKey := notRegularKeys[key]
		if !isOauthTokenKey {
			splitKeys := strings.Split(key, ":")
			_, resetQuota := keysToReset[splitKeys[0]]

			isHashed := len(splitKeys) > 1 && splitKeys[1] == "hashed"
			var status int
			if isHashed {
				log.Info("--> removing cached (hashed) key: ", splitKeys[0])
				key = splitKeys[0]
				_, status = r.Gw.handleDeleteHashedKey(key, orgId, "", resetQuota)
			} else {
				log.Info("--> removing cached key: ", r.Gw.obfuscateKey(key))
				// in case it's an username (basic auth) then generate the token
				if storage.TokenOrg(key) == "" {
					key = r.Gw.generateToken(orgId, key)
				}
				_, status = r.Gw.handleDeleteKey(key, orgId, "-1", resetQuota)
			}

			// if key not found locally and synchroniser disabled then we should not pull it from management layer
			if status == http.StatusNotFound && !synchronizerEnabled {
				continue
			}
			r.Gw.getSessionAndCreate(splitKeys[0], r, isHashed, orgId)
			r.Gw.SessionCache.Delete(key)
			r.Gw.RPCGlobalCache.Delete(r.KeyPrefix + key)
		}
>>>>>>> e16a0c94
	}
	certificatesProcessor.Process(Certificates)

	// Notify rest of gateways in cluster to flush cache
	n := Notification{
		Command: KeySpaceUpdateNotification,
		Payload: strings.Join(keys, ","),
		Gw:      r.Gw,
	}
	r.Gw.MainNotifier.Notify(n)
}

func (r *RPCStorageHandler) DeleteScanMatch(pattern string) bool {
	log.Error("RPCStorageHandler.DeleteScanMatch - Not implemented")
	return false
}

func (r *RPCStorageHandler) GetKeyPrefix() string {
	log.Error("RPCStorageHandler.GetKeyPrefix - Not implemented")
	return ""
}

func (r *RPCStorageHandler) AddToSortedSet(keyName, value string, score float64) {
	r.Gw.handleGlobalAddToSortedSet(keyName, value, score)
}

func (r *RPCStorageHandler) GetSortedSetRange(keyName, scoreFrom, scoreTo string) ([]string, []float64, error) {
	return r.Gw.handleGetSortedSetRange(keyName, scoreFrom, scoreTo)
}

func (r *RPCStorageHandler) RemoveSortedSetRange(keyName, scoreFrom, scoreTo string) error {
	return r.Gw.handleRemoveSortedSetRange(keyName, scoreFrom, scoreTo)
}

func (r *RPCStorageHandler) RemoveFromList(keyName, value string) error {
	log.Error("Not implemented")
	return nil
}

func (r *RPCStorageHandler) GetListRange(keyName string, from, to int64) ([]string, error) {
	log.Error("Not implemented")
	return nil, nil
}

func (r *RPCStorageHandler) Exists(keyName string) (bool, error) {
	log.Error("Not implemented")
	return false, nil
}<|MERGE_RESOLUTION|>--- conflicted
+++ resolved
@@ -1,11 +1,7 @@
 package gateway
 
 import (
-<<<<<<< HEAD
-=======
 	"encoding/json"
-	"net/http"
->>>>>>> e16a0c94
 	"strconv"
 	"strings"
 	"time"
@@ -908,26 +904,68 @@
 	}
 }
 
-// ProcessKeySpaceChanges receives an array of keys to be processed, those keys are considered changes in the keyspace in the
-// management layer, they could be: regular keys (hashed, unhashed), revoke oauth client, revoke single oauth token,
-// certificates (added, removed), oauth client (added, updated, removed)
-func (r *RPCStorageHandler) ProcessKeySpaceChanges(keys []string, orgId string) {
-
-	var df DefaultRPCResourceClassifier
-	keysToReset, TokensToBeRevoked, ClientsToBeRevoked, standardKeys, Certificates, OauthClients := df.classify(keys)
-
-	keyProcessor := StandardKeysProcessor{
-		synchronizerEnabled: r.Gw.GetConfig().SlaveOptions.SynchroniserEnabled,
-		keysToReset:         keysToReset,
-		orgId:               orgId,
-		rpcStorageHandler:   r,
-	}
-	keyProcessor.Process(standardKeys)
-
-<<<<<<< HEAD
-	oauthClientProcessor := OauthClientsProcessor{
-		gw: r.Gw,
-=======
+func (gw *Gateway) ProcessSingleOauthClientEvent(apiId, oauthClientId, orgID, event string) {
+	store, _, err := gw.GetStorageForApi(apiId)
+	if err != nil {
+		log.Error("Could not get oauth storage for api")
+		return
+	}
+
+	switch event {
+	case OauthClientAdded:
+		// on add: pull from rpc and save it in local redis
+		client, err := store.GetClient(oauthClientId)
+		if err != nil {
+			log.WithError(err).Error("Could not retrieve new oauth client information")
+			return
+		}
+
+		err = store.SetClient(oauthClientId, orgID, client, false)
+		if err != nil {
+			log.WithError(err).Error("Could not save oauth client.")
+			return
+		}
+
+		log.Info("oauth client created successfully")
+	case OauthClientRemoved:
+		// on remove: remove from local redis
+		err := store.DeleteClient(oauthClientId, orgID, false)
+		if err != nil {
+			log.Errorf("Could not delete oauth client with id: %v", oauthClientId)
+			return
+		}
+		log.Infof("Oauth Client deleted successfully")
+	case OauthClientUpdated:
+		// on update: delete from local redis and pull again from rpc
+		_, err := store.GetClient(oauthClientId)
+		if err != nil {
+			log.WithError(err).Error("Could not retrieve oauth client information")
+			return
+		}
+
+		err = store.DeleteClient(oauthClientId, orgID, false)
+		if err != nil {
+			log.WithError(err).Error("Could not delete oauth client")
+			return
+		}
+
+		client, err := store.GetClient(oauthClientId)
+		if err != nil {
+			log.WithError(err).Error("Could not retrieve oauth client information")
+			return
+		}
+
+		err = store.SetClient(oauthClientId, orgID, client, false)
+		if err != nil {
+			log.WithError(err).Error("Could not save oauth client.")
+			return
+		}
+		log.Info("oauth client updated successfully")
+	default:
+		log.Warningf("Oauth client event not supported:%v", event)
+	}
+}
+
 // ProcessOauthClientsOps performs the appropriate action for the received clients
 // it can be any of the Create,Update and Delete operations
 func (gw *Gateway) ProcessOauthClientsOps(clients map[string]string) {
@@ -939,7 +977,27 @@
 		orgID := eventValues[2]
 
 		gw.ProcessSingleOauthClientEvent(apiId, oauthClientId, orgID, action)
->>>>>>> e16a0c94
+	}
+}
+
+// ProcessKeySpaceChanges receives an array of keys to be processed, those keys are considered changes in the keyspace in the
+// management layer, they could be: regular keys (hashed, unhashed), revoke oauth client, revoke single oauth token,
+// certificates (added, removed), oauth client (added, updated, removed)
+func (r *RPCStorageHandler) ProcessKeySpaceChanges(keys []string, orgId string) {
+
+	var df DefaultRPCResourceClassifier
+	keysToReset, TokensToBeRevoked, ClientsToBeRevoked, standardKeys, Certificates, OauthClients := df.classify(keys)
+
+	keyProcessor := StandardKeysProcessor{
+		synchronizerEnabled: r.Gw.GetConfig().SlaveOptions.SynchroniserEnabled,
+		keysToReset:         keysToReset,
+		orgId:               orgId,
+		rpcStorageHandler:   r,
+	}
+	keyProcessor.Process(standardKeys)
+
+	oauthClientProcessor := OauthClientsProcessor{
+		gw: r.Gw,
 	}
 	oauthClientProcessor.Process(OauthClients)
 
@@ -984,58 +1042,9 @@
 		r.Gw.RPCGlobalCache.Delete(r.KeyPrefix + token)
 	}
 
-<<<<<<< HEAD
 	certificatesProcessor := CertificateProcessor{
 		orgId: orgId,
 		gw:    r.Gw,
-=======
-	// remove certs
-	for _, certId := range CertificatesToRemove {
-		log.Debugf("Removing certificate: %v", certId)
-		r.Gw.CertificateManager.Delete(certId, orgId)
-		r.Gw.RPCCertCache.Delete("cert-raw-" + certId)
-	}
-
-	for _, certId := range CertificatesToAdd {
-		log.Debugf("Adding certificate: %v", certId)
-		//If we are in a slave node, MDCB Storage GetRaw should get the certificate from MDCB and cache it locally
-		content, err := r.Gw.CertificateManager.GetRaw(certId)
-		if content == "" && err != nil {
-			log.Debugf("Error getting certificate content")
-		}
-	}
-
-	synchronizerEnabled := r.Gw.GetConfig().SlaveOptions.SynchroniserEnabled
-	for _, key := range keys {
-		_, isOauthTokenKey := notRegularKeys[key]
-		if !isOauthTokenKey {
-			splitKeys := strings.Split(key, ":")
-			_, resetQuota := keysToReset[splitKeys[0]]
-
-			isHashed := len(splitKeys) > 1 && splitKeys[1] == "hashed"
-			var status int
-			if isHashed {
-				log.Info("--> removing cached (hashed) key: ", splitKeys[0])
-				key = splitKeys[0]
-				_, status = r.Gw.handleDeleteHashedKey(key, orgId, "", resetQuota)
-			} else {
-				log.Info("--> removing cached key: ", r.Gw.obfuscateKey(key))
-				// in case it's an username (basic auth) then generate the token
-				if storage.TokenOrg(key) == "" {
-					key = r.Gw.generateToken(orgId, key)
-				}
-				_, status = r.Gw.handleDeleteKey(key, orgId, "-1", resetQuota)
-			}
-
-			// if key not found locally and synchroniser disabled then we should not pull it from management layer
-			if status == http.StatusNotFound && !synchronizerEnabled {
-				continue
-			}
-			r.Gw.getSessionAndCreate(splitKeys[0], r, isHashed, orgId)
-			r.Gw.SessionCache.Delete(key)
-			r.Gw.RPCGlobalCache.Delete(r.KeyPrefix + key)
-		}
->>>>>>> e16a0c94
 	}
 	certificatesProcessor.Process(Certificates)
 
