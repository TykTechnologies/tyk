package gateway

import (
	"bytes"
	"encoding/json"
	"fmt"
	"io"
	"io/ioutil"
	"net/http"

	"github.com/clbanning/mxj"
	"golang.org/x/net/html/charset"

	"github.com/TykTechnologies/tyk/apidef"
)

func WrappedCharsetReader(s string, i io.Reader) (io.Reader, error) {
	return charset.NewReader(i, s)
}

// TransformMiddleware is a middleware that will apply a template to a request body to transform it's contents ready for an upstream API
type TransformMiddleware struct {
	BaseMiddleware
}

func (t *TransformMiddleware) Name() string {
	return "TransformMiddleware"
}

func (t *TransformMiddleware) EnabledForSpec() bool {
	for _, version := range t.Spec.VersionData.Versions {
		if len(version.ExtendedPaths.Transform) > 0 {
			return true
		}
	}
	return false
}

// ProcessRequest will run any checks on the request on the way through the system, return an error to have the chain fail
func (t *TransformMiddleware) ProcessRequest(w http.ResponseWriter, r *http.Request, _ interface{}) (error, int) {
	vInfo, _ := t.Spec.Version(r)
	versionPaths := t.Spec.RxPaths[vInfo.Name]
	found, meta := t.Spec.CheckSpecMatchesStatus(r, versionPaths, Transformed)
	if !found {
		return nil, http.StatusOK
	}
	err := transformBody(r, meta.(*TransformSpec), t)
	if err != nil {
		t.Logger().WithError(err).Error("Body transform failure")
	}
	return nil, http.StatusOK
}

func transformBody(r *http.Request, tmeta *TransformSpec, t *TransformMiddleware) error {
	body, _ := ioutil.ReadAll(r.Body)
	defer r.Body.Close()

	// Put into an interface:
	bodyData := make(map[string]interface{})

	switch tmeta.TemplateData.Input {
	case apidef.RequestXML:
		if len(body) == 0 {
			body = []byte("<_/>")
		}
		mxj.XmlCharsetReader = WrappedCharsetReader
		var err error
		bodyData, err = mxj.NewMapXml(body) // unmarshal
		if err != nil {
			return fmt.Errorf("error unmarshalling XML: %v", err)
		}
	case apidef.RequestJSON:
		if len(body) == 0 {
			body = []byte("{}")
		}

		var tempBody interface{}
		if err := json.Unmarshal(body, &tempBody); err != nil {
			return err
		}

		switch tempBody.(type) {
		case []interface{}:
			bodyData["array"] = tempBody
		case map[string]interface{}:
			bodyData = tempBody.(map[string]interface{})
		}
	default:
		return fmt.Errorf("unsupported request input type: %v", tmeta.TemplateData.Input)
	}

	if tmeta.TemplateData.EnableSession {
		if session := ctxGetSession(r); session != nil {
			bodyData["_tyk_meta"] = session.MetaData
		} else {
			log.Error("Session context was enabled but not found.")
		}
	}

	if t.Spec.EnableContextVars {
		bodyData["_tyk_context"] = ctxGetData(r)
	}

	// Apply to template
	var bodyBuffer bytes.Buffer
	if err := tmeta.Template.Execute(&bodyBuffer, bodyData); err != nil {
		return fmt.Errorf("failed to apply template to request: %v", err)
	}

<<<<<<< HEAD
	s := replaceTykVariables(r, bodyBuffer.String(), true)
=======
	s := t.Gw.replaceTykVariables(r, bodyBuffer.String(), true)
>>>>>>> f603dec3

	newBuf := bytes.NewBufferString(s)

	r.Body = ioutil.NopCloser(newBuf)

	r.ContentLength = int64(newBuf.Len())
	nopCloseRequestBody(r)

	return nil
}<|MERGE_RESOLUTION|>--- conflicted
+++ resolved
@@ -38,8 +38,7 @@
 
 // ProcessRequest will run any checks on the request on the way through the system, return an error to have the chain fail
 func (t *TransformMiddleware) ProcessRequest(w http.ResponseWriter, r *http.Request, _ interface{}) (error, int) {
-	vInfo, _ := t.Spec.Version(r)
-	versionPaths := t.Spec.RxPaths[vInfo.Name]
+	_, versionPaths, _, _ := t.Spec.Version(r)
 	found, meta := t.Spec.CheckSpecMatchesStatus(r, versionPaths, Transformed)
 	if !found {
 		return nil, http.StatusOK
@@ -107,12 +106,7 @@
 		return fmt.Errorf("failed to apply template to request: %v", err)
 	}
 
-<<<<<<< HEAD
-	s := replaceTykVariables(r, bodyBuffer.String(), true)
-=======
 	s := t.Gw.replaceTykVariables(r, bodyBuffer.String(), true)
->>>>>>> f603dec3
-
 	newBuf := bytes.NewBufferString(s)
 
 	r.Body = ioutil.NopCloser(newBuf)
