--- conflicted
+++ resolved
@@ -107,11 +107,7 @@
 		return fmt.Errorf("failed to apply template to request: %v", err)
 	}
 
-<<<<<<< HEAD
-	s := replaceTykVariables(r, bodyBuffer.String(), true)
-=======
 	s := t.Gw.replaceTykVariables(r, bodyBuffer.String(), true)
->>>>>>> 094a100a
 
 	newBuf := bytes.NewBufferString(s)
 
