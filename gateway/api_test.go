--- conflicted
+++ resolved
@@ -1490,17 +1490,12 @@
 	if ctxGetSession(r) != nil {
 		t.Fatal("expected ctxGetSession to return nil")
 	}
-<<<<<<< HEAD
 
 	ctxSetSession(r,
 		&user.SessionState{},
-		"",
 		false,
 		false)
 
-=======
-	ctxSetSession(r, &user.SessionState{}, false)
->>>>>>> 529518d2
 	if ctxGetSession(r) == nil {
 		t.Fatal("expected ctxGetSession to return non-nil")
 	}
@@ -1509,11 +1504,7 @@
 			t.Fatal("expected ctxSetSession of zero val to panic")
 		}
 	}()
-<<<<<<< HEAD
-	ctxSetSession(r, nil, "", false, false)
-=======
-	ctxSetSession(r, nil, false)
->>>>>>> 529518d2
+	ctxSetSession(r, nil, false, false)
 }
 
 func TestApiLoaderLongestPathFirst(t *testing.T) {
