--- conflicted
+++ resolved
@@ -16,13 +16,6 @@
 	"sync"
 	"testing"
 
-<<<<<<< HEAD
-	"github.com/TykTechnologies/tyk/apidef/oas"
-	"github.com/getkin/kin-openapi/openapi3"
-	uuid "github.com/satori/go.uuid"
-
-	"github.com/go-redis/redis/v8"
-=======
 	"github.com/TykTechnologies/tyk/certs"
 
 	"github.com/TykTechnologies/tyk/config"
@@ -35,18 +28,12 @@
 
 	uuid "github.com/satori/go.uuid"
 
->>>>>>> 094a100a
 	"github.com/spf13/afero"
 	"github.com/stretchr/testify/assert"
 	"github.com/stretchr/testify/require"
 
 	"fmt"
 
-<<<<<<< HEAD
-	"github.com/TykTechnologies/tyk/apidef"
-	"github.com/TykTechnologies/tyk/config"
-=======
->>>>>>> 094a100a
 	"github.com/TykTechnologies/tyk/storage"
 	"github.com/TykTechnologies/tyk/test"
 	"github.com/TykTechnologies/tyk/user"
@@ -91,16 +78,6 @@
 }`
 
 func TestPolicyAPI(t *testing.T) {
-<<<<<<< HEAD
-	globalConf := config.Global()
-	globalConf.Policies.PolicyPath = "."
-	globalConf.Policies.PolicySource = "file"
-	config.SetGlobal(globalConf)
-	defer ResetTestConfig()
-
-	ts := StartTest()
-	defer ts.Close()
-=======
 	ts := StartTest(nil)
 	globalConf := ts.Gw.GetConfig()
 	globalConf.Policies.PolicyPath = "."
@@ -109,7 +86,6 @@
 
 	defer ts.Close()
 	ts.Gw.BuildAndLoadAPI()
->>>>>>> 094a100a
 
 	// test non existing policy
 	_, _ = ts.Run(t, test.TestCase{
@@ -122,11 +98,7 @@
 	_, _ = ts.Run(t, test.TestCase{
 		Path: "/tyk/policies/default-test", AdminAuth: true, Method: "GET", BodyMatch: `{"status":"error","message":"Policy not found"}`, Code: http.StatusNotFound,
 	})
-<<<<<<< HEAD
-	DoReload()
-=======
 	ts.Gw.DoReload()
->>>>>>> 094a100a
 	_, _ = ts.Run(t, test.TestCase{
 		Path: "/tyk/policies/default-test", AdminAuth: true, Method: "GET", Code: http.StatusOK,
 	})
@@ -137,11 +109,7 @@
 	_, _ = ts.Run(t, test.TestCase{
 		Path: "/tyk/policies/not-here", AdminAuth: true, Method: "GET", BodyMatch: `{"status":"error","message":"Policy not found"}`, Code: http.StatusNotFound,
 	})
-<<<<<<< HEAD
-	DoReload()
-=======
 	ts.Gw.DoReload()
->>>>>>> 094a100a
 	// after reload should revert policy
 	_, _ = ts.Run(t, test.TestCase{
 		Path: "/tyk/policies/default-test", AdminAuth: true, Method: "GET", Code: http.StatusOK,
@@ -153,26 +121,11 @@
 	_, _ = ts.Run(t, test.TestCase{
 		Path: "/tyk/policies/default-test", AdminAuth: true, Method: "GET", Code: http.StatusOK,
 	})
-<<<<<<< HEAD
-	DoReload()
-	_, _ = ts.Run(t, test.TestCase{
-		Path: "/tyk/policies/not-here", AdminAuth: true, Method: "GET", BodyMatch: `{"status":"error","message":"Policy not found"}`, Code: http.StatusNotFound,
-	})
-
-}
-
-func TestHealthCheckEndpoint(t *testing.T) {
-	globalConf := config.Global()
-	globalConf.HealthCheck.EnableHealthChecks = true
-	config.SetGlobal(globalConf)
-	defer ResetTestConfig()
-=======
 	ts.Gw.DoReload()
 	_, _ = ts.Run(t, test.TestCase{
 		Path: "/tyk/policies/not-here", AdminAuth: true, Method: "GET", BodyMatch: `{"status":"error","message":"Policy not found"}`, Code: http.StatusNotFound,
 	})
 }
->>>>>>> 094a100a
 
 func TestHealthCheckEndpoint(t *testing.T) {
 	ts := StartTest(nil)
@@ -182,11 +135,8 @@
 	globalConf.HealthCheck.EnableHealthChecks = true
 	ts.Gw.SetConfig(globalConf)
 
-<<<<<<< HEAD
-=======
 	ts.Gw.BuildAndLoadAPI()
 
->>>>>>> 094a100a
 	_, _ = ts.Run(t, []test.TestCase{
 		{Path: "/tyk/health/?api_id=test", AdminAuth: true, Code: 200},
 		{Path: "/tyk/health/?api_id=unknown", AdminAuth: true, Code: 404, BodyMatch: `"message":"API ID not found"`},
@@ -624,15 +574,6 @@
 }
 
 func TestUpdateKeyWithCert(t *testing.T) {
-<<<<<<< HEAD
-	ts := StartTest()
-	defer ts.Close()
-
-	apiId := "MTLSApi"
-	pID := CreatePolicy(func(p *user.Policy) {})
-
-	BuildAndLoadAPI(func(spec *APISpec) {
-=======
 	ts := StartTest(nil)
 	defer ts.Close()
 
@@ -640,7 +581,6 @@
 	pID := ts.CreatePolicy(func(p *user.Policy) {})
 
 	ts.Gw.BuildAndLoadAPI(func(spec *APISpec) {
->>>>>>> 094a100a
 		spec.APIID = apiId
 		spec.UseKeylessAccess = false
 		spec.Auth.UseCertificate = true
@@ -653,16 +593,6 @@
 
 	t.Run("Update key with valid cert", func(t *testing.T) {
 		// create cert
-<<<<<<< HEAD
-		clientCertPem, _, _, _ := genCertificate(&x509.Certificate{})
-		certID, _ := CertificateManager.Add(clientCertPem, "")
-		defer CertificateManager.Delete(certID, "")
-
-		// new valid cert
-		newClientCertPem, _, _, _ := genCertificate(&x509.Certificate{})
-		newCertID, _ := CertificateManager.Add(newClientCertPem, "")
-		defer CertificateManager.Delete(newCertID, "")
-=======
 		clientCertPem, _, _, _ := certs.GenCertificate(&x509.Certificate{})
 		certID, _ := ts.Gw.CertificateManager.Add(clientCertPem, "")
 		defer ts.Gw.CertificateManager.Delete(certID, "")
@@ -671,7 +601,6 @@
 		newClientCertPem, _, _, _ := certs.GenCertificate(&x509.Certificate{})
 		newCertID, _ := ts.Gw.CertificateManager.Add(newClientCertPem, "")
 		defer ts.Gw.CertificateManager.Delete(newCertID, "")
->>>>>>> 094a100a
 
 		// create session base and set cert
 		session, key := ts.CreateSession(func(s *user.SessionState) {
@@ -692,13 +621,8 @@
 	})
 
 	t.Run("Update key with empty cert", func(t *testing.T) {
-<<<<<<< HEAD
-		clientCertPem, _, _, _ := genCertificate(&x509.Certificate{})
-		certID, _ := CertificateManager.Add(clientCertPem, "")
-=======
 		clientCertPem, _, _, _ := certs.GenCertificate(&x509.Certificate{})
 		certID, _ := ts.Gw.CertificateManager.Add(clientCertPem, "")
->>>>>>> 094a100a
 
 		// create session base and set cert
 		session, key := ts.CreateSession(func(s *user.SessionState) {
@@ -720,13 +644,8 @@
 	})
 
 	t.Run("Update key with invalid cert", func(t *testing.T) {
-<<<<<<< HEAD
-		clientCertPem, _, _, _ := genCertificate(&x509.Certificate{})
-		certID, _ := CertificateManager.Add(clientCertPem, "")
-=======
 		clientCertPem, _, _, _ := certs.GenCertificate(&x509.Certificate{})
 		certID, _ := ts.Gw.CertificateManager.Add(clientCertPem, "")
->>>>>>> 094a100a
 
 		// create session base and set cert
 		session, key := ts.CreateSession(func(s *user.SessionState) {
@@ -748,17 +667,10 @@
 }
 
 func TestKeyHandler_CheckKeysNotDuplicateOnUpdate(t *testing.T) {
-<<<<<<< HEAD
-	ts := StartTest()
-	defer ts.Close()
-
-	BuildAndLoadAPI(func(spec *APISpec) {
-=======
 	ts := StartTest(nil)
 	defer ts.Close()
 
 	ts.Gw.BuildAndLoadAPI(func(spec *APISpec) {
->>>>>>> 094a100a
 		spec.UseKeylessAccess = false
 		spec.Auth.UseParam = true
 	})
@@ -801,17 +713,6 @@
 		},
 	}
 
-<<<<<<< HEAD
-	globalConf := config.Global()
-	globalConf.HashKeyFunction = ""
-	config.SetGlobal(globalConf)
-
-	defer ResetTestConfig()
-
-	for _, tc := range cases {
-		t.Run(tc.Name, func(t *testing.T) {
-			GlobalSessionManager.Store().DeleteAllKeys()
-=======
 	globalConf := ts.Gw.GetConfig()
 	globalConf.HashKeyFunction = ""
 	ts.Gw.SetConfig(globalConf)
@@ -819,41 +720,25 @@
 	for _, tc := range cases {
 		t.Run(tc.Name, func(t *testing.T) {
 			ts.Gw.GlobalSessionManager.Store().DeleteAllKeys()
->>>>>>> 094a100a
 			session := CreateStandardSession()
 			session.AccessRights = map[string]user.AccessDefinition{"test": {
 				APIID: "test", Versions: []string{"v1"},
 			}}
 
-<<<<<<< HEAD
-			globalConf := config.Global()
-			globalConf.HashKeys = tc.HashKeys
-			config.SetGlobal(globalConf)
-
-			keyName := tc.KeyName
-			if err := doAddOrUpdate(generateToken(session.OrgID, keyName), session, false, tc.HashKeys); err != nil {
-=======
 			globalConf := ts.Gw.GetConfig()
 			globalConf.HashKeys = tc.HashKeys
 			ts.Gw.SetConfig(globalConf)
 
 			keyName := tc.KeyName
 			if err := ts.Gw.doAddOrUpdate(ts.Gw.generateToken(session.OrgID, keyName), session, false, tc.HashKeys); err != nil {
->>>>>>> 094a100a
 				t.Error("Failed to create key, ensure security settings are correct:" + err.Error())
 			}
 
 			requestByte, _ := json.Marshal(session)
 			r := httptest.NewRequest(http.MethodPut, "/tyk/keys/"+keyName, bytes.NewReader(requestByte))
-<<<<<<< HEAD
-			handleAddOrUpdate(keyName, r, tc.HashKeys)
-
-			sessions := GlobalSessionManager.Sessions("")
-=======
 			ts.Gw.handleAddOrUpdate(keyName, r, tc.HashKeys)
 
 			sessions := ts.Gw.GlobalSessionManager.Sessions("")
->>>>>>> 094a100a
 			if len(sessions) != 1 {
 				t.Errorf("Sessions stored in global manager should be 1. But got: %v", len(sessions))
 			}
@@ -1452,11 +1337,7 @@
 }
 
 func TestUpdateOauthClientHandler(t *testing.T) {
-<<<<<<< HEAD
-	ts := StartTest()
-=======
 	ts := StartTest(nil)
->>>>>>> 094a100a
 	defer ts.Close()
 
 	backupSecretCreator := createOauthClientSecret
@@ -1469,11 +1350,7 @@
 		return hardcodedSecret
 	}
 
-<<<<<<< HEAD
-	BuildAndLoadAPI(
-=======
 	ts.Gw.BuildAndLoadAPI(
->>>>>>> 094a100a
 		func(spec *APISpec) {
 			spec.UseOauth2 = true
 		},
@@ -1655,15 +1532,6 @@
 }
 
 func TestHotReloadSingle(t *testing.T) {
-<<<<<<< HEAD
-	ReloadTestCase.Enable()
-	defer ReloadTestCase.Disable()
-	oldRouter := mainRouter()
-	var wg sync.WaitGroup
-	wg.Add(1)
-	reloadURLStructure(wg.Done)
-	ReloadTestCase.TickOk(t)
-=======
 	ts := StartTest(nil)
 	defer ts.Close()
 
@@ -1680,7 +1548,6 @@
 	wg.Add(1)
 	ts.Gw.reloadURLStructure(wg.Done)
 	ts.Gw.ReloadTestCase.TickOk(t)
->>>>>>> 094a100a
 	wg.Wait()
 	if ts.mainRouter() == oldRouter {
 		t.Fatal("router wasn't swapped")
@@ -1733,16 +1600,12 @@
 	if ctxGetSession(r) != nil {
 		t.Fatal("expected ctxGetSession to return nil")
 	}
-<<<<<<< HEAD
-	ctxSetSession(r, &user.SessionState{}, false)
-=======
 
 	ctxSetSession(r,
 		&user.SessionState{},
 		false,
 		false)
 
->>>>>>> 094a100a
 	if ctxGetSession(r) == nil {
 		t.Fatal("expected ctxGetSession to return non-nil")
 	}
@@ -1751,11 +1614,7 @@
 			t.Fatal("expected ctxSetSession of zero val to panic")
 		}
 	}()
-<<<<<<< HEAD
-	ctxSetSession(r, nil, false)
-=======
 	ctxSetSession(r, nil, false, false)
->>>>>>> 094a100a
 }
 
 func TestApiLoaderLongestPathFirst(t *testing.T) {
@@ -1909,20 +1768,22 @@
 			}
 
 			_, _ = ts.Run(t, testCase)
-<<<<<<< HEAD
 		})
 	}
 }
 
 func TestHandleAddOrUpdateApi(t *testing.T) {
 	testFs := afero.NewMemMapFs()
+
+	ts := StartTest(nil)
+	defer ts.Close()
 
 	t.Run("should return error when api definition json is invalid", func(t *testing.T) {
 		apiDefJson := []byte("{")
 		req, err := http.NewRequest(http.MethodPost, "http://gateway", bytes.NewBuffer(apiDefJson))
 		require.NoError(t, err)
 
-		response, statusCode := handleAddOrUpdateApi("", req, testFs, false)
+		response, statusCode := ts.Gw.handleAddOrUpdateApi("", req, testFs, false)
 		errorResponse, ok := response.(apiStatusMessage)
 		require.True(t, ok)
 
@@ -1939,7 +1800,7 @@
 		req, err := http.NewRequest(http.MethodPost, "http://gateway", bytes.NewBuffer(apiDefJson))
 		require.NoError(t, err)
 
-		response, statusCode := handleAddOrUpdateApi("555", req, testFs, false)
+		response, statusCode := ts.Gw.handleAddOrUpdateApi("555", req, testFs, false)
 		errorResponse, ok := response.(apiStatusMessage)
 		require.True(t, ok)
 
@@ -1964,7 +1825,7 @@
 		req, err := http.NewRequest(http.MethodPost, "http://gateway", bytes.NewBuffer(apiDefJson))
 		require.NoError(t, err)
 
-		response, statusCode := handleAddOrUpdateApi("", req, testFs, false)
+		response, statusCode := ts.Gw.handleAddOrUpdateApi("", req, testFs, false)
 		errorResponse, ok := response.(apiStatusMessage)
 		require.True(t, ok)
 
@@ -1981,7 +1842,7 @@
 		req, err := http.NewRequest(http.MethodPost, "http://gateway", bytes.NewBuffer(apiDefJson))
 		require.NoError(t, err)
 
-		response, statusCode := handleAddOrUpdateApi("", req, testFs, false)
+		response, statusCode := ts.Gw.handleAddOrUpdateApi("", req, testFs, false)
 		successResponse, ok := response.(apiModifyKeySuccess)
 		require.True(t, ok)
 
@@ -1992,7 +1853,7 @@
 }
 
 func TestOAS(t *testing.T) {
-	g := StartTest()
+	g := StartTest(nil)
 	defer g.Close()
 
 	const (
@@ -2043,7 +1904,7 @@
 	_, _ = g.Run(t, test.TestCase{AdminAuth: true, Method: http.MethodPost, Path: "/tyk/apis?type=oas", Data: &oasAPI,
 		BodyMatch: `"action":"added"`, Code: http.StatusOK})
 
-	DoReload()
+	g.Gw.DoReload()
 
 	t.Run("update", func(t *testing.T) {
 		t.Run("old api", func(t *testing.T) {
@@ -2144,8 +2005,6 @@
 				// Reset
 				testUpdateAPI(t, g, &oasAPI, apiID, true)
 			})
-=======
->>>>>>> 094a100a
 		})
 	})
 
@@ -2153,8 +2012,8 @@
 		basePath := "/tyk/apis/"
 		for _, apiID := range []string{oldAPIID, oasAPIID} {
 			listenPath := "/" + strings.TrimSuffix(apiID, "-id") + "/"
-			defFilePath := filepath.Join(config.Global().AppPath, apiID+"-oas.json")
-			defOASFilePath := filepath.Join(config.Global().AppPath, apiID+".json")
+			defFilePath := filepath.Join(g.Gw.GetConfig().AppPath, apiID+"-oas.json")
+			defOASFilePath := filepath.Join(g.Gw.GetConfig().AppPath, apiID+".json")
 
 			_, err := os.Stat(defFilePath)
 			assert.NoError(t, err)
@@ -2171,7 +2030,7 @@
 				{AdminAuth: true, Method: http.MethodDelete, Path: path, BodyMatch: `"action":"deleted"`, Code: http.StatusOK},
 			}...)
 
-			DoReload()
+			g.Gw.DoReload()
 
 			_, _ = g.Run(t, []test.TestCase{
 				{AdminAuth: true, Method: http.MethodGet, Path: path,
@@ -2195,304 +2054,13 @@
 	if oasTyped {
 		updatePath += "?type=oas"
 	}
-<<<<<<< HEAD
-=======
-}
-
-func TestHandleAddOrUpdateApi(t *testing.T) {
-	testFs := afero.NewMemMapFs()
-
-	ts := StartTest(nil)
-	defer ts.Close()
-
-	t.Run("should return error when api definition json is invalid", func(t *testing.T) {
-		apiDefJson := []byte("{")
-		req, err := http.NewRequest(http.MethodPost, "http://gateway", bytes.NewBuffer(apiDefJson))
-		require.NoError(t, err)
-
-		response, statusCode := ts.Gw.handleAddOrUpdateApi("", req, testFs, false)
-		errorResponse, ok := response.(apiStatusMessage)
-		require.True(t, ok)
-
-		assert.Equal(t, "Request malformed", errorResponse.Message)
-		assert.Equal(t, http.StatusBadRequest, statusCode)
-	})
-
-	t.Run("should return error when api ids are different", func(t *testing.T) {
-		apiDef := apidef.DummyAPI()
-		apiDef.APIID = "123"
-		apiDefJson, err := json.Marshal(apiDef)
-		require.NoError(t, err)
-
-		req, err := http.NewRequest(http.MethodPost, "http://gateway", bytes.NewBuffer(apiDefJson))
-		require.NoError(t, err)
-
-		response, statusCode := ts.Gw.handleAddOrUpdateApi("555", req, testFs, false)
-		errorResponse, ok := response.(apiStatusMessage)
-		require.True(t, ok)
-
-		assert.Equal(t, "Request APIID does not match that in Definition! For Update operations these must match.", errorResponse.Message)
-		assert.Equal(t, http.StatusBadRequest, statusCode)
-	})
-
-	t.Run("should return error when semantic validation fails", func(t *testing.T) {
-		apiDef := apidef.DummyAPI()
-		apiDef.APIID = "123"
-		apiDef.GraphQL.Engine.DataSources = []apidef.GraphQLEngineDataSource{
-			{
-				Name: "duplicate",
-			},
-			{
-				Name: "duplicate",
-			},
-		}
-		apiDefJson, err := json.Marshal(apiDef)
-		require.NoError(t, err)
-
-		req, err := http.NewRequest(http.MethodPost, "http://gateway", bytes.NewBuffer(apiDefJson))
-		require.NoError(t, err)
-
-		response, statusCode := ts.Gw.handleAddOrUpdateApi("", req, testFs, false)
-		errorResponse, ok := response.(apiStatusMessage)
-		require.True(t, ok)
-
-		assert.Equal(t, "Validation of API Definition failed. Reason: duplicate data source names are not allowed.", errorResponse.Message)
-		assert.Equal(t, http.StatusBadRequest, statusCode)
-	})
-
-	t.Run("should return success when no error occurs", func(t *testing.T) {
-		apiDef := apidef.DummyAPI()
-		apiDef.APIID = "123"
-		apiDefJson, err := json.Marshal(apiDef)
-		require.NoError(t, err)
-
-		req, err := http.NewRequest(http.MethodPost, "http://gateway", bytes.NewBuffer(apiDefJson))
-		require.NoError(t, err)
-
-		response, statusCode := ts.Gw.handleAddOrUpdateApi("", req, testFs, false)
-		successResponse, ok := response.(apiModifyKeySuccess)
-		require.True(t, ok)
-
-		assert.Equal(t, "123", successResponse.Key)
-		assert.Equal(t, "added", successResponse.Action)
-		assert.Equal(t, http.StatusOK, statusCode)
-	})
-}
-
-func TestOAS(t *testing.T) {
-	g := StartTest(nil)
-	defer g.Close()
-
-	const (
-		oldAPIID = "old-api-id"
-		oasAPIID = "oas-api-id"
-	)
-
-	oldAPI := BuildAPI(func(a *APISpec) {
-		a.APIID = oldAPIID
-		a.Name = "old api"
-		a.Proxy.ListenPath = "/old-api/"
-	})[0]
-
-	tykExtension := oas.XTykAPIGateway{
-		Info: oas.Info{
-			Name: "oas api",
-			ID:   oasAPIID,
-			State: oas.State{
-				Active: false,
-			},
-		},
-		Upstream: oas.Upstream{
-			URL: TestHttpAny,
-		},
-		Server: oas.Server{
-			ListenPath: oas.ListenPath{
-				Value: "/oas-api/",
-				Strip: false,
-			},
-		},
-	}
-
-	oasAPI := openapi3.Swagger{
-		Info: &openapi3.Info{
-			Title: "oas doc",
-		},
-	}
-
-	oasAPI.Extensions = map[string]interface{}{
-		oas.ExtensionTykAPIGateway: tykExtension,
-	}
-
-	// Create Old API
-	_, _ = g.Run(t, test.TestCase{AdminAuth: true, Method: http.MethodPost, Path: "/tyk/apis", Data: &oldAPI,
-		BodyMatch: `"action":"added"`, Code: http.StatusOK})
-
-	// Create OAS API
-	_, _ = g.Run(t, test.TestCase{AdminAuth: true, Method: http.MethodPost, Path: "/tyk/apis?type=oas", Data: &oasAPI,
-		BodyMatch: `"action":"added"`, Code: http.StatusOK})
-
-	g.Gw.DoReload()
-
-	t.Run("update", func(t *testing.T) {
-		t.Run("old api", func(t *testing.T) {
-
-			apiID := oldAPIID
-
-			t.Run("with old", func(t *testing.T) {
-
-				oldAPIInOld := testGetOldAPI(t, g, apiID, "old api")
-
-				oldAPIInOld.Name = "old-updated old api"
-				testUpdateAPI(t, g, &oldAPIInOld, apiID, false)
-
-				t.Run("get", func(t *testing.T) {
-
-					t.Run("in oas", func(t *testing.T) {
-						testGetOASAPI(t, g, apiID, "old-updated old api", "")
-					})
-
-					t.Run("in old", func(t *testing.T) {
-						testGetOldAPI(t, g, apiID, "old-updated old api")
-					})
-				})
-
-				// Reset
-				testUpdateAPI(t, g, &oldAPI, apiID, false)
-			})
-
-			t.Run("with oas", func(t *testing.T) {
-				oldAPIInOAS := testGetOASAPI(t, g, apiID, "old api", "")
-
-				oldAPIInOAS.Extensions[oas.ExtensionTykAPIGateway] = oas.XTykAPIGateway{
-					Info: oas.Info{Name: "oas-updated old api", ID: apiID},
-				}
-
-				oldAPIInOAS.Info.Title = "oas-updated old doc"
-				testUpdateAPI(t, g, &oldAPIInOAS, apiID, true)
-
-				t.Run("get", func(t *testing.T) {
-					t.Run("in oas", func(t *testing.T) {
-						testGetOASAPI(t, g, apiID, "oas-updated old api", "oas-updated old doc")
-					})
-
-					t.Run("in old", func(t *testing.T) {
-						testGetOldAPI(t, g, apiID, "oas-updated old api")
-					})
-				})
-			})
-
-			// Reset
-			testUpdateAPI(t, g, &oldAPI, apiID, false)
-		})
-
-		t.Run("oas api", func(t *testing.T) {
-			apiID := oasAPIID
-
-			t.Run("with old", func(t *testing.T) {
-				oasAPIInOld := testGetOldAPI(t, g, apiID, "oas api")
-
-				oasAPIInOld.Name = "old-updated oas api"
-
-				testUpdateAPI(t, g, &oasAPIInOld, apiID, false)
-
-				t.Run("get", func(t *testing.T) {
-					t.Run("in oas", func(t *testing.T) {
-						testGetOASAPI(t, g, apiID, "old-updated oas api", "oas doc")
-					})
-
-					t.Run("in old", func(t *testing.T) {
-						testGetOldAPI(t, g, apiID, "old-updated oas api")
-					})
-				})
-
-				// Reset
-				testUpdateAPI(t, g, &oasAPI, apiID, true)
-			})
-
-			t.Run("with oas", func(t *testing.T) {
-				oasAPIInOAS := testGetOASAPI(t, g, apiID, "oas api", "oas doc")
-
-				oasAPIInOAS.Extensions[oas.ExtensionTykAPIGateway] = oas.XTykAPIGateway{
-					Info: oas.Info{Name: "oas-updated oas api", ID: apiID},
-				}
-
-				oasAPIInOAS.Info.Title = "oas-updated oas doc"
-				testUpdateAPI(t, g, &oasAPIInOAS, apiID, true)
-
-				t.Run("get", func(t *testing.T) {
-					t.Run("in oas", func(t *testing.T) {
-						testGetOASAPI(t, g, apiID, "oas-updated oas api", "oas-updated oas doc")
-					})
-
-					t.Run("in old", func(t *testing.T) {
-						testGetOldAPI(t, g, apiID, "oas-updated oas api")
-					})
-				})
-
-				// Reset
-				testUpdateAPI(t, g, &oasAPI, apiID, true)
-			})
-		})
-	})
-
-	t.Run("delete", func(t *testing.T) {
-		basePath := "/tyk/apis/"
-		for _, apiID := range []string{oldAPIID, oasAPIID} {
-			listenPath := "/" + strings.TrimSuffix(apiID, "-id") + "/"
-			defFilePath := filepath.Join(g.Gw.GetConfig().AppPath, apiID+"-oas.json")
-			defOASFilePath := filepath.Join(g.Gw.GetConfig().AppPath, apiID+".json")
-
-			_, err := os.Stat(defFilePath)
-			assert.NoError(t, err)
-
-			_, err = os.Stat(defOASFilePath)
-			assert.NoError(t, err)
-
-			path := basePath + apiID
-
-			_, _ = g.Run(t, []test.TestCase{
-				{Method: http.MethodGet, Path: listenPath, Code: http.StatusOK},
-				{AdminAuth: true, Method: http.MethodGet, Path: path, BodyNotMatch: "components", Code: http.StatusOK},
-				{AdminAuth: true, Method: http.MethodGet, Path: path + "?type=oas", BodyMatch: `components`, Code: http.StatusOK},
-				{AdminAuth: true, Method: http.MethodDelete, Path: path, BodyMatch: `"action":"deleted"`, Code: http.StatusOK},
-			}...)
-
-			g.Gw.DoReload()
-
-			_, _ = g.Run(t, []test.TestCase{
-				{AdminAuth: true, Method: http.MethodGet, Path: path,
-					BodyMatch: `"message":"API not found"`, Code: http.StatusNotFound},
-				{AdminAuth: true, Method: http.MethodGet, Path: path + "?type=oas",
-					BodyMatch: `"message":"API not found"`, Code: http.StatusNotFound},
-				{Method: http.MethodGet, Path: listenPath, Code: http.StatusNotFound},
-			}...)
-
-			_, err = os.Stat(defFilePath)
-			assert.Error(t, err)
-
-			_, err = os.Stat(defOASFilePath)
-			assert.Error(t, err)
-		}
-	})
-}
-
-func testUpdateAPI(t *testing.T, g *Test, api interface{}, apiID string, oasTyped bool) {
-	updatePath := "/tyk/apis/" + apiID
-	if oasTyped {
-		updatePath += "?type=oas"
-	}
->>>>>>> 094a100a
 
 	_, _ = g.Run(t, []test.TestCase{
 		{AdminAuth: true, Method: http.MethodPut, Path: updatePath, Data: &api,
 			BodyMatch: `"action":"modified"`, Code: http.StatusOK},
 	}...)
 
-<<<<<<< HEAD
-	DoReload()
-=======
 	g.Gw.DoReload()
->>>>>>> 094a100a
 }
 
 func testGetOASAPI(t *testing.T, d *Test, id, name, title string) (oasDoc openapi3.Swagger) {
