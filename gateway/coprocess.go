package gateway

import (
	"bytes"
	"encoding/json"
	"net/url"
	"reflect"
	"strings"
	"time"
	"unicode/utf8"

	"github.com/sirupsen/logrus"

	"github.com/TykTechnologies/tyk/apidef"
	"github.com/TykTechnologies/tyk/coprocess"
	"github.com/TykTechnologies/tyk/user"

	"errors"
	"fmt"
	"io/ioutil"
	"net/http"
)

var (
	supportedDrivers = []apidef.MiddlewareDriver{apidef.PythonDriver, apidef.LuaDriver, apidef.GrpcDriver}
	loadedDrivers    = map[apidef.MiddlewareDriver]coprocess.Dispatcher{}
)

// CoProcessMiddleware is the basic CP middleware struct.
type CoProcessMiddleware struct {
	BaseMiddleware
	HookType         coprocess.HookType
	HookName         string
	MiddlewareDriver apidef.MiddlewareDriver
	RawBodyOnly      bool

	successHandler *SuccessHandler
}

func (m *CoProcessMiddleware) Name() string {
	return "CoProcessMiddleware"
}

// CreateCoProcessMiddleware initializes a new CP middleware, takes hook type (pre, post, etc.), hook name ("my_hook") and driver ("python").
func CreateCoProcessMiddleware(hookName string, hookType coprocess.HookType, mwDriver apidef.MiddlewareDriver, baseMid BaseMiddleware) func(http.Handler) http.Handler {
	dMiddleware := &CoProcessMiddleware{
		BaseMiddleware:   baseMid,
		HookType:         hookType,
		HookName:         hookName,
		MiddlewareDriver: mwDriver,
		successHandler:   &SuccessHandler{baseMid},
	}

	return baseMid.Gw.createMiddleware(dMiddleware)
}

func DoCoprocessReload() {
	log.WithFields(logrus.Fields{
		"prefix": "coprocess",
	}).Info("Reloading middlewares")
	if dispatcher := loadedDrivers[apidef.PythonDriver]; dispatcher != nil {
		dispatcher.Reload()
	}
}

// CoProcessor represents a CoProcess during the request.
type CoProcessor struct {
	Middleware *CoProcessMiddleware
}

// BuildObject constructs a CoProcessObject from a given http.Request.
func (c *CoProcessor) BuildObject(req *http.Request, res *http.Response) (*coprocess.Object, error) {
	headers := ProtoMap(req.Header)

	host := req.Host
	if host == "" && req.URL != nil {
		host = req.URL.Host
	}
	if host != "" {
		headers["Host"] = host
	}
	scheme := "http"
	if req.TLS != nil {
		scheme = "https"
	}
	miniRequestObject := &coprocess.MiniRequestObject{
		Headers:        headers,
		SetHeaders:     map[string]string{},
		DeleteHeaders:  []string{},
		Url:            req.URL.String(),
		Params:         ProtoMap(req.URL.Query()),
		AddParams:      map[string]string{},
		ExtendedParams: ProtoMap(nil),
		DeleteParams:   []string{},
		ReturnOverrides: &coprocess.ReturnOverrides{
			ResponseCode: -1,
		},
		Method:     req.Method,
		RequestUri: req.RequestURI,
		Scheme:     scheme,
	}

	if req.Body != nil {
		defer req.Body.Close()
		var err error
		miniRequestObject.RawBody, err = ioutil.ReadAll(req.Body)
		if err != nil {
			return nil, err
		}
		if utf8.Valid(miniRequestObject.RawBody) && !c.Middleware.RawBodyOnly {
			miniRequestObject.Body = string(miniRequestObject.RawBody)
		}
	}

	object := &coprocess.Object{
		Request:  miniRequestObject,
		HookName: c.Middleware.HookName,
		HookType: c.Middleware.HookType,
	}

	object.Spec = make(map[string]string)

	// Append spec data:
	if c.Middleware != nil {
		configDataAsJSON := []byte("{}")
		if len(c.Middleware.Spec.ConfigData) > 0 {
			var err error
			configDataAsJSON, err = json.Marshal(c.Middleware.Spec.ConfigData)
			if err != nil {
				return nil, err
			}
		}

		object.Spec = map[string]string{
			"OrgID":       c.Middleware.Spec.OrgID,
			"APIID":       c.Middleware.Spec.APIID,
			"config_data": string(configDataAsJSON),
		}
	}

	// Encode the session object (if not a pre-process & not a custom key check):
	if object.HookType != coprocess.HookType_Pre && object.HookType != coprocess.HookType_CustomKeyCheck {
		if session := ctxGetSession(req); session != nil {
			object.Session = ProtoSessionState(session)
			// For compatibility purposes:
			object.Metadata = object.Session.Metadata
		}
	}

	// Append response data if it's available:
	if res != nil {
		resObj := &coprocess.ResponseObject{
			Headers: make(map[string]string, len(res.Header)),
		}
		for k, v := range res.Header {
			resObj.Headers[k] = v[0]
		}
		resObj.StatusCode = int32(res.StatusCode)
		rawBody, err := ioutil.ReadAll(res.Body)
		if err != nil {
			return nil, err
		}
		resObj.RawBody = rawBody
		res.Body = ioutil.NopCloser(bytes.NewReader(rawBody))
		if utf8.Valid(rawBody) && !c.Middleware.RawBodyOnly {
			resObj.Body = string(rawBody)
		}
		object.Response = resObj
	}

	return object, nil
}

// ObjectPostProcess does CoProcessObject post-processing (adding/removing headers or params, etc.).
func (c *CoProcessor) ObjectPostProcess(object *coprocess.Object, r *http.Request, origURL string, origMethod string) (err error) {
	r.ContentLength = int64(len(object.Request.RawBody))
	r.Body = ioutil.NopCloser(bytes.NewReader(object.Request.RawBody))
	nopCloseRequestBody(r)

	logger := c.Middleware.Logger()

	for _, dh := range object.Request.DeleteHeaders {
		r.Header.Del(dh)
	}
<<<<<<< HEAD
	ignoreCanonical := config.Global().IgnoreCanonicalMIMEHeaderKey
=======
	ignoreCanonical := c.Middleware.Gw.GetConfig().IgnoreCanonicalMIMEHeaderKey
>>>>>>> 094a100a
	for h, v := range object.Request.SetHeaders {
		setCustomHeader(r.Header, h, v, ignoreCanonical)
	}

	updatedValues := r.URL.Query()
	for _, k := range object.Request.DeleteParams {
		updatedValues.Del(k)
	}

	for p, v := range object.Request.AddParams {
		updatedValues.Set(p, v)
	}

	parsedURL, err := url.ParseRequestURI(object.Request.Url)
	if err != nil {
		logger.Error(err)
		return
	}

	rewriteURL := ctxGetURLRewriteTarget(r)
	if rewriteURL != nil {
		ctxSetURLRewriteTarget(r, parsedURL)
		r.URL, err = url.ParseRequestURI(origURL)
		if err != nil {
			logger.Error(err)
			return
		}
	} else {
		r.URL = parsedURL
	}

	transformMethod := ctxGetTransformRequestMethod(r)
	if transformMethod != "" {
		ctxSetTransformRequestMethod(r, object.Request.Method)
		r.Method = origMethod
	} else {
		r.Method = object.Request.Method
	}

	if !reflect.DeepEqual(r.URL.Query(), updatedValues) {
		r.URL.RawQuery = updatedValues.Encode()
	}

	return
}

// CoProcessInit creates a new CoProcessDispatcher, it will be called when Tyk starts.
func (gw *Gateway) CoProcessInit() {
	if !gw.GetConfig().CoProcessOptions.EnableCoProcess {
		log.WithFields(logrus.Fields{
			"prefix": "coprocess",
		}).Info("Rich plugins are disabled")
		return
	}

	// Load gRPC dispatcher:
	if gw.GetConfig().CoProcessOptions.CoProcessGRPCServer != "" {
		var err error
		loadedDrivers[apidef.GrpcDriver], err = gw.NewGRPCDispatcher()
		if err == nil {
			log.WithFields(logrus.Fields{
				"prefix": "coprocess",
			}).Info("gRPC dispatcher was initialized")
		} else {
			log.WithFields(logrus.Fields{
				"prefix": "coprocess",
			}).WithError(err).Error("Couldn't load gRPC dispatcher")
		}
	}

}

// EnabledForSpec checks if this middleware should be enabled for a given API.
func (m *CoProcessMiddleware) EnabledForSpec() bool {

	if !m.Gw.GetConfig().CoProcessOptions.EnableCoProcess {
		log.WithFields(logrus.Fields{
			"prefix": "coprocess",
		}).Error("Your API specifies a CP custom middleware, either Tyk wasn't build with CP support or CP is not enabled in your Tyk configuration file!")
		return false
	}

	var supported bool
	for _, driver := range supportedDrivers {
		if m.Spec.CustomMiddleware.Driver == driver {
			supported = true
		}
	}

	if !supported {
		log.WithFields(logrus.Fields{
			"prefix": "coprocess",
		}).Errorf("Unsupported driver '%s'", m.Spec.CustomMiddleware.Driver)
		return false
	}

	if d, _ := loadedDrivers[m.Spec.CustomMiddleware.Driver]; d == nil {
		log.WithFields(logrus.Fields{
			"prefix": "coprocess",
		}).Errorf("Driver '%s' isn't loaded", m.Spec.CustomMiddleware.Driver)
		return false
	}

	log.WithFields(logrus.Fields{
		"prefix": "coprocess",
	}).Debug("Enabling CP middleware.")
	m.successHandler = &SuccessHandler{m.BaseMiddleware}
	return true
}

// ProcessRequest will run any checks on the request on the way through the system, return an error to have the chain fail
func (m *CoProcessMiddleware) ProcessRequest(w http.ResponseWriter, r *http.Request, _ interface{}) (error, int) {
	if m.HookType == coprocess.HookType_CustomKeyCheck {
		if ctxGetRequestStatus(r) == StatusOkAndIgnore {
			return nil, http.StatusOK
		}
	}

	logger := m.Logger()
	logger.Debug("CoProcess Request, HookType: ", m.HookType)
	originalURL := r.URL
	authToken, _ := m.getAuthToken(coprocessType, r)

	var extractor IdExtractor
	if m.Spec.EnableCoProcessAuth && m.Spec.CustomMiddleware.IdExtractor.Extractor != nil {
		extractor = m.Spec.CustomMiddleware.IdExtractor.Extractor.(IdExtractor)
	}

	var returnOverrides ReturnOverrides
	var sessionID string

	if m.HookType == coprocess.HookType_CustomKeyCheck && extractor != nil {
		sessionID, returnOverrides = extractor.ExtractAndCheck(r)
		if returnOverrides.ResponseCode != 0 {
			if returnOverrides.ResponseError == "" {
				return nil, returnOverrides.ResponseCode
			}
			err := errors.New(returnOverrides.ResponseError)
			return err, returnOverrides.ResponseCode
		}
	}

	coProcessor := CoProcessor{
		Middleware: m,
	}

	object, err := coProcessor.BuildObject(r, nil)
	if err != nil {
		logger.WithError(err).Error("Failed to build request object")
		return errors.New("Middleware error"), 500
	}

	var origURL string
	if rewriteUrl := ctxGetURLRewriteTarget(r); rewriteUrl != nil {
		origURL = object.Request.Url
		object.Request.Url = rewriteUrl.String()
		object.Request.RequestUri = rewriteUrl.RequestURI()
	}

	var origMethod string
	if transformMethod := ctxGetTransformRequestMethod(r); transformMethod != "" {
		origMethod = r.Method
		object.Request.Method = transformMethod
	}

	t1 := time.Now()
	returnObject, err := coProcessor.Dispatch(object)
	ms := DurationToMillisecond(time.Since(t1))

	if err != nil {
		logger.WithError(err).Error("Dispatch error")
		if m.HookType == coprocess.HookType_CustomKeyCheck {
			return errors.New("Key not authorised"), 403
		} else {
			return errors.New("Middleware error"), 500
		}
	}

	m.logger.WithField("ms", ms).Debug("gRPC request processing took")

	err = coProcessor.ObjectPostProcess(returnObject, r, origURL, origMethod)
	if err != nil {
		// Restore original URL object so that it can be used by ErrorHandler:
		r.URL = originalURL
		logger.WithError(err).Error("Failed to post-process request object")
		return errors.New("Middleware error"), 500
	}

	var token string
	if returnObject.Session != nil {
		// For compatibility purposes, inject coprocess.Object.Metadata fields:
		if returnObject.Metadata != nil {
			if returnObject.Session.Metadata == nil {
				returnObject.Session.Metadata = make(map[string]string)
			}
			for k, v := range returnObject.Metadata {
				returnObject.Session.Metadata[k] = v
			}
		}

		token = returnObject.Session.Metadata["token"]
	}

	if returnObject.Request.ReturnOverrides.ResponseError != "" {
		returnObject.Request.ReturnOverrides.ResponseBody = returnObject.Request.ReturnOverrides.ResponseError
	}

	// The CP middleware indicates this is a bad auth:
	if returnObject.Request.ReturnOverrides.ResponseCode >= http.StatusBadRequest && !returnObject.Request.ReturnOverrides.OverrideError {
		logger.WithField("key", m.Gw.obfuscateKey(token)).Info("Attempted access with invalid key")

		for h, v := range returnObject.Request.ReturnOverrides.Headers {
			w.Header().Set(h, v)
		}

		// Fire Authfailed Event
		AuthFailed(m, r, token)

		// Report in health check
		reportHealthValue(m.Spec, KeyFailure, "1")

		errorMsg := "Key not authorised"
		if returnObject.Request.ReturnOverrides.ResponseBody != "" {
			errorMsg = returnObject.Request.ReturnOverrides.ResponseBody
		}

		return errors.New(errorMsg), int(returnObject.Request.ReturnOverrides.ResponseCode)
	}

	if returnObject.Request.ReturnOverrides.ResponseCode > 0 {
		for h, v := range returnObject.Request.ReturnOverrides.Headers {
			w.Header().Set(h, v)
		}
		w.WriteHeader(int(returnObject.Request.ReturnOverrides.ResponseCode))
		w.Write([]byte(returnObject.Request.ReturnOverrides.ResponseBody))

		// Record analytics data:
		res := new(http.Response)
		res.Proto = "HTTP/1.0"
		res.ProtoMajor = 1
		res.ProtoMinor = 0
		res.StatusCode = int(returnObject.Request.ReturnOverrides.ResponseCode)
		res.Body = nopCloser{
			ReadSeeker: strings.NewReader(returnObject.Request.ReturnOverrides.ResponseBody),
		}
		res.ContentLength = int64(len(returnObject.Request.ReturnOverrides.ResponseBody))
		m.successHandler.RecordHit(r, Latency{Total: int64(ms)}, int(returnObject.Request.ReturnOverrides.ResponseCode), res)
		return nil, mwStatusRespond
	}

	// Is this a CP authentication middleware?
	if m.Spec.EnableCoProcessAuth && m.HookType == coprocess.HookType_CustomKeyCheck {
		if extractor == nil {
			sessionID = token
		}

		// The CP middleware didn't setup a session:
		if returnObject.Session == nil || token == "" {
			authHeaderValue, _ := m.getAuthToken(m.getAuthType(), r)
			AuthFailed(m, r, authHeaderValue)
			return errors.New(http.StatusText(http.StatusForbidden)), http.StatusForbidden
		}

		returnedSession := TykSessionState(returnObject.Session)

		// If the returned object contains metadata, add them to the session:
		for k, v := range returnObject.Metadata {
			returnedSession.MetaData[k] = string(v)
		}

		returnedSession.OrgID = m.Spec.OrgID
		// set a Key ID as default
		returnedSession.KeyID = token

		if err := m.ApplyPolicies(returnedSession); err != nil {
			AuthFailed(m, r, authToken)
			return errors.New(http.StatusText(http.StatusForbidden)), http.StatusForbidden
		}
<<<<<<< HEAD
		existingSession, found := GlobalSessionManager.SessionDetail(m.Spec.OrgID, sessionID, false)
=======

		existingSession, found := m.Gw.GlobalSessionManager.SessionDetail(m.Spec.OrgID, sessionID, false)
>>>>>>> 094a100a
		if found {
			returnedSession.QuotaRenews = existingSession.QuotaRenews
			returnedSession.QuotaRemaining = existingSession.QuotaRemaining

			for api := range returnedSession.AccessRights {
				if _, found := existingSession.AccessRights[api]; found {
					if !returnedSession.AccessRights[api].Limit.IsEmpty() {
						ar := returnedSession.AccessRights[api]
						ar.Limit.QuotaRenews = existingSession.AccessRights[api].Limit.QuotaRenews
						ar.Limit.QuotaRemaining = existingSession.AccessRights[api].Limit.QuotaRemaining
						returnedSession.AccessRights[api] = ar
					}
				}
			}
<<<<<<< HEAD
		}

		// Apply it second time to fix the quota
		if err := m.ApplyPolicies(returnedSession); err != nil {
			AuthFailed(m, r, authToken)
			return errors.New(http.StatusText(http.StatusForbidden)), http.StatusForbidden
		}
		returnedSession.KeyID = sessionID
		ctxSetSession(r, returnedSession, true)
=======
		}

		// Apply it second time to fix the quota
		if err := m.ApplyPolicies(returnedSession); err != nil {
			AuthFailed(m, r, authToken)
			return errors.New(http.StatusText(http.StatusForbidden)), http.StatusForbidden
		}

		returnedSession.KeyID = sessionID
		ctxSetSession(r, returnedSession, true, m.Gw.GetConfig().HashKeys)
>>>>>>> 094a100a
	}

	return nil, http.StatusOK
}

type CustomMiddlewareResponseHook struct {
	mw *CoProcessMiddleware
	Gw *Gateway `json:"-"`
}

func (h *CustomMiddlewareResponseHook) Init(mwDef interface{}, spec *APISpec) error {
	mwDefinition := mwDef.(apidef.MiddlewareDefinition)

	h.mw = &CoProcessMiddleware{
		BaseMiddleware: BaseMiddleware{
			Spec: spec,
			Gw:   h.Gw,
		},
		HookName:         mwDefinition.Name,
		HookType:         coprocess.HookType_Response,
		RawBodyOnly:      mwDefinition.RawBodyOnly,
		MiddlewareDriver: spec.CustomMiddleware.Driver,
	}
	return nil
}

// getAuthType overrides BaseMiddleware.getAuthType.
func (m *CoProcessMiddleware) getAuthType() string {
	return coprocessType
}

func (h *CustomMiddlewareResponseHook) Name() string {
	return "CustomMiddlewareResponseHook"
}

func (h *CustomMiddlewareResponseHook) HandleError(rw http.ResponseWriter, req *http.Request) {
	handler := ErrorHandler{h.mw.BaseMiddleware}
	handler.HandleError(rw, req, "Middleware error", http.StatusInternalServerError, true)
}

func (h *CustomMiddlewareResponseHook) HandleResponse(rw http.ResponseWriter, res *http.Response, req *http.Request, ses *user.SessionState) error {
	log.WithFields(logrus.Fields{
		"prefix": "coprocess",
	}).Debugf("Response hook '%s' is called", h.mw.Name())
	coProcessor := CoProcessor{
		Middleware: h.mw,
	}

	object, err := coProcessor.BuildObject(req, res)
	if err != nil {
		log.WithError(err).Debug("Couldn't build request object")
		return errors.New("Middleware error")
	}
	object.Session = ProtoSessionState(ses)

	retObject, err := coProcessor.Dispatch(object)
	if err != nil {
		log.WithError(err).Debug("Couldn't dispatch request object")
		return errors.New("Middleware error")
	}

	if retObject.Response == nil {
		log.WithError(err).Debug("No response object returned by response hook")
		return errors.New("Middleware error")
	}

	// Set headers:
<<<<<<< HEAD
	ignoreCanonical := config.Global().IgnoreCanonicalMIMEHeaderKey
=======
	ignoreCanonical := h.mw.Gw.GetConfig().IgnoreCanonicalMIMEHeaderKey
>>>>>>> 094a100a
	for k, v := range retObject.Response.Headers {
		setCustomHeader(res.Header, k, v, ignoreCanonical)
	}

	// Set response body:
	bodyBuf := bytes.NewBuffer(retObject.Response.RawBody)
	res.Body = ioutil.NopCloser(bodyBuf)

	res.StatusCode = int(retObject.Response.StatusCode)
	return nil
}

func (c *CoProcessor) Dispatch(object *coprocess.Object) (*coprocess.Object, error) {
	dispatcher := loadedDrivers[c.Middleware.MiddlewareDriver]
	if dispatcher == nil {
		err := fmt.Errorf("Couldn't dispatch request, driver '%s' isn't available", c.Middleware.MiddlewareDriver)
		return nil, err
	}
	newObject, err := dispatcher.Dispatch(object)
	if err != nil {
		return nil, err
	}
	return newObject, nil
}<|MERGE_RESOLUTION|>--- conflicted
+++ resolved
@@ -182,11 +182,7 @@
 	for _, dh := range object.Request.DeleteHeaders {
 		r.Header.Del(dh)
 	}
-<<<<<<< HEAD
-	ignoreCanonical := config.Global().IgnoreCanonicalMIMEHeaderKey
-=======
 	ignoreCanonical := c.Middleware.Gw.GetConfig().IgnoreCanonicalMIMEHeaderKey
->>>>>>> 094a100a
 	for h, v := range object.Request.SetHeaders {
 		setCustomHeader(r.Header, h, v, ignoreCanonical)
 	}
@@ -465,12 +461,8 @@
 			AuthFailed(m, r, authToken)
 			return errors.New(http.StatusText(http.StatusForbidden)), http.StatusForbidden
 		}
-<<<<<<< HEAD
-		existingSession, found := GlobalSessionManager.SessionDetail(m.Spec.OrgID, sessionID, false)
-=======
 
 		existingSession, found := m.Gw.GlobalSessionManager.SessionDetail(m.Spec.OrgID, sessionID, false)
->>>>>>> 094a100a
 		if found {
 			returnedSession.QuotaRenews = existingSession.QuotaRenews
 			returnedSession.QuotaRemaining = existingSession.QuotaRemaining
@@ -485,7 +477,6 @@
 					}
 				}
 			}
-<<<<<<< HEAD
 		}
 
 		// Apply it second time to fix the quota
@@ -493,20 +484,9 @@
 			AuthFailed(m, r, authToken)
 			return errors.New(http.StatusText(http.StatusForbidden)), http.StatusForbidden
 		}
-		returnedSession.KeyID = sessionID
-		ctxSetSession(r, returnedSession, true)
-=======
-		}
-
-		// Apply it second time to fix the quota
-		if err := m.ApplyPolicies(returnedSession); err != nil {
-			AuthFailed(m, r, authToken)
-			return errors.New(http.StatusText(http.StatusForbidden)), http.StatusForbidden
-		}
 
 		returnedSession.KeyID = sessionID
 		ctxSetSession(r, returnedSession, true, m.Gw.GetConfig().HashKeys)
->>>>>>> 094a100a
 	}
 
 	return nil, http.StatusOK
@@ -574,11 +554,7 @@
 	}
 
 	// Set headers:
-<<<<<<< HEAD
-	ignoreCanonical := config.Global().IgnoreCanonicalMIMEHeaderKey
-=======
 	ignoreCanonical := h.mw.Gw.GetConfig().IgnoreCanonicalMIMEHeaderKey
->>>>>>> 094a100a
 	for k, v := range retObject.Response.Headers {
 		setCustomHeader(res.Header, k, v, ignoreCanonical)
 	}
