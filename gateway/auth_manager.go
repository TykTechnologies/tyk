package gateway

import (
	"encoding/base64"
	"encoding/json"
	"strings"
	"time"

<<<<<<< HEAD
	"github.com/TykTechnologies/tyk/config"
=======
>>>>>>> 094a100a
	"github.com/TykTechnologies/tyk/storage"
	"github.com/TykTechnologies/tyk/user"
	uuid "github.com/satori/go.uuid"
	"github.com/sirupsen/logrus"
)

// SessionHandler handles all update/create/access session functions and deals exclusively with
// user.SessionState objects, not identity
type SessionHandler interface {
	Init(store storage.Handler)
	Store() storage.Handler
	UpdateSession(keyName string, session *user.SessionState, resetTTLTo int64, hashed bool) error
	RemoveSession(orgID string, keyName string, hashed bool) bool
	SessionDetail(orgID string, keyName string, hashed bool) (user.SessionState, bool)
	KeyExpired(newSession *user.SessionState) bool
	Sessions(filter string) []string
	ResetQuota(string, *user.SessionState, bool)
	Stop()
}

type DefaultSessionManager struct {
	store storage.Handler
	orgID string
<<<<<<< HEAD
=======
	Gw    *Gateway `json:"-"`
>>>>>>> 094a100a
}

func (b *DefaultSessionManager) Init(store storage.Handler) {
	b.store = store
	b.store.Connect()
}

// KeyExpired checks if a key has expired, if the value of user.SessionState.Expires is 0, it will be ignored
func (b *DefaultSessionManager) KeyExpired(newSession *user.SessionState) bool {
	if newSession.Expires >= 1 {
		return time.Now().After(time.Unix(newSession.Expires, 0))
	}
	return false
}

func (b *DefaultSessionManager) Store() storage.Handler {
	return b.store
}

func (b *DefaultSessionManager) ResetQuota(keyName string, session *user.SessionState, isHashed bool) {
	origKeyName := keyName
	if !isHashed {
		keyName = storage.HashKey(keyName, b.Gw.GetConfig().HashKeys)
	}

	rawKey := QuotaKeyPrefix + keyName
	log.WithFields(logrus.Fields{
		"prefix":      "auth-mgr",
		"inbound-key": b.Gw.obfuscateKey(origKeyName),
		"key":         rawKey,
	}).Info("Reset quota for key.")

	rateLimiterSentinelKey := RateLimitKeyPrefix + keyName + ".BLOCKED"
	// Clear the rate limiter
	go b.store.DeleteRawKey(rateLimiterSentinelKey)
	// Fix the raw key
	go b.store.DeleteRawKey(rawKey)
	//go b.store.SetKey(rawKey, "0", session.QuotaRenewalRate)

	for _, acl := range session.AccessRights {
		rawKey = QuotaKeyPrefix + acl.AllowanceScope + "-" + keyName
		go b.store.DeleteRawKey(rawKey)
	}
}

func (b *DefaultSessionManager) clearCacheForKey(keyName string, hashed bool) {
	cacheKey := keyName
	if !hashed {
		cacheKey = storage.HashKey(keyName, b.Gw.GetConfig().HashKeys)
	}

	// Delete gateway's cache immediately
	b.Gw.SessionCache.Delete(cacheKey)

	// Notify gateways in cluster to flush cache
	n := Notification{
		Command: KeySpaceUpdateNotification,
		Payload: cacheKey,
		Gw:      b.Gw,
	}
	b.Gw.MainNotifier.Notify(n)
}

// UpdateSession updates the session state in the storage engine
func (b *DefaultSessionManager) UpdateSession(keyName string, session *user.SessionState,
	resetTTLTo int64, hashed bool) error {
	defer b.clearCacheForKey(keyName, hashed)

	v, err := json.Marshal(session)
	if err != nil {
		log.Error("Error marshalling session for sync update")
		return err
	}

	// sync update
	if hashed {
		keyName = b.store.GetKeyPrefix() + keyName
		err = b.store.SetRawKey(keyName, string(v), resetTTLTo)
	} else {
		err = b.store.SetKey(keyName, string(v), resetTTLTo)
	}

	return err
}

// RemoveSession removes session from storage
func (b *DefaultSessionManager) RemoveSession(orgID string, keyName string, hashed bool) bool {
	defer b.clearCacheForKey(keyName, hashed)

	if hashed {
		return b.store.DeleteRawKey(b.store.GetKeyPrefix() + keyName)
	} else {
		// support both old and new key hashing
		res1 := b.store.DeleteKey(keyName)
		res2 := b.store.DeleteKey(b.Gw.generateToken(orgID, keyName))
		return res1 || res2
	}
}

// SessionDetail returns the session detail using the storage engine (either in memory or Redis)
func (b *DefaultSessionManager) SessionDetail(orgID string, keyName string, hashed bool) (user.SessionState, bool) {
	var jsonKeyVal string
	var err error
	keyId := keyName

	// get session by key
	if hashed {
		jsonKeyVal, err = b.store.GetRawKey(b.store.GetKeyPrefix() + keyName)
	} else {
		if storage.TokenOrg(keyName) != orgID {
			// try to get legacy and new format key at once
<<<<<<< HEAD
			toSearchList := []string{generateToken(orgID, keyName), keyName}
			for _, fallback := range config.Global().HashKeyFunctionFallback {
				toSearchList = append(toSearchList, generateToken(orgID, keyName, fallback))
			}

			var jsonKeyValList []string
=======
			toSearchList := []string{b.Gw.generateToken(orgID, keyName), keyName}
			for _, fallback := range b.Gw.GetConfig().HashKeyFunctionFallback {
				toSearchList = append(toSearchList, b.Gw.generateToken(orgID, keyName, fallback))
			}

			var jsonKeyValList []string

>>>>>>> 094a100a
			jsonKeyValList, err = b.store.GetMultiKey(toSearchList)

			// pick the 1st non empty from the returned list
			for idx, val := range jsonKeyValList {
				if val != "" {
					jsonKeyVal = val
					keyId = toSearchList[idx]
					break
				}
			}
		} else {
			// key is not an imported one
			jsonKeyVal, err = b.store.GetKey(keyName)
		}
	}

	if err != nil {
		log.WithFields(logrus.Fields{
			"prefix":      "auth-mgr",
			"inbound-key": b.Gw.obfuscateKey(keyName),
			"err":         err,
		}).Debug("Could not get session detail, key not found")
		return user.SessionState{}, false
	}
	session := &user.SessionState{}
	if err := json.Unmarshal([]byte(jsonKeyVal), &session); err != nil {
		log.Error("Couldn't unmarshal session object (may be cache miss): ", err)
		return user.SessionState{}, false
	}
	session.KeyID = keyId
	return session.Clone(), true
}

func (b *DefaultSessionManager) Stop() {}

// Sessions returns all sessions in the key store that match a filter key (a prefix)
func (b *DefaultSessionManager) Sessions(filter string) []string {
	return b.store.GetKeys(filter)
}

type DefaultKeyGenerator struct {
	Gw *Gateway `json:"-"`
}

<<<<<<< HEAD
func generateToken(orgID, keyID string, customHashKeyFunction ...string) string {
	keyID = strings.TrimPrefix(keyID, orgID)
	hashKeyFunction := config.Global().HashKeyFunction
=======
func (gw *Gateway) generateToken(orgID, keyID string, customHashKeyFunction ...string) string {
	keyID = strings.TrimPrefix(keyID, orgID)
	hashKeyFunction := gw.GetConfig().HashKeyFunction
>>>>>>> 094a100a

	if len(customHashKeyFunction) > 0 {
		hashKeyFunction = customHashKeyFunction[0]
	}

	token, err := storage.GenerateToken(orgID, keyID, hashKeyFunction)
	if err != nil {
		log.WithFields(logrus.Fields{
			"prefix": "auth-mgr",
			"orgID":  orgID,
		}).WithError(err).Warning("Issue during token generation")
	}

	return token
}

// GenerateAuthKey is a utility function for generating new auth keys. Returns the storage key name and the actual key
func (d DefaultKeyGenerator) GenerateAuthKey(orgID string) string {
	return d.Gw.generateToken(orgID, "")
}

// GenerateHMACSecret is a utility function for generating new auth keys. Returns the storage key name and the actual key
func (DefaultKeyGenerator) GenerateHMACSecret() string {
	u5 := uuid.NewV4()
	cleanSting := strings.Replace(u5.String(), "-", "", -1)
	return base64.StdEncoding.EncodeToString([]byte(cleanSting))
}<|MERGE_RESOLUTION|>--- conflicted
+++ resolved
@@ -6,10 +6,6 @@
 	"strings"
 	"time"
 
-<<<<<<< HEAD
-	"github.com/TykTechnologies/tyk/config"
-=======
->>>>>>> 094a100a
 	"github.com/TykTechnologies/tyk/storage"
 	"github.com/TykTechnologies/tyk/user"
 	uuid "github.com/satori/go.uuid"
@@ -33,10 +29,7 @@
 type DefaultSessionManager struct {
 	store storage.Handler
 	orgID string
-<<<<<<< HEAD
-=======
 	Gw    *Gateway `json:"-"`
->>>>>>> 094a100a
 }
 
 func (b *DefaultSessionManager) Init(store storage.Handler) {
@@ -148,14 +141,6 @@
 	} else {
 		if storage.TokenOrg(keyName) != orgID {
 			// try to get legacy and new format key at once
-<<<<<<< HEAD
-			toSearchList := []string{generateToken(orgID, keyName), keyName}
-			for _, fallback := range config.Global().HashKeyFunctionFallback {
-				toSearchList = append(toSearchList, generateToken(orgID, keyName, fallback))
-			}
-
-			var jsonKeyValList []string
-=======
 			toSearchList := []string{b.Gw.generateToken(orgID, keyName), keyName}
 			for _, fallback := range b.Gw.GetConfig().HashKeyFunctionFallback {
 				toSearchList = append(toSearchList, b.Gw.generateToken(orgID, keyName, fallback))
@@ -163,7 +148,6 @@
 
 			var jsonKeyValList []string
 
->>>>>>> 094a100a
 			jsonKeyValList, err = b.store.GetMultiKey(toSearchList)
 
 			// pick the 1st non empty from the returned list
@@ -208,15 +192,9 @@
 	Gw *Gateway `json:"-"`
 }
 
-<<<<<<< HEAD
-func generateToken(orgID, keyID string, customHashKeyFunction ...string) string {
-	keyID = strings.TrimPrefix(keyID, orgID)
-	hashKeyFunction := config.Global().HashKeyFunction
-=======
 func (gw *Gateway) generateToken(orgID, keyID string, customHashKeyFunction ...string) string {
 	keyID = strings.TrimPrefix(keyID, orgID)
 	hashKeyFunction := gw.GetConfig().HashKeyFunction
->>>>>>> 094a100a
 
 	if len(customHashKeyFunction) > 0 {
 		hashKeyFunction = customHashKeyFunction[0]
