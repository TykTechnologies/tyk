package gateway

import (
	"encoding/base64"
	"encoding/json"
	"strings"
	"time"

<<<<<<< HEAD
	"github.com/TykTechnologies/tyk/config"
=======
>>>>>>> f603dec3
	"github.com/TykTechnologies/tyk/storage"
	"github.com/TykTechnologies/tyk/user"
	uuid "github.com/satori/go.uuid"
	"github.com/sirupsen/logrus"
)

// SessionHandler handles all update/create/access session functions and deals exclusively with
// user.SessionState objects, not identity
type SessionHandler interface {
	Init(store storage.Handler)
	Store() storage.Handler
	UpdateSession(keyName string, session *user.SessionState, resetTTLTo int64, hashed bool) error
	RemoveSession(orgID string, keyName string, hashed bool) bool
	SessionDetail(orgID string, keyName string, hashed bool) (user.SessionState, bool)
	KeyExpired(newSession *user.SessionState) bool
	Sessions(filter string) []string
	ResetQuota(string, *user.SessionState, bool)
	Stop()
}

type DefaultSessionManager struct {
	store storage.Handler
	orgID string
<<<<<<< HEAD
=======
	Gw    *Gateway `json:"-"`
>>>>>>> f603dec3
}

func (b *DefaultSessionManager) Init(store storage.Handler) {
	b.store = store
	b.store.Connect()
}

// KeyExpired checks if a key has expired, if the value of user.SessionState.Expires is 0, it will be ignored
func (b *DefaultSessionManager) KeyExpired(newSession *user.SessionState) bool {
	if newSession.Expires >= 1 {
		return time.Now().After(time.Unix(newSession.Expires, 0))
	}
	return false
}

func (b *DefaultSessionManager) Store() storage.Handler {
	return b.store
}

func (b *DefaultSessionManager) ResetQuota(keyName string, session *user.SessionState, isHashed bool) {
	origKeyName := keyName
	if !isHashed {
		keyName = storage.HashKey(keyName, b.Gw.GetConfig().HashKeys)
	}

	rawKey := QuotaKeyPrefix + keyName
	log.WithFields(logrus.Fields{
		"prefix":      "auth-mgr",
		"inbound-key": b.Gw.obfuscateKey(origKeyName),
		"key":         rawKey,
	}).Info("Reset quota for key.")

	rateLimiterSentinelKey := RateLimitKeyPrefix + keyName + ".BLOCKED"
	// Clear the rate limiter
	go b.store.DeleteRawKey(rateLimiterSentinelKey)
	// Fix the raw key
	go b.store.DeleteRawKey(rawKey)
	//go b.store.SetKey(rawKey, "0", session.QuotaRenewalRate)

	for _, acl := range session.AccessRights {
		rawKey = QuotaKeyPrefix + acl.AllowanceScope + "-" + keyName
		go b.store.DeleteRawKey(rawKey)
	}
}

func (b *DefaultSessionManager) clearCacheForKey(keyName string, hashed bool) {
	cacheKey := keyName
	if !hashed {
		cacheKey = storage.HashKey(keyName, b.Gw.GetConfig().HashKeys)
	}

	// Delete gateway's cache immediately
	b.Gw.SessionCache.Delete(cacheKey)

	// Notify gateways in cluster to flush cache
	n := Notification{
		Command: KeySpaceUpdateNotification,
		Payload: cacheKey,
		Gw:      b.Gw,
	}
	b.Gw.MainNotifier.Notify(n)
}

// UpdateSession updates the session state in the storage engine
func (b *DefaultSessionManager) UpdateSession(keyName string, session *user.SessionState,
	resetTTLTo int64, hashed bool) error {
	defer b.clearCacheForKey(keyName, hashed)

	v, err := json.Marshal(session)
	if err != nil {
		log.Error("Error marshalling session for sync update")
		return err
	}

	// sync update
	if hashed {
		keyName = b.store.GetKeyPrefix() + keyName
		err = b.store.SetRawKey(keyName, string(v), resetTTLTo)
	} else {
		err = b.store.SetKey(keyName, string(v), resetTTLTo)
	}

	return err
}

// RemoveSession removes session from storage
func (b *DefaultSessionManager) RemoveSession(orgID string, keyName string, hashed bool) bool {
	defer b.clearCacheForKey(keyName, hashed)

	if hashed {
		return b.store.DeleteRawKey(b.store.GetKeyPrefix() + keyName)
	} else {
		// support both old and new key hashing
		res1 := b.store.DeleteKey(keyName)
		res2 := b.store.DeleteKey(b.Gw.generateToken(orgID, keyName))
		return res1 || res2
	}
}

// SessionDetail returns the session detail using the storage engine (either in memory or Redis)
func (b *DefaultSessionManager) SessionDetail(orgID string, keyName string, hashed bool) (user.SessionState, bool) {
	var jsonKeyVal string
	var err error
	keyId := keyName

	// get session by key
	if hashed {
		jsonKeyVal, err = b.store.GetRawKey(b.store.GetKeyPrefix() + keyName)
	} else {
		if storage.TokenOrg(keyName) != orgID {
			// try to get legacy and new format key at once
<<<<<<< HEAD
			toSearchList := []string{generateToken(orgID, keyName), keyName}
			for _, fallback := range config.Global().HashKeyFunctionFallback {
				toSearchList = append(toSearchList, generateToken(orgID, keyName, fallback))
			}

			var jsonKeyValList []string
=======
			toSearchList := []string{b.Gw.generateToken(orgID, keyName), keyName}
			for _, fallback := range b.Gw.GetConfig().HashKeyFunctionFallback {
				toSearchList = append(toSearchList, b.Gw.generateToken(orgID, keyName, fallback))
			}

			var jsonKeyValList []string

>>>>>>> f603dec3
			jsonKeyValList, err = b.store.GetMultiKey(toSearchList)

			// pick the 1st non empty from the returned list
			for idx, val := range jsonKeyValList {
				if val != "" {
					jsonKeyVal = val
					keyId = toSearchList[idx]
					break
				}
			}
		} else {
			// key is not an imported one
			jsonKeyVal, err = b.store.GetKey(keyName)
		}
	}

	if err != nil {
		log.WithFields(logrus.Fields{
			"prefix":      "auth-mgr",
			"inbound-key": b.Gw.obfuscateKey(keyName),
			"err":         err,
		}).Debug("Could not get session detail, key not found")
		return user.SessionState{}, false
	}
	session := &user.SessionState{}
	if err := json.Unmarshal([]byte(jsonKeyVal), &session); err != nil {
		log.Error("Couldn't unmarshal session object (may be cache miss): ", err)
		return user.SessionState{}, false
	}
	session.KeyID = keyId
	return session.Clone(), true
}

func (b *DefaultSessionManager) Stop() {}

// Sessions returns all sessions in the key store that match a filter key (a prefix)
func (b *DefaultSessionManager) Sessions(filter string) []string {
	return b.store.GetKeys(filter)
}

type DefaultKeyGenerator struct {
	Gw *Gateway `json:"-"`
}

<<<<<<< HEAD
func generateToken(orgID, keyID string, customHashKeyFunction ...string) string {
	keyID = strings.TrimPrefix(keyID, orgID)
	hashKeyFunction := config.Global().HashKeyFunction
=======
func (gw *Gateway) generateToken(orgID, keyID string, customHashKeyFunction ...string) string {
	keyID = strings.TrimPrefix(keyID, orgID)
	hashKeyFunction := gw.GetConfig().HashKeyFunction
>>>>>>> f603dec3

	if len(customHashKeyFunction) > 0 {
		hashKeyFunction = customHashKeyFunction[0]
	}

	token, err := storage.GenerateToken(orgID, keyID, hashKeyFunction)
	if err != nil {
		log.WithFields(logrus.Fields{
			"prefix": "auth-mgr",
			"orgID":  orgID,
		}).WithError(err).Warning("Issue during token generation")
	}

	return token
}

// GenerateAuthKey is a utility function for generating new auth keys. Returns the storage key name and the actual key
func (d DefaultKeyGenerator) GenerateAuthKey(orgID string) string {
	return d.Gw.generateToken(orgID, "")
}

// GenerateHMACSecret is a utility function for generating new auth keys. Returns the storage key name and the actual key
func (DefaultKeyGenerator) GenerateHMACSecret() string {
	u5 := uuid.NewV4()
	cleanSting := strings.Replace(u5.String(), "-", "", -1)
	return base64.StdEncoding.EncodeToString([]byte(cleanSting))
}<|MERGE_RESOLUTION|>--- conflicted
+++ resolved
@@ -6,10 +6,6 @@
 	"strings"
 	"time"
 
-<<<<<<< HEAD
-	"github.com/TykTechnologies/tyk/config"
-=======
->>>>>>> f603dec3
 	"github.com/TykTechnologies/tyk/storage"
 	"github.com/TykTechnologies/tyk/user"
 	uuid "github.com/satori/go.uuid"
@@ -33,10 +29,7 @@
 type DefaultSessionManager struct {
 	store storage.Handler
 	orgID string
-<<<<<<< HEAD
-=======
 	Gw    *Gateway `json:"-"`
->>>>>>> f603dec3
 }
 
 func (b *DefaultSessionManager) Init(store storage.Handler) {
@@ -148,24 +141,13 @@
 	} else {
 		if storage.TokenOrg(keyName) != orgID {
 			// try to get legacy and new format key at once
-<<<<<<< HEAD
-			toSearchList := []string{generateToken(orgID, keyName), keyName}
-			for _, fallback := range config.Global().HashKeyFunctionFallback {
-				toSearchList = append(toSearchList, generateToken(orgID, keyName, fallback))
-			}
-
-			var jsonKeyValList []string
-=======
 			toSearchList := []string{b.Gw.generateToken(orgID, keyName), keyName}
 			for _, fallback := range b.Gw.GetConfig().HashKeyFunctionFallback {
 				toSearchList = append(toSearchList, b.Gw.generateToken(orgID, keyName, fallback))
 			}
 
 			var jsonKeyValList []string
-
->>>>>>> f603dec3
 			jsonKeyValList, err = b.store.GetMultiKey(toSearchList)
-
 			// pick the 1st non empty from the returned list
 			for idx, val := range jsonKeyValList {
 				if val != "" {
@@ -208,15 +190,9 @@
 	Gw *Gateway `json:"-"`
 }
 
-<<<<<<< HEAD
-func generateToken(orgID, keyID string, customHashKeyFunction ...string) string {
-	keyID = strings.TrimPrefix(keyID, orgID)
-	hashKeyFunction := config.Global().HashKeyFunction
-=======
 func (gw *Gateway) generateToken(orgID, keyID string, customHashKeyFunction ...string) string {
 	keyID = strings.TrimPrefix(keyID, orgID)
 	hashKeyFunction := gw.GetConfig().HashKeyFunction
->>>>>>> f603dec3
 
 	if len(customHashKeyFunction) > 0 {
 		hashKeyFunction = customHashKeyFunction[0]
