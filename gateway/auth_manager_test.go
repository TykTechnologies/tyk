--- conflicted
+++ resolved
@@ -5,12 +5,9 @@
 	"net/http"
 	"testing"
 
-<<<<<<< HEAD
-=======
 	"github.com/TykTechnologies/tyk/certs"
 	"github.com/TykTechnologies/tyk/config"
 
->>>>>>> f603dec3
 	"github.com/TykTechnologies/tyk/headers"
 
 	"github.com/TykTechnologies/tyk/apidef"
@@ -124,35 +121,6 @@
 }
 
 func TestHashKeyFunctionChanged(t *testing.T) {
-<<<<<<< HEAD
-	_, _, combinedPEM, _ := genServerCertificate()
-	serverCertID, _ := CertificateManager.Add(combinedPEM, "")
-	orgId := "default"
-	defer CertificateManager.Delete(serverCertID, orgId)
-
-	clientPEM, _, _, clientCert := genCertificate(&x509.Certificate{})
-
-	clientCertID, err := CertificateManager.Add(clientPEM, orgId)
-	if err != nil {
-		t.Fatal("certificate should be added to cert manager")
-	}
-
-	client := GetTLSClient(nil, nil)
-	globalConf := config.Global()
-	globalConf.HttpServerOptions.UseSSL = true
-	globalConf.HttpServerOptions.SSLCertificates = []string{serverCertID}
-	globalConf.HashKeys = true
-	globalConf.HashKeyFunction = "murmur64"
-	globalConf.LocalSessionCache.DisableCacheSessionState = true
-	config.SetGlobal(globalConf)
-
-	defer ResetTestConfig()
-
-	g := StartTest()
-	defer g.Close()
-
-	api := BuildAndLoadAPI(func(spec *APISpec) {
-=======
 	orgId := "default"
 
 	//We generate the combinedPEM and get its serverCertID
@@ -183,7 +151,6 @@
 	}
 
 	api := ts.Gw.BuildAndLoadAPI(func(spec *APISpec) {
->>>>>>> f603dec3
 		spec.Proxy.ListenPath = "/"
 		spec.UseKeylessAccess = false
 		spec.AuthConfigs = map[string]apidef.AuthConfig{
@@ -191,22 +158,6 @@
 		}
 	})[0]
 
-<<<<<<< HEAD
-	globalConf = config.Global()
-
-	testChangeHashFunc := func(t *testing.T, authHeader map[string]string, client *http.Client, failCode int) {
-		_, _ = g.Run(t, test.TestCase{Headers: authHeader, Client: client, Code: http.StatusOK})
-
-		globalConf.HashKeyFunction = "sha256"
-		config.SetGlobal(globalConf)
-
-		_, _ = g.Run(t, test.TestCase{Headers: authHeader, Client: client, Code: failCode})
-
-		globalConf.HashKeyFunctionFallback = []string{"murmur64"}
-		config.SetGlobal(globalConf)
-
-		_, _ = g.Run(t, test.TestCase{Headers: authHeader, Client: client, Code: http.StatusOK})
-=======
 	globalConf := ts.Gw.GetConfig()
 	testChangeHashFunc := func(t *testing.T, authHeader map[string]string, client *http.Client, failCode int) {
 		_, _ = ts.Run(t, test.TestCase{Headers: authHeader, Client: client, Code: http.StatusOK})
@@ -220,16 +171,11 @@
 		ts.Gw.SetConfig(globalConf)
 
 		_, _ = ts.Run(t, test.TestCase{Headers: authHeader, Client: client, Code: http.StatusOK})
->>>>>>> f603dec3
 
 		// Reset
 		globalConf.HashKeyFunction = "murmur64"
 		globalConf.HashKeyFunctionFallback = nil
-<<<<<<< HEAD
-		config.SetGlobal(globalConf)
-=======
-		ts.Gw.SetConfig(globalConf)
->>>>>>> f603dec3
+		ts.Gw.SetConfig(globalConf)
 	}
 
 	t.Run("custom key", func(t *testing.T) {
@@ -241,13 +187,8 @@
 			APIID: "test", Versions: []string{"v1"},
 		}}
 
-<<<<<<< HEAD
-		_, _ = g.Run(t, test.TestCase{AdminAuth: true, Method: http.MethodPost, Path: "/tyk/keys/" + customKey,
-=======
 		_, _ = ts.Run(t, test.TestCase{AdminAuth: true, Method: http.MethodPost, Path: "/tyk/keys/" + customKey,
->>>>>>> f603dec3
 			Data: session, Client: client, Code: http.StatusOK})
-
 		testChangeHashFunc(t, map[string]string{headers.Authorization: customKey}, client, http.StatusForbidden)
 	})
 
@@ -256,25 +197,16 @@
 		api.AuthConfigs = map[string]apidef.AuthConfig{
 			authTokenType: {UseCertificate: true},
 		}
-<<<<<<< HEAD
-		LoadAPI(api)
-		globalConf = config.Global()
-=======
+
 		ts.Gw.LoadAPI(api)
 		globalConf = ts.Gw.GetConfig()
->>>>>>> f603dec3
-
 		session := CreateStandardSession()
 		session.BasicAuthData.Password = "password"
 		session.AccessRights = map[string]user.AccessDefinition{"test": {
 			APIID: "test", Versions: []string{"v1"},
 		}}
 
-<<<<<<< HEAD
-		_, _ = g.Run(t, test.TestCase{AdminAuth: true, Method: http.MethodPost, Path: "/tyk/keys/user",
-=======
 		_, _ = ts.Run(t, test.TestCase{AdminAuth: true, Method: http.MethodPost, Path: "/tyk/keys/user",
->>>>>>> f603dec3
 			Data: session, Client: client, Code: http.StatusOK})
 
 		authHeader := map[string]string{"Authorization": genAuthHeader("user", "password")}
@@ -282,13 +214,8 @@
 		testChangeHashFunc(t, authHeader, client, http.StatusUnauthorized)
 
 		api.UseBasicAuth = false
-<<<<<<< HEAD
-		LoadAPI(api)
-		globalConf = config.Global()
-=======
 		ts.Gw.LoadAPI(api)
 		globalConf = ts.Gw.GetConfig()
->>>>>>> f603dec3
 	})
 
 	t.Run("client certificate", func(t *testing.T) {
@@ -296,11 +223,7 @@
 		api.AuthConfigs = map[string]apidef.AuthConfig{
 			authTokenType: {UseCertificate: true},
 		}
-<<<<<<< HEAD
-		LoadAPI(api)
-=======
 		ts.Gw.LoadAPI(api)
->>>>>>> f603dec3
 		session := CreateStandardSession()
 		session.Certificate = clientCertID
 		session.BasicAuthData.Password = "password"
@@ -308,11 +231,7 @@
 			APIID: "test", Versions: []string{"v1"},
 		}}
 
-<<<<<<< HEAD
-		_, _ = g.Run(t, test.TestCase{AdminAuth: true, Method: http.MethodPost, Path: "/tyk/keys/create",
-=======
 		_, _ = ts.Run(t, test.TestCase{AdminAuth: true, Method: http.MethodPost, Path: "/tyk/keys/create",
->>>>>>> f603dec3
 			Data: session, Client: client, Code: http.StatusOK})
 
 		client = GetTLSClient(&clientCert, nil)
