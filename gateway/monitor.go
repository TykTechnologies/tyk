package gateway

import (
	"time"

	"github.com/TykTechnologies/tyk/config"
	"github.com/TykTechnologies/tyk/user"
)

type Monitor struct {
	Gw *Gateway `json:"-"`
}

func (m Monitor) Enabled() bool {
	return m.Gw.GetConfig().Monitor.EnableTriggerMonitors
}

func (m Monitor) Fire(sessionData *user.SessionState, key string, triggerLimit, usagePercentage float64) {
	em := config.EventMessage{
		Type: EventTriggerExceeded,
		Meta: EventTriggerExceededMeta{
			EventMetaDefault: EventMetaDefault{Message: "Quota trigger reached"},
			OrgID:            sessionData.OrgID,
			Key:              key,
			TriggerLimit:     int64(triggerLimit),
			UsagePercentage:  int64(usagePercentage),
		},
		TimeStamp: time.Now().String(),
	}

	go m.Gw.MonitoringHandler.HandleEvent(em)
}

func (m Monitor) Check(sessionData *user.SessionState, key string) {
	if !m.Enabled() {
<<<<<<< HEAD
		return
	}

	if m.checkLimit(sessionData, key, sessionData.QuotaMax, sessionData.QuotaRemaining, sessionData.QuotaRenews) {
		return
	}

=======
		return
	}

	if m.checkLimit(sessionData, key, sessionData.QuotaMax, sessionData.QuotaRemaining, sessionData.QuotaRenews) {
		return
	}

>>>>>>> 094a100a
	for _, ac := range sessionData.AccessRights {
		if ac.Limit.IsEmpty() {
			continue
		}

		if m.checkLimit(sessionData, key, ac.Limit.QuotaMax, ac.Limit.QuotaRemaining, ac.Limit.QuotaRenews) {
			return
		}
	}
}

func (m Monitor) checkLimit(sessionData *user.SessionState, key string, quotaMax, quotaRemaining, quotaRenews int64) bool {
	if quotaMax <= 0 {
		return false
	}

	remainder := quotaMax - quotaRemaining
	usagePerc := (float64(remainder) / float64(quotaMax)) * 100.0

	log.Debug("Perc is: ", usagePerc)
	renewalDate := time.Unix(quotaRenews, 0)

	log.Debug("Now is: ", time.Now())
	log.Debug("Renewal is: ", renewalDate)
	if time.Now().After(renewalDate) {
		// Make sure that renewal is still in the future, If renewal is in the past,
		// then the quota can expire and will auto-renew
		log.Debug("Renewal date is in the past, skipping")
		return false
	}

	if m.Gw.GetConfig().Monitor.GlobalTriggerLimit > 0.0 && usagePerc >= m.Gw.GetConfig().Monitor.GlobalTriggerLimit {
		log.Info("Firing...")
<<<<<<< HEAD
		m.Fire(sessionData, key, config.Global().Monitor.GlobalTriggerLimit, usagePerc)
=======
		m.Fire(sessionData, key, m.Gw.GetConfig().Monitor.GlobalTriggerLimit, usagePerc)
>>>>>>> 094a100a
		return true
	}

	for _, triggerLimit := range sessionData.Monitor.TriggerLimits {
		if usagePerc >= triggerLimit && triggerLimit != m.Gw.GetConfig().Monitor.GlobalTriggerLimit {
			log.Info("Firing...")
			m.Fire(sessionData, key, triggerLimit, usagePerc)
			return true
		}
	}

	return false
}<|MERGE_RESOLUTION|>--- conflicted
+++ resolved
@@ -33,7 +33,6 @@
 
 func (m Monitor) Check(sessionData *user.SessionState, key string) {
 	if !m.Enabled() {
-<<<<<<< HEAD
 		return
 	}
 
@@ -41,15 +40,6 @@
 		return
 	}
 
-=======
-		return
-	}
-
-	if m.checkLimit(sessionData, key, sessionData.QuotaMax, sessionData.QuotaRemaining, sessionData.QuotaRenews) {
-		return
-	}
-
->>>>>>> 094a100a
 	for _, ac := range sessionData.AccessRights {
 		if ac.Limit.IsEmpty() {
 			continue
@@ -83,11 +73,7 @@
 
 	if m.Gw.GetConfig().Monitor.GlobalTriggerLimit > 0.0 && usagePerc >= m.Gw.GetConfig().Monitor.GlobalTriggerLimit {
 		log.Info("Firing...")
-<<<<<<< HEAD
-		m.Fire(sessionData, key, config.Global().Monitor.GlobalTriggerLimit, usagePerc)
-=======
 		m.Fire(sessionData, key, m.Gw.GetConfig().Monitor.GlobalTriggerLimit, usagePerc)
->>>>>>> 094a100a
 		return true
 	}
 
