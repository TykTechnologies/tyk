--- conflicted
+++ resolved
@@ -1,8 +1,4 @@
 package gateway
 
-<<<<<<< HEAD
-const VERSION = "v4.1.0"
-=======
 var VERSION = "v4.1.0"
-var builtBy, Commit, buildDate string
->>>>>>> 094a100a
+var builtBy, Commit, buildDate string