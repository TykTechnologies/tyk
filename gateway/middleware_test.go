package gateway

import (
	"encoding/json"
	"fmt"
	"io/ioutil"
	"net/http"
	"testing"

	"github.com/TykTechnologies/tyk/apidef"
	headers2 "github.com/TykTechnologies/tyk/headers"
	"github.com/TykTechnologies/tyk/test"
	cache "github.com/pmylund/go-cache"
	"github.com/stretchr/testify/assert"

	"github.com/TykTechnologies/tyk/config"
	"github.com/TykTechnologies/tyk/user"
)

type mockStore struct {
	SessionHandler
}

var sess = user.SessionState{
	OrgID:       "TestBaseMiddleware_OrgSessionExpiry",
	DataExpires: 110,
}

func (mockStore) SessionDetail(orgID string, keyName string, hashed bool) (user.SessionState, bool) {
	return sess.Clone(), true
}

func TestBaseMiddleware_OrgSessionExpiry(t *testing.T) {
	ts := StartTest(nil)
	defer ts.Close()

	m := BaseMiddleware{
		Spec: &APISpec{
			GlobalConfig: config.Config{
				EnforceOrgDataAge: true,
			},
			OrgSessionManager: mockStore{},
		},
		logger: mainLog,
		Gw:     ts.Gw,
	}
	v := int64(100)
	ts.Gw.ExpiryCache.Set(sess.OrgID, v, cache.DefaultExpiration)

	got := m.OrgSessionExpiry(sess.OrgID)
	if got != v {
		t.Errorf("expected %d got %d", v, got)
	}
	ts.Gw.ExpiryCache.Delete(sess.OrgID)
	got = m.OrgSessionExpiry(sess.OrgID)
	if got != sess.DataExpires {
		t.Errorf("expected %d got %d", sess.DataExpires, got)
	}
}

func TestBaseMiddleware_getAuthType(t *testing.T) {
	spec := &APISpec{APIDefinition: &apidef.APIDefinition{}}
	spec.AuthConfigs = map[string]apidef.AuthConfig{
		"authToken": {AuthHeaderName: "h1"},
		"basic":     {AuthHeaderName: "h2"},
		"coprocess": {AuthHeaderName: "h3"},
		"hmac":      {AuthHeaderName: "h4"},
		"jwt":       {AuthHeaderName: "h5"},
		"oauth":     {AuthHeaderName: "h6"},
		"oidc":      {AuthHeaderName: "h7"},
	}

	ts := StartTest(nil)
	defer ts.Close()

	baseMid := BaseMiddleware{Spec: spec, Gw: ts.Gw}

	r, _ := http.NewRequest(http.MethodGet, "", nil)
	r.Header.Set("h1", "t1")
	r.Header.Set("h2", "t2")
	r.Header.Set("h3", "t3")
	r.Header.Set("h4", "t4")
	r.Header.Set("h5", "t5")
	r.Header.Set("h6", "t6")
	r.Header.Set("h7", "t7")

	authKey := &AuthKey{BaseMiddleware: baseMid}
	basic := &BasicAuthKeyIsValid{BaseMiddleware: baseMid}
	coprocess := &CoProcessMiddleware{BaseMiddleware: baseMid}
	hmac := &HTTPSignatureValidationMiddleware{BaseMiddleware: baseMid}
	jwt := &JWTMiddleware{BaseMiddleware: baseMid}
	oauth := &Oauth2KeyExists{BaseMiddleware: baseMid}
	oidc := &OpenIDMW{BaseMiddleware: baseMid}

	// test getAuthType
	assert.Equal(t, authTokenType, authKey.getAuthType())
	assert.Equal(t, basicType, basic.getAuthType())
	assert.Equal(t, coprocessType, coprocess.getAuthType())
	assert.Equal(t, hmacType, hmac.getAuthType())
	assert.Equal(t, jwtType, jwt.getAuthType())
	assert.Equal(t, oauthType, oauth.getAuthType())
	assert.Equal(t, oidcType, oidc.getAuthType())

	// test getAuthToken
	getToken := func(authType string, getAuthToken func(authType string, r *http.Request) (string, apidef.AuthConfig)) string {
		token, _ := getAuthToken(authType, r)
		return token
	}

	assert.Equal(t, "t1", getToken(authKey.getAuthType(), authKey.getAuthToken))
	assert.Equal(t, "t2", getToken(basic.getAuthType(), basic.getAuthToken))
	assert.Equal(t, "t3", getToken(coprocess.getAuthType(), coprocess.getAuthToken))
	assert.Equal(t, "t4", getToken(hmac.getAuthType(), hmac.getAuthToken))
	assert.Equal(t, "t5", getToken(jwt.getAuthType(), jwt.getAuthToken))
	assert.Equal(t, "t6", getToken(oauth.getAuthType(), oauth.getAuthToken))
	assert.Equal(t, "t7", getToken(oidc.getAuthType(), oidc.getAuthToken))
}

func TestSessionLimiter_RedisQuotaExceeded_PerAPI(t *testing.T) {
<<<<<<< HEAD
	g := StartTest()
	defer g.Close()
	GlobalSessionManager.Store().DeleteAllKeys()
	defer GlobalSessionManager.Store().DeleteAllKeys()
=======
	g := StartTest(nil)
	defer g.Close()
	g.Gw.GlobalSessionManager.Store().DeleteAllKeys()
	defer g.Gw.GlobalSessionManager.Store().DeleteAllKeys()
>>>>>>> 094a100a

	apis := BuildAPI(func(spec *APISpec) {
		spec.APIID = "api1"
		spec.UseKeylessAccess = false
		spec.Proxy.ListenPath = "/api1/"
	}, func(spec *APISpec) {
		spec.APIID = "api2"
		spec.UseKeylessAccess = false
		spec.Proxy.ListenPath = "/api2/"
	}, func(spec *APISpec) {
		spec.APIID = "api3"
		spec.UseKeylessAccess = false
		spec.Proxy.ListenPath = "/api3/"
	})

<<<<<<< HEAD
	LoadAPI(apis...)
=======
	g.Gw.LoadAPI(apis...)
>>>>>>> 094a100a

	const globalQuotaMax int64 = 25

	session, key := g.CreateSession(func(s *user.SessionState) {
		s.AccessRights = map[string]user.AccessDefinition{
			apis[0].APIID: {
				APIID: apis[0].APIID,
				Limit: user.APILimit{
					QuotaMax: 10,
				},
			},
			apis[1].APIID: {
				APIID: apis[1].APIID,
				Limit: user.APILimit{
					QuotaMax: 2,
				},
			},
			apis[2].APIID: {
				APIID: apis[2].APIID,
			},
		}
		s.QuotaMax = globalQuotaMax
		s.QuotaRemaining = globalQuotaMax
	})

	headers := map[string]string{
		headers2.Authorization: key,
	}

	// Check allowance scope is equal to api id because per api is enabled for api1 and api2
	assert.Equal(t, session.AccessRights[apis[0].APIID].AllowanceScope, apis[0].APIID)
	assert.Equal(t, session.AccessRights[apis[1].APIID].AllowanceScope, apis[1].APIID)

	// Check allowcance scope is equal to "" because per api is not enabled for api3
	assert.Equal(t, session.AccessRights[apis[2].APIID].AllowanceScope, "")

	sendReqAndCheckQuota := func(t *testing.T, apiID string, expectedQuotaRemaining int64, perAPI bool) {
		_, _ = g.Run(t, test.TestCase{Path: fmt.Sprintf("/%s/", apiID), Headers: headers, Code: http.StatusOK})

		resp, _ := g.Run(t, test.TestCase{Path: "/tyk/keys/" + key, AdminAuth: true, Code: http.StatusOK})
		bodyInBytes, _ := ioutil.ReadAll(resp.Body)
		var session user.SessionState
		_ = json.Unmarshal(bodyInBytes, &session)

		if perAPI {
			assert.Equal(t, expectedQuotaRemaining, session.AccessRights[apiID].Limit.QuotaRemaining)
			assert.Equal(t, globalQuotaMax, session.QuotaRemaining) // global quota should remain same
		} else {
			assert.Equal(t, expectedQuotaRemaining, session.QuotaRemaining) // if not per api, fallback to global
		}
	}

	// for api1 - per api
	sendReqAndCheckQuota(t, apis[0].APIID, 9, true)
	sendReqAndCheckQuota(t, apis[0].APIID, 8, true)
	sendReqAndCheckQuota(t, apis[0].APIID, 7, true)

	// for api2 - per api
	sendReqAndCheckQuota(t, apis[1].APIID, 1, true)
	sendReqAndCheckQuota(t, apis[1].APIID, 0, true)

	// for api3 - global
	sendReqAndCheckQuota(t, apis[2].APIID, 24, false)
	sendReqAndCheckQuota(t, apis[2].APIID, 23, false)
}<|MERGE_RESOLUTION|>--- conflicted
+++ resolved
@@ -117,17 +117,10 @@
 }
 
 func TestSessionLimiter_RedisQuotaExceeded_PerAPI(t *testing.T) {
-<<<<<<< HEAD
-	g := StartTest()
-	defer g.Close()
-	GlobalSessionManager.Store().DeleteAllKeys()
-	defer GlobalSessionManager.Store().DeleteAllKeys()
-=======
 	g := StartTest(nil)
 	defer g.Close()
 	g.Gw.GlobalSessionManager.Store().DeleteAllKeys()
 	defer g.Gw.GlobalSessionManager.Store().DeleteAllKeys()
->>>>>>> 094a100a
 
 	apis := BuildAPI(func(spec *APISpec) {
 		spec.APIID = "api1"
@@ -143,11 +136,7 @@
 		spec.Proxy.ListenPath = "/api3/"
 	})
 
-<<<<<<< HEAD
-	LoadAPI(apis...)
-=======
 	g.Gw.LoadAPI(apis...)
->>>>>>> 094a100a
 
 	const globalQuotaMax int64 = 25
 
