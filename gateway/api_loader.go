--- conflicted
+++ resolved
@@ -119,11 +119,8 @@
 		"prefix": "coprocess",
 	})
 
-<<<<<<< HEAD
-	if strings.HasPrefix(spec.Proxy.TargetURL, "h2c://") {
-=======
+
 	if strings.Contains(spec.Proxy.TargetURL, "h2c://") {
->>>>>>> c49dfdd7
 		spec.Proxy.TargetURL = strings.Replace(spec.Proxy.TargetURL, "h2c://", "http://", 1)
 	}
 	if len(spec.TagHeaders) > 0 {
