--- conflicted
+++ resolved
@@ -275,94 +275,6 @@
 		logger.Info("Checking security policy: Open")
 	}
 
-<<<<<<< HEAD
-		// Add pre-process MW
-		chainArray := []alice.Constructor{}
-		handleCORS(&chainArray, spec)
-
-		for _, obj := range mwPreFuncs {
-			if mwDriver == apidef.OttoDriver {
-				chainArray = append(chainArray, createDynamicMiddleware(obj.Name, true, obj.RequireSession, baseMid))
-			} else if mwDriver == apidef.GoPluginDriver {
-				mwAppendEnabled(
-					&chainArray,
-					&GoPluginMiddleware{
-						BaseMiddleware: baseMid,
-						Path:           obj.Path,
-						SymbolName:     obj.Name,
-					},
-				)
-			} else {
-				coprocessLog.Debug("Registering coprocess middleware, hook name: ", obj.Name, "hook type: Pre", ", driver: ", mwDriver)
-				mwAppendEnabled(&chainArray, &CoProcessMiddleware{baseMid, coprocess.HookType_Pre, obj.Name, mwDriver})
-			}
-		}
-
-		mwAppendEnabled(&chainArray, &RateCheckMW{BaseMiddleware: baseMid})
-		mwAppendEnabled(&chainArray, &IPWhiteListMiddleware{BaseMiddleware: baseMid})
-		mwAppendEnabled(&chainArray, &IPBlackListMiddleware{BaseMiddleware: baseMid})
-		mwAppendEnabled(&chainArray, &CertificateCheckMW{BaseMiddleware: baseMid})
-		mwAppendEnabled(&chainArray, &OrganizationMonitor{BaseMiddleware: baseMid})
-		mwAppendEnabled(&chainArray, &RateLimitForAPI{BaseMiddleware: baseMid})
-		mwAppendEnabled(&chainArray, &ValidateJSON{BaseMiddleware: baseMid})
-		mwAppendEnabled(&chainArray, &MiddlewareContextVars{BaseMiddleware: baseMid})
-		mwAppendEnabled(&chainArray, &VersionCheck{BaseMiddleware: baseMid})
-		mwAppendEnabled(&chainArray, &RequestSizeLimitMiddleware{baseMid})
-		mwAppendEnabled(&chainArray, &TrackEndpointMiddleware{baseMid})
-
-		mwAppendEnabled(&chainArray, &TransformMiddleware{baseMid})
-		mwAppendEnabled(&chainArray, &TransformJQMiddleware{baseMid})
-		mwAppendEnabled(&chainArray, &TransformHeaders{BaseMiddleware: baseMid})
-		mwAppendEnabled(&chainArray, &RedisCacheMiddleware{BaseMiddleware: baseMid, CacheStore: &cacheStore})
-		mwAppendEnabled(&chainArray, &VirtualEndpoint{BaseMiddleware: baseMid})
-		mwAppendEnabled(&chainArray, &URLRewriteMiddleware{BaseMiddleware: baseMid})
-		mwAppendEnabled(&chainArray, &TransformMethod{BaseMiddleware: baseMid})
-
-		for _, obj := range mwPostFuncs {
-			if mwDriver == apidef.OttoDriver {
-				chainArray = append(chainArray, createDynamicMiddleware(obj.Name, false, obj.RequireSession, baseMid))
-			} else if mwDriver == apidef.GoPluginDriver {
-				mwAppendEnabled(
-					&chainArray,
-					&GoPluginMiddleware{
-						BaseMiddleware: baseMid,
-						Path:           obj.Path,
-						SymbolName:     obj.Name,
-					},
-				)
-			} else {
-				coprocessLog.Debug("Registering coprocess middleware, hook name: ", obj.Name, "hook type: Post", ", driver: ", mwDriver)
-				mwAppendEnabled(&chainArray, &CoProcessMiddleware{baseMid, coprocess.HookType_Post, obj.Name, mwDriver})
-			}
-		}
-
-		// for KeyLessAccess we can't support rate limiting, versioning or access rules
-		chain = alice.New(chainArray...).Then(&DummyProxyHandler{SH: SuccessHandler{baseMid}})
-
-	} else {
-		var chainArray []alice.Constructor
-		var authArray []alice.Constructor
-
-		handleCORS(&chainArray, spec)
-
-		// Add pre-process MW
-		for _, obj := range mwPreFuncs {
-			if mwDriver == apidef.OttoDriver {
-				chainArray = append(chainArray, createDynamicMiddleware(obj.Name, true, obj.RequireSession, baseMid))
-			} else if mwDriver == apidef.GoPluginDriver {
-				mwAppendEnabled(
-					&chainArray,
-					&GoPluginMiddleware{
-						BaseMiddleware: baseMid,
-						Path:           obj.Path,
-						SymbolName:     obj.Name,
-					},
-				)
-			} else {
-				coprocessLog.Debug("Registering coprocess middleware, hook name: ", obj.Name, "hook type: Pre", ", driver: ", mwDriver)
-				mwAppendEnabled(&chainArray, &CoProcessMiddleware{baseMid, coprocess.HookType_Pre, obj.Name, mwDriver})
-			}
-=======
 	handleCORS(&chainArray, spec)
 
 	for _, obj := range mwPreFuncs {
@@ -370,9 +282,17 @@
 
 			coprocessLog.Debug("Registering coprocess middleware, hook name: ", obj.Name, "hook type: Pre", ", driver: ", mwDriver)
 			mwAppendEnabled(&chainArray, &CoProcessMiddleware{baseMid, coprocess.HookType_Pre, obj.Name, mwDriver})
+		} else if mwDriver == apidef.GoPluginDriver {
+			mwAppendEnabled(
+				&chainArray,
+				&GoPluginMiddleware{
+					BaseMiddleware: baseMid,
+					Path:           obj.Path,
+					SymbolName:     obj.Name,
+				},
+			)
 		} else {
 			chainArray = append(chainArray, createDynamicMiddleware(obj.Name, true, obj.RequireSession, baseMid))
->>>>>>> 379328b5
 		}
 	}
 
@@ -445,7 +365,6 @@
 		chainArray = append(chainArray, authArray...)
 
 		for _, obj := range mwPostAuthCheckFuncs {
-<<<<<<< HEAD
 			if mwDriver == apidef.GoPluginDriver {
 				mwAppendEnabled(
 					&chainArray,
@@ -459,43 +378,12 @@
 				coprocessLog.Debug("Registering coprocess middleware, hook name: ", obj.Name, "hook type: Pre", ", driver: ", mwDriver)
 				mwAppendEnabled(&chainArray, &CoProcessMiddleware{baseMid, coprocess.HookType_PostKeyAuth, obj.Name, mwDriver})
 			}
-=======
-			coprocessLog.Debug("Registering coprocess middleware, hook name: ", obj.Name, "hook type: Pre", ", driver: ", mwDriver)
-			mwAppendEnabled(&chainArray, &CoProcessMiddleware{baseMid, coprocess.HookType_PostKeyAuth, obj.Name, mwDriver})
->>>>>>> 379328b5
 		}
 
 		mwAppendEnabled(&chainArray, &StripAuth{baseMid})
 		mwAppendEnabled(&chainArray, &KeyExpired{baseMid})
 		mwAppendEnabled(&chainArray, &AccessRightsCheck{baseMid})
 		mwAppendEnabled(&chainArray, &GranularAccessMiddleware{baseMid})
-<<<<<<< HEAD
-		mwAppendEnabled(&chainArray, &ValidateJSON{BaseMiddleware: baseMid})
-		mwAppendEnabled(&chainArray, &TransformMiddleware{baseMid})
-		mwAppendEnabled(&chainArray, &TransformJQMiddleware{baseMid})
-		mwAppendEnabled(&chainArray, &TransformHeaders{BaseMiddleware: baseMid})
-		mwAppendEnabled(&chainArray, &URLRewriteMiddleware{BaseMiddleware: baseMid})
-		mwAppendEnabled(&chainArray, &RedisCacheMiddleware{BaseMiddleware: baseMid, CacheStore: &cacheStore})
-		mwAppendEnabled(&chainArray, &TransformMethod{BaseMiddleware: baseMid})
-		mwAppendEnabled(&chainArray, &VirtualEndpoint{BaseMiddleware: baseMid})
-
-		for _, obj := range mwPostFuncs {
-			if mwDriver == apidef.OttoDriver {
-				chainArray = append(chainArray, createDynamicMiddleware(obj.Name, false, obj.RequireSession, baseMid))
-			} else if mwDriver == apidef.GoPluginDriver {
-				mwAppendEnabled(
-					&chainArray,
-					&GoPluginMiddleware{
-						BaseMiddleware: baseMid,
-						Path:           obj.Path,
-						SymbolName:     obj.Name,
-					},
-				)
-			} else {
-				coprocessLog.Debug("Registering coprocess middleware, hook name: ", obj.Name, "hook type: Post", ", driver: ", mwDriver)
-				mwAppendEnabled(&chainArray, &CoProcessMiddleware{baseMid, coprocess.HookType_Post, obj.Name, mwDriver})
-			}
-=======
 		mwAppendEnabled(&chainArray, &RateLimitAndQuotaCheck{baseMid})
 	}
 
@@ -513,9 +401,17 @@
 		if mwDriver != apidef.OttoDriver {
 			coprocessLog.Debug("Registering coprocess middleware, hook name: ", obj.Name, "hook type: Post", ", driver: ", mwDriver)
 			mwAppendEnabled(&chainArray, &CoProcessMiddleware{baseMid, coprocess.HookType_Post, obj.Name, mwDriver})
+		} else if mwDriver == apidef.GoPluginDriver {
+			mwAppendEnabled(
+				&chainArray,
+				&GoPluginMiddleware{
+					BaseMiddleware: baseMid,
+					Path:           obj.Path,
+					SymbolName:     obj.Name,
+				},
+			)
 		} else {
 			chainArray = append(chainArray, createDynamicMiddleware(obj.Name, false, obj.RequireSession, baseMid))
->>>>>>> 379328b5
 		}
 	}
 
