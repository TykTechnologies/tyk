package gateway

import (
	"crypto/tls"
	"fmt"
	"github.com/TykTechnologies/tyk/common/option"
	"io/ioutil"
	"net/http"
	"net/url"
	"path"
	"path/filepath"
	"runtime/debug"
	"sort"
	"strconv"
	"strings"
	"sync"
	texttemplate "text/template"

	"github.com/gorilla/mux"
	"github.com/justinas/alice"
	"github.com/rs/cors"
	"github.com/sirupsen/logrus"

	"github.com/TykTechnologies/tyk/apidef"
	"github.com/TykTechnologies/tyk/coprocess"
	"github.com/TykTechnologies/tyk/rpc"
	"github.com/TykTechnologies/tyk/storage"
	"github.com/TykTechnologies/tyk/trace"

	"github.com/TykTechnologies/tyk/internal/httpctx"
	"github.com/TykTechnologies/tyk/internal/httputil"
	"github.com/TykTechnologies/tyk/internal/otel"
	"github.com/TykTechnologies/tyk/internal/service/newrelic"
)

const (
	rateLimitEndpoint = "/tyk/rate-limits/"
)

type ChainObject struct {
	ThisHandler    http.Handler
	RateLimitChain http.Handler
	Open           bool
	Skip           bool
}

// ProcessSpecOptions represents options for processSpec method
type ProcessSpecOptions struct {
	quotaKey string
}

func (gw *Gateway) prepareStorage() generalStores {
	var gs generalStores

	gs.redisStore = &storage.RedisCluster{KeyPrefix: "apikey-", HashKeys: gw.GetConfig().HashKeys, ConnectionHandler: gw.StorageConnectionHandler}
	gs.redisStore.Connect()

	gs.redisOrgStore = &storage.RedisCluster{KeyPrefix: "orgkey.", ConnectionHandler: gw.StorageConnectionHandler}
	gs.redisOrgStore.Connect()

	gs.healthStore = &storage.RedisCluster{KeyPrefix: "apihealth.", ConnectionHandler: gw.StorageConnectionHandler}
	gs.healthStore.Connect()

	gs.rpcAuthStore = &RPCStorageHandler{KeyPrefix: "apikey-", HashKeys: gw.GetConfig().HashKeys, Gw: gw}
	gs.rpcOrgStore = gw.getGlobalMDCBStorageHandler("orgkey.", false)

	gw.GlobalSessionManager.Init(gs.redisStore)
	return gs
}

func (gw *Gateway) skipSpecBecauseInvalid(spec *APISpec, logger *logrus.Entry) bool {
	switch spec.Protocol {
	case "", "http", "https":
		if spec.Proxy.ListenPath == "" {
			logger.Error("Listen path is empty")
			return true
		}
		if strings.Contains(spec.Proxy.ListenPath, " ") {
			logger.Error("Listen path contains spaces, is invalid")
			return true
		}
	}
	if val, err := gw.kvStore(spec.Proxy.TargetURL); err == nil {
		spec.Proxy.TargetURL = val
	}

	_, err := url.Parse(spec.Proxy.TargetURL)
	if err != nil {
		logger.Error("couldn't parse target URL: ", err)
		return true
	}

	return false
}

func generateDomainPath(hostname, listenPath string) string {
	return hostname + listenPath
}

func countApisByListenHash(specs []*APISpec) map[string]int {
	count := make(map[string]int, len(specs))
	// We must track the hostname no matter what
	for _, spec := range specs {
		domain := spec.GetAPIDomain()
		domainHash := generateDomainPath(domain, spec.Proxy.ListenPath)
		if count[domainHash] == 0 {
			if domain == "" {
				domain = "(no host)"
			}
			mainLog.WithFields(logrus.Fields{
				"api_name": spec.Name,
				"domain":   domain,
			}).Info("Tracking hostname")
		}
		count[domainHash]++
	}
	return count
}

func fixFuncPath(pathPrefix string, funcs []apidef.MiddlewareDefinition) {
	for index := range funcs {
		funcs[index].Path = filepath.Join(pathPrefix, funcs[index].Path)
	}
}

<<<<<<< HEAD
func (gw *Gateway) generateSubRoutes(spec *APISpec, router *mux.Router) {
=======
func (gw *Gateway) generateSubRoutes(spec *APISpec, router *mux.Router, _ *logrus.Entry) {
>>>>>>> d4dc9e7f
	if spec.GraphQL.GraphQLPlayground.Enabled {
		gw.loadGraphQLPlayground(spec, router)
	}

	if spec.EnableBatchRequestSupport {
		gw.addBatchEndpoint(spec, router)
	}

	if spec.UseOauth2 {
		oauthManager := gw.addOAuthHandlers(spec, router)
		spec.OAuthManager = oauthManager
	}

	if spec.CORS.Enable {
		c := cors.New(cors.Options{
			AllowedOrigins:     spec.CORS.AllowedOrigins,
			AllowedMethods:     spec.CORS.AllowedMethods,
			AllowedHeaders:     spec.CORS.AllowedHeaders,
			ExposedHeaders:     spec.CORS.ExposedHeaders,
			AllowCredentials:   spec.CORS.AllowCredentials,
			MaxAge:             spec.CORS.MaxAge,
			OptionsPassthrough: spec.CORS.OptionsPassthrough,
			Debug:              spec.CORS.Debug,
		})

		router.Use(c.Handler)
	}
}

func (gw *Gateway) processSpec(
	spec *APISpec,
	apisByListen map[string]int,
	gs *generalStores,
	logger *logrus.Entry,
	opts ...option.Option[ProcessSpecOptions],
) *ChainObject {

	var options = option.New(opts).Build(ProcessSpecOptions{
		quotaKey: "",
	})

	var chainDef ChainObject

	logger = logger.WithFields(logrus.Fields{
		"org_id":   spec.OrgID,
		"api_id":   spec.APIID,
		"api_name": spec.Name,
		"type":     "request",
	})

	var coprocessLog = logger.WithFields(logrus.Fields{
		"prefix": "coprocess",
	})

	if spec.Proxy.Transport.SSLMaxVersion > 0 {
		spec.Proxy.Transport.SSLMaxVersion = tls.VersionTLS12
	}

	if spec.Proxy.Transport.SSLMinVersion > spec.Proxy.Transport.SSLMaxVersion {
		spec.Proxy.Transport.SSLMaxVersion = spec.Proxy.Transport.SSLMinVersion
	}

	if len(spec.TagHeaders) > 0 {
		// Ensure all headers marked for tagging are lowercase
		lowerCaseHeaders := make([]string, len(spec.TagHeaders))
		for i, k := range spec.TagHeaders {
			lowerCaseHeaders[i] = strings.ToLower(k)

		}
		spec.TagHeaders = lowerCaseHeaders
	}

	if gw.skipSpecBecauseInvalid(spec, logger) {
		logger.Warning("Spec not valid, skipped!")
		chainDef.Skip = true
		return &chainDef
	}

	// Expose API only to looping
	if spec.Internal {
		chainDef.Skip = true
	}

	pathModified := false
	for {
		domain := spec.GetAPIDomain()
		hash := generateDomainPath(domain, spec.Proxy.ListenPath)

		if apisByListen[hash] < 2 {
			// not a duplicate
			break
		}
		if !pathModified {
			prev := gw.getApiSpec(spec.APIID)
			if prev != nil && prev.Proxy.ListenPath == spec.Proxy.ListenPath {
				// if this APIID was already loaded and
				// had this listen path, let it keep it.
				break
			}
			spec.Proxy.ListenPath += "-" + spec.APIID
			pathModified = true
		} else {
			// keep adding '_' chars
			spec.Proxy.ListenPath += "_"
		}
	}
	if pathModified {
		logger.Error("Listen path collision, changed to ", spec.Proxy.ListenPath)
	}

	// Set up LB targets:
	if spec.Proxy.EnableLoadBalancing {
		sl := apidef.NewHostListFromList(spec.Proxy.Targets)
		spec.Proxy.StructuredTargetList = sl
	}

	// Initialise the auth and session managers (use Redis for now)
	authStore, orgStore, sessionStore := gw.configureAuthAndOrgStores(gs, spec)

	// Health checkers are initialised per spec so that each API handler has it's own connection and redis storage pool
	spec.Init(authStore, sessionStore, gs.healthStore, orgStore)

	// Set up all the JSVM middleware
	var mwAuthCheckFunc apidef.MiddlewareDefinition
	mwPreFuncs := []apidef.MiddlewareDefinition{}
	mwPostFuncs := []apidef.MiddlewareDefinition{}
	mwPostAuthCheckFuncs := []apidef.MiddlewareDefinition{}
	mwResponseFuncs := []apidef.MiddlewareDefinition{}

	var mwDriver apidef.MiddlewareDriver

	var prefix string
	if !spec.CustomMiddlewareBundleDisabled && spec.CustomMiddlewareBundle != "" {
		prefix = gw.getBundleDestPath(spec)
	}

	logger.Debug("Initializing API")
	var mwPaths []string

	mwPaths, mwAuthCheckFunc, mwPreFuncs, mwPostFuncs, mwPostAuthCheckFuncs, mwResponseFuncs, mwDriver = gw.loadCustomMiddleware(spec)
	if gw.GetConfig().EnableJSVM && (spec.hasVirtualEndpoint() || mwDriver == apidef.OttoDriver) {
		logger.Debug("Loading JS Paths")
		spec.JSVM.LoadJSPaths(mwPaths, prefix)
	}

	//  if bundle was used - fix paths for goplugin-type custom middle-wares
	if mwDriver == apidef.GoPluginDriver && prefix != "" {
		mwAuthCheckFunc.Path = filepath.Join(prefix, mwAuthCheckFunc.Path)
		fixFuncPath(prefix, mwPreFuncs)
		fixFuncPath(prefix, mwPostFuncs)
		fixFuncPath(prefix, mwPostAuthCheckFuncs)
		fixFuncPath(prefix, mwResponseFuncs)
	}

	enableVersionOverrides := false
	for _, versionData := range spec.VersionData.Versions {
		if versionData.OverrideTarget != "" && !spec.VersionData.NotVersioned {
			enableVersionOverrides = true
			break
		}
	}

	// Already vetted
	spec.target, _ = url.Parse(spec.Proxy.TargetURL)

	var proxy ReturningHttpHandler
	if enableVersionOverrides {
		logger.Info("Multi target enabled")
		proxy = gw.NewMultiTargetProxy(spec, logger)
	} else {
		proxy = gw.TykNewSingleHostReverseProxy(spec.target, spec, logger)
	}

	// Create the response processors, pass all the loaded custom middleware response functions:
	gw.createResponseMiddlewareChain(spec, mwResponseFuncs, logger)

	baseMid := NewBaseMiddleware(gw, spec, proxy, logger)

	keyPrefix := "cache-" + spec.APIID
	cacheStore := storage.RedisCluster{KeyPrefix: keyPrefix, IsCache: true, ConnectionHandler: gw.StorageConnectionHandler}
	cacheStore.Connect()

	var chain http.Handler
	var chainArray []alice.Constructor
	var authArray []alice.Constructor

	if spec.UseKeylessAccess {
		chainDef.Open = true
		logger.Info("Checking security policy: Open")
	}

	gw.mwAppendEnabled(&chainArray, &VersionCheck{BaseMiddleware: baseMid.Copy()})

	for _, obj := range mwPreFuncs {
		if mwDriver == apidef.GoPluginDriver {
			gw.mwAppendEnabled(
				&chainArray,
				&GoPluginMiddleware{
					BaseMiddleware: baseMid.Copy(),
					Path:           obj.Path,
					SymbolName:     obj.Name,
					APILevel:       true,
				},
			)
		} else if mwDriver != apidef.OttoDriver {
			coprocessLog.Debug("Registering coprocess middleware, hook name: ", obj.Name, "hook type: Pre", ", driver: ", mwDriver)
			gw.mwAppendEnabled(&chainArray, &CoProcessMiddleware{baseMid.Copy(), coprocess.HookType_Pre, obj.Name, mwDriver, obj.RawBodyOnly, nil})
		} else {
			chainArray = append(chainArray, gw.createDynamicMiddleware(obj.Name, true, obj.RequireSession, baseMid.Copy()))
		}
	}

	gw.mwAppendEnabled(&chainArray, &RateCheckMW{BaseMiddleware: baseMid.Copy()})
	gw.mwAppendEnabled(&chainArray, &IPWhiteListMiddleware{BaseMiddleware: baseMid.Copy()})
	gw.mwAppendEnabled(&chainArray, &IPBlackListMiddleware{BaseMiddleware: baseMid.Copy()})
	gw.mwAppendEnabled(&chainArray, &CertificateCheckMW{BaseMiddleware: baseMid.Copy()})
	gw.mwAppendEnabled(&chainArray, &OrganizationMonitor{BaseMiddleware: baseMid.Copy(), mon: Monitor{Gw: gw}})
	gw.mwAppendEnabled(&chainArray, &RequestSizeLimitMiddleware{baseMid.Copy()})
	gw.mwAppendEnabled(&chainArray, &MiddlewareContextVars{BaseMiddleware: baseMid.Copy()})
	gw.mwAppendEnabled(&chainArray, &TrackEndpointMiddleware{baseMid.Copy()})

	if !spec.UseKeylessAccess {
		// Select the keying method to use for setting session states
		if gw.mwAppendEnabled(&authArray, &Oauth2KeyExists{baseMid.Copy()}) {
			logger.Info("Checking security policy: OAuth")
		}

		if gw.mwAppendEnabled(&authArray, &ExternalOAuthMiddleware{baseMid.Copy()}) {
			logger.Info("Checking security policy: External OAuth")
		}

		if gw.mwAppendEnabled(&authArray, &BasicAuthKeyIsValid{baseMid.Copy(), nil, nil}) {
			logger.Info("Checking security policy: Basic")
		}

		if gw.mwAppendEnabled(&authArray, &HTTPSignatureValidationMiddleware{BaseMiddleware: baseMid.Copy()}) {
			logger.Info("Checking security policy: HMAC")
		}

		if gw.mwAppendEnabled(&authArray, &JWTMiddleware{baseMid.Copy()}) {
			logger.Info("Checking security policy: JWT")
		}

		if gw.mwAppendEnabled(&authArray, &OpenIDMW{BaseMiddleware: baseMid.Copy()}) {
			logger.Info("Checking security policy: OpenID")
		}

		customPluginAuthEnabled := spec.CustomPluginAuthEnabled || spec.UseGoPluginAuth || spec.EnableCoProcessAuth

		if customPluginAuthEnabled && !mwAuthCheckFunc.Disabled {
			switch spec.CustomMiddleware.Driver {
			case apidef.OttoDriver:
				logger.Info("----> Checking security policy: JS Plugin")
				authArray = append(authArray, gw.createMiddleware(&DynamicMiddleware{
					BaseMiddleware:      baseMid.Copy(),
					MiddlewareClassName: mwAuthCheckFunc.Name,
					Pre:                 true,
					Auth:                true,
				}))
			case apidef.GoPluginDriver:
				gw.mwAppendEnabled(
					&authArray,
					&GoPluginMiddleware{
						BaseMiddleware: baseMid.Copy(),
						Path:           mwAuthCheckFunc.Path,
						SymbolName:     mwAuthCheckFunc.Name,
						APILevel:       true,
					},
				)
			default:
				coprocessLog.Debug("Registering coprocess middleware, hook name: ", mwAuthCheckFunc.Name, "hook type: CustomKeyCheck", ", driver: ", mwDriver)

				newExtractor(spec, baseMid.Copy())
				gw.mwAppendEnabled(&authArray, &CoProcessMiddleware{baseMid.Copy(), coprocess.HookType_CustomKeyCheck, mwAuthCheckFunc.Name, mwDriver, mwAuthCheckFunc.RawBodyOnly, nil})
			}
		}

		if spec.UseStandardAuth || len(authArray) == 0 {
			logger.Info("Checking security policy: Token")
			authArray = append(authArray, gw.createMiddleware(&AuthKey{baseMid.Copy()}))
		}

		chainArray = append(chainArray, authArray...)

		// if gw is edge, then prefetch any existent org session expiry
		if gw.GetConfig().SlaveOptions.UseRPC {
			// if not in emergency so load from backup is not blocked
			if !rpc.IsEmergencyMode() {
				baseMid.OrgSessionExpiry(spec.OrgID)
			}
		}

		for _, obj := range mwPostAuthCheckFuncs {
			if mwDriver == apidef.GoPluginDriver {
				gw.mwAppendEnabled(
					&chainArray,
					&GoPluginMiddleware{
						BaseMiddleware: baseMid.Copy(),
						Path:           obj.Path,
						SymbolName:     obj.Name,
						APILevel:       true,
					},
				)
			} else {
				coprocessLog.Debug("Registering coprocess middleware, hook name: ", obj.Name, "hook type: Pre", ", driver: ", mwDriver)
				gw.mwAppendEnabled(&chainArray, &CoProcessMiddleware{baseMid.Copy(), coprocess.HookType_PostKeyAuth, obj.Name, mwDriver, obj.RawBodyOnly, nil})
			}
		}

		gw.mwAppendEnabled(&chainArray, &StripAuth{baseMid.Copy()})
		gw.mwAppendEnabled(&chainArray, &KeyExpired{baseMid.Copy()})
		gw.mwAppendEnabled(&chainArray, &AccessRightsCheck{baseMid.Copy()})
		gw.mwAppendEnabled(&chainArray, &GranularAccessMiddleware{baseMid.Copy()})
		gw.mwAppendEnabled(&chainArray, &RateLimitAndQuotaCheck{baseMid.Copy()})
	}

	gw.mwAppendEnabled(&chainArray, &RateLimitForAPI{BaseMiddleware: baseMid.Copy(), quotaKey: options.quotaKey})
	gw.mwAppendEnabled(&chainArray, &GraphQLMiddleware{BaseMiddleware: baseMid.Copy()})

	if streamMw := getStreamingMiddleware(baseMid); streamMw != nil {
		gw.mwAppendEnabled(&chainArray, streamMw)
	}

	if !spec.UseKeylessAccess {
		gw.mwAppendEnabled(&chainArray, &GraphQLComplexityMiddleware{BaseMiddleware: baseMid.Copy()})
		gw.mwAppendEnabled(&chainArray, &GraphQLGranularAccessMiddleware{BaseMiddleware: baseMid.Copy()})
	}

	if upstreamBasicAuthMw := getUpstreamBasicAuthMw(baseMid); upstreamBasicAuthMw != nil {
		gw.mwAppendEnabled(&chainArray, upstreamBasicAuthMw)
	}

	if upstreamOAuthMw := getUpstreamOAuthMw(baseMid); upstreamOAuthMw != nil {
		gw.mwAppendEnabled(&chainArray, upstreamOAuthMw)
	}

	gw.mwAppendEnabled(&chainArray, &ValidateJSON{BaseMiddleware: baseMid.Copy()})
	gw.mwAppendEnabled(&chainArray, &ValidateRequest{BaseMiddleware: baseMid.Copy()})
	gw.mwAppendEnabled(&chainArray, &PersistGraphQLOperationMiddleware{BaseMiddleware: baseMid.Copy()})
	gw.mwAppendEnabled(&chainArray, &TransformMiddleware{baseMid.Copy()})
	gw.mwAppendEnabled(&chainArray, &TransformJQMiddleware{baseMid.Copy()})
	gw.mwAppendEnabled(&chainArray, &TransformHeaders{BaseMiddleware: baseMid.Copy()})
	gw.mwAppendEnabled(&chainArray, &URLRewriteMiddleware{BaseMiddleware: baseMid.Copy()})
	gw.mwAppendEnabled(&chainArray, &TransformMethod{BaseMiddleware: baseMid.Copy()})

	// Earliest we can respond with cache get 200 ok
	gw.mwAppendEnabled(&chainArray, newMockResponseMiddleware(
		baseMid.Copy(),
		withOpenTelemetry(gw.GetConfig().OpenTelemetry.Enabled),
	))
	gw.mwAppendEnabled(&chainArray, &RedisCacheMiddleware{BaseMiddleware: baseMid.Copy(), store: &cacheStore})

	gw.mwAppendEnabled(&chainArray, &VirtualEndpoint{BaseMiddleware: baseMid.Copy()})
	gw.mwAppendEnabled(&chainArray, &RequestSigning{BaseMiddleware: baseMid.Copy()})
	gw.mwAppendEnabled(&chainArray, &GoPluginMiddleware{BaseMiddleware: baseMid.Copy()})

	for _, obj := range mwPostFuncs {
		if mwDriver == apidef.GoPluginDriver {
			gw.mwAppendEnabled(
				&chainArray,
				&GoPluginMiddleware{
					BaseMiddleware: baseMid.Copy(),
					Path:           obj.Path,
					SymbolName:     obj.Name,
					APILevel:       true,
				},
			)
		} else if mwDriver != apidef.OttoDriver {
			coprocessLog.Debug("Registering coprocess middleware, hook name: ", obj.Name, "hook type: Post", ", driver: ", mwDriver)
			gw.mwAppendEnabled(&chainArray, &CoProcessMiddleware{baseMid.Copy(), coprocess.HookType_Post, obj.Name, mwDriver, obj.RawBodyOnly, nil})
		} else {
			chainArray = append(chainArray, gw.createDynamicMiddleware(obj.Name, false, obj.RequireSession, baseMid.Copy()))
		}
	}
	chain = alice.New(chainArray...).Then(&DummyProxyHandler{SH: SuccessHandler{baseMid.Copy()}, Gw: gw})

	if !spec.UseKeylessAccess {
		var simpleArray []alice.Constructor
		gw.mwAppendEnabled(&simpleArray, &IPWhiteListMiddleware{baseMid.Copy()})
		gw.mwAppendEnabled(&simpleArray, &IPBlackListMiddleware{BaseMiddleware: baseMid.Copy()})
		gw.mwAppendEnabled(&simpleArray, &OrganizationMonitor{BaseMiddleware: baseMid.Copy(), mon: Monitor{Gw: gw}})
		gw.mwAppendEnabled(&simpleArray, &VersionCheck{BaseMiddleware: baseMid.Copy()})
		simpleArray = append(simpleArray, authArray...)
		gw.mwAppendEnabled(&simpleArray, &KeyExpired{baseMid.Copy()})
		gw.mwAppendEnabled(&simpleArray, &AccessRightsCheck{baseMid.Copy()})

		rateLimitPath := path.Join(spec.Proxy.ListenPath, rateLimitEndpoint)
		logger.Debug("Rate limit endpoint is: ", rateLimitPath)

		chainDef.RateLimitChain = alice.New(simpleArray...).
			Then(http.HandlerFunc(userRatesCheck))
	}

	logger.Debug("Setting Listen Path: ", spec.Proxy.ListenPath)

	if trace.IsEnabled() { // trace.IsEnabled = check if opentracing is enabled
		chainDef.ThisHandler = trace.Handle(spec.Name, chain)
	} else if gw.GetConfig().OpenTelemetry.Enabled { // check if opentelemetry is enabled
		spanAttrs := []otel.SpanAttribute{}
		spanAttrs = append(spanAttrs, otel.ApidefSpanAttributes(spec.APIDefinition)...)
		chainDef.ThisHandler = otel.HTTPHandler(spec.Name, chain, gw.TracerProvider, spanAttrs...)
	} else {
		chainDef.ThisHandler = chain
	}

	if spec.APIDefinition.AnalyticsPlugin.Enabled {

		ap := &GoAnalyticsPlugin{
			Path:     spec.AnalyticsPlugin.PluginPath,
			FuncName: spec.AnalyticsPlugin.FuncName,
		}

		if ap.loadAnalyticsPlugin() {
			spec.AnalyticsPluginConfig = ap
			logger.Debug("Loaded analytics plugin")
		}
	}

	logger.WithFields(logrus.Fields{
		"prefix":      "gateway",
		"user_ip":     "--",
		"server_name": "--",
		"user_id":     "--",
	}).Info("API Loaded")

	return &chainDef
}

func (gw *Gateway) configureAuthAndOrgStores(gs *generalStores, spec *APISpec) (storage.Handler, storage.Handler, storage.Handler) {
	authStore := gs.redisStore
	orgStore := gs.redisOrgStore

	switch spec.AuthProvider.StorageEngine {
	case LDAPStorageEngine:
		storageEngine := LDAPStorageHandler{}
		storageEngine.LoadConfFromMeta(spec.AuthProvider.Meta)
		authStore = &storageEngine
	case RPCStorageEngine:
		authStore = gs.rpcAuthStore
		orgStore = gs.rpcOrgStore
		spec.GlobalConfig.EnforceOrgDataAge = true
		globalConf := gw.GetConfig()
		globalConf.EnforceOrgDataAge = true
		gw.SetConfig(globalConf)
	}

	sessionStore := gs.redisStore
	switch spec.SessionProvider.StorageEngine {
	case RPCStorageEngine:
		sessionStore = gs.rpcAuthStore
	}

	return authStore, orgStore, sessionStore
}

// Check for recursion
const defaultLoopLevelLimit = 5

func isLoop(r *http.Request) (bool, error) {
	if r.URL.Scheme != "tyk" {
		return false, nil
	}

	limit := ctxLoopLevelLimit(r)
	if limit == 0 {
		limit = defaultLoopLevelLimit
	}

	if ctxLoopLevel(r) > limit {
		return true, fmt.Errorf("Loop level too deep. Found more than %d loops in single request", limit)
	}

	return true, nil
}

type DummyProxyHandler struct {
	SH SuccessHandler
	Gw *Gateway `json:"-"`
}

func (d *DummyProxyHandler) ServeHTTP(w http.ResponseWriter, r *http.Request) {
	if newURL := ctxGetURLRewriteTarget(r); newURL != nil {
		r.URL = newURL
		ctxSetURLRewriteTarget(r, nil)
	}
	if newMethod := ctxGetTransformRequestMethod(r); newMethod != "" {
		r.Method = newMethod
		ctxSetTransformRequestMethod(r, "")
	}
	if found, err := isLoop(r); found {
		if err != nil {
			handler := ErrorHandler{d.SH.Base()}
			handler.HandleError(w, r, err.Error(), http.StatusInternalServerError, true)
			return
		}

		r.URL.Scheme = "http"
		if methodOverride := r.URL.Query().Get("method"); methodOverride != "" {
			r.Method = methodOverride
		}

		var handler http.Handler
		if r.URL.Hostname() == "self" {
			httpctx.SetSelfLooping(r, true)
			if h, found := d.Gw.apisHandlesByID.Load(d.SH.Spec.APIID); found {
				if chain, ok := h.(*ChainObject); ok {
					handler = chain.ThisHandler
				} else {
					log.WithFields(logrus.Fields{"api_id": d.SH.Spec.APIID}).Debug("failed to cast stored api handles to *ChainObject")
				}
			}
		} else {
			ctxSetVersionInfo(r, nil)

			if targetAPI := d.Gw.fuzzyFindAPI(r.URL.Hostname()); targetAPI != nil {
				if h, found := d.Gw.apisHandlesByID.Load(targetAPI.APIID); found {
					if chain, ok := h.(*ChainObject); ok {
						handler = chain.ThisHandler
					} else {
						log.WithFields(logrus.Fields{"api_id": d.SH.Spec.APIID}).Debug("failed to cast stored api handles to *ChainObject")
					}
				}
			} else {
				handler := ErrorHandler{d.SH.Base()}
				handler.HandleError(w, r, "Can't detect loop target", http.StatusInternalServerError, true)
				return
			}
		}

		// No need to handle errors, in all error cases limit will be set to 0
		loopLevelLimit, _ := strconv.Atoi(r.URL.Query().Get("loop_limit"))
		ctxSetCheckLoopLimits(r, r.URL.Query().Get("check_limits") == "true")

		if origURL := ctxGetOrigRequestURL(r); origURL != nil {
			r.URL.Host = origURL.Host
			r.URL.RawQuery = origURL.RawQuery
			ctxSetOrigRequestURL(r, nil)
		}

		ctxIncLoopLevel(r, loopLevelLimit)
		handler.ServeHTTP(w, r)
		return
	}

	if d.SH.Spec.target.Scheme == "tyk" {
		handler, _, found := d.Gw.findInternalHttpHandlerByNameOrID(d.SH.Spec.target.Host)

		if !found {
			handler := ErrorHandler{d.SH.Base()}
			handler.HandleError(w, r, "Couldn't detect target", http.StatusInternalServerError, true)
			return
		}

		targetUrl, err := d.SH.Spec.getRedirectTargetUrl(ctxGetInternalRedirectTarget(r))

		if err != nil {
			log.Errorf("failed to create internal redirect url: %s", err)
			handler := ErrorHandler{d.SH.Base()}
			handler.HandleError(w, r, "Failed to perform internal redirect", http.StatusInternalServerError, true)
			return
		}

		d.SH.Spec.SanitizeProxyPaths(r)
		ctxSetInternalRedirectTarget(r, targetUrl)
		ctxSetVersionInfo(r, nil)
		handler.ServeHTTP(w, r)
		return
	}

	d.SH.ServeHTTP(w, r)
}

func (gw *Gateway) findInternalHttpHandlerByNameOrID(apiNameOrID string) (handler http.Handler, targetAPI *APISpec, ok bool) {
	targetAPI = gw.fuzzyFindAPI(apiNameOrID)
	if targetAPI == nil {
		return
	}

	h, found := gw.apisHandlesByID.Load(targetAPI.APIID)
	if !found {
		return nil, nil, false
	}

	return h.(*ChainObject).ThisHandler, targetAPI, true
}

func (gw *Gateway) loadGlobalApps() {
	// we need to make a full copy of the slice, as loadApps will
	// use in-place to sort the apis.
	gw.apisMu.RLock()
	specs := make([]*APISpec, len(gw.apiSpecs))
	copy(specs, gw.apiSpecs)
	gw.apisMu.RUnlock()
	gw.loadApps(specs)
}

func trimCategories(name string) string {
	if i := strings.Index(name, "#"); i != -1 {
		return name[:i-1]
	}

	return name
}

func APILoopingName(name string) string {
	return replaceNonAlphaNumeric(trimCategories(name))
}

func (gw *Gateway) fuzzyFindAPI(search string) *APISpec {
	if search == "" {
		return nil
	}

	gw.apisMu.RLock()
	defer gw.apisMu.RUnlock()

	for _, api := range gw.apisByID {
		if api.APIID == search ||
			api.Id.Hex() == search ||
			strings.EqualFold(APILoopingName(api.Name), search) {

			return api
		}
	}

	return nil
}

type explicitRouteHandler struct {
	prefix  string
	handler http.Handler
}

func (h *explicitRouteHandler) ServeHTTP(w http.ResponseWriter, r *http.Request) {
	if r.URL.Path == h.prefix || strings.HasPrefix(r.URL.Path, h.prefix+"/") {
		h.handler.ServeHTTP(w, r)
		return
	}

	w.WriteHeader(http.StatusNotFound)
	_, _ = fmt.Fprint(w, http.StatusText(http.StatusNotFound))
}

func explicitRouteSubpaths(prefix string, handler http.Handler, enabled bool) http.Handler {
	// feature is enabled via config option
	if !enabled {
		return handler
	}

	// keep trailing slash paths as-is
	if strings.HasSuffix(prefix, "/") {
		return handler
	}
	// keep paths with params as-is
	if strings.Contains(prefix, "{") && strings.Contains(prefix, "}") {
		return handler
	}

	return &explicitRouteHandler{
		prefix:  prefix,
		handler: handler,
	}
}

// loadHTTPService has two responsibilities:
//
// - register gorilla/mux routing handless with proxyMux directly (wrapped),
// - return a raw http.Handler for tyk://ID urls.
func (gw *Gateway) loadHTTPService(spec *APISpec, apisByListen map[string]int, gs *generalStores, muxer *proxyMux) (*ChainObject, error) {
	// MakeSpec validates listenpath, but we can't be sure that it's in all the invocation paths.
	// Since the check is relatively inexpensive, do it here to prevent issues in uncovered paths.
	if err := httputil.ValidatePath(spec.Proxy.ListenPath); err != nil {
		return nil, fmt.Errorf("invalid listen path while loading api: %w", err)
	}

	gwConfig := gw.GetConfig()
	port := gwConfig.ListenPort
	if spec.ListenPort != 0 {
		port = spec.ListenPort
	}
	router := muxer.router(port, spec.Protocol, gwConfig)
	if router == nil {
		router = mux.NewRouter()
		newrelic.Mount(router, gw.NewRelicApplication)

		muxer.setRouter(port, spec.Protocol, router, gwConfig)
	}

	hostname := gwConfig.HostName
	if gwConfig.EnableCustomDomains && spec.Domain != "" {
		hostname = spec.GetAPIDomain()
	}

	if hostname != "" {
		mainLog.Info("API hostname set: ", hostname)
		router = router.Host(hostname).Subrouter()
	}

	var chainObj *ChainObject
	if curSpec := gw.getApiSpec(spec.APIID); !shouldReloadSpec(curSpec, spec) {
		if chain, found := gw.apisHandlesByID.Load(spec.APIID); found {
			chainObj = chain.(*ChainObject)
		}
	} else {
		chainObj = gw.processSpec(spec, apisByListen, gs, logrus.NewEntry(log))
	}

	if chainObj.Skip {
		return chainObj, nil
	}

	// Prefixes are multiple paths that the API endpoints are listening on.
	prefixes := []string{
		// API definition UUID
		"/" + spec.APIID + "/",
		// User defined listen path
		spec.Proxy.ListenPath,
	}

	// Register routes for each prefix
	for _, prefix := range prefixes {
		subrouter := router.PathPrefix(prefix).Subrouter()

		gw.generateSubRoutes(spec, subrouter)

		if !chainObj.Open {
			subrouter.Handle(rateLimitEndpoint, chainObj.RateLimitChain)
		}

		httpHandler := explicitRouteSubpaths(prefix, chainObj.ThisHandler, gwConfig.HttpServerOptions.EnableStrictRoutes)

		// Attach handlers
		subrouter.NewRoute().Handler(httpHandler)
	}

	return chainObj, nil
}

func (gw *Gateway) loadTCPService(spec *APISpec, gs *generalStores, muxer *proxyMux) {
	// Initialise the auth and session managers (use Redis for now)
	authStore := gs.redisStore
	orgStore := gs.redisOrgStore
	switch spec.AuthProvider.StorageEngine {
	case LDAPStorageEngine:
		storageEngine := LDAPStorageHandler{}
		storageEngine.LoadConfFromMeta(spec.AuthProvider.Meta)
		authStore = &storageEngine
	case RPCStorageEngine:
		authStore = gs.rpcAuthStore
		orgStore = gs.rpcOrgStore
		spec.GlobalConfig.EnforceOrgDataAge = true
		gwConfig := gw.GetConfig()
		gwConfig.EnforceOrgDataAge = true
		gw.SetConfig(gwConfig)
	}

	sessionStore := gs.redisStore
	switch spec.SessionProvider.StorageEngine {
	case RPCStorageEngine:
		sessionStore = gs.rpcAuthStore
	}

	// Health checkers are initialised per spec so that each API handler has it's own connection and redis storage pool
	spec.Init(authStore, sessionStore, gs.healthStore, orgStore)

	muxer.addTCPService(spec, nil, gw)
}

type generalStores struct {
	redisStore, redisOrgStore, healthStore, rpcAuthStore, rpcOrgStore storage.Handler
}

var playgroundTemplate *texttemplate.Template

func (gw *Gateway) readGraphqlPlaygroundTemplate() {
	playgroundPath := filepath.Join(gw.GetConfig().TemplatePath, "playground")
	files, err := ioutil.ReadDir(playgroundPath)
	if err != nil {
		log.WithFields(logrus.Fields{
			"prefix": "playground",
		}).Error("Could not load the default playground templates: ", err)
	}

	var paths []string
	for _, file := range files {
		paths = append(paths, filepath.Join(playgroundPath, file.Name()))
	}

	playgroundTemplate, err = texttemplate.ParseFiles(paths...)
	if err != nil {
		log.WithFields(logrus.Fields{
			"prefix": "playground",
		}).Error("Could not parse the default playground templates: ", err)
	}
}

const (
	playgroundJSTemplateName   = "playground.js"
	playgroundHTMLTemplateName = "index.html"
)

func (gw *Gateway) loadGraphQLPlayground(spec *APISpec, subrouter *mux.Router) {
	// endpoint is a graphql server url to which a playground makes the request.

	endpoint := spec.Proxy.ListenPath
	playgroundPath := path.Join("/", spec.GraphQL.GraphQLPlayground.Path)

	// If tyk-cloud is enabled, listen path will be api id and slug is mapped to listen path in nginx config.
	// So, requests should be sent to slug endpoint, nginx will route them to internal gateway's listen path.
	if gw.GetConfig().Cloud {
		endpoint = fmt.Sprintf("/%s/", spec.Slug)
	}

	subrouter.Methods(http.MethodGet).Path(path.Join(playgroundPath, playgroundJSTemplateName)).HandlerFunc(func(rw http.ResponseWriter, req *http.Request) {
		if playgroundTemplate == nil {
			rw.WriteHeader(http.StatusInternalServerError)
			return
		}

		if err := playgroundTemplate.ExecuteTemplate(rw, playgroundJSTemplateName, nil); err != nil {
			rw.WriteHeader(http.StatusInternalServerError)
		}
	})

	subrouter.Methods(http.MethodGet).Path(playgroundPath).HandlerFunc(func(rw http.ResponseWriter, req *http.Request) {
		if playgroundTemplate == nil {
			rw.WriteHeader(http.StatusInternalServerError)
			return
		}

		err := playgroundTemplate.ExecuteTemplate(rw, playgroundHTMLTemplateName, struct {
			Url, PathPrefix string
		}{endpoint, path.Join(endpoint, playgroundPath)})

		if err != nil {
			rw.WriteHeader(http.StatusInternalServerError)
		}
	})
}

func sortSpecsByListenPath(specs []*APISpec) {
	// sort by listen path from longer to shorter, so that /foo
	// doesn't break /foo-bar
	sort.Slice(specs, func(i, j int) bool {
		// we sort by the following rules:
		// - decreasing order of listen path length
		// - if a domain is empty it should be at the end
		if (specs[i].Domain == "") != (specs[j].Domain == "") {
			return specs[i].Domain != ""
		}

		return listenPathLength(specs[i].Proxy.ListenPath) > listenPathLength(specs[j].Proxy.ListenPath)
	})
}

func listenPathLength(listenPath string) int {
	// If the path doesn't contain '{', compute the length directly
	if !strings.Contains(listenPath, "{") {
		return len(listenPath)
	}

	// Split the path into segments and calculate the total length
	length := strings.Count(listenPath, "/")

	for _, segment := range strings.Split(listenPath, "/") {
		// Skip segments enclosed by {} with non-empty content
		if len(segment) > 2 && segment[0] == '{' && segment[len(segment)-1] == '}' {
			continue
		}
		length += len(segment)
	}

	return length
}

// Create the individual API (app) specs based on live configurations and assign middleware
func (gw *Gateway) loadApps(specs []*APISpec) {
	mainLog.Info("Loading API configurations.")

	tmpSpecRegister := make(map[string]*APISpec)
	tmpSpecHandles := new(sync.Map)

	sortSpecsByListenPath(specs)

	// Create a new handler for each API spec
	apisByListen := countApisByListenHash(specs)

	gwConf := gw.GetConfig()
	port := gwConf.ListenPort

	if gwConf.ControlAPIPort != 0 {
		port = gwConf.ControlAPIPort
	}

	muxer := &proxyMux{
		track404Logs: gwConf.Track404Logs,
	}
	router := mux.NewRouter()
	router.NotFoundHandler = http.HandlerFunc(muxer.handle404)
	gw.loadControlAPIEndpoints(router)

	muxer.setRouter(port, "", router, gw.GetConfig())
	gs := gw.prepareStorage()
	shouldTrace := trace.IsEnabled()

	for _, spec := range specs {
		func() {
			defer func() {
				// recover from panic if one occurred. Set err to nil otherwise.
				if err := recover(); err != nil {
					if err := recoverFromLoadApiPanic(spec, err); err != nil {
						log.Error(err)
					}
				}
			}()

			if spec.ListenPort != spec.GlobalConfig.ListenPort {
				mainLog.Info("API bind on custom port:", spec.ListenPort)
			}

			if converted, err := gw.kvStore(spec.Proxy.ListenPath); err == nil {
				spec.Proxy.ListenPath = converted
			}

			if currSpec := gw.getApiSpec(spec.APIID); !shouldReloadSpec(currSpec, spec) {
				tmpSpecRegister[spec.APIID] = currSpec
			} else {
				tmpSpecRegister[spec.APIID] = spec
			}

			switch spec.Protocol {
			case "", "http", "https", "h2c":
				if shouldTrace {
					// opentracing works only with http services.
					err := trace.AddTracer("", spec.Name)
					if err != nil {
						mainLog.Errorf("Failed to initialize tracer for %q error:%v", spec.Name, err)
					} else {
						mainLog.Infof("Intialized tracer  api_name=%q", spec.Name)
					}
				}
				tmpSpecHandle, err := gw.loadHTTPService(spec, apisByListen, &gs, muxer)
				if err != nil {
					log.WithError(err).Errorf("error loading API")
					return
				}
				tmpSpecHandles.Store(spec.APIID, tmpSpecHandle)
			case "tcp", "tls":
				gw.loadTCPService(spec, &gs, muxer)
			}

			// Set versions free to update links below
			spec.VersionDefinition.BaseID = ""
		}()
	}

	gw.DefaultProxyMux.swap(muxer, gw)

	var specsToUnload []*APISpec

	gw.apisMu.Lock()

	for _, spec := range specs {
		curSpec, ok := gw.apisByID[spec.APIID]
		if ok && curSpec != nil && shouldReloadSpec(curSpec, spec) {
			mainLog.Debugf("Spec %s has changed and needs to be reloaded", curSpec.APIID)
			specsToUnload = append(specsToUnload, curSpec)
		}

		// Bind versions to base APIs again
		for _, vID := range spec.VersionDefinition.Versions {
			if versionAPI, ok := tmpSpecRegister[vID]; ok {
				versionAPI.VersionDefinition.BaseID = spec.APIID
			}
		}
	}

	// Find the removed specs to unload them
	for apiID, curSpec := range gw.apisByID {
		if _, ok := tmpSpecRegister[apiID]; !ok {
			specsToUnload = append(specsToUnload, curSpec)
		}
	}

	gw.apisByID = tmpSpecRegister
	gw.apisHandlesByID = tmpSpecHandles

	gw.apisMu.Unlock()

	for _, spec := range specsToUnload {
		mainLog.Debugf("Unloading spec %s", spec.APIID)
		spec.Unload()
	}

	mainLog.Debug("Checker host list")

	// Kick off our host checkers
	if !gw.GetConfig().UptimeTests.Disable {
		gw.SetCheckerHostList()
	}

	mainLog.Debug("Checker host Done")

	mainLog.Info("Initialised API Definitions")

	gwListenPort := gw.GetConfig().ListenPort
	controlApiIsConfigured := (gw.GetConfig().ControlAPIPort != 0 && gw.GetConfig().ControlAPIPort != gwListenPort) || gw.GetConfig().ControlAPIHostname != ""

	if !gw.isRunningTests() && gw.allApisAreMTLS() && !gw.GetConfig().Security.ControlAPIUseMutualTLS && !controlApiIsConfigured {
		mainLog.Warning("All APIs are protected with mTLS, except for the control API. " +
			"We recommend configuring the control API port or control hostname to ensure consistent security measures")
	}
}

func recoverFromLoadApiPanic(spec *APISpec, err any) error {
	if spec.APIDefinition.IsOAS && spec.OAS.GetTykExtension() == nil {
		return fmt.Errorf("trying to import invalid OAS api %s, skipping", spec.APIID)
	}
	return fmt.Errorf("Panic while loading an API: %v, panic: %v, stacktrace: %v", spec.APIDefinition, err, string(debug.Stack()))
}

func (gw *Gateway) allApisAreMTLS() bool {
	gw.apisMu.RLock()
	defer gw.apisMu.RUnlock()
	for _, api := range gw.apisByID {
		if !api.UseMutualTLSAuth && api.Active {
			return false
		}
	}

	return true
}

// WithQuotaKey overrides quota key manually
func WithQuotaKey(key string) option.Option[ProcessSpecOptions] {
	return func(p *ProcessSpecOptions) {
		p.quotaKey = key
	}
}<|MERGE_RESOLUTION|>--- conflicted
+++ resolved
@@ -123,11 +123,7 @@
 	}
 }
 
-<<<<<<< HEAD
 func (gw *Gateway) generateSubRoutes(spec *APISpec, router *mux.Router) {
-=======
-func (gw *Gateway) generateSubRoutes(spec *APISpec, router *mux.Router, _ *logrus.Entry) {
->>>>>>> d4dc9e7f
 	if spec.GraphQL.GraphQLPlayground.Enabled {
 		gw.loadGraphQLPlayground(spec, router)
 	}
@@ -674,7 +670,6 @@
 
 	if d.SH.Spec.target.Scheme == "tyk" {
 		handler, _, found := d.Gw.findInternalHttpHandlerByNameOrID(d.SH.Spec.target.Host)
-
 		if !found {
 			handler := ErrorHandler{d.SH.Base()}
 			handler.HandleError(w, r, "Couldn't detect target", http.StatusInternalServerError, true)
