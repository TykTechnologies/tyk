package gateway

import (
	"crypto/tls"
	"fmt"
	"io/ioutil"
	"net/http"
	"net/url"
	"path"
	"path/filepath"
	"runtime/debug"
	"sort"
	"strconv"
	"strings"
	"sync"
	texttemplate "text/template"

	"github.com/TykTechnologies/tyk/common/option"

	"github.com/gorilla/mux"
	"github.com/justinas/alice"
	"github.com/sirupsen/logrus"

	"github.com/TykTechnologies/tyk/apidef"
	"github.com/TykTechnologies/tyk/apidef/oas"
	"github.com/TykTechnologies/tyk/coprocess"
	"github.com/TykTechnologies/tyk/rpc"
	"github.com/TykTechnologies/tyk/storage"
	"github.com/TykTechnologies/tyk/trace"

	"github.com/TykTechnologies/tyk/internal/httpctx"
	"github.com/TykTechnologies/tyk/internal/httputil"
	"github.com/TykTechnologies/tyk/internal/otel"
	"github.com/TykTechnologies/tyk/internal/service/newrelic"
)

const (
	rateLimitEndpoint = "/tyk/rate-limits/"
)

type ChainObject struct {
	ThisHandler    http.Handler
	RateLimitChain http.Handler
	Open           bool
	Skip           bool
}

// ProcessSpecOptions represents options for processSpec method
type ProcessSpecOptions struct {
	quotaKey string
}

func (gw *Gateway) prepareStorage() generalStores {
	var gs generalStores

	gs.redisStore = &storage.RedisCluster{KeyPrefix: "apikey-", HashKeys: gw.GetConfig().HashKeys, ConnectionHandler: gw.StorageConnectionHandler}
	gs.redisStore.Connect()

	gs.redisOrgStore = &storage.RedisCluster{KeyPrefix: "orgkey.", ConnectionHandler: gw.StorageConnectionHandler}
	gs.redisOrgStore.Connect()

	gs.healthStore = &storage.RedisCluster{KeyPrefix: "apihealth.", ConnectionHandler: gw.StorageConnectionHandler}
	gs.healthStore.Connect()

	gs.rpcAuthStore = &RPCStorageHandler{KeyPrefix: "apikey-", HashKeys: gw.GetConfig().HashKeys, Gw: gw}
	gs.rpcOrgStore = gw.getGlobalMDCBStorageHandler("orgkey.", false)

	gw.GlobalSessionManager.Init(gs.redisStore)
	return gs
}

func (gw *Gateway) skipSpecBecauseInvalid(spec *APISpec, logger *logrus.Entry) bool {
	switch spec.Protocol {
	case "", "http", "https":
		if spec.Proxy.ListenPath == "" {
			logger.Error("Listen path is empty")
			return true
		}
		if strings.Contains(spec.Proxy.ListenPath, " ") {
			logger.Error("Listen path contains spaces, is invalid")
			return true
		}
	}
	if val, err := gw.kvStore(spec.Proxy.TargetURL); err == nil {
		spec.Proxy.TargetURL = val
	}

	_, err := url.Parse(spec.Proxy.TargetURL)
	if err != nil {
		logger.Error("couldn't parse target URL: ", err)
		return true
	}

	return false
}

func generateDomainPath(hostname, listenPath string) string {
	return hostname + listenPath
}

func countApisByListenHash(specs []*APISpec) map[string]int {
	count := make(map[string]int, len(specs))
	// We must track the hostname no matter what
	for _, spec := range specs {
		domain := spec.GetAPIDomain()
		domainHash := generateDomainPath(domain, spec.Proxy.ListenPath)
		if count[domainHash] == 0 {
			if domain == "" {
				domain = "(no host)"
			}
			mainLog.WithFields(logrus.Fields{
				"api_name": spec.Name,
				"domain":   domain,
			}).Info("Tracking hostname")
		}
		count[domainHash]++
	}
	return count
}

func fixFuncPath(pathPrefix string, funcs []apidef.MiddlewareDefinition) {
	for index := range funcs {
		funcs[index].Path = filepath.Join(pathPrefix, funcs[index].Path)
	}
}

func (gw *Gateway) generateSubRoutes(spec *APISpec, router *mux.Router) {
	if spec.GraphQL.GraphQLPlayground.Enabled {
		gw.loadGraphQLPlayground(spec, router)
	}

	if spec.EnableBatchRequestSupport {
		gw.addBatchEndpoint(spec, router)
	}

	if spec.UseOauth2 {
		oauthManager := gw.addOAuthHandlers(spec, router)
		spec.OAuthManager = oauthManager
	}
}

func (gw *Gateway) processSpec(
	spec *APISpec,
	apisByListen map[string]int,
	gs *generalStores,
	logger *logrus.Entry,
	opts ...option.Option[ProcessSpecOptions],
) *ChainObject {

	var options = option.New(opts).Build(ProcessSpecOptions{
		quotaKey: "",
	})

	var chainDef ChainObject

	logger = logger.WithFields(logrus.Fields{
		"org_id":   spec.OrgID,
		"api_id":   spec.APIID,
		"api_name": spec.Name,
		"type":     traceLogRequest.String(),
	})

	var coprocessLog = logger.WithFields(logrus.Fields{
		"prefix": "coprocess",
	})

	if spec.Proxy.Transport.SSLMaxVersion > 0 {
		spec.Proxy.Transport.SSLMaxVersion = tls.VersionTLS12
	}

	if spec.Proxy.Transport.SSLMinVersion > spec.Proxy.Transport.SSLMaxVersion {
		spec.Proxy.Transport.SSLMaxVersion = spec.Proxy.Transport.SSLMinVersion
	}

	if len(spec.TagHeaders) > 0 {
		// Ensure all headers marked for tagging are lowercase
		lowerCaseHeaders := make([]string, len(spec.TagHeaders))
		for i, k := range spec.TagHeaders {
			lowerCaseHeaders[i] = strings.ToLower(k)

		}
		spec.TagHeaders = lowerCaseHeaders
	}

	if gw.skipSpecBecauseInvalid(spec, logger) {
		logger.Warning("Spec not valid, skipped!")
		chainDef.Skip = true
		return &chainDef
	}

	// Expose API only to looping
	if spec.Internal {
		chainDef.Skip = true
	}

	pathModified := false
	for {
		domain := spec.GetAPIDomain()
		hash := generateDomainPath(domain, spec.Proxy.ListenPath)

		if apisByListen[hash] < 2 {
			// not a duplicate
			break
		}
		if !pathModified {
			prev := gw.getApiSpec(spec.APIID)
			if prev != nil && prev.Proxy.ListenPath == spec.Proxy.ListenPath {
				// if this APIID was already loaded and
				// had this listen path, let it keep it.
				break
			}
			spec.Proxy.ListenPath += "-" + spec.APIID
			pathModified = true
		} else {
			// keep adding '_' chars
			spec.Proxy.ListenPath += "_"
		}
	}
	if pathModified {
		logger.Error("Listen path collision, changed to ", spec.Proxy.ListenPath)
	}

	// Set up LB targets:
	if spec.Proxy.EnableLoadBalancing {
		sl := apidef.NewHostListFromList(spec.Proxy.Targets)
		spec.Proxy.StructuredTargetList = sl
	}

	// Initialise the auth and session managers (use Redis for now)
	authStore, orgStore, sessionStore := gw.configureAuthAndOrgStores(gs, spec)

	// Health checkers are initialised per spec so that each API handler has it's own connection and redis storage pool
	spec.Init(authStore, sessionStore, gs.healthStore, orgStore)

	// Set up all the JSVM middleware
	var mwAuthCheckFunc apidef.MiddlewareDefinition
	mwPreFuncs := []apidef.MiddlewareDefinition{}
	mwPostFuncs := []apidef.MiddlewareDefinition{}
	mwPostAuthCheckFuncs := []apidef.MiddlewareDefinition{}
	mwResponseFuncs := []apidef.MiddlewareDefinition{}

	var mwDriver apidef.MiddlewareDriver

	var prefix string
	if !spec.CustomMiddlewareBundleDisabled && spec.CustomMiddlewareBundle != "" {
		prefix = gw.getBundleDestPath(spec)
	}

	logger.Debug("Initializing API")
	var mwPaths []string

	mwPaths, mwAuthCheckFunc, mwPreFuncs, mwPostFuncs, mwPostAuthCheckFuncs, mwResponseFuncs, mwDriver = gw.loadCustomMiddleware(spec)
	if gw.GetConfig().EnableJSVM && (spec.hasVirtualEndpoint() || mwDriver == apidef.OttoDriver) {
		logger.Debug("Loading JS Paths")
		spec.JSVM.LoadJSPaths(mwPaths, prefix)
	}

	//  if bundle was used - fix paths for goplugin-type custom middle-wares
	if mwDriver == apidef.GoPluginDriver && prefix != "" {
		mwAuthCheckFunc.Path = filepath.Join(prefix, mwAuthCheckFunc.Path)
		fixFuncPath(prefix, mwPreFuncs)
		fixFuncPath(prefix, mwPostFuncs)
		fixFuncPath(prefix, mwPostAuthCheckFuncs)
		fixFuncPath(prefix, mwResponseFuncs)
	}

	enableVersionOverrides := false
	for _, versionData := range spec.VersionData.Versions {
		if versionData.OverrideTarget != "" && !spec.VersionData.NotVersioned {
			enableVersionOverrides = true
			break
		}
	}

	// Already vetted
	spec.target, _ = url.Parse(spec.Proxy.TargetURL)

	var proxy ReturningHttpHandler
	if enableVersionOverrides {
		logger.Info("Multi target enabled")
		proxy = gw.NewMultiTargetProxy(spec, logger)
	} else {
		proxy = gw.TykNewSingleHostReverseProxy(spec.target, spec, logger)
	}

	// Create the response processors, pass all the loaded custom middleware response functions:
	spec.ResponseChain = gw.createResponseMiddlewareChain(spec, mwResponseFuncs, logger)

	baseMid := NewBaseMiddleware(gw, spec, proxy, logger)

	keyPrefix := "cache-" + spec.APIID
	cacheStore := storage.RedisCluster{KeyPrefix: keyPrefix, IsCache: true, ConnectionHandler: gw.StorageConnectionHandler}
	cacheStore.Connect()

	var chain http.Handler
	var chainArray []alice.Constructor
	var authArray []alice.Constructor

	if spec.UseKeylessAccess {
		chainDef.Open = true
		logger.Info("Checking security policy: Open")
	}

	gw.mwAppendEnabled(&chainArray, &VersionCheck{BaseMiddleware: baseMid.Copy()})
	gw.mwAppendEnabled(&chainArray, &CORSMiddleware{BaseMiddleware: baseMid.Copy()})

	for _, obj := range mwPreFuncs {
		if mwDriver == apidef.GoPluginDriver {
			gw.mwAppendEnabled(
				&chainArray,
				&GoPluginMiddleware{
					BaseMiddleware: baseMid.Copy(),
					Path:           obj.Path,
					SymbolName:     obj.Name,
					APILevel:       true,
				},
			)
		} else if mwDriver != apidef.OttoDriver {
			coprocessLog.Debug("Registering coprocess middleware, hook name: ", obj.Name, "hook type: Pre", ", driver: ", mwDriver)
			gw.mwAppendEnabled(&chainArray, &CoProcessMiddleware{baseMid.Copy(), coprocess.HookType_Pre, obj.Name, mwDriver, obj.RawBodyOnly, nil})
		} else {
			chainArray = append(chainArray, gw.createDynamicMiddleware(obj.Name, true, obj.RequireSession, baseMid.Copy()))
		}
	}

	gw.mwAppendEnabled(&chainArray, &RateCheckMW{BaseMiddleware: baseMid.Copy()})
	gw.mwAppendEnabled(&chainArray, &IPWhiteListMiddleware{BaseMiddleware: baseMid.Copy()})
	gw.mwAppendEnabled(&chainArray, &IPBlackListMiddleware{BaseMiddleware: baseMid.Copy()})
	gw.mwAppendEnabled(&chainArray, &CertificateCheckMW{BaseMiddleware: baseMid.Copy()})
	gw.mwAppendEnabled(&chainArray, &OrganizationMonitor{BaseMiddleware: baseMid.Copy(), mon: Monitor{Gw: gw}})
	gw.mwAppendEnabled(&chainArray, &RequestSizeLimitMiddleware{baseMid.Copy()})
	gw.mwAppendEnabled(&chainArray, &MiddlewareContextVars{BaseMiddleware: baseMid.Copy()})
	gw.mwAppendEnabled(&chainArray, &TrackEndpointMiddleware{baseMid.Copy()})

	// Track auth middlewares for OR wrapper
	var authMiddlewares []TykMiddleware

	if !spec.UseKeylessAccess {
		// Select the keying method to use for setting session states
		oauth2MW := &Oauth2KeyExists{baseMid.Copy()}
		if gw.mwAppendEnabled(&authArray, oauth2MW) {
			logger.Info("Checking security policy: OAuth")
			authMiddlewares = append(authMiddlewares, oauth2MW)
		}

		extOAuthMW := &ExternalOAuthMiddleware{baseMid.Copy()}
		if gw.mwAppendEnabled(&authArray, extOAuthMW) {
			logger.Info("Checking security policy: External OAuth")
			authMiddlewares = append(authMiddlewares, extOAuthMW)
		}

		basicAuthMW := &BasicAuthKeyIsValid{baseMid.Copy(), nil, nil}
		if gw.mwAppendEnabled(&authArray, basicAuthMW) {
			logger.Info("Checking security policy: Basic")
			authMiddlewares = append(authMiddlewares, basicAuthMW)
		}

		hmacMW := &HTTPSignatureValidationMiddleware{BaseMiddleware: baseMid.Copy()}
		if gw.mwAppendEnabled(&authArray, hmacMW) {
			logger.Info("Checking security policy: HMAC")
			authMiddlewares = append(authMiddlewares, hmacMW)
		}

		jwtMW := &JWTMiddleware{BaseMiddleware: baseMid.Copy()}
		if gw.mwAppendEnabled(&authArray, jwtMW) {
			logger.Info("Checking security policy: JWT")
			authMiddlewares = append(authMiddlewares, jwtMW)
		}

		openIDMW := &OpenIDMW{BaseMiddleware: baseMid.Copy()}
		if gw.mwAppendEnabled(&authArray, openIDMW) {
			logger.Info("Checking security policy: OpenID")
			authMiddlewares = append(authMiddlewares, openIDMW)
		}

<<<<<<< HEAD
		if spec.CustomPluginAuthEnabled && !mwAuthCheckFunc.Disabled {
			if spec.CustomMiddleware.Driver == "" || mwAuthCheckFunc.Path == "" {
				logger.Warn("No plugin driver found")
				gw.mwAppendEnabled(&authArray, &PluginAuthGatekeeperMiddleware{BaseMiddleware: baseMid.Copy()})
			} else {
				switch spec.CustomMiddleware.Driver {
				case apidef.OttoDriver:
					logger.Info("----> Checking security policy: JS Plugin")
					authArray = append(authArray, gw.createMiddleware(&DynamicMiddleware{
						BaseMiddleware:      baseMid.Copy(),
						MiddlewareClassName: mwAuthCheckFunc.Name,
						Pre:                 true,
						Auth:                true,
					}))
				case apidef.GoPluginDriver:
					gw.mwAppendEnabled(
						&authArray,
						&GoPluginMiddleware{
							BaseMiddleware: baseMid.Copy(),
							Path:           mwAuthCheckFunc.Path,
							SymbolName:     mwAuthCheckFunc.Name,
							APILevel:       true,
						},
					)
				default:
					coprocessLog.Debug("Registering coprocess middleware, hook name: ", mwAuthCheckFunc.Name, "hook type: CustomKeyCheck", ", driver: ", mwDriver)

					newExtractor(spec, baseMid.Copy())
					gw.mwAppendEnabled(&authArray, &CoProcessMiddleware{baseMid.Copy(), coprocess.HookType_CustomKeyCheck, mwAuthCheckFunc.Name, mwDriver, mwAuthCheckFunc.RawBodyOnly, nil})
=======
		customPluginAuthEnabled := spec.CustomPluginAuthEnabled || spec.UseGoPluginAuth || spec.EnableCoProcessAuth

		if customPluginAuthEnabled && !mwAuthCheckFunc.Disabled {
			switch spec.CustomMiddleware.Driver {
			case apidef.OttoDriver:
				logger.Info("----> Checking security policy: JS Plugin")
				dynamicMW := &DynamicMiddleware{
					BaseMiddleware:      baseMid.Copy(),
					MiddlewareClassName: mwAuthCheckFunc.Name,
					Pre:                 true,
					Auth:                true,
				}
				authArray = append(authArray, gw.createMiddleware(dynamicMW))
				authMiddlewares = append(authMiddlewares, dynamicMW)
			case apidef.GoPluginDriver:
				goPluginMW := &GoPluginMiddleware{
					BaseMiddleware: baseMid.Copy(),
					Path:           mwAuthCheckFunc.Path,
					SymbolName:     mwAuthCheckFunc.Name,
					APILevel:       true,
				}
				if gw.mwAppendEnabled(&authArray, goPluginMW) {
					authMiddlewares = append(authMiddlewares, goPluginMW)
				}
			default:
				coprocessLog.Debug("Registering coprocess middleware, hook name: ", mwAuthCheckFunc.Name, "hook type: CustomKeyCheck", ", driver: ", mwDriver)

				newExtractor(spec, baseMid.Copy())
				coProcessMW := &CoProcessMiddleware{baseMid.Copy(), coprocess.HookType_CustomKeyCheck, mwAuthCheckFunc.Name, mwDriver, mwAuthCheckFunc.RawBodyOnly, nil}
				if gw.mwAppendEnabled(&authArray, coProcessMW) {
					authMiddlewares = append(authMiddlewares, coProcessMW)
>>>>>>> acf93b61
				}
			}
		}

		if spec.UseStandardAuth || len(authArray) == 0 {
			logger.Info("Checking security policy: Token")
			authKeyMW := &AuthKey{baseMid.Copy()}
			authArray = append(authArray, gw.createMiddleware(authKeyMW))
			authMiddlewares = append(authMiddlewares, authKeyMW)
		}

		processingMode := oas.SecurityProcessingModeLegacy
		if spec.IsOAS && spec.OAS.GetTykExtension() != nil {
			if auth := spec.OAS.GetTykExtension().Server.Authentication; auth != nil && auth.SecurityProcessingMode != "" {
				processingMode = auth.SecurityProcessingMode
			}
		}

		// In compliant mode with multiple requirements, use OR wrapper
		// Note: Vendor extension security is already included in spec.SecurityRequirements after extraction
		if processingMode == oas.SecurityProcessingModeCompliant && len(spec.SecurityRequirements) > 1 && len(authMiddlewares) > 0 {
			logger.WithFields(logrus.Fields{
				"totalRequirements": len(spec.SecurityRequirements),
			}).Info("Compliant mode: Multiple security requirements detected - using OR authentication logic")

			orWrapper := &AuthORWrapper{
				BaseMiddleware:  *baseMid.Copy(),
				authMiddlewares: authMiddlewares,
			}

			chainArray = append(chainArray, gw.createMiddleware(orWrapper))
		} else {
			// Legacy mode or single requirement - use standard auth chain
			if processingMode == oas.SecurityProcessingModeLegacy && len(spec.SecurityRequirements) > 1 {
				logger.Info("Legacy mode: Processing first security requirement only, ignoring others")
			}
			chainArray = append(chainArray, authArray...)
		}

		// if gw is edge, then prefetch any existent org session expiry
		if gw.GetConfig().SlaveOptions.UseRPC {
			// if not in emergency so load from backup is not blocked
			if !rpc.IsEmergencyMode() {
				baseMid.OrgSessionExpiry(spec.OrgID)
			}
		}

		for _, obj := range mwPostAuthCheckFuncs {
			if mwDriver == apidef.GoPluginDriver {
				gw.mwAppendEnabled(
					&chainArray,
					&GoPluginMiddleware{
						BaseMiddleware: baseMid.Copy(),
						Path:           obj.Path,
						SymbolName:     obj.Name,
						APILevel:       true,
					},
				)
			} else {
				coprocessLog.Debug("Registering coprocess middleware, hook name: ", obj.Name, "hook type: Pre", ", driver: ", mwDriver)
				gw.mwAppendEnabled(&chainArray, &CoProcessMiddleware{baseMid.Copy(), coprocess.HookType_PostKeyAuth, obj.Name, mwDriver, obj.RawBodyOnly, nil})
			}
		}

		gw.mwAppendEnabled(&chainArray, &StripAuth{baseMid.Copy()})
		gw.mwAppendEnabled(&chainArray, &KeyExpired{baseMid.Copy()})
		gw.mwAppendEnabled(&chainArray, &AccessRightsCheck{baseMid.Copy()})
		gw.mwAppendEnabled(&chainArray, &GranularAccessMiddleware{baseMid.Copy()})
		gw.mwAppendEnabled(&chainArray, &RateLimitAndQuotaCheck{baseMid.Copy()})
	}

	gw.mwAppendEnabled(&chainArray, &RateLimitForAPI{BaseMiddleware: baseMid.Copy(), quotaKey: options.quotaKey})
	gw.mwAppendEnabled(&chainArray, &GraphQLMiddleware{BaseMiddleware: baseMid.Copy()})

	if streamMw := getStreamingMiddleware(baseMid); streamMw != nil {
		gw.mwAppendEnabled(&chainArray, streamMw)
	}

	if !spec.UseKeylessAccess {
		gw.mwAppendEnabled(&chainArray, &GraphQLComplexityMiddleware{BaseMiddleware: baseMid.Copy()})
		gw.mwAppendEnabled(&chainArray, &GraphQLGranularAccessMiddleware{BaseMiddleware: baseMid.Copy()})
	}

	if upstreamBasicAuthMw := getUpstreamBasicAuthMw(baseMid); upstreamBasicAuthMw != nil {
		gw.mwAppendEnabled(&chainArray, upstreamBasicAuthMw)
	}

	if upstreamOAuthMw := getUpstreamOAuthMw(baseMid); upstreamOAuthMw != nil {
		gw.mwAppendEnabled(&chainArray, upstreamOAuthMw)
	}

	gw.mwAppendEnabled(&chainArray, &ValidateJSON{BaseMiddleware: baseMid.Copy()})
	gw.mwAppendEnabled(&chainArray, &ValidateRequest{BaseMiddleware: baseMid.Copy()})
	gw.mwAppendEnabled(&chainArray, &PersistGraphQLOperationMiddleware{BaseMiddleware: baseMid.Copy()})
	gw.mwAppendEnabled(&chainArray, &TransformMiddleware{baseMid.Copy()})
	gw.mwAppendEnabled(&chainArray, &TransformJQMiddleware{baseMid.Copy()})
	gw.mwAppendEnabled(&chainArray, &TransformHeaders{BaseMiddleware: baseMid.Copy()})
	gw.mwAppendEnabled(&chainArray, &URLRewriteMiddleware{BaseMiddleware: baseMid.Copy()})
	gw.mwAppendEnabled(&chainArray, &TransformMethod{BaseMiddleware: baseMid.Copy()})

	// Earliest we can respond with cache get 200 ok
	gw.mwAppendEnabled(&chainArray, newMockResponseMiddleware(baseMid.Copy()))
	gw.mwAppendEnabled(&chainArray, &RedisCacheMiddleware{BaseMiddleware: baseMid.Copy(), store: &cacheStore})
	gw.mwAppendEnabled(&chainArray, &VirtualEndpoint{BaseMiddleware: baseMid.Copy()})
	gw.mwAppendEnabled(&chainArray, &RequestSigning{BaseMiddleware: baseMid.Copy()})
	gw.mwAppendEnabled(&chainArray, &GoPluginMiddleware{BaseMiddleware: baseMid.Copy()})

	for _, obj := range mwPostFuncs {
		if mwDriver == apidef.GoPluginDriver {
			gw.mwAppendEnabled(
				&chainArray,
				&GoPluginMiddleware{
					BaseMiddleware: baseMid.Copy(),
					Path:           obj.Path,
					SymbolName:     obj.Name,
					APILevel:       true,
				},
			)
		} else if mwDriver != apidef.OttoDriver {
			coprocessLog.Debug("Registering coprocess middleware, hook name: ", obj.Name, "hook type: Post", ", driver: ", mwDriver)
			gw.mwAppendEnabled(&chainArray, &CoProcessMiddleware{baseMid.Copy(), coprocess.HookType_Post, obj.Name, mwDriver, obj.RawBodyOnly, nil})
		} else {
			chainArray = append(chainArray, gw.createDynamicMiddleware(obj.Name, false, obj.RequireSession, baseMid.Copy()))
		}
	}
	chain = alice.New(chainArray...).Then(&DummyProxyHandler{SH: SuccessHandler{baseMid.Copy()}, Gw: gw})

	if !spec.UseKeylessAccess {
		var simpleArray []alice.Constructor
		gw.mwAppendEnabled(&simpleArray, &IPWhiteListMiddleware{baseMid.Copy()})
		gw.mwAppendEnabled(&simpleArray, &IPBlackListMiddleware{BaseMiddleware: baseMid.Copy()})
		gw.mwAppendEnabled(&simpleArray, &OrganizationMonitor{BaseMiddleware: baseMid.Copy(), mon: Monitor{Gw: gw}})
		gw.mwAppendEnabled(&simpleArray, &VersionCheck{BaseMiddleware: baseMid.Copy()})
		simpleArray = append(simpleArray, authArray...)
		gw.mwAppendEnabled(&simpleArray, &KeyExpired{baseMid.Copy()})
		gw.mwAppendEnabled(&simpleArray, &AccessRightsCheck{baseMid.Copy()})

		rateLimitPath := path.Join(spec.Proxy.ListenPath, rateLimitEndpoint)
		logger.Debug("Rate limit endpoint is: ", rateLimitPath)

		chainDef.RateLimitChain = alice.New(simpleArray...).
			Then(http.HandlerFunc(userRatesCheck))
	}

	logger.Debug("Setting Listen Path: ", spec.Proxy.ListenPath)

	if trace.IsEnabled() { // trace.IsEnabled = check if opentracing is enabled
		chainDef.ThisHandler = trace.Handle(spec.Name, chain)
	} else if gw.GetConfig().OpenTelemetry.Enabled { // check if opentelemetry is enabled
		spanAttrs := []otel.SpanAttribute{}
		spanAttrs = append(spanAttrs, otel.ApidefSpanAttributes(spec.APIDefinition)...)
		chainDef.ThisHandler = otel.HTTPHandler(spec.Name, chain, gw.TracerProvider, spanAttrs...)
	} else {
		chainDef.ThisHandler = chain
	}

	if spec.APIDefinition.AnalyticsPlugin.Enabled {

		ap := &GoAnalyticsPlugin{
			Path:     spec.AnalyticsPlugin.PluginPath,
			FuncName: spec.AnalyticsPlugin.FuncName,
		}

		if ap.loadAnalyticsPlugin() {
			spec.AnalyticsPluginConfig = ap
			logger.Debug("Loaded analytics plugin")
		}
	}

	logger.WithFields(logrus.Fields{
		"prefix":      "gateway",
		"user_ip":     "--",
		"server_name": "--",
		"user_id":     "--",
	}).Info("API Loaded")

	return &chainDef
}

func (gw *Gateway) configureAuthAndOrgStores(gs *generalStores, spec *APISpec) (storage.Handler, storage.Handler, storage.Handler) {
	authStore := gs.redisStore
	orgStore := gs.redisOrgStore

	switch spec.AuthProvider.StorageEngine {
	case LDAPStorageEngine:
		storageEngine := LDAPStorageHandler{}
		storageEngine.LoadConfFromMeta(spec.AuthProvider.Meta)
		authStore = &storageEngine
	case RPCStorageEngine:
		authStore = gs.rpcAuthStore
		orgStore = gs.rpcOrgStore
		spec.GlobalConfig.EnforceOrgDataAge = true
		globalConf := gw.GetConfig()
		globalConf.EnforceOrgDataAge = true
		gw.SetConfig(globalConf)
	}

	sessionStore := gs.redisStore
	switch spec.SessionProvider.StorageEngine {
	case RPCStorageEngine:
		sessionStore = gs.rpcAuthStore
	}

	return authStore, orgStore, sessionStore
}

// Check for recursion
const defaultLoopLevelLimit = 5

func isLoop(r *http.Request) (bool, error) {
	if r.URL.Scheme != "tyk" {
		return false, nil
	}

	limit := ctxLoopLevelLimit(r)
	if limit == 0 {
		limit = defaultLoopLevelLimit
	}

	if ctxLoopLevel(r) > limit {
		return true, fmt.Errorf("Loop level too deep. Found more than %d loops in single request", limit)
	}

	return true, nil
}

type DummyProxyHandler struct {
	SH SuccessHandler
	Gw *Gateway `json:"-"`
}

func (d *DummyProxyHandler) ServeHTTP(w http.ResponseWriter, r *http.Request) {
	if newURL := ctxGetURLRewriteTarget(r); newURL != nil {
		r.URL = newURL
		ctxSetURLRewriteTarget(r, nil)
	}
	if newMethod := ctxGetTransformRequestMethod(r); newMethod != "" {
		r.Method = newMethod
		ctxSetTransformRequestMethod(r, "")
	}
	if found, err := isLoop(r); found {
		if err != nil {
			handler := ErrorHandler{d.SH.Base()}
			handler.HandleError(w, r, err.Error(), http.StatusInternalServerError, true)
			return
		}

		r.URL.Scheme = "http"
		if methodOverride := r.URL.Query().Get("method"); methodOverride != "" {
			r.Method = methodOverride
		}

		var handler http.Handler
		if r.URL.Hostname() == "self" {
			httpctx.SetSelfLooping(r, true)
			if h, found := d.Gw.apisHandlesByID.Load(d.SH.Spec.APIID); found {
				if chain, ok := h.(*ChainObject); ok {
					handler = chain.ThisHandler
				} else {
					log.WithFields(logrus.Fields{"api_id": d.SH.Spec.APIID}).Debug("failed to cast stored api handles to *ChainObject")
				}
			}
		} else {
			ctxSetVersionInfo(r, nil)

			if targetAPI := d.Gw.fuzzyFindAPI(r.URL.Hostname()); targetAPI != nil {
				if h, found := d.Gw.apisHandlesByID.Load(targetAPI.APIID); found {
					if chain, ok := h.(*ChainObject); ok {
						handler = chain.ThisHandler
					} else {
						log.WithFields(logrus.Fields{"api_id": d.SH.Spec.APIID}).Debug("failed to cast stored api handles to *ChainObject")
					}
				}
			} else {
				handler := ErrorHandler{d.SH.Base()}
				handler.HandleError(w, r, "Can't detect loop target", http.StatusInternalServerError, true)
				return
			}
		}

		// No need to handle errors, in all error cases limit will be set to 0
		loopLevelLimit, _ := strconv.Atoi(r.URL.Query().Get("loop_limit"))
		ctxSetCheckLoopLimits(r, r.URL.Query().Get("check_limits") == "true")

		if origURL := ctxGetOrigRequestURL(r); origURL != nil {
			r.URL.Host = origURL.Host
			r.URL.RawQuery = origURL.RawQuery
			ctxSetOrigRequestURL(r, nil)
		}

		ctxIncLoopLevel(r, loopLevelLimit)
		handler.ServeHTTP(w, r)
		return
	}

	if d.SH.Spec.target.Scheme == "tyk" {
		handler, _, found := d.Gw.findInternalHttpHandlerByNameOrID(d.SH.Spec.target.Host)

		if !found {
			handler := ErrorHandler{d.SH.Base()}
			handler.HandleError(w, r, "Couldn't detect target", http.StatusInternalServerError, true)
			return
		}

		targetUrl, err := d.SH.Spec.getRedirectTargetUrl(ctxGetInternalRedirectTarget(r))

		if err != nil {
			log.Errorf("failed to create internal redirect url: %s", err)
			handler := ErrorHandler{d.SH.Base()}
			handler.HandleError(w, r, "Failed to perform internal redirect", http.StatusInternalServerError, true)
			return
		}

		d.SH.Spec.SanitizeProxyPaths(r)
		ctxSetInternalRedirectTarget(r, targetUrl)
		ctxSetVersionInfo(r, nil)
		handler.ServeHTTP(w, r)
		return
	}

	d.SH.ServeHTTP(w, r)
}

func (gw *Gateway) findInternalHttpHandlerByNameOrID(apiNameOrID string) (handler http.Handler, targetAPI *APISpec, ok bool) {
	targetAPI = gw.fuzzyFindAPI(apiNameOrID)
	if targetAPI == nil {
		return
	}

	h, found := gw.apisHandlesByID.Load(targetAPI.APIID)
	if !found {
		return nil, nil, false
	}

	return h.(*ChainObject).ThisHandler, targetAPI, true
}

func (gw *Gateway) loadGlobalApps() {
	// we need to make a full copy of the slice, as loadApps will
	// use in-place to sort the apis.
	gw.apisMu.RLock()
	specs := make([]*APISpec, len(gw.apiSpecs))
	copy(specs, gw.apiSpecs)
	gw.apisMu.RUnlock()
	gw.loadApps(specs)
}

func trimCategories(name string) string {
	if i := strings.Index(name, "#"); i != -1 {
		return name[:i-1]
	}

	return name
}

func APILoopingName(name string) string {
	return replaceNonAlphaNumeric(trimCategories(name))
}

func (gw *Gateway) fuzzyFindAPI(search string) *APISpec {
	if search == "" {
		return nil
	}

	gw.apisMu.RLock()
	defer gw.apisMu.RUnlock()

	for _, api := range gw.apisByID {
		if api.APIID == search ||
			api.Id.Hex() == search ||
			strings.EqualFold(APILoopingName(api.Name), search) {

			return api
		}
	}

	return nil
}

type explicitRouteHandler struct {
	prefix  string
	handler http.Handler
}

func (h *explicitRouteHandler) ServeHTTP(w http.ResponseWriter, r *http.Request) {
	if r.URL.Path == h.prefix || strings.HasPrefix(r.URL.Path, h.prefix+"/") {
		h.handler.ServeHTTP(w, r)
		return
	}

	w.WriteHeader(http.StatusNotFound)
	_, _ = fmt.Fprint(w, http.StatusText(http.StatusNotFound))
}

func explicitRouteSubpaths(prefix string, handler http.Handler, enabled bool) http.Handler {
	// feature is enabled via config option
	if !enabled {
		return handler
	}

	// keep trailing slash paths as-is
	if strings.HasSuffix(prefix, "/") {
		return handler
	}
	// keep paths with params as-is
	if strings.Contains(prefix, "{") && strings.Contains(prefix, "}") {
		return handler
	}

	return &explicitRouteHandler{
		prefix:  prefix,
		handler: handler,
	}
}

// loadHTTPService has two responsibilities:
//
// - register gorilla/mux routing handless with proxyMux directly (wrapped),
// - return a raw http.Handler for tyk://ID urls.
func (gw *Gateway) loadHTTPService(spec *APISpec, apisByListen map[string]int, gs *generalStores, muxer *proxyMux) (*ChainObject, error) {
	// MakeSpec validates listenpath, but we can't be sure that it's in all the invocation paths.
	// Since the check is relatively inexpensive, do it here to prevent issues in uncovered paths.
	if err := httputil.ValidatePath(spec.Proxy.ListenPath); err != nil {
		return nil, fmt.Errorf("invalid listen path while loading api: %w", err)
	}

	gwConfig := gw.GetConfig()
	port := gwConfig.ListenPort
	if spec.ListenPort != 0 {
		port = spec.ListenPort
	}
	router := muxer.router(port, spec.Protocol, gwConfig)
	if router == nil {
		router = mux.NewRouter()
		newrelic.Mount(router, gw.NewRelicApplication)

		muxer.setRouter(port, spec.Protocol, router, gwConfig)
	}

	hostname := gwConfig.HostName
	if gwConfig.EnableCustomDomains && spec.Domain != "" {
		hostname = spec.GetAPIDomain()
	}

	if hostname != "" {
		mainLog.Info("API hostname set: ", hostname)
		router = router.Host(hostname).Subrouter()
	}

	var chainObj *ChainObject
	if curSpec := gw.getApiSpec(spec.APIID); !shouldReloadSpec(curSpec, spec) {
		if chain, found := gw.apisHandlesByID.Load(spec.APIID); found {
			chainObj = chain.(*ChainObject)
		}
	} else {
		chainObj = gw.processSpec(spec, apisByListen, gs, logrus.NewEntry(log))
	}

	if chainObj.Skip {
		return chainObj, nil
	}

	// Prefixes are multiple paths that the API endpoints are listening on.
	prefixes := []string{
		// API definition UUID
		"/" + spec.APIID + "/",
		// User defined listen path
		spec.Proxy.ListenPath,
	}

	// Register routes for each prefix
	for _, prefix := range prefixes {
		subrouter := router.PathPrefix(prefix).Subrouter()

		gw.generateSubRoutes(spec, subrouter)

		if !chainObj.Open {
			subrouter.Handle(rateLimitEndpoint, chainObj.RateLimitChain)
		}

		httpHandler := explicitRouteSubpaths(prefix, chainObj.ThisHandler, gwConfig.HttpServerOptions.EnableStrictRoutes)

		// Attach handlers
		subrouter.NewRoute().Handler(httpHandler)
	}

	return chainObj, nil
}

func (gw *Gateway) loadTCPService(spec *APISpec, gs *generalStores, muxer *proxyMux) {
	// Initialise the auth and session managers (use Redis for now)
	authStore := gs.redisStore
	orgStore := gs.redisOrgStore
	switch spec.AuthProvider.StorageEngine {
	case LDAPStorageEngine:
		storageEngine := LDAPStorageHandler{}
		storageEngine.LoadConfFromMeta(spec.AuthProvider.Meta)
		authStore = &storageEngine
	case RPCStorageEngine:
		authStore = gs.rpcAuthStore
		orgStore = gs.rpcOrgStore
		spec.GlobalConfig.EnforceOrgDataAge = true
		gwConfig := gw.GetConfig()
		gwConfig.EnforceOrgDataAge = true
		gw.SetConfig(gwConfig)
	}

	sessionStore := gs.redisStore
	switch spec.SessionProvider.StorageEngine {
	case RPCStorageEngine:
		sessionStore = gs.rpcAuthStore
	}

	// Health checkers are initialised per spec so that each API handler has it's own connection and redis storage pool
	spec.Init(authStore, sessionStore, gs.healthStore, orgStore)

	muxer.addTCPService(spec, nil, gw)
}

type generalStores struct {
	redisStore, redisOrgStore, healthStore, rpcAuthStore, rpcOrgStore storage.Handler
}

var playgroundTemplate *texttemplate.Template

func (gw *Gateway) readGraphqlPlaygroundTemplate() {
	playgroundPath := filepath.Join(gw.GetConfig().TemplatePath, "playground")
	files, err := ioutil.ReadDir(playgroundPath)
	if err != nil {
		log.WithFields(logrus.Fields{
			"prefix": "playground",
		}).Error("Could not load the default playground templates: ", err)
	}

	var paths []string
	for _, file := range files {
		paths = append(paths, filepath.Join(playgroundPath, file.Name()))
	}

	playgroundTemplate, err = texttemplate.ParseFiles(paths...)
	if err != nil {
		log.WithFields(logrus.Fields{
			"prefix": "playground",
		}).Error("Could not parse the default playground templates: ", err)
	}
}

const (
	playgroundJSTemplateName   = "playground.js"
	playgroundHTMLTemplateName = "index.html"
)

func (gw *Gateway) loadGraphQLPlayground(spec *APISpec, subrouter *mux.Router) {
	// endpoint is a graphql server url to which a playground makes the request.

	endpoint := spec.Proxy.ListenPath
	playgroundPath := path.Join("/", spec.GraphQL.GraphQLPlayground.Path)

	// If tyk-cloud is enabled, listen path will be api id and slug is mapped to listen path in nginx config.
	// So, requests should be sent to slug endpoint, nginx will route them to internal gateway's listen path.
	if gw.GetConfig().Cloud {
		endpoint = fmt.Sprintf("/%s/", spec.Slug)
	}

	subrouter.Methods(http.MethodGet).Path(path.Join(playgroundPath, playgroundJSTemplateName)).HandlerFunc(func(rw http.ResponseWriter, req *http.Request) {
		if playgroundTemplate == nil {
			rw.WriteHeader(http.StatusInternalServerError)
			return
		}

		if err := playgroundTemplate.ExecuteTemplate(rw, playgroundJSTemplateName, nil); err != nil {
			rw.WriteHeader(http.StatusInternalServerError)
		}
	})

	subrouter.Methods(http.MethodGet).Path(playgroundPath).HandlerFunc(func(rw http.ResponseWriter, req *http.Request) {
		if playgroundTemplate == nil {
			rw.WriteHeader(http.StatusInternalServerError)
			return
		}

		err := playgroundTemplate.ExecuteTemplate(rw, playgroundHTMLTemplateName, struct {
			Url, PathPrefix string
		}{endpoint, path.Join(endpoint, playgroundPath)})

		if err != nil {
			rw.WriteHeader(http.StatusInternalServerError)
		}
	})
}

func sortSpecsByListenPath(specs []*APISpec) {
	// sort by listen path from longer to shorter, so that /foo
	// doesn't break /foo-bar
	sort.Slice(specs, func(i, j int) bool {
		// we sort by the following rules:
		// - decreasing order of listen path length
		// - if a domain is empty it should be at the end
		if (specs[i].Domain == "") != (specs[j].Domain == "") {
			return specs[i].Domain != ""
		}

		return listenPathLength(specs[i].Proxy.ListenPath) > listenPathLength(specs[j].Proxy.ListenPath)
	})
}

func listenPathLength(listenPath string) int {
	// If the path doesn't contain '{', compute the length directly
	if !strings.Contains(listenPath, "{") {
		return len(listenPath)
	}

	// Split the path into segments and calculate the total length
	length := strings.Count(listenPath, "/")

	for _, segment := range strings.Split(listenPath, "/") {
		// Skip segments enclosed by {} with non-empty content
		if len(segment) > 2 && segment[0] == '{' && segment[len(segment)-1] == '}' {
			continue
		}
		length += len(segment)
	}

	return length
}

// Create the individual API (app) specs based on live configurations and assign middleware
func (gw *Gateway) loadApps(specs []*APISpec) {
	mainLog.Info("Loading API configurations.")

	tmpSpecRegister := make(map[string]*APISpec)
	tmpSpecHandles := new(sync.Map)

	sortSpecsByListenPath(specs)

	// Create a new handler for each API spec
	apisByListen := countApisByListenHash(specs)

	gwConf := gw.GetConfig()
	port := gwConf.ListenPort

	if gwConf.ControlAPIPort != 0 {
		port = gwConf.ControlAPIPort
	}

	muxer := &proxyMux{
		track404Logs: gwConf.Track404Logs,
	}
	router := mux.NewRouter()
	router.NotFoundHandler = http.HandlerFunc(muxer.handle404)
	gw.loadControlAPIEndpoints(router)

	muxer.setRouter(port, "", router, gw.GetConfig())
	gs := gw.prepareStorage()
	shouldTrace := trace.IsEnabled()

	for _, spec := range specs {
		func() {
			defer func() {
				// recover from panic if one occurred. Set err to nil otherwise.
				if err := recover(); err != nil {
					if err := recoverFromLoadApiPanic(spec, err); err != nil {
						log.Error(err)
					}
				}
			}()

			if spec.ListenPort != spec.GlobalConfig.ListenPort {
				mainLog.Info("API bind on custom port:", spec.ListenPort)
			}

			if converted, err := gw.kvStore(spec.Proxy.ListenPath); err == nil {
				spec.Proxy.ListenPath = converted
			}

			if currSpec := gw.getApiSpec(spec.APIID); !shouldReloadSpec(currSpec, spec) {
				tmpSpecRegister[spec.APIID] = currSpec
			} else {
				tmpSpecRegister[spec.APIID] = spec
			}

			switch spec.Protocol {
			case "", "http", "https", "h2c":
				if shouldTrace {
					// opentracing works only with http services.
					err := trace.AddTracer("", spec.Name)
					if err != nil {
						mainLog.Errorf("Failed to initialize tracer for %q error:%v", spec.Name, err)
					} else {
						mainLog.Infof("Intialized tracer  api_name=%q", spec.Name)
					}
				}
				tmpSpecHandle, err := gw.loadHTTPService(spec, apisByListen, &gs, muxer)
				if err != nil {
					log.WithError(err).Errorf("error loading API")
					return
				}
				tmpSpecHandles.Store(spec.APIID, tmpSpecHandle)
			case "tcp", "tls":
				gw.loadTCPService(spec, &gs, muxer)
			}

			// Set versions free to update links below
			spec.VersionDefinition.BaseID = ""
		}()
	}

	gw.DefaultProxyMux.swap(muxer, gw)

	var specsToUnload []*APISpec

	gw.apisMu.Lock()

	for _, spec := range specs {
		curSpec, ok := gw.apisByID[spec.APIID]
		if ok && curSpec != nil && shouldReloadSpec(curSpec, spec) {
			mainLog.Debugf("Spec %s has changed and needs to be reloaded", curSpec.APIID)
			specsToUnload = append(specsToUnload, curSpec)
		}

		// Bind versions to base APIs again
		for _, vID := range spec.VersionDefinition.Versions {
			if versionAPI, ok := tmpSpecRegister[vID]; ok {
				versionAPI.VersionDefinition.BaseID = spec.APIID
			}
		}
	}

	// Find the removed specs to unload them
	for apiID, curSpec := range gw.apisByID {
		if _, ok := tmpSpecRegister[apiID]; !ok {
			specsToUnload = append(specsToUnload, curSpec)
		}
	}

	gw.apisByID = tmpSpecRegister
	gw.apisHandlesByID = tmpSpecHandles

	gw.apisMu.Unlock()

	for _, spec := range specsToUnload {
		mainLog.Debugf("Unloading spec %s", spec.APIID)
		spec.Unload()
	}

	mainLog.Debug("Checker host list")

	// Kick off our host checkers
	if !gw.GetConfig().UptimeTests.Disable {
		gw.SetCheckerHostList()
	}

	mainLog.Debug("Checker host Done")

	mainLog.Info("Initialised API Definitions")

	gwListenPort := gw.GetConfig().ListenPort
	controlApiIsConfigured := (gw.GetConfig().ControlAPIPort != 0 && gw.GetConfig().ControlAPIPort != gwListenPort) || gw.GetConfig().ControlAPIHostname != ""

	if !gw.isRunningTests() && gw.allApisAreMTLS() && !gw.GetConfig().Security.ControlAPIUseMutualTLS && !controlApiIsConfigured {
		mainLog.Warning("All APIs are protected with mTLS, except for the control API. " +
			"We recommend configuring the control API port or control hostname to ensure consistent security measures")
	}
}

func recoverFromLoadApiPanic(spec *APISpec, err any) error {
	if spec.APIDefinition.IsOAS && spec.OAS.GetTykExtension() == nil {
		return fmt.Errorf("trying to import invalid OAS api %s, skipping", spec.APIID)
	}
	return fmt.Errorf("Panic while loading an API: %v, panic: %v, stacktrace: %v", spec.APIDefinition, err, string(debug.Stack()))
}

func (gw *Gateway) allApisAreMTLS() bool {
	gw.apisMu.RLock()
	defer gw.apisMu.RUnlock()
	for _, api := range gw.apisByID {
		if !api.UseMutualTLSAuth && api.Active {
			return false
		}
	}

	return true
}

// WithQuotaKey overrides quota key manually
func WithQuotaKey(key string) option.Option[ProcessSpecOptions] {
	return func(p *ProcessSpecOptions) {
		p.quotaKey = key
	}
}<|MERGE_RESOLUTION|>--- conflicted
+++ resolved
@@ -373,40 +373,11 @@
 			authMiddlewares = append(authMiddlewares, openIDMW)
 		}
 
-<<<<<<< HEAD
 		if spec.CustomPluginAuthEnabled && !mwAuthCheckFunc.Disabled {
 			if spec.CustomMiddleware.Driver == "" || mwAuthCheckFunc.Path == "" {
 				logger.Warn("No plugin driver found")
 				gw.mwAppendEnabled(&authArray, &PluginAuthGatekeeperMiddleware{BaseMiddleware: baseMid.Copy()})
 			} else {
-				switch spec.CustomMiddleware.Driver {
-				case apidef.OttoDriver:
-					logger.Info("----> Checking security policy: JS Plugin")
-					authArray = append(authArray, gw.createMiddleware(&DynamicMiddleware{
-						BaseMiddleware:      baseMid.Copy(),
-						MiddlewareClassName: mwAuthCheckFunc.Name,
-						Pre:                 true,
-						Auth:                true,
-					}))
-				case apidef.GoPluginDriver:
-					gw.mwAppendEnabled(
-						&authArray,
-						&GoPluginMiddleware{
-							BaseMiddleware: baseMid.Copy(),
-							Path:           mwAuthCheckFunc.Path,
-							SymbolName:     mwAuthCheckFunc.Name,
-							APILevel:       true,
-						},
-					)
-				default:
-					coprocessLog.Debug("Registering coprocess middleware, hook name: ", mwAuthCheckFunc.Name, "hook type: CustomKeyCheck", ", driver: ", mwDriver)
-
-					newExtractor(spec, baseMid.Copy())
-					gw.mwAppendEnabled(&authArray, &CoProcessMiddleware{baseMid.Copy(), coprocess.HookType_CustomKeyCheck, mwAuthCheckFunc.Name, mwDriver, mwAuthCheckFunc.RawBodyOnly, nil})
-=======
-		customPluginAuthEnabled := spec.CustomPluginAuthEnabled || spec.UseGoPluginAuth || spec.EnableCoProcessAuth
-
-		if customPluginAuthEnabled && !mwAuthCheckFunc.Disabled {
 			switch spec.CustomMiddleware.Driver {
 			case apidef.OttoDriver:
 				logger.Info("----> Checking security policy: JS Plugin")
@@ -435,8 +406,8 @@
 				coProcessMW := &CoProcessMiddleware{baseMid.Copy(), coprocess.HookType_CustomKeyCheck, mwAuthCheckFunc.Name, mwDriver, mwAuthCheckFunc.RawBodyOnly, nil}
 				if gw.mwAppendEnabled(&authArray, coProcessMW) {
 					authMiddlewares = append(authMiddlewares, coProcessMW)
->>>>>>> acf93b61
 				}
+			}
 			}
 		}
 
