--- conflicted
+++ resolved
@@ -768,18 +768,10 @@
 			defer func() {
 				// recover from panic if one occured. Set err to nil otherwise.
 				if err := recover(); err != nil {
-<<<<<<< HEAD
 					log.Errorf("Panic while loading an API: %v, panic: %v, stacktrace: %v", spec, err, string(debug.Stack()))
 				}
 			}()
 
-			panic("asda")
-=======
-					log.Error("Panic while loading an API:", spec, err)
-				}
-			}()
-
->>>>>>> 483e56fe
 			if spec.ListenPort != spec.GlobalConfig.ListenPort {
 				mainLog.Info("API bind on custom port:", spec.ListenPort)
 			}
