--- conflicted
+++ resolved
@@ -2,11 +2,7 @@
 
 import (
 	"fmt"
-<<<<<<< HEAD
-	"io"
 	"net"
-=======
->>>>>>> fa0caf3a
 	"net/http"
 	"net/url"
 	"path/filepath"
