--- conflicted
+++ resolved
@@ -671,14 +671,9 @@
 		mainLog.Info("API hostname set: ", hostname)
 		router = router.Host(hostname).Subrouter()
 	}
-<<<<<<< HEAD
-	chainObj := gw.processSpec(spec, apisByListen, gs, router, logrus.NewEntry(log))
-=======
 
 	subrouter := router.PathPrefix(spec.Proxy.ListenPath).Subrouter()
-
-	chainObj := processSpec(spec, apisByListen, gs, subrouter, logrus.NewEntry(log))
->>>>>>> 19f50288
+	chainObj := gw.processSpec(spec, apisByListen, gs, subrouter, logrus.NewEntry(log))
 	if chainObj.Skip {
 		return chainObj.ThisHandler
 	}
@@ -725,11 +720,8 @@
 	redisStore, redisOrgStore, healthStore, rpcAuthStore, rpcOrgStore storage.Handler
 }
 
-<<<<<<< HEAD
-func (gw *Gateway) loadGraphQLPlayground(spec *APISpec, router *mux.Router) {
-=======
-func loadGraphQLPlayground(spec *APISpec, subrouter *mux.Router) {
->>>>>>> 19f50288
+func (gw *Gateway) loadGraphQLPlayground(spec *APISpec, subrouter *mux.Router) {
+
 	// endpoint is the endpoint of the url which playground makes request to.
 	endpoint := spec.Proxy.ListenPath
 
