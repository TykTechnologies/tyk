--- conflicted
+++ resolved
@@ -56,19 +56,7 @@
 		tr.TLSClientConfig.MaxVersion = b.API.Proxy.Transport.SSLMaxVersion
 	}
 
-<<<<<<< HEAD
-	if config.Global().ProxySSLMaxVersion > 0 {
-		tr.TLSClientConfig.MaxVersion = config.Global().ProxySSLMaxVersion
-	}
-
-	if b.API != nil && b.API.Proxy.Transport.SSLMaxVersion > 0 {
-		tr.TLSClientConfig.MaxVersion = b.API.Proxy.Transport.SSLMaxVersion
-	}
-
-	tr.DialTLS = customDialTLSCheck(b.API, tr.TLSClientConfig)
-=======
 	tr.DialTLS = b.Gw.customDialTLSCheck(b.API, tr.TLSClientConfig)
->>>>>>> f603dec3
 
 	tr.Proxy = proxyFromAPI(b.API)
 
@@ -103,12 +91,8 @@
 
 func (b *BatchRequestHandler) ConstructRequests(batchRequest BatchRequestStructure, unsafe bool) ([]*http.Request, error) {
 	requestSet := []*http.Request{}
-<<<<<<< HEAD
-	ignoreCanonical := config.Global().IgnoreCanonicalMIMEHeaderKey
-=======
 
 	ignoreCanonical := b.Gw.GetConfig().IgnoreCanonicalMIMEHeaderKey
->>>>>>> f603dec3
 	for i, requestDef := range batchRequest.Requests {
 		// We re-build the URL to ensure that the requested URL is actually for the API in question
 		// URLs need to be built absolute so they go through the rate limiting and request limiting machinery
