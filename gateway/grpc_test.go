--- conflicted
+++ resolved
@@ -16,13 +16,7 @@
 	"testing"
 	"time"
 
-<<<<<<< HEAD
-	"google.golang.org/grpc/metadata"
-
-	"golang.org/x/net/http2/h2c"
-=======
 	"github.com/TykTechnologies/tyk/certs"
->>>>>>> 094a100a
 
 	"github.com/TykTechnologies/tyk/config"
 
@@ -40,20 +34,12 @@
 
 // For gRPC, we should be sure that HTTP/2 works with Tyk in H2C configuration also for insecure grpc over http.
 func TestHTTP2_h2C(t *testing.T) {
-<<<<<<< HEAD
-
-	defer ResetTestConfig()
-	var port = 6666
-
-	EnablePort(port, "http")
-=======
 	ts := StartTest(nil)
 	defer ts.Close()
 
 	var port = 6666
 	ts.EnablePort(port, "http")
 
->>>>>>> 094a100a
 	var echo = "Hello, I am an HTTP/2 Server"
 	expected := "HTTP/2.0"
 	h2cServ := &http2.Server{}
@@ -73,19 +59,7 @@
 
 	// upstream protocol should be h2c
 	upstream.URL = strings.Replace(upstream.URL, "http", "h2c", -1)
-<<<<<<< HEAD
-
-	// Tyk
-	globalConf := config.Global()
-	config.SetGlobal(globalConf)
-	defer ResetTestConfig()
-
-	ts := StartTest()
-	defer ts.Close()
-	BuildAndLoadAPI(func(spec *APISpec) {
-=======
-	ts.Gw.BuildAndLoadAPI(func(spec *APISpec) {
->>>>>>> 094a100a
+	ts.Gw.BuildAndLoadAPI(func(spec *APISpec) {
 		spec.Proxy.ListenPath = "/"
 		spec.UseKeylessAccess = true
 		spec.Proxy.TargetURL = upstream.URL
@@ -122,31 +96,6 @@
 	if w.ProtoMajor != 2 {
 		t.Error("expected %i to %i", 2, w.ProtoMajor)
 	}
-<<<<<<< HEAD
-
-}
-
-func TestGRPC_H2C(t *testing.T) {
-	defer ResetTestConfig()
-
-	var port = 6666
-	EnablePort(port, "h2c")
-	// gRPC server
-	target, s := startGRPCServerH2C(t, setupHelloSVC)
-	defer target.Close()
-	defer s.GracefulStop()
-
-	// Tyk
-	globalConf := config.Global()
-	globalConf.ProxySSLInsecureSkipVerify = true
-	config.SetGlobal(globalConf)
-	defer ResetTestConfig()
-
-	ts := StartTest()
-	defer ts.Close()
-
-	BuildAndLoadAPI(func(spec *APISpec) {
-=======
 }
 
 func TestGRPC_H2C(t *testing.T) {
@@ -167,7 +116,6 @@
 	ts.Gw.DoReload()
 
 	ts.Gw.BuildAndLoadAPI(func(spec *APISpec) {
->>>>>>> 094a100a
 		spec.Name = "h2c_api"
 		spec.Proxy.ListenPath = "/"
 		spec.UseKeylessAccess = true
@@ -195,16 +143,9 @@
 	expected := "HTTP/2.0"
 
 	// Certificates
-<<<<<<< HEAD
-	_, _, _, clientCert := genCertificate(&x509.Certificate{})
-	serverCertPem, _, combinedPEM, _ := genServerCertificate()
-	certID, _ := CertificateManager.Add(combinedPEM, "")
-	defer CertificateManager.Delete(certID, "")
-=======
 	_, _, _, clientCert := certs.GenCertificate(&x509.Certificate{})
 	serverCertPem, _, combinedPEM, _ := certs.GenServerCertificate()
 	certID, _, _ := certs.GetCertIDAndChainPEM(combinedPEM, "")
->>>>>>> 094a100a
 
 	// Upstream server supporting HTTP/2
 	upstream := httptest.NewUnstartedServer(http.HandlerFunc(func(w http.ResponseWriter, r *http.Request) {
@@ -310,83 +251,15 @@
 	ts.Run(t, test.TestCase{Client: http2Client, Path: "", Code: 200, Proto: "HTTP/2.0", BodyMatch: "Hello, I am an HTTP/2 Server"})
 }
 
-// TestTLSTyk_H2cUpstream check that we can expose an api via https
-// but consume it internally via h2c
-// user -> tyk = HTTPS | tyk -> upstream = H2C
-func TestTLSTyk_H2cUpstream(t *testing.T) {
-
-	// Certificates
-	_, _, _, clientCert := genCertificate(&x509.Certificate{})
-	serverCertPem, _, combinedPEM, _ := genServerCertificate()
-	certID, _ := CertificateManager.Add(combinedPEM, "")
-	defer CertificateManager.Delete(certID, "")
-
-	var port = 6666
-	// run Tyk in HTTPS
-	globalConf := config.Global()
-	globalConf.ListenPort = port
-	globalConf.ProxySSLInsecureSkipVerify = true
-	globalConf.ProxyEnableHttp2 = true
-	globalConf.HttpServerOptions.EnableHttp2 = true
-	globalConf.HttpServerOptions.SSLCertificates = []string{certID}
-	globalConf.HttpServerOptions.UseSSL = true
-	config.SetGlobal(globalConf)
-	defer ResetTestConfig()
-
-	ts := StartTest()
-	defer ts.Close()
-
-	h2cServ := &http2.Server{}
-	expected := "HTTP/2.0"
-	var echo = "Hello, I am an HTTP/2 Server"
-	// Upstream server supporting HTTP/2
-	upstream := httptest.NewUnstartedServer(
-		h2c.NewHandler(http.HandlerFunc(func(w http.ResponseWriter, r *http.Request) {
-			actual := r.Proto
-			if expected != actual {
-				t.Fatalf("Tyk-Upstream connection protocol is expected %s, actual %s", expected, actual)
-			}
-
-			w.Write([]byte(echo))
-		}), h2cServ),
-	)
-	upstream.Start()
-	defer upstream.Close()
-
-	// upstream protocol should be h2c
-	upstream.URL = strings.Replace(upstream.URL, "http", "h2c", 1)
-	BuildAndLoadAPI(func(spec *APISpec) {
-		spec.Proxy.ListenPath = "/"
-		spec.UseKeylessAccess = true
-		spec.Proxy.TargetURL = upstream.URL
-	})
-
-	// HTTP/2 client
-	http2Client := GetTLSClient(&clientCert, serverCertPem)
-	http2.ConfigureTransport(http2Client.Transport.(*http.Transport))
-
-	ts.Run(t, test.TestCase{Client: http2Client, Path: "", Code: 200, Proto: "HTTP/2.0", BodyMatch: "Hello, I am an HTTP/2 Server"})
-}
-
 func TestGRPC_TLS(t *testing.T) {
 
-<<<<<<< HEAD
-	_, _, combinedPEM, _ := genServerCertificate()
-	certID, _ := CertificateManager.Add(combinedPEM, "")
-	defer CertificateManager.Delete(certID, "")
-=======
 	_, _, combinedPEM, _ := certs.GenServerCertificate()
 	certID, _, _ := certs.GetCertIDAndChainPEM(combinedPEM, "")
->>>>>>> 094a100a
 
 	// gRPC server
 	target, s := startGRPCServer(t, nil, setupHelloSVC)
 	defer target.Close()
-<<<<<<< HEAD
-	defer s.GracefulStop()
-=======
 	defer s.Stop()
->>>>>>> 094a100a
 
 	// Tyk
 	conf := func(globalConf *config.Config) {
@@ -445,13 +318,6 @@
 	ts := StartTest(conf)
 	defer ts.Close()
 
-<<<<<<< HEAD
-	certID, _ := CertificateManager.Add(combinedPEM, "") // For tyk to know downstream
-	defer CertificateManager.Delete(certID, "")
-
-	clientCertID, _ := CertificateManager.Add(combinedClientPEM, "") // For upstream to know tyk
-	defer CertificateManager.Delete(clientCertID, "")
-=======
 	certID, _ = ts.Gw.CertificateManager.Add(combinedPEM, "") // For tyk to know downstream
 	defer ts.Gw.CertificateManager.Delete(certID, "")
 	// reload so the gw loads the cert
@@ -459,16 +325,11 @@
 
 	clientCertID, _ := ts.Gw.CertificateManager.Add(combinedClientPEM, "") // For upstream to know tyk
 	defer ts.Gw.CertificateManager.Delete(clientCertID, "")
->>>>>>> 094a100a
 
 	// Protected gRPC server
 	target, s := startGRPCServer(t, clientCert.Leaf, setupHelloSVC)
 	defer target.Close()
-<<<<<<< HEAD
-	defer s.GracefulStop()
-=======
 	defer s.Stop()
->>>>>>> 094a100a
 
 	ts.Gw.BuildAndLoadAPI(func(spec *APISpec) {
 		spec.Proxy.ListenPath = "/"
@@ -495,25 +356,14 @@
 }
 
 func TestGRPC_BasicAuthentication(t *testing.T) {
-<<<<<<< HEAD
-	defer ResetTestConfig()
-	_, _, combinedPEM, _ := genServerCertificate()
-	certID, _ := CertificateManager.Add(combinedPEM, "")
-	defer CertificateManager.Delete(certID, "")
-=======
 
 	_, _, combinedPEM, _ := certs.GenServerCertificate()
 	certID, _, _ := certs.GetCertIDAndChainPEM(combinedPEM, "")
->>>>>>> 094a100a
 
 	// gRPC server
 	target, s := startGRPCServer(t, nil, setupHelloSVC)
 	defer target.Close()
-<<<<<<< HEAD
-	defer s.GracefulStop()
-=======
 	defer s.Stop()
->>>>>>> 094a100a
 
 	// Tyk
 	conf := func(globalConf *config.Config) {
@@ -565,25 +415,14 @@
 }
 
 func TestGRPC_TokenBasedAuthentication(t *testing.T) {
-<<<<<<< HEAD
-	defer ResetTestConfig()
-	_, _, combinedPEM, _ := genServerCertificate()
-	certID, _ := CertificateManager.Add(combinedPEM, "")
-	defer CertificateManager.Delete(certID, "")
-=======
 
 	_, _, combinedPEM, _ := certs.GenServerCertificate()
 	certID, _, _ := certs.GetCertIDAndChainPEM(combinedPEM, "")
->>>>>>> 094a100a
 
 	// gRPC server
 	target, s := startGRPCServer(t, nil, setupHelloSVC)
 	defer target.Close()
-<<<<<<< HEAD
-	defer s.GracefulStop()
-=======
 	defer s.Stop()
->>>>>>> 094a100a
 
 	// Tyk
 	conf := func(globalConf *config.Config) {
@@ -683,11 +522,7 @@
 }
 
 func grpcServerCreds(t *testing.T, clientCert *x509.Certificate) []grpc.ServerOption {
-<<<<<<< HEAD
-	cert, key, _, _ := genCertificate(&x509.Certificate{})
-=======
 	cert, key, _, _ := certs.GenCertificate(&x509.Certificate{})
->>>>>>> 094a100a
 	certificate, _ := tls.X509KeyPair(cert, key)
 
 	pool := x509.NewCertPool()
@@ -834,19 +669,6 @@
 
 func TestGRPC_Stream_MutualTLS(t *testing.T) {
 	// Mutual Authentication for both downstream-tyk and tyk-upstream
-<<<<<<< HEAD
-	defer ResetTestConfig()
-
-	_, _, combinedClientPEM, clientCert := genCertificate(&x509.Certificate{})
-	clientCert.Leaf, _ = x509.ParseCertificate(clientCert.Certificate[0])
-	serverCertPem, _, combinedPEM, _ := genServerCertificate()
-
-	certID, _ := CertificateManager.Add(combinedPEM, "") // For tyk to know downstream
-	defer CertificateManager.Delete(certID, "")
-
-	clientCertID, _ := CertificateManager.Add(combinedClientPEM, "") // For upstream to know tyk
-	defer CertificateManager.Delete(clientCertID, "")
-=======
 
 	serverCertPem, _, combinedPEM, _ := certs.GenServerCertificate()
 	serverCertID, _, _ := certs.GetCertIDAndChainPEM(serverCertPem, "")
@@ -871,29 +693,10 @@
 	defer ts.Gw.CertificateManager.Delete(clientCertID, "")
 
 	ts.ReloadGatewayProxy()
->>>>>>> 094a100a
 
 	// Protected gRPC server
 	target, s := startGRPCServer(t, clientCert.Leaf, setupStreamSVC)
 	defer target.Close()
-<<<<<<< HEAD
-	defer s.GracefulStop()
-
-	// Tyk
-	globalConf := config.Global()
-	globalConf.ProxySSLInsecureSkipVerify = true
-	globalConf.ProxyEnableHttp2 = true
-	globalConf.HttpServerOptions.EnableHttp2 = true
-	globalConf.HttpServerOptions.SSLCertificates = []string{certID}
-	globalConf.HttpServerOptions.UseSSL = true
-	config.SetGlobal(globalConf)
-	defer ResetTestConfig()
-
-	ts := StartTest()
-	defer ts.Close()
-
-	BuildAndLoadAPI(func(spec *APISpec) {
-=======
 	defer func() {
 		t.Log("Will stop grpc server")
 		s.Stop()
@@ -901,7 +704,6 @@
 	}()
 
 	ts.Gw.BuildAndLoadAPI(func(spec *APISpec) {
->>>>>>> 094a100a
 		spec.Proxy.ListenPath = "/"
 		spec.UseKeylessAccess = true
 		spec.UpstreamCertificates = map[string]string{
@@ -921,37 +723,13 @@
 }
 
 func TestGRPC_Stream_TokenBasedAuthentication(t *testing.T) {
-<<<<<<< HEAD
-	defer ResetTestConfig()
-	_, _, combinedPEM, _ := genServerCertificate()
-	certID, _ := CertificateManager.Add(combinedPEM, "")
-	defer CertificateManager.Delete(certID, "")
-=======
 
 	_, _, combinedPEM, _ := certs.GenServerCertificate()
 	serverCertID, _, _ := certs.GetCertIDAndChainPEM(combinedPEM, "")
->>>>>>> 094a100a
 
 	// gRPC server
 	target, s := startGRPCServer(t, nil, setupStreamSVC)
 	defer target.Close()
-<<<<<<< HEAD
-	defer s.GracefulStop()
-
-	// Tyk
-	globalConf := config.Global()
-	globalConf.ProxySSLInsecureSkipVerify = true
-	globalConf.ProxyEnableHttp2 = true
-	globalConf.HttpServerOptions.EnableHttp2 = true
-	globalConf.HttpServerOptions.SSLCertificates = []string{certID}
-	globalConf.HttpServerOptions.UseSSL = true
-	config.SetGlobal(globalConf)
-	defer ResetTestConfig()
-
-	ts := StartTest()
-	defer ts.Close()
-
-=======
 	defer func() {
 		t.Log("Will stop grpc server")
 		s.Stop()
@@ -977,16 +755,11 @@
 	defer ts.Gw.CertificateManager.Delete(serverCertID, "")
 	ts.ReloadGatewayProxy()
 
->>>>>>> 094a100a
 	session := CreateStandardSession()
 	session.AccessRights = map[string]user.AccessDefinition{"test": {APIID: "test", Versions: []string{"v1"}}}
 	session.OrgID = "default"
 
-<<<<<<< HEAD
-	BuildAndLoadAPI(func(spec *APISpec) {
-=======
-	ts.Gw.BuildAndLoadAPI(func(spec *APISpec) {
->>>>>>> 094a100a
+	ts.Gw.BuildAndLoadAPI(func(spec *APISpec) {
 		spec.Proxy.ListenPath = "/"
 		spec.UseKeylessAccess = false
 		spec.Proxy.TargetURL = toTarget(t, "https", target)
@@ -996,16 +769,6 @@
 	client := GetTLSClient(nil, nil)
 
 	// To create key
-<<<<<<< HEAD
-	resp, _ := ts.Run(t, []test.TestCase{
-		{Method: "POST", Path: "/tyk/keys/create", Data: session, AdminAuth: true, Code: 200, Client: client},
-	}...)
-
-	// Read key
-	body, _ := ioutil.ReadAll(resp.Body)
-	var resMap map[string]string
-	err := json.Unmarshal(body, &resMap)
-=======
 	resp, errKey := ts.Run(t, []test.TestCase{
 		{Method: "POST", Path: "/tyk/keys/create", Data: session, AdminAuth: true, Code: 200, Client: client},
 	}...)
@@ -1021,7 +784,6 @@
 	}
 	var resMap map[string]string
 	err = json.Unmarshal(body, &resMap)
->>>>>>> 094a100a
 	if err != nil {
 		t.Fatal(err)
 	}
@@ -1037,37 +799,13 @@
 }
 
 func TestGRPC_Stream_BasicAuthentication(t *testing.T) {
-<<<<<<< HEAD
-	defer ResetTestConfig()
-	_, _, combinedPEM, _ := genServerCertificate()
-	certID, _ := CertificateManager.Add(combinedPEM, "")
-	defer CertificateManager.Delete(certID, "")
-=======
 
 	_, _, combinedPEM, _ := certs.GenServerCertificate()
 	serverCertID, _, _ := certs.GetCertIDAndChainPEM(combinedPEM, "")
->>>>>>> 094a100a
 
 	// gRPC server
 	target, s := startGRPCServer(t, nil, setupStreamSVC)
 	defer target.Close()
-<<<<<<< HEAD
-	defer s.GracefulStop()
-
-	// Tyk
-	globalConf := config.Global()
-	globalConf.ProxySSLInsecureSkipVerify = true
-	globalConf.ProxyEnableHttp2 = true
-	globalConf.HttpServerOptions.EnableHttp2 = true
-	globalConf.HttpServerOptions.SSLCertificates = []string{certID}
-	globalConf.HttpServerOptions.UseSSL = true
-	config.SetGlobal(globalConf)
-	defer ResetTestConfig()
-
-	ts := StartTest()
-	defer ts.Close()
-
-=======
 	defer s.Stop()
 
 	// Tyk
@@ -1085,17 +823,12 @@
 	defer ts.Gw.CertificateManager.Delete(serverCertID, "")
 	ts.ReloadGatewayProxy()
 
->>>>>>> 094a100a
 	session := CreateStandardSession()
 	session.BasicAuthData.Password = "password"
 	session.AccessRights = map[string]user.AccessDefinition{"test": {APIID: "test", Versions: []string{"v1"}}}
 	session.OrgID = "default"
 
-<<<<<<< HEAD
-	BuildAndLoadAPI(func(spec *APISpec) {
-=======
-	ts.Gw.BuildAndLoadAPI(func(spec *APISpec) {
->>>>>>> 094a100a
+	ts.Gw.BuildAndLoadAPI(func(spec *APISpec) {
 		spec.UseBasicAuth = true
 		spec.Proxy.ListenPath = "/"
 		spec.UseKeylessAccess = false
@@ -1121,28 +854,6 @@
 }
 
 func TestGRPC_Stream_H2C(t *testing.T) {
-<<<<<<< HEAD
-	defer ResetTestConfig()
-
-	var port = 6666
-
-	EnablePort(port, "http")
-	// gRPC server
-	target, s := startGRPCServerH2C(t, setupStreamSVC)
-	defer target.Close()
-	defer s.GracefulStop()
-
-	// Tyk
-	globalConf := config.Global()
-	globalConf.ProxySSLInsecureSkipVerify = true
-	config.SetGlobal(globalConf)
-	defer ResetTestConfig()
-
-	ts := StartTest()
-	defer ts.Close()
-
-	BuildAndLoadAPI(func(spec *APISpec) {
-=======
 
 	ts := StartTest(nil)
 	defer ts.Close()
@@ -1162,7 +873,6 @@
 	ts.Gw.DoReload()
 
 	ts.Gw.BuildAndLoadAPI(func(spec *APISpec) {
->>>>>>> 094a100a
 		spec.Name = "h2c_api"
 		spec.Proxy.ListenPath = "/"
 		spec.UseKeylessAccess = true
