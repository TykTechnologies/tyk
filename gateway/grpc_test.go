package gateway

import (
	"context"
	"crypto/tls"
	"crypto/x509"
	"encoding/base64"
	"encoding/json"
	"fmt"
	"io/ioutil"
	"net"
	"net/http"
	"net/http/httptest"
	"net/url"
	"strings"
	"testing"
	"time"

	"github.com/TykTechnologies/tyk/config"

	"google.golang.org/grpc/metadata"

	"golang.org/x/net/http2/h2c"

	"github.com/TykTechnologies/tyk/test"
	"github.com/TykTechnologies/tyk/user"
	"golang.org/x/net/http2"
	"google.golang.org/grpc"
	"google.golang.org/grpc/credentials"
	pb "google.golang.org/grpc/examples/helloworld/helloworld"
)

// For gRPC, we should be sure that HTTP/2 works with Tyk in H2C configuration also for insecure grpc over http.
func TestHTTP2_h2C(t *testing.T) {
<<<<<<< HEAD
	ts := StartTest(nil)
	defer ts.Close()

	var port = 6666

	ts.EnablePort(port, "h2c")
=======

	defer ResetTestConfig()
	var port = 6666

	EnablePort(port, "http")
>>>>>>> 8f10bf25
	var echo = "Hello, I am an HTTP/2 Server"
	expected := "HTTP/2.0"
	h2cServ := &http2.Server{}
	// Upstream server supporting HTTP/2
	upstream := httptest.NewUnstartedServer(
		h2c.NewHandler(http.HandlerFunc(func(w http.ResponseWriter, r *http.Request) {
			actual := r.Proto
			if expected != actual {
				t.Fatalf("Tyk-Upstream connection protocol is expected %s, actual %s", expected, actual)
			}

			w.Write([]byte(echo))
		}), h2cServ),
	)
	upstream.Start()
	defer upstream.Close()

<<<<<<< HEAD
	ts.Gw.BuildAndLoadAPI(func(spec *APISpec) {
=======
	// upstream protocol should be h2c
	upstream.URL = strings.Replace(upstream.URL, "http", "h2c", -1)

	// Tyk
	globalConf := config.Global()
	config.SetGlobal(globalConf)
	defer ResetTestConfig()

	ts := StartTest()
	defer ts.Close()
	BuildAndLoadAPI(func(spec *APISpec) {
>>>>>>> 8f10bf25
		spec.Proxy.ListenPath = "/"
		spec.UseKeylessAccess = true
		spec.Proxy.TargetURL = upstream.URL
		spec.Protocol = "http"
		spec.ListenPort = port
	})
	client := &http.Client{
		Transport: &http2.Transport{
			// So http2.Transport doesn't complain the URL scheme isn't 'https'
			AllowHTTP: true,
			// Pretend we are dialing a TLS endpoint. (Note, we ignore the passed tls.Config)
			DialTLS: func(network, addr string, cfg *tls.Config) (net.Conn, error) {
				return net.Dial(network, addr)
			},
		},
	}

	s := fmt.Sprintf("https://localhost:%d", port)
	w, err := client.Get(s)
	if err != nil {
		t.Fatal(err)
	}
	defer w.Body.Close()
	b, err := ioutil.ReadAll(w.Body)
	if err != nil {
		t.Fatal(err)
	}

	bs := string(b)
	if bs != "Hello, I am an HTTP/2 Server" {
		t.Errorf("expected %s to %s", echo, bs)
	}

	if w.ProtoMajor != 2 {
		t.Error("expected %i to %i", 2, w.ProtoMajor)
	}

}

func TestGRPC_H2C(t *testing.T) {
	ts := StartTest(nil)
	defer ts.Close()

	var port = 6666
	ts.EnablePort(port, "h2c")
	// gRPC server
	target, s := startGRPCServerH2C(t, setupHelloSVC)
	defer target.Close()
	defer s.GracefulStop()

	// Tyk
	globalConf := ts.Gw.GetConfig()
	globalConf.ProxySSLInsecureSkipVerify = true
	ts.Gw.SetConfig(globalConf)
	ts.Gw.DoReload()

	ts.Gw.BuildAndLoadAPI(func(spec *APISpec) {
		spec.Name = "h2c_api"
		spec.Proxy.ListenPath = "/"
		spec.UseKeylessAccess = true
		spec.Proxy.TargetURL = toTarget(t, "h2c", target)
		spec.ListenPort = port
		spec.Protocol = "h2c"
	})

	name := "Josh"
	// gRPC client
	r := sayHelloWithGRPCClientH2C(t, "localhost:6666", name)

	// Test result
	expected := "Hello " + name
	actual := r.Message

	if expected != actual {
		t.Fatalf("Expected %s, actual %s", expected, actual)
	}
}

// For gRPC, we should be sure that HTTP/2 works with Tyk.
func TestHTTP2_TLS(t *testing.T) {
	certManager := getCertManager()

	expected := "HTTP/2.0"

	// Certificates
	_, _, _, clientCert := genCertificate(&x509.Certificate{})
	serverCertPem, _, combinedPEM, _ := genServerCertificate()
	certID, _ := certManager.Add(combinedPEM, "")
	defer certManager.Delete(certID, "")

	// Upstream server supporting HTTP/2
	upstream := httptest.NewUnstartedServer(http.HandlerFunc(func(w http.ResponseWriter, r *http.Request) {
		actual := r.Proto
		if expected != actual {
			t.Fatalf("Tyk-Upstream connection protocol is expected %s, actual %s", expected, actual)
		}

		fmt.Fprintln(w, "Hello, I am an HTTP/2 Server")

	}))
	upstream.TLS = new(tls.Config)
	upstream.TLS.NextProtos = []string{"h2"}
	upstream.StartTLS()
	defer upstream.Close()

	// Tyk
	conf := func(globalConf *config.Config) {
		globalConf.ProxySSLInsecureSkipVerify = true
		globalConf.ProxyEnableHttp2 = true
		globalConf.HttpServerOptions.EnableHttp2 = true
		globalConf.HttpServerOptions.SSLCertificates = []string{certID}
		globalConf.HttpServerOptions.UseSSL = true
	}
	ts := StartTest(conf)
	defer ts.Close()

	ts.Gw.BuildAndLoadAPI(func(spec *APISpec) {
		spec.Proxy.ListenPath = "/"
		spec.UseKeylessAccess = true
		spec.Proxy.TargetURL = upstream.URL
	})

	// HTTP/2 client
	http2Client := GetTLSClient(&clientCert, serverCertPem)
	http2.ConfigureTransport(http2Client.Transport.(*http.Transport))

	ts.Run(t, test.TestCase{Client: http2Client, Path: "", Code: 200, Proto: "HTTP/2.0", BodyMatch: "Hello, I am an HTTP/2 Server"})
}

// TestTLSTyk_H2cUpstream check that we can expose an api via https
// but consume it internally via h2c
// user -> tyk = HTTPS | tyk -> upstream = H2C
func TestTLSTyk_H2cUpstream(t *testing.T) {

	// Certificates
	_, _, _, clientCert := genCertificate(&x509.Certificate{})
	serverCertPem, _, combinedPEM, _ := genServerCertificate()
	certID, _ := CertificateManager.Add(combinedPEM, "")
	defer CertificateManager.Delete(certID, "")

	var port = 6666
	// run Tyk in HTTPS
	globalConf := config.Global()
	globalConf.ListenPort = port
	globalConf.ProxySSLInsecureSkipVerify = true
	globalConf.ProxyEnableHttp2 = true
	globalConf.HttpServerOptions.EnableHttp2 = true
	globalConf.HttpServerOptions.SSLCertificates = []string{certID}
	globalConf.HttpServerOptions.UseSSL = true
	config.SetGlobal(globalConf)
	defer ResetTestConfig()

	ts := StartTest()
	defer ts.Close()

	h2cServ := &http2.Server{}
	expected := "HTTP/2.0"
	var echo = "Hello, I am an HTTP/2 Server"
	// Upstream server supporting HTTP/2
	upstream := httptest.NewUnstartedServer(
		h2c.NewHandler(http.HandlerFunc(func(w http.ResponseWriter, r *http.Request) {
			actual := r.Proto
			if expected != actual {
				t.Fatalf("Tyk-Upstream connection protocol is expected %s, actual %s", expected, actual)
			}

			w.Write([]byte(echo))
		}), h2cServ),
	)
	upstream.Start()
	defer upstream.Close()

	// upstream protocol should be h2c
	upstream.URL = strings.Replace(upstream.URL, "http", "h2c", 1)
	BuildAndLoadAPI(func(spec *APISpec) {
		spec.Proxy.ListenPath = "/"
		spec.UseKeylessAccess = true
		spec.Proxy.TargetURL = upstream.URL
	})

	// HTTP/2 client
	http2Client := GetTLSClient(&clientCert, serverCertPem)
	http2.ConfigureTransport(http2Client.Transport.(*http.Transport))

	ts.Run(t, test.TestCase{Client: http2Client, Path: "", Code: 200, Proto: "HTTP/2.0", BodyMatch: "Hello, I am an HTTP/2 Server"})
}

func TestGRPC_TLS(t *testing.T) {

	certManager := getCertManager()
	_, _, combinedPEM, _ := genServerCertificate()
	certID, _ := certManager.Add(combinedPEM, "")
	defer certManager.Delete(certID, "")

	// gRPC server
	target, s := startGRPCServer(t, nil, setupHelloSVC)
	defer target.Close()
	defer s.GracefulStop()

	// Tyk
	conf := func(globalConf *config.Config) {
		globalConf.ProxySSLInsecureSkipVerify = true
		globalConf.ProxyEnableHttp2 = true
		globalConf.HttpServerOptions.EnableHttp2 = true
		globalConf.HttpServerOptions.SSLCertificates = []string{certID}
		globalConf.HttpServerOptions.UseSSL = true
	}
	ts := StartTest(conf)
	defer ts.Close()

	ts.Gw.BuildAndLoadAPI(func(spec *APISpec) {
		spec.Proxy.ListenPath = "/"
		spec.UseKeylessAccess = true
		spec.Proxy.TargetURL = toTarget(t, "https", target)
	})

	address := strings.TrimPrefix(ts.URL, "https://")
	name := "Furkan"

	// gRPC client
	r := sayHelloWithGRPCClient(t, nil, nil, false, "", address, name)

	// Test result
	expected := "Hello " + name
	actual := r.Message

	if expected != actual {
		t.Fatalf("Expected %s, actual %s", expected, actual)
	}
}

func TestGRPC_MutualTLS(t *testing.T) {
	// Mutual Authentication for both downstream-tyk and tyk-upstream
	certManager := getCertManager()
	_, _, combinedClientPEM, clientCert := genCertificate(&x509.Certificate{})
	clientCert.Leaf, _ = x509.ParseCertificate(clientCert.Certificate[0])
	serverCertPem, _, combinedPEM, _ := genServerCertificate()

	certID, _ := certManager.Add(combinedPEM, "") // For tyk to know downstream
	defer certManager.Delete(certID, "")

	clientCertID, _ := certManager.Add(combinedClientPEM, "") // For upstream to know tyk
	defer certManager.Delete(clientCertID, "")

	// Protected gRPC server
	target, s := startGRPCServer(t, clientCert.Leaf, setupHelloSVC)
	defer target.Close()
	defer s.GracefulStop()

	// Tyk
	conf := func(globalConf *config.Config) {
		globalConf.ProxySSLInsecureSkipVerify = true
		globalConf.ProxyEnableHttp2 = true
		globalConf.HttpServerOptions.EnableHttp2 = true
		globalConf.HttpServerOptions.SSLCertificates = []string{certID}
		globalConf.HttpServerOptions.UseSSL = true
	}
	ts := StartTest(conf)
	defer ts.Close()

	ts.Gw.BuildAndLoadAPI(func(spec *APISpec) {
		spec.Proxy.ListenPath = "/"
		spec.UseKeylessAccess = true
		spec.UpstreamCertificates = map[string]string{
			"*": clientCertID,
		}
		spec.Proxy.TargetURL = toTarget(t, "https", target)
	})

	address := strings.TrimPrefix(ts.URL, "https://")
	name := "Furkan"

	// gRPC client
	r := sayHelloWithGRPCClient(t, &clientCert, serverCertPem, false, "", address, name)

	// Test result
	expected := "Hello " + name
	actual := r.Message

	if expected != actual {
		t.Fatalf("Expected %s, actual %s", expected, actual)
	}
}

func TestGRPC_BasicAuthentication(t *testing.T) {

	certManager := getCertManager()
	_, _, combinedPEM, _ := genServerCertificate()
	certID, _ := certManager.Add(combinedPEM, "")
	defer certManager.Delete(certID, "")

	// gRPC server
	target, s := startGRPCServer(t, nil, setupHelloSVC)
	defer target.Close()
	defer s.GracefulStop()

	// Tyk
	conf := func(globalConf *config.Config) {
		globalConf.ProxySSLInsecureSkipVerify = true
		globalConf.ProxyEnableHttp2 = true
		globalConf.HttpServerOptions.EnableHttp2 = true
		globalConf.HttpServerOptions.SSLCertificates = []string{certID}
		globalConf.HttpServerOptions.UseSSL = true
	}
	ts := StartTest(conf)
	defer ts.Close()

	session := CreateStandardSession()
	session.BasicAuthData.Password = "password"
	session.AccessRights = map[string]user.AccessDefinition{"test": {APIID: "test", Versions: []string{"v1"}}}
	session.OrgID = "default"

	ts.Gw.BuildAndLoadAPI(func(spec *APISpec) {
		spec.UseBasicAuth = true
		spec.Proxy.ListenPath = "/"
		spec.UseKeylessAccess = false
		spec.Proxy.TargetURL = toTarget(t, "https", target)
		spec.OrgID = "default"
	})

	address := strings.TrimPrefix(ts.URL, "https://")
	name := "Furkan"
	client := GetTLSClient(nil, nil)

	// To create key
	ts.Run(t, []test.TestCase{
		{Method: "POST", Path: "/tyk/keys/defaultuser", Data: session, AdminAuth: true, Code: 200, Client: client},
	}...)

	// gRPC client
	r := sayHelloWithGRPCClient(t, nil, nil, true, "", address, name)

	// Test result
	expected := "Hello " + name
	actual := r.Message

	if expected != actual {
		t.Fatalf("Expected %s, actual %s", expected, actual)
	}
}

func TestGRPC_TokenBasedAuthentication(t *testing.T) {

	certManager := getCertManager()
	_, _, combinedPEM, _ := genServerCertificate()
	certID, _ := certManager.Add(combinedPEM, "")
	defer certManager.Delete(certID, "")

	// gRPC server
	target, s := startGRPCServer(t, nil, setupHelloSVC)
	defer target.Close()
	defer s.GracefulStop()

	// Tyk
	conf := func(globalConf *config.Config) {
		globalConf.ProxySSLInsecureSkipVerify = true
		globalConf.ProxyEnableHttp2 = true
		globalConf.HttpServerOptions.EnableHttp2 = true
		globalConf.HttpServerOptions.SSLCertificates = []string{certID}
		globalConf.HttpServerOptions.UseSSL = true
	}

	ts := StartTest(conf)
	defer ts.Close()

	session := CreateStandardSession()
	session.AccessRights = map[string]user.AccessDefinition{"test": {APIID: "test", Versions: []string{"v1"}}}
	session.OrgID = "default"

	ts.Gw.BuildAndLoadAPI(func(spec *APISpec) {
		spec.Proxy.ListenPath = "/"
		spec.UseKeylessAccess = false
		spec.Proxy.TargetURL = toTarget(t, "https", target)
		spec.OrgID = "default"
	})

	address := strings.TrimPrefix(ts.URL, "https://")
	name := "Furkan"
	client := GetTLSClient(nil, nil)

	// To create key
	resp, _ := ts.Run(t, []test.TestCase{
		{Method: "POST", Path: "/tyk/keys/create", Data: session, AdminAuth: true, Code: 200, Client: client},
	}...)

	// Read key
	body, _ := ioutil.ReadAll(resp.Body)
	var resMap map[string]string
	err := json.Unmarshal(body, &resMap)
	if err != nil {
		t.Fatal(err)
	}

	// gRPC client
	r := sayHelloWithGRPCClient(t, nil, nil, false, resMap["key"], address, name)

	// Test result
	expected := "Hello " + name
	actual := r.Message

	if expected != actual {
		t.Fatalf("Expected %s, actual %s", expected, actual)
	}
}

// server is used to implement helloworld.GreeterServer.
type server struct{}

// SayHello implements helloworld.GreeterServer
func (s *server) SayHello(ctx context.Context, in *pb.HelloRequest) (*pb.HelloReply, error) {
	log.Printf("Received: %v", in.Name)
	return &pb.HelloReply{Message: "Hello " + in.Name}, nil
}

func startGRPCServerH2C(t *testing.T, fn func(*testing.T, *grpc.Server)) (net.Listener, *grpc.Server) {
	ls := openListener(t)
	s := grpc.NewServer()
	fn(t, s)
	go func() {
		err := s.Serve(ls)
		if err != nil {
			t.Logf("failed to serve: %v", err)
		}
	}()
	return ls, s
}

func toTarget(t *testing.T, scheme string, ls net.Listener) string {
	_, port, err := net.SplitHostPort(ls.Addr().String())
	if err != nil {
		t.Fatal(err)
	}
	return fmt.Sprintf("%s://localhost:%v", scheme, port)
}

func openListener(t *testing.T) net.Listener {
	ls, err := net.Listen("tcp", ":0")
	if err != nil {
		ls, err = net.Listen("tcp", ":0")
	}
	if err != nil {
		t.Fatalf("failed to listen: %v", err)
	}
	return ls
}

func grpcServerCreds(t *testing.T, clientCert *x509.Certificate) []grpc.ServerOption {
	cert, key, _, _ := genCertificate(&x509.Certificate{})
	certificate, _ := tls.X509KeyPair(cert, key)

	pool := x509.NewCertPool()

	tlsConfig := &tls.Config{}
	if clientCert != nil {
		tlsConfig = &tls.Config{
			ClientAuth:         tls.RequireAndVerifyClientCert,
			ClientCAs:          pool,
			InsecureSkipVerify: true,
			Certificates:       []tls.Certificate{certificate},
			MaxVersion:         tls.VersionTLS12,
		}
		pool.AddCert(clientCert)
	} else {
		tlsConfig = &tls.Config{
			InsecureSkipVerify: true,
			Certificates:       []tls.Certificate{certificate},
			MaxVersion:         tls.VersionTLS12,
		}
	}

	creds := credentials.NewTLS(tlsConfig)
	return []grpc.ServerOption{grpc.Creds(creds)}
}

func setupHelloSVC(t *testing.T, s *grpc.Server) {
	pb.RegisterGreeterServer(s, &server{})
}

func startGRPCServer(t *testing.T, clientCert *x509.Certificate, fn func(t *testing.T, s *grpc.Server)) (net.Listener, *grpc.Server) {
	// Server
	ls := openListener(t)
	opts := grpcServerCreds(t, clientCert)
	s := grpc.NewServer(opts...)
	fn(t, s)
	go func() {
		err := s.Serve(ls)
		if err != nil {
			t.Logf("failed to serve: %v", err)
		}
	}()
	return ls, s

}

func sayHelloWithGRPCClientH2C(t *testing.T, address string, name string) *pb.HelloReply {
	conn, err := grpc.Dial(address, grpc.WithInsecure())
	if err != nil {
		t.Fatalf("did not connect: %v", err)
	}
	defer conn.Close()
	c := pb.NewGreeterClient(conn)

	ctx, cancel := context.WithTimeout(context.Background(), 5*time.Second)
	defer cancel()
	var header metadata.MD
	r, err := c.SayHello(ctx, &pb.HelloRequest{Name: name}, grpc.Header(&header))
	if err != nil {
		t.Fatalf("could not greet: %v", err)
	}

	return r
}

func grpcCreds(cert *tls.Certificate, caCert []byte, basicAuth bool, token string) []grpc.DialOption {
	tlsConfig := &tls.Config{
		MaxVersion: tls.VersionTLS12,
	}

	if cert != nil {
		tlsConfig.Certificates = []tls.Certificate{*cert}
	}

	if len(caCert) > 0 {
		caCertPool := x509.NewCertPool()
		caCertPool.AppendCertsFromPEM(caCert)
		tlsConfig.RootCAs = caCertPool
		tlsConfig.BuildNameToCertificate()
	} else {
		tlsConfig.InsecureSkipVerify = true
	}
	creds := credentials.NewTLS(tlsConfig)
	opts := []grpc.DialOption{grpc.WithTransportCredentials(creds)}
	if basicAuth {
		opts = append(opts, grpc.WithPerRPCCredentials(&loginCredsOrToken{
			Username: "user",
			Password: "password",
		}))
	} else if token != "" { // Token Based Authentication
		opts = append(opts, grpc.WithPerRPCCredentials(&loginCredsOrToken{
			TokenBasedAuth: true,
			Token:          token,
		}))
	}
	return opts
}

func sayHelloWithGRPCClient(t *testing.T, cert *tls.Certificate, caCert []byte, basicAuth bool, token string, address string, name string) *pb.HelloReply {
	// gRPC client
	opts := grpcCreds(cert, caCert, basicAuth, token)
	conn, err := grpc.Dial(address, opts...)
	if err != nil {
		t.Fatalf("did not connect: %v", err)
	}
	defer conn.Close()
	c := pb.NewGreeterClient(conn)

	ctx, cancel := context.WithTimeout(context.Background(), 5*time.Second)
	defer cancel()
	r, err := c.SayHello(ctx, &pb.HelloRequest{Name: name})
	if err != nil {
		t.Fatalf("could not greet: %v", err)
	}

	return r
}

type loginCredsOrToken struct {
	Username       string
	Password       string
	TokenBasedAuth bool
	Token          string
}

func (l *loginCredsOrToken) GetRequestMetadata(context.Context, ...string) (headers map[string]string, err error) {
	auth := l.Username + ":" + l.Password
	enc := base64.StdEncoding.EncodeToString([]byte(auth))

	headers = make(map[string]string)

	if l.TokenBasedAuth {
		headers["Authorization"] = l.Token
	} else {
		headers["Authorization"] = "Basic " + enc
	}

	return
}

func (*loginCredsOrToken) RequireTransportSecurity() bool {
	return true
}

func TestGRPC_Stream_MutualTLS(t *testing.T) {
	// Mutual Authentication for both downstream-tyk and tyk-upstream

	certManager := getCertManager()
	_, _, combinedClientPEM, clientCert := genCertificate(&x509.Certificate{})
	clientCert.Leaf, _ = x509.ParseCertificate(clientCert.Certificate[0])
	serverCertPem, _, combinedPEM, _ := genServerCertificate()

	certID, _ := certManager.Add(combinedPEM, "") // For tyk to know downstream
	defer certManager.Delete(certID, "")

	clientCertID, _ := certManager.Add(combinedClientPEM, "") // For upstream to know tyk
	defer certManager.Delete(clientCertID, "")

	// Protected gRPC server
	target, s := startGRPCServer(t, clientCert.Leaf, setupStreamSVC)
	defer target.Close()
	defer s.GracefulStop()

	// Tyk
	conf := func(globalConf *config.Config) {
		globalConf.ProxySSLInsecureSkipVerify = true
		globalConf.ProxyEnableHttp2 = true
		globalConf.HttpServerOptions.EnableHttp2 = true
		globalConf.HttpServerOptions.SSLCertificates = []string{certID}
		globalConf.HttpServerOptions.UseSSL = true
	}
	ts := StartTest(conf)
	defer ts.Close()

	ts.Gw.BuildAndLoadAPI(func(spec *APISpec) {
		spec.Proxy.ListenPath = "/"
		spec.UseKeylessAccess = true
		spec.UpstreamCertificates = map[string]string{
			"*": clientCertID,
		}
		spec.Proxy.TargetURL = toTarget(t, "https", target)
	})

	address, err := url.Parse(ts.URL)
	if err != nil {
		t.Fatal(err)
	}

	// gRPC client
	opts := grpcCreds(&clientCert, serverCertPem, false, "")
	testGRPCStreamClient(t, address.Host, opts...)
}

func TestGRPC_Stream_TokenBasedAuthentication(t *testing.T) {

	certManager := getCertManager()
	_, _, combinedPEM, _ := genServerCertificate()
	certID, err := certManager.Add(combinedPEM, "")
	defer certManager.Delete(certID, "")

	if err != nil {
		t.Errorf("could not add certificate: %v", err.Error())
	}

	// gRPC server
	target, s := startGRPCServer(t, nil, setupStreamSVC)
	defer target.Close()
	defer s.GracefulStop()

	// Tyk
	conf := func(globalConf *config.Config) {
		globalConf.ProxySSLInsecureSkipVerify = true
		globalConf.ProxyEnableHttp2 = true
		globalConf.HttpServerOptions.EnableHttp2 = true
		globalConf.HttpServerOptions.SSLCertificates = []string{certID}
		globalConf.HttpServerOptions.UseSSL = true
	}
	ts := StartTest(conf)
	defer ts.Close()

	session := CreateStandardSession()
	session.AccessRights = map[string]user.AccessDefinition{"test": {APIID: "test", Versions: []string{"v1"}}}
	session.OrgID = "default"

	ts.Gw.BuildAndLoadAPI(func(spec *APISpec) {
		spec.Proxy.ListenPath = "/"
		spec.UseKeylessAccess = false
		spec.Proxy.TargetURL = toTarget(t, "https", target)
		spec.OrgID = "default"
	})

	client := GetTLSClient(nil, nil)

	// To create key
	resp, errKey := ts.Run(t, []test.TestCase{
		{Method: "POST", Path: "/tyk/keys/create", Data: session, AdminAuth: true, Code: 200, Client: client},
	}...)

	if errKey != nil {
		t.Errorf("creating key: %v", errKey.Error())
	}

	// Read key
	body, err := ioutil.ReadAll(resp.Body)
	if err != nil {
		t.Error("Fail reading body from create key request")
	}
	var resMap map[string]string
	err = json.Unmarshal(body, &resMap)
	if err != nil {
		t.Fatal(err)
	}

	addr, err := url.Parse(ts.URL)
	if err != nil {
		t.Fatal(err)
	}

	// gRPC client
	opts := grpcCreds(nil, nil, false, resMap["key"])
	testGRPCStreamClient(t, addr.Host, opts...)
}

func TestGRPC_Stream_BasicAuthentication(t *testing.T) {

	certManager := getCertManager()
	_, _, combinedPEM, _ := genServerCertificate()
	certID, _ := certManager.Add(combinedPEM, "")
	defer certManager.Delete(certID, "")

	// gRPC server
	target, s := startGRPCServer(t, nil, setupStreamSVC)
	defer target.Close()
	defer s.GracefulStop()

	// Tyk
	conf := func(globalConf *config.Config) {
		globalConf.ProxySSLInsecureSkipVerify = true
		globalConf.ProxyEnableHttp2 = true
		globalConf.HttpServerOptions.EnableHttp2 = true
		globalConf.HttpServerOptions.SSLCertificates = []string{certID}
		globalConf.HttpServerOptions.UseSSL = true
	}
	ts := StartTest(conf)
	defer ts.Close()

	session := CreateStandardSession()
	session.BasicAuthData.Password = "password"
	session.AccessRights = map[string]user.AccessDefinition{"test": {APIID: "test", Versions: []string{"v1"}}}
	session.OrgID = "default"

	ts.Gw.BuildAndLoadAPI(func(spec *APISpec) {
		spec.UseBasicAuth = true
		spec.Proxy.ListenPath = "/"
		spec.UseKeylessAccess = false
		spec.Proxy.TargetURL = toTarget(t, "https", target)
		spec.OrgID = "default"
	})

	client := GetTLSClient(nil, nil)

	// To create key
	ts.Run(t, []test.TestCase{
		{Method: "POST", Path: "/tyk/keys/defaultuser", Data: session, AdminAuth: true, Code: 200, Client: client},
	}...)

	addr, err := url.Parse(ts.URL)
	if err != nil {
		t.Fatal(err)
	}

	// gRPC client
	opts := grpcCreds(nil, nil, true, "")
	testGRPCStreamClient(t, addr.Host, opts...)
}

func TestGRPC_Stream_H2C(t *testing.T) {
	ts := StartTest(nil)
	defer ts.Close()

	var port = 6666
<<<<<<< HEAD
	ts.EnablePort(port, "h2c")
=======

	EnablePort(port, "http")
>>>>>>> 8f10bf25
	// gRPC server
	target, s := startGRPCServerH2C(t, setupStreamSVC)
	defer target.Close()
	defer s.GracefulStop()

	// Tyk
	globalConf := ts.Gw.GetConfig()
	globalConf.ProxySSLInsecureSkipVerify = true
	ts.Gw.SetConfig(globalConf)
	ts.Gw.DoReload()

	ts.Gw.BuildAndLoadAPI(func(spec *APISpec) {
		spec.Name = "h2c_api"
		spec.Proxy.ListenPath = "/"
		spec.UseKeylessAccess = true
		spec.Proxy.TargetURL = toTarget(t, "h2c", target)
		spec.ListenPort = port
		spec.Protocol = "http"
	})

	// gRPC client
	testGRPCStreamClient(t, "localhost:6666", grpc.WithInsecure())
}<|MERGE_RESOLUTION|>--- conflicted
+++ resolved
@@ -32,20 +32,12 @@
 
 // For gRPC, we should be sure that HTTP/2 works with Tyk in H2C configuration also for insecure grpc over http.
 func TestHTTP2_h2C(t *testing.T) {
-<<<<<<< HEAD
 	ts := StartTest(nil)
 	defer ts.Close()
 
 	var port = 6666
-
-	ts.EnablePort(port, "h2c")
-=======
-
-	defer ResetTestConfig()
-	var port = 6666
-
-	EnablePort(port, "http")
->>>>>>> 8f10bf25
+	ts.EnablePort(port, "http")
+
 	var echo = "Hello, I am an HTTP/2 Server"
 	expected := "HTTP/2.0"
 	h2cServ := &http2.Server{}
@@ -63,21 +55,9 @@
 	upstream.Start()
 	defer upstream.Close()
 
-<<<<<<< HEAD
-	ts.Gw.BuildAndLoadAPI(func(spec *APISpec) {
-=======
 	// upstream protocol should be h2c
 	upstream.URL = strings.Replace(upstream.URL, "http", "h2c", -1)
-
-	// Tyk
-	globalConf := config.Global()
-	config.SetGlobal(globalConf)
-	defer ResetTestConfig()
-
-	ts := StartTest()
-	defer ts.Close()
-	BuildAndLoadAPI(func(spec *APISpec) {
->>>>>>> 8f10bf25
+	ts.Gw.BuildAndLoadAPI(func(spec *APISpec) {
 		spec.Proxy.ListenPath = "/"
 		spec.UseKeylessAccess = true
 		spec.Proxy.TargetURL = upstream.URL
@@ -114,7 +94,6 @@
 	if w.ProtoMajor != 2 {
 		t.Error("expected %i to %i", 2, w.ProtoMajor)
 	}
-
 }
 
 func TestGRPC_H2C(t *testing.T) {
@@ -211,26 +190,26 @@
 // but consume it internally via h2c
 // user -> tyk = HTTPS | tyk -> upstream = H2C
 func TestTLSTyk_H2cUpstream(t *testing.T) {
+	certManager := getCertManager()
 
 	// Certificates
 	_, _, _, clientCert := genCertificate(&x509.Certificate{})
 	serverCertPem, _, combinedPEM, _ := genServerCertificate()
-	certID, _ := CertificateManager.Add(combinedPEM, "")
-	defer CertificateManager.Delete(certID, "")
+	certID, _ := certManager.Add(combinedPEM, "")
+	defer certManager.Delete(certID, "")
 
 	var port = 6666
 	// run Tyk in HTTPS
-	globalConf := config.Global()
-	globalConf.ListenPort = port
-	globalConf.ProxySSLInsecureSkipVerify = true
-	globalConf.ProxyEnableHttp2 = true
-	globalConf.HttpServerOptions.EnableHttp2 = true
-	globalConf.HttpServerOptions.SSLCertificates = []string{certID}
-	globalConf.HttpServerOptions.UseSSL = true
-	config.SetGlobal(globalConf)
-	defer ResetTestConfig()
-
-	ts := StartTest()
+	conf := func(globalConf *config.Config) {
+		globalConf.ListenPort = port
+		globalConf.ProxySSLInsecureSkipVerify = true
+		globalConf.ProxyEnableHttp2 = true
+		globalConf.HttpServerOptions.EnableHttp2 = true
+		globalConf.HttpServerOptions.SSLCertificates = []string{certID}
+		globalConf.HttpServerOptions.UseSSL = true
+	}
+
+	ts := StartTest(conf)
 	defer ts.Close()
 
 	h2cServ := &http2.Server{}
@@ -252,7 +231,7 @@
 
 	// upstream protocol should be h2c
 	upstream.URL = strings.Replace(upstream.URL, "http", "h2c", 1)
-	BuildAndLoadAPI(func(spec *APISpec) {
+	ts.Gw.BuildAndLoadAPI(func(spec *APISpec) {
 		spec.Proxy.ListenPath = "/"
 		spec.UseKeylessAccess = true
 		spec.Proxy.TargetURL = upstream.URL
@@ -847,12 +826,8 @@
 	defer ts.Close()
 
 	var port = 6666
-<<<<<<< HEAD
-	ts.EnablePort(port, "h2c")
-=======
-
-	EnablePort(port, "http")
->>>>>>> 8f10bf25
+	ts.EnablePort(port, "http")
+
 	// gRPC server
 	target, s := startGRPCServerH2C(t, setupStreamSVC)
 	defer target.Close()
