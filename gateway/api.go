// Tyk Gateway API
//
// The code below describes the Tyk Gateway API
// Version: 2.8.0
//
//     Schemes: https, http
//     Host: localhost
//     BasePath: /tyk/
//
//     Consumes:
//     - application/json
//
//     Produces:
//     - application/json
//
//     Security:
//     - api_key:
//
//     SecurityDefinitions:
//     api_key:
//          type: apiKey
//          name: X-Tyk-Authorization
//          in: header
//
// swagger:meta
package gateway

import (
	"bytes"
	"context"
	"encoding/base64"
	"encoding/json"
	"errors"
	"fmt"
	"io/ioutil"
	"net/http"
	"net/url"
	"os"
	"path/filepath"
	"strconv"
	"strings"
	"sync"
	"time"

	"github.com/gorilla/mux"
	"github.com/lonelycode/osin"
	uuid "github.com/satori/go.uuid"
	"github.com/sirupsen/logrus"
	"github.com/spf13/afero"
	"golang.org/x/crypto/bcrypt"

	"github.com/TykTechnologies/tyk/apidef"
	"github.com/TykTechnologies/tyk/ctx"
	"github.com/TykTechnologies/tyk/headers"
	"github.com/TykTechnologies/tyk/storage"
	"github.com/TykTechnologies/tyk/user"

	gql "github.com/jensneuse/graphql-go-tools/pkg/graphql"
)

// apiModifyKeySuccess represents when a Key modification was successful
//
// swagger:model apiModifyKeySuccess
type apiModifyKeySuccess struct {
	// in:body
	Key     string `json:"key"`
	Status  string `json:"status"`
	Action  string `json:"action"`
	KeyHash string `json:"key_hash,omitempty"`
}

// apiStatusMessage represents an API status message
//
// swagger:model apiStatusMessage
type apiStatusMessage struct {
	Status string `json:"status"`
	// Response details
	Message string `json:"message"`
}

func apiOk(msg string) apiStatusMessage {
	return apiStatusMessage{"ok", msg}
}

func apiError(msg string) apiStatusMessage {
	return apiStatusMessage{"error", msg}
}

// paginationStatus provides more information about a paginated data set
type paginationStatus struct {
	PageNum   int `json:"page_num"`
	PageTotal int `json:"page_total"`
	PageSize  int `json:"page_size"`
}

type paginatedOAuthClientTokens struct {
	Pagination paginationStatus
	Tokens     []OAuthClientToken
}

func doJSONWrite(w http.ResponseWriter, code int, obj interface{}) {
	w.Header().Set(headers.ContentType, headers.ApplicationJSON)
	w.WriteHeader(code)
	if err := json.NewEncoder(w).Encode(obj); err != nil {
		http.Error(w, err.Error(), http.StatusInternalServerError)
	}
	if code != http.StatusOK {
		job := instrument.NewJob("SystemAPIError")
		job.Event(strconv.Itoa(code))
	}
}

type MethodNotAllowedHandler struct{}

func (m MethodNotAllowedHandler) ServeHTTP(w http.ResponseWriter, r *http.Request) {
	doJSONWrite(w, http.StatusMethodNotAllowed, apiError("Method not supported"))
}

func addSecureAndCacheHeaders(next http.HandlerFunc) http.HandlerFunc {
	return func(w http.ResponseWriter, r *http.Request) {
		// Setting OWASP Secure Headers
		w.Header().Set("X-Content-Type-Options", "nosniff")
		w.Header().Set("X-XSS-Protection", "1; mode=block")
		w.Header().Set("X-Frame-Options", "DENY")
		w.Header().Set("Strict-Transport-Security", "max-age=63072000; includeSubDomains")

		// Avoid Caching of tokens
		w.Header().Set("Cache-Control", "no-cache, no-store, must-revalidate")
		w.Header().Set("Pragma", "no-cache")
		w.Header().Set("Expires", "0")
		next(w, r)
	}
}

func allowMethods(next http.HandlerFunc, methods ...string) http.HandlerFunc {
	return func(w http.ResponseWriter, r *http.Request) {
		for _, method := range methods {
			if r.Method == method {
				next(w, r)
				return
			}
		}
		doJSONWrite(w, http.StatusMethodNotAllowed, apiError("Method not supported"))
	}
}

func (gw *Gateway) getSpecForOrg(orgID string) *APISpec {
	gw.apisMu.RLock()
	defer gw.apisMu.RUnlock()
	for _, v := range gw.apisByID {
		if v.OrgID == orgID {
			return v
		}
	}

	// If we can't find a spec, it doesn't matter, because we default to Redis anyway, grab whatever you can find
	for _, v := range gw.apisByID {
		return v
	}
	return nil
}

func (gw *Gateway) getApisIdsForOrg(orgID string) []string {
	result := []string{}

	showAll := orgID == ""
	gw.apisMu.RLock()
	defer gw.apisMu.RUnlock()
	for _, v := range gw.apisByID {
		if v.OrgID == orgID || showAll {
			result = append(result, v.APIID)
		}
	}

	return result
}

func (gw *Gateway) checkAndApplyTrialPeriod(keyName string, newSession *user.SessionState, isHashed bool) {
	// Check the policies to see if we are forcing an expiry on the key
	for _, polID := range newSession.PolicyIDs() {
		gw.policiesMu.RLock()
		policy, ok := gw.policiesByID[polID]
		gw.policiesMu.RUnlock()
		if !ok {
			continue
		}
		// Are we foring an expiry?
		if policy.KeyExpiresIn > 0 {
			// We are, does the key exist?
			_, found := gw.GlobalSessionManager.SessionDetail(newSession.OrgID, keyName, isHashed)
			if !found {
				// this is a new key, lets expire it
				newSession.Expires = time.Now().Unix() + policy.KeyExpiresIn
			}
		}
	}
}

func (gw *Gateway) applyPoliciesAndSave(keyName string, session *user.SessionState, spec *APISpec, isHashed bool) error {
	// use basic middleware to apply policies to key/session (it also saves it)
	mw := BaseMiddleware{
		Spec: spec,
		Gw:   gw,
	}

	if err := mw.ApplyPolicies(session); err != nil {
		return err
	}

	lifetime := session.Lifetime(spec.SessionLifetime, gw.GetConfig().ForceGlobalSessionLifetime, gw.GetConfig().GlobalSessionLifetime)
	if err := gw.GlobalSessionManager.UpdateSession(keyName, session, lifetime, isHashed); err != nil {
		return err
	}

	return nil
}

func resetAPILimits(accessRights map[string]user.AccessDefinition) {
	for apiID := range accessRights {
		// reset API-level limit to nil if it has a zero-value
		if access := accessRights[apiID]; access.Limit != nil && *access.Limit == (user.APILimit{}) {
			access.Limit = nil
			accessRights[apiID] = access
		}
	}
}

func (gw *Gateway) doAddOrUpdate(keyName string, newSession *user.SessionState, dontReset bool, isHashed bool) error {
	// field last_updated plays an important role in in-mem rate limiter
	// so update last_updated to current timestamp only if suppress_reset wasn't set to 1
	if !dontReset {
		newSession.LastUpdated = strconv.Itoa(int(time.Now().Unix()))
	}

	if len(newSession.AccessRights) > 0 {
		// reset API-level limit to nil if any has a zero-value
		resetAPILimits(newSession.AccessRights)
		// We have a specific list of access rules, only add / update those

		for apiId := range newSession.AccessRights {
			apiSpec := gw.getApiSpec(apiId)
			if apiSpec == nil {
				log.WithFields(logrus.Fields{
					"prefix":      "api",
					"key":         keyName,
					"org_id":      newSession.OrgID,
					"api_id":      apiId,
					"user_id":     "system",
					"user_ip":     "--",
					"path":        "--",
					"server_name": "system",
				}).Error("Could not add key for this API ID, API doesn't exist.")
				return errors.New("API must be active to add keys")
			}
			gw.checkAndApplyTrialPeriod(keyName, newSession, isHashed)

			// Lets reset keys if they are edited by admin
			if !apiSpec.DontSetQuotasOnCreate {
				// Reset quote by default
				if !dontReset {
					gw.GlobalSessionManager.ResetQuota(keyName, newSession, isHashed)
					newSession.QuotaRenews = time.Now().Unix() + newSession.QuotaRenewalRate
				}

				// apply polices (if any) and save key
				if err := gw.applyPoliciesAndSave(keyName, newSession, apiSpec, isHashed); err != nil {
					return err
				}
			}
		}
	} else {
		// nothing defined, add key to ALL
		if !gw.GetConfig().AllowMasterKeys {
			log.Error("Master keys disallowed in configuration, key not added.")
			return errors.New("Master keys not allowed")
		}
		log.Warning("No API Access Rights set, adding key to ALL.")
		gw.apisMu.RLock()
		defer gw.apisMu.RUnlock()
		for _, spec := range gw.apisByID {
			if !dontReset {
				gw.GlobalSessionManager.ResetQuota(keyName, newSession, isHashed)
				newSession.QuotaRenews = time.Now().Unix() + newSession.QuotaRenewalRate
			}
			gw.checkAndApplyTrialPeriod(keyName, newSession, isHashed)

			// apply polices (if any) and save key
			if err := gw.applyPoliciesAndSave(keyName, newSession, spec, isHashed); err != nil {
				return err
			}
		}
	}

	log.WithFields(logrus.Fields{
		"prefix":      "api",
		"key":         gw.obfuscateKey(keyName),
		"expires":     newSession.Expires,
		"org_id":      newSession.OrgID,
		"api_id":      "--",
		"user_id":     "system",
		"user_ip":     "--",
		"path":        "--",
		"server_name": "system",
	}).Info("Key added or updated.")
	return nil
}

// ---- TODO: This changes the URL structure of the API completely ----
// ISSUE: If Session stores are stored with API specs, then managing keys will need to be done per store, i.e. add to all stores,
// remove from all stores, update to all stores, stores handle quotas separately though because they are localised! Keys will
// need to be managed by API, but only for GetDetail, GetList, UpdateKey and DeleteKey

func setSessionPassword(session *user.SessionState) {
	session.BasicAuthData.Hash = user.HashBCrypt
	newPass, err := bcrypt.GenerateFromPassword([]byte(session.BasicAuthData.Password), 10)
	if err != nil {
		log.Error("Could not hash password, setting to plaintext, error was: ", err)
		session.BasicAuthData.Hash = user.HashPlainText
		return
	}

	session.BasicAuthData.Password = string(newPass)
}

func (gw *Gateway) handleAddOrUpdate(keyName string, r *http.Request, isHashed bool) (interface{}, int) {
	suppressReset := r.URL.Query().Get("suppress_reset") == "1"

	// decode payload
	newSession := &user.SessionState{}

	contents, _ := ioutil.ReadAll(r.Body)
	r.Body = ioutil.NopCloser(bytes.NewReader(contents))

	if err := json.Unmarshal(contents, newSession); err != nil {
		log.Error("Couldn't decode new session object: ", err)
		return apiError("Request malformed"), http.StatusBadRequest
	}

	mw := BaseMiddleware{Gw: gw}
	// TODO: handle apply policies error
	mw.ApplyPolicies(newSession)
	// DO ADD OR UPDATE

	// get original session in case of update and preserve fields that SHOULD NOT be updated
	originalKey := user.SessionState{}
	if r.Method == http.MethodPut {
<<<<<<< HEAD
		key, found := gw.GlobalSessionManager.SessionDetail(newSession.OrgID, keyName, isHashed)
=======
		key, found := GlobalSessionManager.SessionDetail(newSession.OrgID, keyName, isHashed)
		keyName = key.KeyID
>>>>>>> 529518d2
		if !found {
			log.Error("Could not find key when updating")
			return apiError("Key is not found"), http.StatusNotFound
		}
		originalKey = key.Clone()

		isCertificateChanged := newSession.Certificate != originalKey.Certificate
		if isCertificateChanged {
			if newSession.Certificate == "" {
				log.Error("Key must contain a certificate")
				return apiError("Key cannot be used without a certificate"), http.StatusBadRequest
			}

			// check that the certificate exists in the system
			_, err := gw.CertificateManager.GetRaw(newSession.Certificate)
			if err != nil {
				log.Error("Key must contain an existing certificate")
				return apiError("Key must be used with an existent certificate"), http.StatusBadRequest
			}
		}

		// preserve the creation date
		newSession.DateCreated = originalKey.DateCreated

		// don't change fields related to quota and rate limiting if was passed as "suppress_reset=1"
		if suppressReset {
			// save existing quota_renews and last_updated if suppress_reset was passed
			// (which means don't reset quota or rate counters)
			// - leaving quota_renews as 0 will force quota limiter to start new renewal period
			// - setting new last_updated with force rate limiter to start new "per" rating period

			// on session level
			newSession.QuotaRenews = originalKey.QuotaRenews
			newSession.LastUpdated = originalKey.LastUpdated

			// on ACL API limit level
			for apiID, access := range originalKey.AccessRights {
				if access.Limit == nil {
					continue
				}
				if newAccess, ok := newSession.AccessRights[apiID]; ok && newAccess.Limit != nil {
					newAccess.Limit.QuotaRenews = access.Limit.QuotaRenews
					newSession.AccessRights[apiID] = newAccess
				}
			}
		}
	} else {
		newSession.DateCreated = time.Now()
		keyName = gw.generateToken(newSession.OrgID, keyName)
	}

	//set the original expiry if the content in payload is a past time
	if time.Now().After(time.Unix(newSession.Expires, 0)) && newSession.Expires > 1 {
		newSession.Expires = originalKey.Expires
	}

	// Update our session object (create it)
	if newSession.BasicAuthData.Password != "" {
		// If we are using a basic auth user, then we need to make the keyname explicit against the OrgId in order to differentiate it
		// Only if it's NEW
		switch r.Method {
		case http.MethodPost:
			// It's a create, so lets hash the password
			setSessionPassword(newSession)
		case http.MethodPut:
			if originalKey.BasicAuthData.Password != newSession.BasicAuthData.Password {
				// passwords dont match assume it's new, lets hash it
				log.Debug("Passwords dont match, original: ", originalKey.BasicAuthData.Password)
				log.Debug("New: newSession.BasicAuthData.Password")
				log.Debug("Changing password")
				setSessionPassword(newSession)
			}
		}
	} else if originalKey.BasicAuthData.Password != "" {
		// preserve basic auth data
		newSession.BasicAuthData.Hash = originalKey.BasicAuthData.Hash
		newSession.BasicAuthData.Password = originalKey.BasicAuthData.Password
	}

	if r.Method == http.MethodPost || storage.TokenOrg(keyName) != "" {
		// use new key format if key gets created or updating key with new format
		if err := gw.doAddOrUpdate(keyName, newSession, suppressReset, isHashed); err != nil {
			return apiError("Failed to create key, ensure security settings are correct."), http.StatusInternalServerError
		}
	} else {

		newFormatKey := gw.generateToken(newSession.OrgID, keyName)
		// search as a custom key
		_, err := gw.GlobalSessionManager.Store().GetKey(newFormatKey)

		if err == nil {
			// update new format key for custom keys, as it was found then its a customKey
			keyName = newFormatKey
		}

		if err := gw.doAddOrUpdate(keyName, newSession, suppressReset, isHashed); err != nil {
			return apiError("Failed to create key, ensure security settings are correct."), http.StatusInternalServerError
		}
	}

	action := "modified"
	event := EventTokenUpdated
	if r.Method == http.MethodPost {
		action = "added"
		event = EventTokenCreated
	}
	gw.FireSystemEvent(event, EventTokenMeta{
		EventMetaDefault: EventMetaDefault{Message: "Key modified."},
		Org:              newSession.OrgID,
		Key:              keyName,
	})

	response := apiModifyKeySuccess{
		Key:    keyName,
		Status: "ok",
		Action: action,
	}

	// add key hash for newly created key
	if gw.GetConfig().HashKeys && r.Method == http.MethodPost {
		if isHashed {
			response.KeyHash = keyName
		} else {
			response.KeyHash = storage.HashKey(keyName, gw.GetConfig().HashKeys)
		}
	}

	return response, http.StatusOK
}

<<<<<<< HEAD
func (gw *Gateway) handleGetDetail(sessionKey, apiID string, byHash bool) (interface{}, int) {
	if byHash && !gw.GetConfig().HashKeys {
		return apiError("Key requested by hash but key hashing is not enabled"), http.StatusBadRequest
	}

	spec := gw.getApiSpec(apiID)
	orgID := ""
=======
func handleGetDetail(sessionKey, apiID, orgID string, byHash bool) (interface{}, int) {
	if byHash && !config.Global().HashKeys {
		return apiError("Key requested by hash but key hashing is not enabled"), http.StatusBadRequest
	}

	spec := getApiSpec(apiID)
>>>>>>> 529518d2
	if spec != nil {
		orgID = spec.OrgID
	}

<<<<<<< HEAD
	session, ok := gw.GlobalSessionManager.SessionDetail(orgID, sessionKey, byHash)
=======
	session, ok := GlobalSessionManager.SessionDetail(orgID, sessionKey, byHash)
	sessionKey = session.KeyID
>>>>>>> 529518d2

	if !ok {
		return apiError("Key not found"), http.StatusNotFound
	}

	mw := BaseMiddleware{Spec: spec, Gw: gw}
	// TODO: handle apply policies error
	mw.ApplyPolicies(&session)

	if session.QuotaMax != -1 {
		quotaKey := QuotaKeyPrefix + storage.HashKey(sessionKey, gw.GetConfig().HashKeys)
		if byHash {
			quotaKey = QuotaKeyPrefix + sessionKey
		}

		if usedQuota, err := gw.GlobalSessionManager.Store().GetRawKey(quotaKey); err == nil {
			qInt, _ := strconv.Atoi(usedQuota)
			remaining := session.QuotaMax - int64(qInt)

			if remaining < 0 {
				session.QuotaRemaining = 0
			} else {
				session.QuotaRemaining = remaining
			}
		} else {
			log.WithFields(logrus.Fields{
				"prefix":  "api",
				"key":     gw.obfuscateKey(quotaKey),
				"message": err,
				"status":  "ok",
			}).Info("Can't retrieve key quota")
		}
	}

	// populate remaining quota for API limits (if any)
	for id, access := range session.AccessRights {
		if access.Limit == nil || access.Limit.QuotaMax == -1 || access.Limit.QuotaMax == 0 {
			continue
		}

		quotaScope := ""
		if access.AllowanceScope != "" {
			quotaScope = access.AllowanceScope + "-"
		}

		limQuotaKey := QuotaKeyPrefix + quotaScope + storage.HashKey(sessionKey, gw.GetConfig().HashKeys)
		if byHash {
			limQuotaKey = QuotaKeyPrefix + quotaScope + sessionKey
		}

		if usedQuota, err := gw.GlobalSessionManager.Store().GetRawKey(limQuotaKey); err == nil {
			qInt, _ := strconv.Atoi(usedQuota)
			remaining := access.Limit.QuotaMax - int64(qInt)

			if remaining < 0 {
				access.Limit.QuotaRemaining = 0
			} else {
				access.Limit.QuotaRemaining = remaining
			}
			session.AccessRights[id] = access
		} else {
			access.Limit.QuotaRemaining = access.Limit.QuotaMax
			session.AccessRights[id] = access

			log.WithFields(logrus.Fields{
				"prefix": "api",
				"apiID":  id,
				"key":    gw.obfuscateKey(sessionKey),
				"error":  err,
			}).Info("Can't retrieve api limit quota")
		}
	}

	// If it's a basic auth key and a valid Base64 string, use it as the key ID:
	if session.BasicAuthData.Password != "" {
		if storage.TokenOrg(sessionKey) != "" {
			session.KeyID = sessionKey
		}
	}

	log.WithFields(logrus.Fields{
		"prefix": "api",
		"key":    gw.obfuscateKey(sessionKey),
		"status": "ok",
	}).Info("Retrieved key detail.")

	return session.Clone(), http.StatusOK
}

// apiAllKeys represents a list of keys in the memory store
// swagger:model
type apiAllKeys struct {
	APIKeys []string `json:"keys"`
}

func (gw *Gateway) handleGetAllKeys(filter string) (interface{}, int) {
	sessions := gw.GlobalSessionManager.Sessions(filter)
	if filter != "" {
		filterB64 := base64.StdEncoding.WithPadding(base64.NoPadding).EncodeToString([]byte(fmt.Sprintf(`{"org":"%s"`, filter)))
		// Remove last 2 digits to look exact match
		filterB64 = filterB64[0 : len(filterB64)-2]
		orgIDB64Sessions := gw.GlobalSessionManager.Sessions(filterB64)
		sessions = append(sessions, orgIDB64Sessions...)
	}

	fixedSessions := make([]string, 0)
	for _, s := range sessions {
		if !strings.HasPrefix(s, QuotaKeyPrefix) && !strings.HasPrefix(s, RateLimitKeyPrefix) {
			fixedSessions = append(fixedSessions, s)
		}
	}

	sessionsObj := apiAllKeys{fixedSessions}

	log.WithFields(logrus.Fields{
		"prefix": "api",
		"status": "ok",
	}).Info("Retrieved key list.")

	return sessionsObj, http.StatusOK
}

func (gw *Gateway) handleAddKey(keyName, hashedName, sessionString, apiID string) {
	sess := &user.SessionState{}
	json.Unmarshal([]byte(sessionString), sess)
	sess.LastUpdated = strconv.Itoa(int(time.Now().Unix()))
	var err error
	if gw.GetConfig().HashKeys {
		err = gw.GlobalSessionManager.UpdateSession(hashedName, sess, 0, true)
	} else {
		err = gw.GlobalSessionManager.UpdateSession(keyName, sess, 0, false)
	}
	if err != nil {
		log.WithFields(logrus.Fields{
			"prefix": "api",
			"key":    gw.obfuscateKey(keyName),
			"status": "fail",
			"err":    err,
		}).Error("Failed to update key.")
	}
	log.WithFields(logrus.Fields{
		"prefix": "RPC",
		"key":    gw.obfuscateKey(keyName),
		"status": "ok",
	}).Info("Updated hashed key in slave storage.")
}

<<<<<<< HEAD
func (gw *Gateway) handleDeleteKey(keyName, apiID string, resetQuota bool) (interface{}, int) {
	orgID := ""
	if spec := gw.getApiSpec(apiID); spec != nil {
		orgID = spec.OrgID
=======
func handleDeleteKey(keyName, orgID, apiID string, resetQuota bool) (interface{}, int) {
	session, ok := GlobalSessionManager.SessionDetail(orgID, keyName, false)
	keyName = session.KeyID
	if !ok {
		return apiError("There is no such key found"), http.StatusNotFound
>>>>>>> 529518d2
	}

	if apiID == "-1" {
		// Go through ALL managed API's and delete the key
<<<<<<< HEAD
		gw.apisMu.RLock()
		removed := gw.GlobalSessionManager.RemoveSession(orgID, keyName, false)
		gw.GlobalSessionManager.ResetQuota(
			keyName,
			&user.SessionState{},
			false)
=======
		apisMu.RLock()
		removed := GlobalSessionManager.RemoveSession(orgID, keyName, false)
		GlobalSessionManager.ResetQuota(keyName, &session, false)
>>>>>>> 529518d2

		gw.apisMu.RUnlock()

		if !removed {
			log.WithFields(logrus.Fields{
				"prefix": "api",
				"key":    gw.obfuscateKey(keyName),
				"status": "fail",
			}).Error("Failed to remove the key")
			return apiError("Failed to remove the key"), http.StatusBadRequest
		}

		log.WithFields(logrus.Fields{
			"prefix": "api",
			"key":    keyName,
			"status": "ok",
		}).Info("Deleted key across all APIs.")

		return nil, http.StatusOK
	}

	if !gw.GlobalSessionManager.RemoveSession(orgID, keyName, false) {
		log.WithFields(logrus.Fields{
			"prefix": "api",
			"key":    gw.obfuscateKey(keyName),
			"status": "fail",
		}).Error("Failed to remove the key")
		return apiError("Failed to remove the key"), http.StatusBadRequest
	}

	if resetQuota {
<<<<<<< HEAD
		gw.GlobalSessionManager.ResetQuota(
			keyName,
			&user.SessionState{},
			false)
=======
		GlobalSessionManager.ResetQuota(keyName, &session, false)
>>>>>>> 529518d2
	}

	statusObj := apiModifyKeySuccess{
		Key:    keyName,
		Status: "ok",
		Action: "deleted",
	}

	gw.FireSystemEvent(EventTokenDeleted, EventTokenMeta{
		EventMetaDefault: EventMetaDefault{Message: "Key deleted."},
		Org:              orgID,
		Key:              keyName,
	})

	log.WithFields(logrus.Fields{
		"prefix": "api",
		"key":    keyName,
		"status": "ok",
	}).Info("Deleted key.")

	return statusObj, http.StatusOK
}

// handleDeleteHashedKeyWithLogs is a wrapper for handleDeleteHashedKey with logs
<<<<<<< HEAD
func (gw *Gateway) handleDeleteHashedKeyWithLogs(keyName, apiID string, resetQuota bool) (interface{}, int) {
	res, code := gw.handleDeleteHashedKey(keyName, apiID, resetQuota)
=======
func handleDeleteHashedKeyWithLogs(keyName, orgID, apiID string, resetQuota bool) (interface{}, int) {
	res, code := handleDeleteHashedKey(keyName, orgID, apiID, resetQuota)
>>>>>>> 529518d2

	if code != http.StatusOK {
		log.WithFields(logrus.Fields{
			"prefix": "api",
			"key":    gw.obfuscateKey(keyName),
			"status": "fail",
		}).Error(res)
	}

	log.WithFields(logrus.Fields{
		"prefix": "api",
		"key":    keyName,
		"status": "ok",
	}).Info("Deleted hashed key across all APIs.")

	return res, code
}

<<<<<<< HEAD
func (gw *Gateway) handleDeleteHashedKey(keyName, apiID string, resetQuota bool) (interface{}, int) {
	orgID := ""
	if spec := gw.getApiSpec(apiID); spec != nil {
		orgID = spec.OrgID
=======
func handleDeleteHashedKey(keyName, orgID, apiID string, resetQuota bool) (interface{}, int) {

	session, ok := GlobalSessionManager.SessionDetail(orgID, keyName, true)
	keyName = session.KeyID
	if !ok {
		return apiError("There is no such key found"), http.StatusNotFound
>>>>>>> 529518d2
	}

	if apiID == "-1" {
		// Go through ALL managed API's and delete the key
		gw.apisMu.RLock()
		removed := gw.GlobalSessionManager.RemoveSession(orgID, keyName, true)
		gw.apisMu.RUnlock()

		if !removed {
			return apiError("Failed to remove the key"), http.StatusBadRequest
		}

		return nil, http.StatusOK
	}

	if !gw.GlobalSessionManager.RemoveSession(orgID, keyName, true) {
		return apiError("Failed to remove the key"), http.StatusBadRequest
	}

	if resetQuota {
<<<<<<< HEAD
		gw.GlobalSessionManager.ResetQuota(
			keyName,
			&user.SessionState{},
			true)
=======
		GlobalSessionManager.ResetQuota(keyName, &session, true)
>>>>>>> 529518d2
	}

	statusObj := apiModifyKeySuccess{
		Key:    keyName,
		Status: "ok",
		Action: "deleted",
	}

	return statusObj, http.StatusOK
}

func (gw *Gateway) handleGlobalAddToSortedSet(keyName, value string, score float64) {
	gw.GlobalSessionManager.Store().AddToSortedSet(keyName, value, score)
}

func (gw *Gateway) handleGetSortedSetRange(keyName, scoreFrom, scoreTo string) ([]string, []float64, error) {
	return gw.GlobalSessionManager.Store().GetSortedSetRange(keyName, scoreFrom, scoreTo)
}

func (gw *Gateway) handleRemoveSortedSetRange(keyName, scoreFrom, scoreTo string) error {
	return gw.GlobalSessionManager.Store().RemoveSortedSetRange(keyName, scoreFrom, scoreTo)
}

func (gw *Gateway) handleGetAPIList() (interface{}, int) {
	gw.apisMu.RLock()
	defer gw.apisMu.RUnlock()
	apiIDList := make([]*apidef.APIDefinition, len(gw.apisByID))
	c := 0
	for _, apiSpec := range gw.apisByID {
		apiIDList[c] = apiSpec.APIDefinition
		c++
	}
	return apiIDList, http.StatusOK
}

func (gw *Gateway) handleGetAPI(apiID string) (interface{}, int) {
	if spec := gw.getApiSpec(apiID); spec != nil {
		return spec.APIDefinition, http.StatusOK
	}

	log.WithFields(logrus.Fields{
		"prefix": "api",
		"apiID":  apiID,
	}).Error("API doesn't exist.")
	return apiError("API not found"), http.StatusNotFound
}

func (gw *Gateway) handleAddOrUpdateApi(apiID string, r *http.Request, fs afero.Fs) (interface{}, int) {
	if gw.GetConfig().UseDBAppConfigs {

		log.Error("Rejected new API Definition due to UseDBAppConfigs = true")
		return apiError("Due to enabled use_db_app_configs, please use the Dashboard API"), http.StatusInternalServerError
	}

	newDef := &apidef.APIDefinition{}
	if err := json.NewDecoder(r.Body).Decode(newDef); err != nil {
		log.Error("Couldn't decode new API Definition object: ", err)
		return apiError("Request malformed"), http.StatusBadRequest
	}

	if apiID != "" && newDef.APIID != apiID {
		log.Error("PUT operation on different APIIDs")
		return apiError("Request APIID does not match that in Definition! For Update operations these must match."), http.StatusBadRequest
	}

	validationResult := apidef.Validate(newDef, apidef.DefaultValidationRuleSet)
	if !validationResult.IsValid {
		reason := "unknown"
		if validationResult.ErrorCount() > 0 {
			reason = validationResult.FirstError().Error()
		}

		log.Debugf("Semantic validation for API Definition failed. Reason: %s.", reason)
		return apiError(fmt.Sprintf("Validation of API Definition failed. Reason: %s.", reason)), http.StatusBadRequest
	}

	// Create a filename
	defFilePath := filepath.Join(gw.GetConfig().AppPath, newDef.APIID+".json")

	log.Infof("App path: %v", gw.GetConfig().AppPath)
	// If it exists, delete it
	if _, err := fs.Stat(defFilePath); err == nil {
		log.Warning("API Definition with this ID already exists, deleting file...")
		fs.Remove(defFilePath)
	}

	// unmarshal the object into the file
	asByte, err := json.MarshalIndent(newDef, "", "  ")
	if err != nil {
		log.Error("Marshalling of API Definition failed: ", err)
		return apiError("Marshalling failed"), http.StatusInternalServerError
	}

	if err := ioutil.WriteFile(defFilePath, asByte, 0644); err != nil {
		log.Infof("EL file path: %v", defFilePath)
		log.Error("Failed to create file! - ", err)
		return apiError("File object creation failed, write error"), http.StatusInternalServerError
	}

	action := "modified"
	if r.Method == "POST" {
		action = "added"
	}

	response := apiModifyKeySuccess{
		Key:    newDef.APIID,
		Status: "ok",
		Action: action,
	}

	return response, http.StatusOK
}

func (gw *Gateway) handleDeleteAPI(apiID string) (interface{}, int) {
	// Generate a filename
	defFilePath := filepath.Join(gw.GetConfig().AppPath, apiID+".json")

	// If it exists, delete it
	if _, err := os.Stat(defFilePath); err != nil {
		log.Warning("File does not exist! ", err)
		return apiError("Delete failed"), http.StatusInternalServerError
	}

	os.Remove(defFilePath)

	response := apiModifyKeySuccess{
		Key:    apiID,
		Status: "ok",
		Action: "deleted",
	}

	return response, http.StatusOK
}

func (gw *Gateway) apiHandler(w http.ResponseWriter, r *http.Request) {
	apiID := mux.Vars(r)["apiID"]

	var obj interface{}
	var code int

	switch r.Method {
	case "GET":
		if apiID != "" {
			log.Debug("Requesting API definition for", apiID)
			obj, code = gw.handleGetAPI(apiID)
		} else {
			log.Debug("Requesting API list")
			obj, code = gw.handleGetAPIList()
		}
	case "POST":
		log.Debug("Creating new definition file")
		obj, code = gw.handleAddOrUpdateApi(apiID, r, afero.NewOsFs())
	case "PUT":
		if apiID != "" {
			log.Debug("Updating existing API: ", apiID)
			obj, code = gw.handleAddOrUpdateApi(apiID, r, afero.NewOsFs())
		} else {
			obj, code = apiError("Must specify an apiID to update"), http.StatusBadRequest
		}
	case "DELETE":
		if apiID != "" {
			log.Debug("Deleting API definition for: ", apiID)
			obj, code = gw.handleDeleteAPI(apiID)
		} else {
			obj, code = apiError("Must specify an apiID to delete"), http.StatusBadRequest
		}
	}

	doJSONWrite(w, code, obj)
}

func (gw *Gateway) keyHandler(w http.ResponseWriter, r *http.Request) {
	keyName := mux.Vars(r)["keyName"]
	apiID := r.URL.Query().Get("api_id")
	isHashed := r.URL.Query().Get("hashed") != ""
	isUserName := r.URL.Query().Get("username") == "true"
	orgID := r.URL.Query().Get("org_id")

	// check if passed key is user name and convert it to real key with respect to current hashing algorithm
	origKeyName := keyName
	if r.Method != http.MethodPost && isUserName {
		keyName = gw.generateToken(orgID, keyName)
	}

	var obj interface{}
	var code int
	gwConfig := gw.GetConfig()
	hashKeyFunction := gwConfig.HashKeyFunction

	switch r.Method {
	case http.MethodPost:
		obj, code = gw.handleAddOrUpdate(keyName, r, isHashed)
	case http.MethodPut:
		obj, code = gw.handleAddOrUpdate(keyName, r, isHashed)
		if code != http.StatusOK && hashKeyFunction != "" {
			// try to use legacy key format
			obj, code = gw.handleAddOrUpdate(origKeyName, r, isHashed)
		}
	case http.MethodGet:
		if keyName != "" {
			// Return single key detail
<<<<<<< HEAD
			obj, code = gw.handleGetDetail(keyName, apiID, isHashed)
			if code != http.StatusOK && hashKeyFunction != "" {
				// try to use legacy key format
				obj, code = gw.handleGetDetail(origKeyName, apiID, isHashed)
=======
			obj, code = handleGetDetail(keyName, apiID, orgID, isHashed)
			if code != http.StatusOK && hashKeyFunction != "" {
				// try to use legacy key format
				obj, code = handleGetDetail(origKeyName, apiID, orgID, isHashed)
>>>>>>> 529518d2
			}
		} else {
			// Return list of keys
			if gwConfig.HashKeys {
				// get all keys is disabled by default
				if !gwConfig.EnableHashedKeysListing {
					doJSONWrite(
						w,
						http.StatusNotFound,
						apiError("Hashed key listing is disabled in config (enable_hashed_keys_listing)"),
					)
					return
				}

				// we don't use filter for hashed keys
				obj, code = gw.handleGetAllKeys("")
			} else {
				filter := r.URL.Query().Get("filter")
				obj, code = gw.handleGetAllKeys(filter)
			}
		}

	case http.MethodDelete:
		// Remove a key
		if !isHashed {
<<<<<<< HEAD
			obj, code = gw.handleDeleteKey(keyName, apiID, true)
		} else {
			obj, code = gw.handleDeleteHashedKeyWithLogs(keyName, apiID, true)
=======
			obj, code = handleDeleteKey(keyName, orgID, apiID, true)
		} else {
			obj, code = handleDeleteHashedKeyWithLogs(keyName, orgID, apiID, true)
>>>>>>> 529518d2
		}
		if code != http.StatusOK && hashKeyFunction != "" {
			// try to use legacy key format
			if !isHashed {
<<<<<<< HEAD
				obj, code = gw.handleDeleteKey(origKeyName, apiID, true)
			} else {
				obj, code = gw.handleDeleteHashedKeyWithLogs(origKeyName, apiID, true)
=======
				obj, code = handleDeleteKey(origKeyName, orgID, apiID, true)
			} else {
				obj, code = handleDeleteHashedKeyWithLogs(origKeyName, orgID, apiID, true)
>>>>>>> 529518d2
			}
		}
	}

	doJSONWrite(w, code, obj)
}

type PolicyUpdateObj struct {
	Policy        string   `json:"policy"`
	ApplyPolicies []string `json:"apply_policies"`
}

func (gw *Gateway) policyUpdateHandler(w http.ResponseWriter, r *http.Request) {
	log.Warning("Hashed key change request detected!")

	var policRecord PolicyUpdateObj
	if err := json.NewDecoder(r.Body).Decode(&policRecord); err != nil {
		doJSONWrite(w, http.StatusBadRequest, apiError("Couldn't decode instruction"))
		return
	}

	if policRecord.Policy != "" {
		policRecord.ApplyPolicies = append(policRecord.ApplyPolicies, policRecord.Policy)
	}

	keyName := mux.Vars(r)["keyName"]
	obj, code := gw.handleUpdateHashedKey(keyName, policRecord.ApplyPolicies)

	doJSONWrite(w, code, obj)
}

func (gw *Gateway) handleUpdateHashedKey(keyName string, applyPolicies []string) (interface{}, int) {
	var orgID string
	if len(applyPolicies) != 0 {
		gw.policiesMu.RLock()
		orgID = gw.policiesByID[applyPolicies[0]].OrgID
		gw.policiesMu.RUnlock()
	}

<<<<<<< HEAD
	sess, ok := gw.GlobalSessionManager.SessionDetail(orgID, keyName, true)
=======
	sess, ok := GlobalSessionManager.SessionDetail(orgID, keyName, true)
	keyName = sess.KeyID
>>>>>>> 529518d2
	if !ok {
		log.WithFields(logrus.Fields{
			"prefix": "api",
			"key":    keyName,
			"status": "fail",
		}).Error("Failed to update hashed key.")

		return apiError("Key not found"), http.StatusNotFound
	}

	// Set the policy
	sess.LastUpdated = strconv.Itoa(int(time.Now().Unix()))
	sess.SetPolicies(applyPolicies...)

	err := gw.GlobalSessionManager.UpdateSession(keyName, &sess, 0, true)
	if err != nil {
		log.WithFields(logrus.Fields{
			"prefix": "api",
			"key":    keyName,
			"status": "fail",
			"err":    err,
		}).Error("Failed to update hashed key.")

		return apiError("Could not write key data"), http.StatusInternalServerError
	}

	statusObj := apiModifyKeySuccess{
		Key:    keyName,
		Status: "ok",
		Action: "updated",
	}

	log.WithFields(logrus.Fields{
		"prefix": "api",
		"key":    keyName,
		"status": "ok",
	}).Info("Updated hashed key.")

	return statusObj, http.StatusOK
}

func (gw *Gateway) orgHandler(w http.ResponseWriter, r *http.Request) {
	orgID := mux.Vars(r)["keyName"]
	filter := r.URL.Query().Get("filter")
	var obj interface{}
	var code int

	switch r.Method {
	case "POST", "PUT":
		obj, code = gw.handleOrgAddOrUpdate(orgID, r)

	case "GET":
		if orgID != "" {
			// Return single org detail
			obj, code = gw.handleGetOrgDetail(orgID)
		} else {
			// Return list of keys
			obj, code = gw.handleGetAllOrgKeys(filter)
		}

	case "DELETE":
		// Remove a key
		obj, code = gw.handleDeleteOrgKey(orgID)
	}

	doJSONWrite(w, code, obj)
}

func (gw *Gateway) handleOrgAddOrUpdate(orgID string, r *http.Request) (interface{}, int) {
	newSession := new(user.SessionState)

	if err := json.NewDecoder(r.Body).Decode(newSession); err != nil {
		log.Error("Couldn't decode new session object: ", err)
		return apiError("Request malformed"), http.StatusBadRequest
	}
	// Update our session object (create it)

	spec := gw.getSpecForOrg(orgID)
	var sessionManager SessionHandler

	if spec == nil {
		log.Warning("Couldn't find org session store in active API list")
		if gw.GetConfig().SupressDefaultOrgStore {
			return apiError("No such organisation found in Active API list"), http.StatusNotFound
		}
		sessionManager = &gw.DefaultOrgStore
	} else {
		sessionManager = spec.OrgSessionManager
	}

	if r.URL.Query().Get("reset_quota") == "1" {
		sessionManager.ResetQuota(orgID, newSession, false)
		newSession.QuotaRenews = time.Now().Unix() + newSession.QuotaRenewalRate
		rawKey := QuotaKeyPrefix + storage.HashKey(orgID, gw.GetConfig().HashKeys)

		// manage quotas separately
		gw.DefaultQuotaStore.RemoveSession(orgID, rawKey, false)
	}

	err := sessionManager.UpdateSession(orgID, newSession, 0, false)
	if err != nil {
		return apiError("Error writing to key store " + err.Error()), http.StatusInternalServerError
	}

	// identify that spec has org session
	if spec != nil {
		spec.Lock()
		spec.OrgHasNoSession = false
		spec.Unlock()
	}

	log.WithFields(logrus.Fields{
		"prefix": "api",
		"org":    orgID,
		"status": "ok",
	}).Info("New organization key added or updated.")

	action := "modified"
	if r.Method == "POST" {
		action = "added"
	}

	response := apiModifyKeySuccess{
		Key:    orgID,
		Status: "ok",
		Action: action,
	}

	return response, http.StatusOK
}

func (gw *Gateway) handleGetOrgDetail(orgID string) (interface{}, int) {
	spec := gw.getSpecForOrg(orgID)
	if spec == nil {
		return apiError("Org not found"), http.StatusNotFound
	}

	session, ok := spec.OrgSessionManager.SessionDetail(orgID, orgID, false)
	if !ok {
		log.WithFields(logrus.Fields{
			"prefix": "api",
			"org":    orgID,
			"status": "fail",
			"err":    "not found",
		}).Error("Failed retrieval of record for ORG ID.")
		return apiError("Org not found"), http.StatusNotFound
	}
	log.WithFields(logrus.Fields{
		"prefix": "api",
		"org":    orgID,
		"status": "ok",
	}).Info("Retrieved record for ORG ID.")
	return session.Clone(), http.StatusOK
}

func (gw *Gateway) handleGetAllOrgKeys(filter string) (interface{}, int) {
	spec := gw.getSpecForOrg("")
	if spec == nil {
		return apiError("ORG not found"), http.StatusNotFound
	}

	sessions := spec.OrgSessionManager.Sessions(filter)
	fixed_sessions := make([]string, 0)
	for _, s := range sessions {
		if !strings.HasPrefix(s, QuotaKeyPrefix) && !strings.HasPrefix(s, RateLimitKeyPrefix) {
			fixed_sessions = append(fixed_sessions, s)
		}
	}
	sessionsObj := apiAllKeys{fixed_sessions}
	return sessionsObj, http.StatusOK
}

func (gw *Gateway) handleDeleteOrgKey(orgID string) (interface{}, int) {
	spec := gw.getSpecForOrg(orgID)
	if spec == nil {
		log.WithFields(logrus.Fields{
			"prefix": "api",
			"key":    orgID,
			"status": "fail",
			"err":    "not found",
		}).Error("Failed to delete org key.")

		return apiError("Org not found"), http.StatusNotFound
	}

	if !spec.OrgSessionManager.RemoveSession(orgID, orgID, false) {
		return apiError("Failed to remove the key"), http.StatusBadRequest
	}

	log.WithFields(logrus.Fields{
		"prefix": "api",
		"key":    orgID,
		"status": "ok",
	}).Info("Org key deleted.")

	// identify that spec has no org session
	if spec != nil {
		spec.Lock()
		spec.OrgHasNoSession = true
		spec.Unlock()
	}

	statusObj := apiModifyKeySuccess{
		Key:    orgID,
		Status: "ok",
		Action: "deleted",
	}
	return statusObj, http.StatusOK
}

func (gw *Gateway) groupResetHandler(w http.ResponseWriter, r *http.Request) {
	log.WithFields(logrus.Fields{
		"prefix": "api",
		"status": "ok",
	}).Info("Group reload accepted.")

	// Signal to the group via redis
	gw.MainNotifier.Notify(Notification{Command: NoticeGroupReload, Gw: gw})

	log.WithFields(logrus.Fields{
		"prefix": "api",
	}).Info("Reloaded URL Structure - Success")

	doJSONWrite(w, http.StatusOK, apiOk(""))
}

// resetHandler will try to queue a reload. If fn is nil and block=true
// was in the URL parameters, it will block until the reload is done.
// Otherwise, it won't block and fn will be called once the reload is
// finished.
//
func (gw *Gateway) resetHandler(fn func()) http.HandlerFunc {
	return func(w http.ResponseWriter, r *http.Request) {
		var wg sync.WaitGroup

		if fn == nil && r.URL.Query().Get("block") == "true" {
			wg.Add(1)
			gw.reloadURLStructure(wg.Done)
		} else {
			gw.reloadURLStructure(fn)
		}

		log.WithFields(logrus.Fields{
			"prefix": "api",
		}).Info("Reload URL Structure - Scheduled")
		wg.Wait()
		doJSONWrite(w, http.StatusOK, apiOk(""))
	}
}

func (gw *Gateway) createKeyHandler(w http.ResponseWriter, r *http.Request) {
	newSession := new(user.SessionState)
	if err := json.NewDecoder(r.Body).Decode(newSession); err != nil {
		log.WithFields(logrus.Fields{
			"prefix": "api",
			"status": "fail",
			"err":    err,
		}).Error("Key creation failed.")
		doJSONWrite(w, http.StatusInternalServerError, apiError("Unmarshalling failed"))
		return
	}

	newKey := gw.keyGen.GenerateAuthKey(newSession.OrgID)
	if newSession.HMACEnabled {
		newSession.HmacSecret = gw.keyGen.GenerateHMACSecret()
	}

	if newSession.Certificate != "" {
		newKey = gw.generateToken(newSession.OrgID, newSession.Certificate)
		_, ok := gw.GlobalSessionManager.SessionDetail(newSession.OrgID, newKey, false)
		if ok {
			doJSONWrite(w, http.StatusInternalServerError, apiError("Failed to create key - Key with given certificate already found:"+newKey))
			return
		}
	}

	newSession.LastUpdated = strconv.Itoa(int(time.Now().Unix()))
	newSession.DateCreated = time.Now()

	mw := BaseMiddleware{Gw: gw}
	// TODO: handle apply policies error
	mw.ApplyPolicies(newSession)

	if len(newSession.AccessRights) > 0 {
		// reset API-level limit to nil if any has a zero-value
		resetAPILimits(newSession.AccessRights)
		for apiID := range newSession.AccessRights {
			apiSpec := gw.getApiSpec(apiID)
			if apiSpec != nil {
				gw.checkAndApplyTrialPeriod(newKey, newSession, false)
				// If we have enabled HMAC checking for keys, we need to generate a secret for the client to use
				if !apiSpec.DontSetQuotasOnCreate {
					// Reset quota by default
					gw.GlobalSessionManager.ResetQuota(newKey, newSession, false)
					newSession.QuotaRenews = time.Now().Unix() + newSession.QuotaRenewalRate
				}
				// apply polices (if any) and save key
				if err := gw.applyPoliciesAndSave(newKey, newSession, apiSpec, false); err != nil {
					doJSONWrite(w, http.StatusInternalServerError, apiError("Failed to create key - "+err.Error()))
					return
				}
			} else {
				// Use fallback
				sessionManager := gw.GlobalSessionManager
				newSession.QuotaRenews = time.Now().Unix() + newSession.QuotaRenewalRate
				sessionManager.ResetQuota(newKey, newSession, false)
				err := sessionManager.UpdateSession(newKey, newSession, -1, false)
				if err != nil {
					doJSONWrite(w, http.StatusInternalServerError, apiError("Failed to create key - "+err.Error()))
					return
				}
			}
		}
	} else {
		if gw.GetConfig().AllowMasterKeys {
			// nothing defined, add key to ALL
			log.WithFields(logrus.Fields{
				"prefix":      "api",
				"status":      "warning",
				"org_id":      newSession.OrgID,
				"api_id":      "--",
				"user_id":     "system",
				"user_ip":     requestIPHops(r),
				"path":        "--",
				"server_name": "system",
			}).Warning("No API Access Rights set on key session, adding key to all APIs.")

			gw.apisMu.RLock()
			defer gw.apisMu.RUnlock()
			for _, spec := range gw.apisByID {
				gw.checkAndApplyTrialPeriod(newKey, newSession, false)
				if !spec.DontSetQuotasOnCreate {
					// Reset quote by default
					gw.GlobalSessionManager.ResetQuota(newKey, newSession, false)
					newSession.QuotaRenews = time.Now().Unix() + newSession.QuotaRenewalRate
				}
				// apply polices (if any) and save key
				if err := gw.applyPoliciesAndSave(newKey, newSession, spec, false); err != nil {
					doJSONWrite(w, http.StatusInternalServerError, apiError("Failed to create key - "+err.Error()))
					return
				}
			}
		} else {
			log.WithFields(logrus.Fields{
				"prefix":      "api",
				"status":      "error",
				"err":         "master keys disabled",
				"org_id":      newSession.OrgID,
				"api_id":      "--",
				"user_id":     "system",
				"user_ip":     requestIPHops(r),
				"path":        "--",
				"server_name": "system",
			}).Error("Master keys disallowed in configuration, key not added.")

			doJSONWrite(w, http.StatusBadRequest, apiError("Failed to create key, keys must have at least one Access Rights record set."))
			return
		}

	}

	obj := apiModifyKeySuccess{
		Action: "added",
		Key:    newKey,
		Status: "ok",
	}

	// add key hash to reply
	if gw.GetConfig().HashKeys {
		obj.KeyHash = storage.HashKey(newKey, gw.GetConfig().HashKeys)
	}

	gw.FireSystemEvent(EventTokenCreated, EventTokenMeta{
		EventMetaDefault: EventMetaDefault{Message: "Key generated."},
		Org:              newSession.OrgID,
		Key:              newKey,
	})

	log.WithFields(logrus.Fields{
		"prefix":      "api",
		"key":         gw.obfuscateKey(newKey),
		"status":      "ok",
		"api_id":      "--",
		"org_id":      newSession.OrgID,
		"user_id":     "system",
		"user_ip":     requestIPHops(r),
		"path":        "--",
		"server_name": "system",
	}).Info("Generated new key: (", gw.obfuscateKey(newKey), ")")

	doJSONWrite(w, http.StatusOK, obj)
}

func (gw *Gateway) previewKeyHandler(w http.ResponseWriter, r *http.Request) {
	newSession := new(user.SessionState)

	if err := json.NewDecoder(r.Body).Decode(newSession); err != nil {
		log.WithFields(logrus.Fields{
			"prefix": "api",
			"status": "fail",
			"err":    err,
		}).Error("Key creation failed.")
		doJSONWrite(w, http.StatusInternalServerError, apiError("Unmarshalling failed"))
		return
	}

	newSession.LastUpdated = strconv.Itoa(int(time.Now().Unix()))
	newSession.DateCreated = time.Now()

	mw := BaseMiddleware{Gw: gw}
	// TODO: handle apply policies error
	mw.ApplyPolicies(newSession)

	doJSONWrite(w, http.StatusOK, newSession)
}

// NewClientRequest is an outward facing JSON object translated from osin OAuthClients
//
// swagger:model NewClientRequest
type NewClientRequest struct {
	ClientID          string      `json:"client_id"`
	ClientRedirectURI string      `json:"redirect_uri"`
	APIID             string      `json:"api_id,omitempty"`
	PolicyID          string      `json:"policy_id,omitempty"`
	ClientSecret      string      `json:"secret"`
	MetaData          interface{} `json:"meta_data"`
	Description       string      `json:"description"`
}

func oauthClientStorageID(clientID string) string {
	return prefixClient + clientID
}

func (gw *Gateway) createOauthClient(w http.ResponseWriter, r *http.Request) {
	var newOauthClient NewClientRequest
	if err := json.NewDecoder(r.Body).Decode(&newOauthClient); err != nil {
		log.WithFields(logrus.Fields{
			"prefix": "api",
			"status": "fail",
			"err":    err,
		}).Error("Failed to create OAuth client")
		doJSONWrite(w, http.StatusInternalServerError, apiError("Unmarshalling failed"))
		return
	}

	// Allow the client ID to be set
	cleanSting := newOauthClient.ClientID

	if newOauthClient.ClientID == "" {
		u5 := uuid.NewV4()
		cleanSting = strings.Replace(u5.String(), "-", "", -1)
	}

	// Allow the secret to be set
	secret := newOauthClient.ClientSecret
	if newOauthClient.ClientSecret == "" {
		secret = createOauthClientSecret()
	}

	newClient := OAuthClient{
		ClientID:          cleanSting,
		ClientRedirectURI: newOauthClient.ClientRedirectURI,
		ClientSecret:      secret,
		PolicyID:          newOauthClient.PolicyID,
		MetaData:          newOauthClient.MetaData,
		Description:       newOauthClient.Description,
	}

	storageID := oauthClientStorageID(newClient.GetId())
	log.WithFields(logrus.Fields{
		"prefix": "api",
	}).Debug("Created storage ID: ", storageID)

	if newOauthClient.APIID != "" {
		// set client only for passed API ID
		apiSpec := gw.getApiSpec(newOauthClient.APIID)
		if apiSpec == nil {
			log.WithFields(logrus.Fields{
				"prefix": "api",
				"apiID":  newOauthClient.APIID,
				"status": "fail",
				"err":    "API doesn't exist",
			}).Error("Failed to create OAuth client")
			doJSONWrite(w, http.StatusBadRequest, apiError("API doesn't exist"))
			return
		}

		if !apiSpec.UseOauth2 {
			doJSONWrite(w, http.StatusBadRequest,
				apiError("API is not OAuth2"))
			return
		}

		err := apiSpec.OAuthManager.OsinServer.Storage.SetClient(storageID, apiSpec.OrgID, &newClient, true)
		if err != nil {
			log.WithFields(logrus.Fields{
				"prefix": "api",
				"apiID":  newOauthClient.APIID,
				"status": "fail",
				"err":    err,
			}).Error("Failed to create OAuth client")
			doJSONWrite(w, http.StatusInternalServerError, apiError("Failure in storing client data."))
			return
		}
	} else {
		// set client for all APIs from the given policy
		gw.policiesMu.RLock()
		policy, ok := gw.policiesByID[newClient.PolicyID]
		gw.policiesMu.RUnlock()
		if !ok {
			log.WithFields(logrus.Fields{
				"prefix":   "api",
				"policyID": newClient.PolicyID,
				"status":   "fail",
				"err":      "Policy doesn't exist",
			}).Error("Failed to create OAuth client")
			doJSONWrite(w, http.StatusBadRequest, apiError("Policy doesn't exist"))
			return
		}

		oauth2 := false
		// iterate over APIs and set client for each of them
		for apiID := range policy.AccessRights {
			apiSpec := gw.getApiSpec(apiID)
			if apiSpec == nil {
				log.WithFields(logrus.Fields{
					"prefix": "api",
					"apiID":  apiID,
					"status": "fail",
					"err":    "API doesn't exist",
				}).Error("Failed to create OAuth client")
				doJSONWrite(w, http.StatusBadRequest, apiError("API doesn't exist"))
				return
			}
			// set oauth client if it is oauth API
			if apiSpec.UseOauth2 || apiSpec.EnableJWT {
				oauth2 = true
				if apiSpec.OAuthManager == nil {

					prefix := generateOAuthPrefix(apiSpec.APIID)
					storageManager := gw.getGlobalStorageHandler(prefix, false)
					storageManager.Connect()

					apiSpec.OAuthManager = &OAuthManager{
						OsinServer: gw.TykOsinNewServer(&osin.ServerConfig{},
							&RedisOsinStorageInterface{
								storageManager,
								gw.GlobalSessionManager,
								&storage.RedisCluster{KeyPrefix: prefix, HashKeys: false},
								apiSpec.OrgID,
								gw,
							}),
					}
				}
				err := apiSpec.OAuthManager.OsinServer.Storage.SetClient(storageID, apiSpec.APIDefinition.OrgID, &newClient, true)
				if err != nil {
					log.WithFields(logrus.Fields{
						"prefix": "api",
						"apiID":  apiID,
						"status": "fail",
						"err":    err,
					}).Error("Failed to create OAuth client")
					doJSONWrite(w, http.StatusInternalServerError, apiError("Failure in storing client data."))
					return
				}
			}
		}

		if !oauth2 {
			doJSONWrite(w, http.StatusBadRequest,
				apiError("API is not OAuth2"))
			return
		}
	}

	clientData := NewClientRequest{
		ClientID:          newClient.GetId(),
		ClientSecret:      newClient.GetSecret(),
		ClientRedirectURI: newClient.GetRedirectUri(),
		PolicyID:          newClient.GetPolicyID(),
		MetaData:          newClient.GetUserData(),
		Description:       newClient.GetDescription(),
	}

	log.WithFields(logrus.Fields{
		"prefix":            "api",
		"apiID":             newOauthClient.APIID,
		"clientID":          clientData.ClientID,
		"clientRedirectURI": clientData.ClientRedirectURI,
		"policyID":          clientData.PolicyID,
		"description":       clientData.Description,
		"status":            "ok",
	}).Info("Created OAuth client")

	doJSONWrite(w, http.StatusOK, clientData)
}

func (gw *Gateway) rotateOauthClient(keyName, apiID string) (interface{}, int) {
	// check API
	apiSpec := gw.getApiSpec(apiID)
	if apiSpec == nil {
		return apiError("API doesn't exist"), http.StatusNotFound
	}

	// get existing version of oauth-client
	storageID := oauthClientStorageID(keyName)
	client, err := apiSpec.OAuthManager.OsinServer.Storage.GetExtendedClientNoPrefix(storageID)
	if err != nil {
		return apiError("OAuth Client ID not found"), http.StatusNotFound
	}

	// update client
	updatedClient := OAuthClient{
		ClientID:          client.GetId(),
		ClientSecret:      createOauthClientSecret(),
		ClientRedirectURI: client.GetRedirectUri(),
		PolicyID:          client.GetPolicyID(),
		MetaData:          client.GetUserData(),
		Description:       client.GetDescription(),
	}

	err = apiSpec.OAuthManager.OsinServer.Storage.SetClient(storageID, apiSpec.OrgID, &updatedClient, true)
	if err != nil {
		log.WithFields(logrus.Fields{
			"prefix": "api",
			"apiID":  apiID,
			"status": "fail",
			"err":    err,
		}).Error("Failed to update OAuth client")
		return apiError("Failure in storing client data"), http.StatusInternalServerError
	}

	// invalidate tokens if we had a new policy
	invalidateTokens(client, updatedClient, apiSpec.OAuthManager)

	// convert to outbound format
	replyData := NewClientRequest{
		ClientID:          updatedClient.GetId(),
		ClientSecret:      updatedClient.ClientSecret,
		ClientRedirectURI: updatedClient.GetRedirectUri(),
		PolicyID:          updatedClient.GetPolicyID(),
		MetaData:          updatedClient.GetUserData(),
		Description:       updatedClient.GetDescription(),
	}

	return replyData, http.StatusOK
}

// Update Client
func (gw *Gateway) updateOauthClient(keyName, apiID string, r *http.Request) (interface{}, int) {
	// read payload
	var updateClientData NewClientRequest
	if err := json.NewDecoder(r.Body).Decode(&updateClientData); err != nil {
		log.WithFields(logrus.Fields{
			"prefix": "api",
			"status": "fail",
			"err":    err,
		}).Error("Failed to update OAuth client")
		return apiError("Unmarshalling failed"), http.StatusInternalServerError
	}

	// check API
	apiSpec := gw.getApiSpec(apiID)
	if apiSpec == nil {
		return apiError("API doesn't exist"), http.StatusNotFound
	}

	// check policy
	if updateClientData.PolicyID != "" {
		gw.policiesMu.RLock()
		policy, ok := gw.policiesByID[updateClientData.PolicyID]
		gw.policiesMu.RUnlock()
		if !ok {
			return apiError("Policy doesn't exist"), http.StatusNotFound
		}
		if _, ok := policy.AccessRights[apiID]; !ok {
			return apiError("Policy access rights doesn't contain API this OAuth client belongs to"),
				http.StatusBadRequest
		}
	}

	// get existing version of oauth-client
	storageID := oauthClientStorageID(keyName)
	client, err := apiSpec.OAuthManager.OsinServer.Storage.GetExtendedClientNoPrefix(storageID)
	if err != nil {
		return apiError("OAuth Client ID not found"), http.StatusNotFound
	}

	// update client
	updatedClient := OAuthClient{
		ClientID:          client.GetId(),
		ClientSecret:      client.GetSecret(),
		ClientRedirectURI: updateClientData.ClientRedirectURI, // update
		PolicyID:          updateClientData.PolicyID,          // update
		MetaData:          updateClientData.MetaData,          // update
		Description:       updateClientData.Description,       // update
	}

	err = apiSpec.OAuthManager.OsinServer.Storage.SetClient(storageID, apiSpec.OrgID, &updatedClient, true)
	if err != nil {
		log.WithFields(logrus.Fields{
			"prefix": "api",
			"apiID":  apiID,
			"status": "fail",
			"err":    err,
		}).Error("Failed to update OAuth client")
		return apiError("Failure in storing client data"), http.StatusInternalServerError
	}

	// invalidate tokens if we had a new policy
	invalidateTokens(client, updatedClient, apiSpec.OAuthManager)

	// convert to outbound format
	replyData := NewClientRequest{
		ClientID:          updatedClient.GetId(),
		ClientSecret:      updatedClient.GetSecret(),
		ClientRedirectURI: updatedClient.GetRedirectUri(),
		PolicyID:          updatedClient.GetPolicyID(),
		MetaData:          updatedClient.GetUserData(),
		Description:       updatedClient.GetDescription(),
	}

	return replyData, http.StatusOK
}

func (gw *Gateway) invalidateOauthRefresh(w http.ResponseWriter, r *http.Request) {
	apiID := r.URL.Query().Get("api_id")
	if apiID == "" {
		doJSONWrite(w, http.StatusBadRequest, apiError("Missing parameter api_id"))
		return
	}
	apiSpec := gw.getApiSpec(apiID)

	log.WithFields(logrus.Fields{
		"prefix": "api",
		"apiID":  apiID,
	}).Debug("Looking for refresh token in API Register")

	if apiSpec == nil {
		log.WithFields(logrus.Fields{
			"prefix": "api",
			"apiID":  apiID,
			"status": "fail",
			"err":    "API not found",
		}).Error("Failed to invalidate refresh token")

		doJSONWrite(w, http.StatusNotFound, apiError("API for this refresh token not found"))
		return
	}

	if apiSpec.OAuthManager == nil {
		log.WithFields(logrus.Fields{
			"prefix": "api",
			"apiID":  apiID,
			"status": "fail",
			"err":    "API is not OAuth",
		}).Error("Failed to invalidate refresh token")

		doJSONWrite(w, http.StatusBadRequest, apiError("OAuth is not enabled on this API"))
		return
	}

	keyName := mux.Vars(r)["keyName"]
	err := apiSpec.OAuthManager.OsinServer.Storage.RemoveRefresh(keyName)
	if err != nil {
		log.WithFields(logrus.Fields{
			"prefix": "api",
			"apiID":  apiID,
			"status": "fail",
			"err":    err,
		}).Error("Failed to invalidate refresh token")

		doJSONWrite(w, http.StatusInternalServerError, apiError("Failed to invalidate refresh token"))
		return
	}

	success := apiModifyKeySuccess{
		Key:    keyName,
		Status: "ok",
		Action: "deleted",
	}

	log.WithFields(logrus.Fields{
		"prefix": "api",
		"apiID":  apiID,
		"token":  keyName,
		"status": "ok",
	}).Info("Invalidated refresh token")

	doJSONWrite(w, http.StatusOK, success)
}

func (gw *Gateway) rotateOauthClientHandler(w http.ResponseWriter, r *http.Request) {

	apiID := mux.Vars(r)["apiID"]
	keyName := mux.Vars(r)["keyName"]

	obj, code := gw.rotateOauthClient(keyName, apiID)

	doJSONWrite(w, code, obj)
}

func (gw *Gateway) getApisForOauthApp(w http.ResponseWriter, r *http.Request) {
	apis := []string{}
	appID := mux.Vars(r)["appID"]
	orgID := r.FormValue("orgID")

	//get all organization apis
	apisIds := gw.getApisIdsForOrg(orgID)

	for index := range apisIds {
		if api := gw.getApiSpec(apisIds[index]); api != nil {
			if api.UseOauth2 {
				clients, _, code := gw.getApiClients(apisIds[index])
				if code == http.StatusOK {
					for _, client := range clients {
						if client.GetId() == appID {
							apis = append(apis, apisIds[index])
						}
					}
				}
			}
		}
	}

	doJSONWrite(w, http.StatusOK, apis)
}

func (gw *Gateway) oAuthClientHandler(w http.ResponseWriter, r *http.Request) {
	apiID := mux.Vars(r)["apiID"]
	keyName := mux.Vars(r)["keyName"]

	var obj interface{}
	var code int
	switch r.Method {
	case http.MethodGet:
		if keyName != "" {
			// Return single client detail
			obj, code = gw.getOauthClientDetails(keyName, apiID)
		} else {
			// Return list of keys
			obj, code = gw.getOauthClients(apiID)
		}
	case http.MethodPut:
		// Update client
		obj, code = gw.updateOauthClient(keyName, apiID, r)
	case http.MethodDelete:
		// Remove a key
		obj, code = gw.handleDeleteOAuthClient(keyName, apiID)
	}

	doJSONWrite(w, code, obj)
}

func (gw *Gateway) oAuthClientTokensHandler(w http.ResponseWriter, r *http.Request) {
	apiID := mux.Vars(r)["apiID"]
	keyName := mux.Vars(r)["keyName"]

	apiSpec := gw.getApiSpec(apiID)
	if apiSpec == nil {
		log.WithFields(logrus.Fields{
			"prefix": "api",
			"apiID":  apiID,
			"status": "fail",
			"client": keyName,
			"err":    "not found",
		}).Error("Failed to retrieve OAuth tokens")
		doJSONWrite(w, http.StatusNotFound, apiError("OAuth Client ID not found"))
		return
	}

	if p := r.URL.Query().Get("page"); p != "" {
		page := 1

		queryPage, err := strconv.Atoi(p)
		if err == nil {
			page = queryPage
		}

		if page <= 0 {
			page = 1
		}

		tokens, totalPages, err := apiSpec.OAuthManager.OsinServer.Storage.GetPaginatedClientTokens(keyName, page)
		if err != nil {
			doJSONWrite(w, http.StatusInternalServerError, apiError("Get client tokens failed"))
			return
		}

		doJSONWrite(w, http.StatusOK, paginatedOAuthClientTokens{
			Pagination: paginationStatus{
				PageSize:  100,
				PageNum:   page,
				PageTotal: totalPages,
			},
			Tokens: tokens,
		})

		return
	}

	tokens, err := apiSpec.OAuthManager.OsinServer.Storage.GetClientTokens(keyName)
	if err != nil {
		doJSONWrite(w, http.StatusInternalServerError, apiError("Get client tokens failed"))
		return
	}

	doJSONWrite(w, http.StatusOK, tokens)
}

// Get client details
func (gw *Gateway) getOauthClientDetails(keyName, apiID string) (interface{}, int) {
	storageID := oauthClientStorageID(keyName)
	apiSpec := gw.getApiSpec(apiID)
	if apiSpec == nil {
		log.WithFields(logrus.Fields{
			"prefix": "api",
			"apiID":  apiID,
			"status": "fail",
			"client": keyName,
			"err":    "not found",
		}).Error("Failed to retrieve OAuth client details")
		return apiError("OAuth Client ID not found"), http.StatusNotFound
	}

	if apiSpec.OAuthManager == nil {
		prefix := generateOAuthPrefix(apiSpec.APIID)
		storageManager := gw.getGlobalStorageHandler(prefix, false)
		storageManager.Connect()
		apiSpec.OAuthManager = &OAuthManager{
			OsinServer: gw.TykOsinNewServer(&osin.ServerConfig{},
				&RedisOsinStorageInterface{
					storageManager,
					gw.GlobalSessionManager,
					&storage.RedisCluster{KeyPrefix: prefix, HashKeys: false},
					apiSpec.OrgID,
					gw,
				}),
		}
	}

	clientData, err := apiSpec.OAuthManager.OsinServer.Storage.GetExtendedClientNoPrefix(storageID)
	if err != nil {
		return apiError("OAuth Client ID not found"), http.StatusNotFound
	}
	reportableClientData := NewClientRequest{
		ClientID:          clientData.GetId(),
		ClientSecret:      clientData.GetSecret(),
		ClientRedirectURI: clientData.GetRedirectUri(),
		PolicyID:          clientData.GetPolicyID(),
		MetaData:          clientData.GetUserData(),
		Description:       clientData.GetDescription(),
	}

	log.WithFields(logrus.Fields{
		"prefix": "api",
		"apiID":  apiID,
		"status": "ok",
		"client": keyName,
	}).Info("Retrieved OAuth client ID")

	return reportableClientData, http.StatusOK
}

// Delete Client
func (gw *Gateway) handleDeleteOAuthClient(keyName, apiID string) (interface{}, int) {
	storageID := oauthClientStorageID(keyName)

	apiSpec := gw.getApiSpec(apiID)
	if apiSpec == nil {
		log.WithFields(logrus.Fields{
			"prefix": "api",
			"apiID":  apiID,
			"status": "fail",
			"client": keyName,
			"err":    "not found",
		}).Error("Failed to delete OAuth client")

		return apiError("OAuth Client ID not found"), http.StatusNotFound
	}

	if apiSpec.OAuthManager != nil {
		err := apiSpec.OAuthManager.OsinServer.Storage.DeleteClient(storageID, apiSpec.OrgID, true)
		if err != nil {
			return apiError("Delete failed"), http.StatusInternalServerError
		}

		statusObj := apiModifyKeySuccess{
			Key:    keyName,
			Status: "ok",
			Action: "deleted",
		}

		log.WithFields(logrus.Fields{
			"prefix": "api",
			"apiID":  apiID,
			"status": "ok",
			"client": keyName,
		}).Info("Deleted OAuth client")

		return statusObj, http.StatusOK
	}

	return apiError("OAuth Client ID not found"), http.StatusNotFound
}

const oAuthNotPropagatedErr = "OAuth client list isn't available or hasn't been propagated yet."
const oAuthClientNotFound = "OAuth client not found"
const oauthClientIdEmpty = "client_id is required"
const oauthClientSecretEmpty = "client_secret is required"
const oauthClientSecretWrong = "client secret is wrong"
const oauthTokenEmpty = "token is required"

func (gw *Gateway) getApiClients(apiID string) ([]ExtendedOsinClientInterface, apiStatusMessage, int) {
	var err error
	filterID := prefixClient
	apiSpec := gw.getApiSpec(apiID)

	if apiSpec == nil {
		log.WithFields(logrus.Fields{
			"prefix": "api",
			"apiID":  apiID,
			"status": "fail",
			"err":    "API not found",
		}).Error("Failed to retrieve OAuth client list.")
		return nil, apiError(oAuthClientNotFound), http.StatusNotFound
	}

	clientData := []ExtendedOsinClientInterface{}
	if apiSpec.UseOauth2 {
		clientData, err = apiSpec.OAuthManager.OsinServer.Storage.GetClients(filterID, apiSpec.OrgID, true)
		if err != nil {
			log.WithFields(logrus.Fields{
				"prefix": "api",
				"apiID":  apiID,
				"status": "fail",
				"err":    err,
			}).Error("Failed to report OAuth client list")

			return nil, apiError(oAuthClientNotFound), http.StatusNotFound
		}
	}

	return clientData, apiStatusMessage{}, http.StatusOK
}

// List Clients
func (gw *Gateway) getOauthClients(apiID string) (interface{}, int) {

	clientData, _, apiStatusCode := gw.getApiClients(apiID)

	if apiStatusCode != 200 {
		return clientData, apiStatusCode
	}

	clients := []NewClientRequest{}
	for _, osinClient := range clientData {
		reportableClientData := NewClientRequest{
			ClientID:          osinClient.GetId(),
			ClientSecret:      osinClient.GetSecret(),
			ClientRedirectURI: osinClient.GetRedirectUri(),
			PolicyID:          osinClient.GetPolicyID(),
			MetaData:          osinClient.GetUserData(),
			Description:       osinClient.GetDescription(),
		}

		clients = append(clients, reportableClientData)
	}
	log.WithFields(logrus.Fields{
		"prefix": "api",
		"apiID":  apiID,
		"status": "ok",
	}).Info("Retrieved OAuth client list")

	return clients, http.StatusOK
}

func (gw *Gateway) getApisForOauthClientId(oauthClientId string, orgId string) []string {
	apis := []string{}
	orgApis := gw.getApisIdsForOrg(orgId)

	for index := range orgApis {
		clientsData, _, status := gw.getApiClients(orgApis[index])
		if status == http.StatusOK {
			for _, client := range clientsData {
				if client.GetId() == oauthClientId {
					apis = append(apis, orgApis[index])
				}
			}
		}
	}

	return apis
}

func (gw *Gateway) healthCheckhandler(w http.ResponseWriter, r *http.Request) {
	if !gw.GetConfig().HealthCheck.EnableHealthChecks {
		doJSONWrite(w, http.StatusBadRequest, apiError("Health checks are not enabled for this node"))
		return
	}
	apiID := r.URL.Query().Get("api_id")
	if apiID == "" {
		doJSONWrite(w, http.StatusBadRequest, apiError("missing api_id parameter"))
		return
	}
	apiSpec := gw.getApiSpec(apiID)
	if apiSpec == nil {
		doJSONWrite(w, http.StatusNotFound, apiError("API ID not found"))
		return
	}
	health, _ := apiSpec.Health.ApiHealthValues()
	doJSONWrite(w, http.StatusOK, health)
}

func userRatesCheck(w http.ResponseWriter, r *http.Request) {
	session := ctxGetSession(r)
	if session == nil {
		doJSONWrite(w, http.StatusBadRequest, apiError("Health checks are not enabled for this node"))
		return
	}

	returnSession := PublicSession{}
	returnSession.Quota.QuotaRenews = session.QuotaRenews
	returnSession.Quota.QuotaRemaining = session.QuotaRemaining
	returnSession.Quota.QuotaMax = session.QuotaMax
	returnSession.RateLimit.Rate = session.Rate
	returnSession.RateLimit.Per = session.Per

	doJSONWrite(w, http.StatusOK, returnSession)
}

func (gw *Gateway) invalidateCacheHandler(w http.ResponseWriter, r *http.Request) {
	apiID := mux.Vars(r)["apiID"]

	keyPrefix := "cache-" + apiID
	matchPattern := keyPrefix + "*"
	store := storage.RedisCluster{KeyPrefix: keyPrefix, IsCache: true}

	if ok := store.DeleteScanMatch(matchPattern); !ok {
		err := errors.New("scan/delete failed")
		var orgid string
		if spec := gw.getApiSpec(apiID); spec != nil {
			orgid = spec.OrgID
		}
		log.WithFields(logrus.Fields{
			"prefix":      "api",
			"api_id":      apiID,
			"status":      "fail",
			"err":         err,
			"org_id":      orgid,
			"user_id":     "system",
			"user_ip":     requestIPHops(r),
			"path":        "--",
			"server_name": "system",
		}).Error("Failed to delete cache: ", err)

		doJSONWrite(w, http.StatusInternalServerError, apiError("Cache invalidation failed"))
		return
	}

	doJSONWrite(w, http.StatusOK, apiOk("cache invalidated"))
}

func (gw *Gateway) RevokeTokenHandler(w http.ResponseWriter, r *http.Request) {
	err := r.ParseForm()

	if err != nil {
		doJSONWrite(w, http.StatusBadRequest, apiError("cannot parse form. Form malformed"))
		return
	}

	tokenTypeHint := r.PostFormValue("token_type_hint")
	token := r.PostFormValue("token")
	clientID := r.PostFormValue("client_id")
	orgID := r.PostFormValue("org_id")

	if token == "" {
		doJSONWrite(w, http.StatusBadRequest, apiError(oauthTokenEmpty))
		return
	}

	if clientID == "" {
		doJSONWrite(w, http.StatusBadRequest, apiError(oauthClientIdEmpty))
		return
	}

	apis := gw.getApisForOauthClientId(clientID, orgID)
	if len(apis) == 0 {
		doJSONWrite(w, http.StatusBadRequest, apiError("oauth client doesn't exist"))
		return
	}

	for _, apiID := range apis {
		storage, _, err := gw.GetStorageForApi(apiID)
		if err == nil {
			RevokeToken(storage, token, tokenTypeHint)
		}
	}
	doJSONWrite(w, http.StatusOK, apiOk("token revoked successfully"))
}

func (gw *Gateway) GetStorageForApi(apiID string) (ExtendedOsinStorageInterface, int, error) {
	apiSpec := gw.getApiSpec(apiID)
	if apiSpec == nil {
		log.WithFields(logrus.Fields{
			"prefix": "api",
			"apiID":  apiID,
			"status": "fail",
			"err":    "API not found",
		}).Error("Failed to retrieve OAuth client list.")

		return nil, http.StatusNotFound, errors.New(oAuthClientNotFound)
	}

	if apiSpec.OAuthManager == nil {
		log.WithFields(logrus.Fields{
			"prefix": "api",
			"apiID":  apiID,
			"status": "fail",
			"err":    "API not found",
		}).Error("Failed to revoke client tokens.")

		return nil, http.StatusNotFound, errors.New(oAuthNotPropagatedErr)
	}

	return apiSpec.OAuthManager.OsinServer.Storage, http.StatusOK, nil
}

func (gw *Gateway) RevokeAllTokensHandler(w http.ResponseWriter, r *http.Request) {
	err := r.ParseForm()

	if err != nil {
		doJSONWrite(w, http.StatusBadRequest, apiError("cannot parse form. Form malformed"))
		return
	}

	clientId := r.PostFormValue("client_id")
	clientSecret := r.PostFormValue("client_secret")
	orgId := r.PostFormValue("org_id")

	if clientId == "" {
		doJSONWrite(w, http.StatusUnauthorized, apiError(oauthClientIdEmpty))
		return
	}

	if clientSecret == "" {
		doJSONWrite(w, http.StatusUnauthorized, apiError(oauthClientSecretEmpty))
		return
	}

	apis := gw.getApisForOauthClientId(clientId, orgId)
	if len(apis) == 0 {
		//if api is 0 is because the client wasn't found
		doJSONWrite(w, http.StatusNotFound, apiError("oauth client doesn't exist"))
		return
	}

	tokens := []string{}
	for _, apiId := range apis {
		storage, _, err := gw.GetStorageForApi(apiId)
		if err == nil {
			_, tokensRevoked, _ := RevokeAllTokens(storage, clientId, clientSecret)
			tokens = append(tokens, tokensRevoked...)
		}
	}

	n := Notification{
		Command: KeySpaceUpdateNotification,
		Payload: strings.Join(tokens, ","),
		Gw:      gw,
	}
	gw.MainNotifier.Notify(n)

	doJSONWrite(w, http.StatusOK, apiOk("tokens revoked successfully"))
}

// TODO: Don't modify http.Request values in-place. We must right now
// because our middleware design doesn't pass around http.Request
// pointers, so we have no way to modify the pointer in a middleware.
//
// If we ever redesign middlewares - or if we find another workaround -
// revisit this.
func setContext(r *http.Request, ctx context.Context) {
	r2 := r.WithContext(ctx)
	*r = *r2
}
func setCtxValue(r *http.Request, key, val interface{}) {
	setContext(r, context.WithValue(r.Context(), key, val))
}

func ctxGetData(r *http.Request) map[string]interface{} {
	if v := r.Context().Value(ctx.ContextData); v != nil {
		return v.(map[string]interface{})
	}
	return nil
}

func ctxSetData(r *http.Request, m map[string]interface{}) {
	if m == nil {
		panic("setting a nil context ContextData")
	}
	setCtxValue(r, ctx.ContextData, m)
}

func ctxGetSession(r *http.Request) *user.SessionState {
	return ctx.GetSession(r)
}

<<<<<<< HEAD
func ctxSetSession(r *http.Request, s *user.SessionState, token string, scheduleUpdate bool, hashKey bool) {
	ctx.SetSession(r, s, token, scheduleUpdate, hashKey)
=======
func ctxSetSession(r *http.Request, s *user.SessionState, scheduleUpdate bool) {
	ctx.SetSession(r, s, scheduleUpdate)
>>>>>>> 529518d2
}

func ctxScheduleSessionUpdate(r *http.Request) {
	setCtxValue(r, ctx.UpdateSession, true)
}

func ctxDisableSessionUpdate(r *http.Request) {
	setCtxValue(r, ctx.UpdateSession, false)
}

func ctxSessionUpdateScheduled(r *http.Request) bool {
	if v := r.Context().Value(ctx.UpdateSession); v != nil {
		return v.(bool)
	}
	return false
}

func ctxGetAuthToken(r *http.Request) string {
	return ctx.GetAuthToken(r)
}

func ctxGetTrackedPath(r *http.Request) string {
	if v := r.Context().Value(ctx.TrackThisEndpoint); v != nil {
		return v.(string)
	}
	return ""
}

func ctxSetTrackedPath(r *http.Request, p string) {
	if p == "" {
		panic("setting a nil context TrackThisEndpoint")
	}
	setCtxValue(r, ctx.TrackThisEndpoint, p)
}

func ctxGetDoNotTrack(r *http.Request) bool {
	return r.Context().Value(ctx.DoNotTrackThisEndpoint) == true
}

func ctxSetDoNotTrack(r *http.Request, b bool) {
	setCtxValue(r, ctx.DoNotTrackThisEndpoint, b)
}

func ctxGetVersionInfo(r *http.Request) *apidef.VersionInfo {
	if v := r.Context().Value(ctx.VersionData); v != nil {
		return v.(*apidef.VersionInfo)
	}
	return nil
}

func ctxSetVersionInfo(r *http.Request, v *apidef.VersionInfo) {
	setCtxValue(r, ctx.VersionData, v)
}

func ctxSetOrigRequestURL(r *http.Request, url *url.URL) {
	setCtxValue(r, ctx.OrigRequestURL, url)
}

func ctxGetOrigRequestURL(r *http.Request) *url.URL {
	if v := r.Context().Value(ctx.OrigRequestURL); v != nil {
		if urlVal, ok := v.(*url.URL); ok {
			return urlVal
		}
	}

	return nil
}

func ctxSetURLRewriteTarget(r *http.Request, url *url.URL) {
	setCtxValue(r, ctx.UrlRewriteTarget, url)
}

func ctxGetURLRewriteTarget(r *http.Request) *url.URL {
	if v := r.Context().Value(ctx.UrlRewriteTarget); v != nil {
		if urlVal, ok := v.(*url.URL); ok {
			return urlVal
		}
	}

	return nil
}

func ctxSetUrlRewritePath(r *http.Request, path string) {
	setCtxValue(r, ctx.UrlRewritePath, path)
}

func ctxGetUrlRewritePath(r *http.Request) string {
	if v := r.Context().Value(ctx.UrlRewritePath); v != nil {
		if strVal, ok := v.(string); ok {
			return strVal
		}
	}
	return ""
}

func ctxSetCheckLoopLimits(r *http.Request, b bool) {
	setCtxValue(r, ctx.CheckLoopLimits, b)
}

// Should we check Rate limits and Quotas?
func ctxCheckLimits(r *http.Request) bool {
	// If looping disabled, allow all
	if !ctxLoopingEnabled(r) {
		return true
	}

	if v := r.Context().Value(ctx.CheckLoopLimits); v != nil {
		return v.(bool)
	}

	return false
}

func ctxSetRequestMethod(r *http.Request, path string) {
	setCtxValue(r, ctx.RequestMethod, path)
}

func ctxGetRequestMethod(r *http.Request) string {
	if v := r.Context().Value(ctx.RequestMethod); v != nil {
		if strVal, ok := v.(string); ok {
			return strVal
		}
	}
	return r.Method
}

func ctxSetTransformRequestMethod(r *http.Request, path string) {
	setCtxValue(r, ctx.TransformedRequestMethod, path)
}

func ctxGetTransformRequestMethod(r *http.Request) string {
	if v := r.Context().Value(ctx.TransformedRequestMethod); v != nil {
		if strVal, ok := v.(string); ok {
			return strVal
		}
	}
	return r.Method
}

func ctxSetGraphQLRequest(r *http.Request, gqlRequest *gql.Request) {
	setCtxValue(r, ctx.GraphQLRequest, gqlRequest)
}

func ctxGetGraphQLRequest(r *http.Request) (gqlRequest *gql.Request) {
	if v := r.Context().Value(ctx.GraphQLRequest); v != nil {
		if gqlRequest, ok := v.(*gql.Request); ok {
			return gqlRequest
		}
	}
	return nil
}

func ctxSetGraphQLIsWebSocketUpgrade(r *http.Request, isWebSocketUpgrade bool) {
	setCtxValue(r, ctx.GraphQLIsWebSocketUpgrade, isWebSocketUpgrade)
}

func ctxGetGraphQLIsWebSocketUpgrade(r *http.Request) (isWebSocketUpgrade bool) {
	if v := r.Context().Value(ctx.GraphQLIsWebSocketUpgrade); v != nil {
		if isWebSocketUpgrade, ok := v.(bool); ok {
			return isWebSocketUpgrade
		}
	}

	return false
}

func ctxGetDefaultVersion(r *http.Request) bool {
	return r.Context().Value(ctx.VersionDefault) != nil
}

func ctxSetDefaultVersion(r *http.Request) {
	setCtxValue(r, ctx.VersionDefault, true)
}

func ctxLoopingEnabled(r *http.Request) bool {
	return ctxLoopLevel(r) > 0
}

func ctxLoopLevel(r *http.Request) int {
	if v := r.Context().Value(ctx.LoopLevel); v != nil {
		if intVal, ok := v.(int); ok {
			return intVal
		}
	}

	return 0
}

func ctxSetLoopLevel(r *http.Request, value int) {
	setCtxValue(r, ctx.LoopLevel, value)
}

func ctxIncLoopLevel(r *http.Request, loopLimit int) {
	ctxSetLoopLimit(r, loopLimit)
	ctxSetLoopLevel(r, ctxLoopLevel(r)+1)
}

func ctxLoopLevelLimit(r *http.Request) int {
	if v := r.Context().Value(ctx.LoopLevelLimit); v != nil {
		if intVal, ok := v.(int); ok {
			return intVal
		}
	}

	return 0
}

func ctxSetLoopLimit(r *http.Request, limit int) {
	// Can be set only one time per request
	if ctxLoopLevelLimit(r) == 0 && limit > 0 {
		setCtxValue(r, ctx.LoopLevelLimit, limit)
	}
}

func ctxThrottleLevelLimit(r *http.Request) int {
	if v := r.Context().Value(ctx.ThrottleLevelLimit); v != nil {
		if intVal, ok := v.(int); ok {
			return intVal
		}
	}

	return 0
}

func ctxThrottleLevel(r *http.Request) int {
	if v := r.Context().Value(ctx.ThrottleLevel); v != nil {
		if intVal, ok := v.(int); ok {
			return intVal
		}
	}

	return 0
}

func ctxSetThrottleLimit(r *http.Request, limit int) {
	// Can be set only one time per request
	if ctxThrottleLevelLimit(r) == 0 && limit > 0 {
		setCtxValue(r, ctx.ThrottleLevelLimit, limit)
	}
}

func ctxSetThrottleLevel(r *http.Request, value int) {
	setCtxValue(r, ctx.ThrottleLevel, value)
}

func ctxIncThrottleLevel(r *http.Request, throttleLimit int) {
	ctxSetThrottleLimit(r, throttleLimit)
	ctxSetThrottleLevel(r, ctxThrottleLevel(r)+1)
}

func ctxTraceEnabled(r *http.Request) bool {
	return r.Context().Value(ctx.Trace) != nil
}

func ctxSetTrace(r *http.Request) {
	setCtxValue(r, ctx.Trace, true)
}

func ctxSetRequestStatus(r *http.Request, stat RequestStatus) {
	setCtxValue(r, ctx.RequestStatus, stat)
}

func ctxGetRequestStatus(r *http.Request) (stat RequestStatus) {
	if v := r.Context().Value(ctx.RequestStatus); v != nil {
		stat = v.(RequestStatus)
	}
	return
}

var createOauthClientSecret = func() string {
	secret := uuid.NewV4()
	return base64.StdEncoding.EncodeToString([]byte(secret.String()))
}

// invalidate tokens if we had a new policy
func invalidateTokens(prevClient ExtendedOsinClientInterface, updatedClient OAuthClient, oauthManager *OAuthManager) {

	if prevPolicy := prevClient.GetPolicyID(); prevPolicy != "" && prevPolicy != updatedClient.PolicyID {
		tokenList, err := oauthManager.OsinServer.Storage.GetClientTokens(updatedClient.ClientID)
		if err != nil {
			log.WithError(err).Warning("Could not get list of tokens for updated OAuth client")
		}

		for _, token := range tokenList {
			if err := oauthManager.OsinServer.Storage.RemoveAccess(token.Token); err != nil {
				log.WithError(err).Warning("Could not remove token for updated OAuth client policy")
			}
		}
	}
}<|MERGE_RESOLUTION|>--- conflicted
+++ resolved
@@ -344,12 +344,8 @@
 	// get original session in case of update and preserve fields that SHOULD NOT be updated
 	originalKey := user.SessionState{}
 	if r.Method == http.MethodPut {
-<<<<<<< HEAD
 		key, found := gw.GlobalSessionManager.SessionDetail(newSession.OrgID, keyName, isHashed)
-=======
-		key, found := GlobalSessionManager.SessionDetail(newSession.OrgID, keyName, isHashed)
 		keyName = key.KeyID
->>>>>>> 529518d2
 		if !found {
 			log.Error("Could not find key when updating")
 			return apiError("Key is not found"), http.StatusNotFound
@@ -480,33 +476,18 @@
 	return response, http.StatusOK
 }
 
-<<<<<<< HEAD
-func (gw *Gateway) handleGetDetail(sessionKey, apiID string, byHash bool) (interface{}, int) {
+func (gw *Gateway) handleGetDetail(sessionKey, apiID, orgID string, byHash bool) (interface{}, int) {
 	if byHash && !gw.GetConfig().HashKeys {
 		return apiError("Key requested by hash but key hashing is not enabled"), http.StatusBadRequest
 	}
 
 	spec := gw.getApiSpec(apiID)
-	orgID := ""
-=======
-func handleGetDetail(sessionKey, apiID, orgID string, byHash bool) (interface{}, int) {
-	if byHash && !config.Global().HashKeys {
-		return apiError("Key requested by hash but key hashing is not enabled"), http.StatusBadRequest
-	}
-
-	spec := getApiSpec(apiID)
->>>>>>> 529518d2
 	if spec != nil {
 		orgID = spec.OrgID
 	}
 
-<<<<<<< HEAD
 	session, ok := gw.GlobalSessionManager.SessionDetail(orgID, sessionKey, byHash)
-=======
-	session, ok := GlobalSessionManager.SessionDetail(orgID, sessionKey, byHash)
 	sessionKey = session.KeyID
->>>>>>> 529518d2
-
 	if !ok {
 		return apiError("Key not found"), http.StatusNotFound
 	}
@@ -653,35 +634,19 @@
 	}).Info("Updated hashed key in slave storage.")
 }
 
-<<<<<<< HEAD
-func (gw *Gateway) handleDeleteKey(keyName, apiID string, resetQuota bool) (interface{}, int) {
-	orgID := ""
-	if spec := gw.getApiSpec(apiID); spec != nil {
-		orgID = spec.OrgID
-=======
-func handleDeleteKey(keyName, orgID, apiID string, resetQuota bool) (interface{}, int) {
-	session, ok := GlobalSessionManager.SessionDetail(orgID, keyName, false)
+func (gw *Gateway) handleDeleteKey(keyName, orgID, apiID string, resetQuota bool) (interface{}, int) {
+	session, ok := gw.GlobalSessionManager.SessionDetail(orgID, keyName, false)
 	keyName = session.KeyID
 	if !ok {
 		return apiError("There is no such key found"), http.StatusNotFound
->>>>>>> 529518d2
+
 	}
 
 	if apiID == "-1" {
 		// Go through ALL managed API's and delete the key
-<<<<<<< HEAD
 		gw.apisMu.RLock()
 		removed := gw.GlobalSessionManager.RemoveSession(orgID, keyName, false)
-		gw.GlobalSessionManager.ResetQuota(
-			keyName,
-			&user.SessionState{},
-			false)
-=======
-		apisMu.RLock()
-		removed := GlobalSessionManager.RemoveSession(orgID, keyName, false)
-		GlobalSessionManager.ResetQuota(keyName, &session, false)
->>>>>>> 529518d2
-
+		gw.GlobalSessionManager.ResetQuota(keyName, &session, false)
 		gw.apisMu.RUnlock()
 
 		if !removed {
@@ -712,14 +677,7 @@
 	}
 
 	if resetQuota {
-<<<<<<< HEAD
-		gw.GlobalSessionManager.ResetQuota(
-			keyName,
-			&user.SessionState{},
-			false)
-=======
-		GlobalSessionManager.ResetQuota(keyName, &session, false)
->>>>>>> 529518d2
+		gw.GlobalSessionManager.ResetQuota(keyName, &session, false)
 	}
 
 	statusObj := apiModifyKeySuccess{
@@ -744,13 +702,8 @@
 }
 
 // handleDeleteHashedKeyWithLogs is a wrapper for handleDeleteHashedKey with logs
-<<<<<<< HEAD
-func (gw *Gateway) handleDeleteHashedKeyWithLogs(keyName, apiID string, resetQuota bool) (interface{}, int) {
-	res, code := gw.handleDeleteHashedKey(keyName, apiID, resetQuota)
-=======
-func handleDeleteHashedKeyWithLogs(keyName, orgID, apiID string, resetQuota bool) (interface{}, int) {
-	res, code := handleDeleteHashedKey(keyName, orgID, apiID, resetQuota)
->>>>>>> 529518d2
+func (gw *Gateway) handleDeleteHashedKeyWithLogs(keyName, orgID, apiID string, resetQuota bool) (interface{}, int) {
+	res, code := gw.handleDeleteHashedKey(keyName, orgID, apiID, resetQuota)
 
 	if code != http.StatusOK {
 		log.WithFields(logrus.Fields{
@@ -769,19 +722,13 @@
 	return res, code
 }
 
-<<<<<<< HEAD
-func (gw *Gateway) handleDeleteHashedKey(keyName, apiID string, resetQuota bool) (interface{}, int) {
-	orgID := ""
-	if spec := gw.getApiSpec(apiID); spec != nil {
-		orgID = spec.OrgID
-=======
-func handleDeleteHashedKey(keyName, orgID, apiID string, resetQuota bool) (interface{}, int) {
-
-	session, ok := GlobalSessionManager.SessionDetail(orgID, keyName, true)
+func (gw *Gateway) handleDeleteHashedKey(keyName, orgID, apiID string, resetQuota bool) (interface{}, int) {
+
+	session, ok := gw.GlobalSessionManager.SessionDetail(orgID, keyName, true)
 	keyName = session.KeyID
 	if !ok {
 		return apiError("There is no such key found"), http.StatusNotFound
->>>>>>> 529518d2
+
 	}
 
 	if apiID == "-1" {
@@ -802,14 +749,7 @@
 	}
 
 	if resetQuota {
-<<<<<<< HEAD
-		gw.GlobalSessionManager.ResetQuota(
-			keyName,
-			&user.SessionState{},
-			true)
-=======
-		GlobalSessionManager.ResetQuota(keyName, &session, true)
->>>>>>> 529518d2
+		gw.GlobalSessionManager.ResetQuota(keyName, &session, true)
 	}
 
 	statusObj := apiModifyKeySuccess{
@@ -1011,17 +951,10 @@
 	case http.MethodGet:
 		if keyName != "" {
 			// Return single key detail
-<<<<<<< HEAD
-			obj, code = gw.handleGetDetail(keyName, apiID, isHashed)
+			obj, code = gw.handleGetDetail(keyName, apiID, orgID, isHashed)
 			if code != http.StatusOK && hashKeyFunction != "" {
 				// try to use legacy key format
-				obj, code = gw.handleGetDetail(origKeyName, apiID, isHashed)
-=======
-			obj, code = handleGetDetail(keyName, apiID, orgID, isHashed)
-			if code != http.StatusOK && hashKeyFunction != "" {
-				// try to use legacy key format
-				obj, code = handleGetDetail(origKeyName, apiID, orgID, isHashed)
->>>>>>> 529518d2
+				obj, code = gw.handleGetDetail(origKeyName, apiID, orgID, isHashed)
 			}
 		} else {
 			// Return list of keys
@@ -1047,28 +980,16 @@
 	case http.MethodDelete:
 		// Remove a key
 		if !isHashed {
-<<<<<<< HEAD
-			obj, code = gw.handleDeleteKey(keyName, apiID, true)
+			obj, code = gw.handleDeleteKey(keyName, orgID, apiID, true)
 		} else {
-			obj, code = gw.handleDeleteHashedKeyWithLogs(keyName, apiID, true)
-=======
-			obj, code = handleDeleteKey(keyName, orgID, apiID, true)
-		} else {
-			obj, code = handleDeleteHashedKeyWithLogs(keyName, orgID, apiID, true)
->>>>>>> 529518d2
+			obj, code = gw.handleDeleteHashedKeyWithLogs(keyName, orgID, apiID, true)
 		}
 		if code != http.StatusOK && hashKeyFunction != "" {
 			// try to use legacy key format
 			if !isHashed {
-<<<<<<< HEAD
-				obj, code = gw.handleDeleteKey(origKeyName, apiID, true)
+				obj, code = gw.handleDeleteKey(origKeyName, orgID, apiID, true)
 			} else {
-				obj, code = gw.handleDeleteHashedKeyWithLogs(origKeyName, apiID, true)
-=======
-				obj, code = handleDeleteKey(origKeyName, orgID, apiID, true)
-			} else {
-				obj, code = handleDeleteHashedKeyWithLogs(origKeyName, orgID, apiID, true)
->>>>>>> 529518d2
+				obj, code = gw.handleDeleteHashedKeyWithLogs(origKeyName, orgID, apiID, true)
 			}
 		}
 	}
@@ -1108,12 +1029,8 @@
 		gw.policiesMu.RUnlock()
 	}
 
-<<<<<<< HEAD
 	sess, ok := gw.GlobalSessionManager.SessionDetail(orgID, keyName, true)
-=======
-	sess, ok := GlobalSessionManager.SessionDetail(orgID, keyName, true)
 	keyName = sess.KeyID
->>>>>>> 529518d2
 	if !ok {
 		log.WithFields(logrus.Fields{
 			"prefix": "api",
@@ -2422,13 +2339,8 @@
 	return ctx.GetSession(r)
 }
 
-<<<<<<< HEAD
-func ctxSetSession(r *http.Request, s *user.SessionState, token string, scheduleUpdate bool, hashKey bool) {
-	ctx.SetSession(r, s, token, scheduleUpdate, hashKey)
-=======
-func ctxSetSession(r *http.Request, s *user.SessionState, scheduleUpdate bool) {
-	ctx.SetSession(r, s, scheduleUpdate)
->>>>>>> 529518d2
+func ctxSetSession(r *http.Request, s *user.SessionState, scheduleUpdate bool, hashKey bool) {
+	ctx.SetSession(r, s, scheduleUpdate, hashKey)
 }
 
 func ctxScheduleSessionUpdate(r *http.Request) {
