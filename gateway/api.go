--- conflicted
+++ resolved
@@ -784,13 +784,9 @@
 	return apiError("API not found"), http.StatusNotFound
 }
 
-<<<<<<< HEAD
-func (gw *Gateway) handleAddOrUpdateApi(apiID string, r *http.Request) (interface{}, int) {
+func (gw *Gateway) handleAddOrUpdateApi(apiID string, r *http.Request, fs afero.Fs) (interface{}, int) {
 	if gw.GetConfig().UseDBAppConfigs {
-=======
-func handleAddOrUpdateApi(apiID string, r *http.Request, fs afero.Fs) (interface{}, int) {
-	if config.Global().UseDBAppConfigs {
->>>>>>> 8650e180
+
 		log.Error("Rejected new API Definition due to UseDBAppConfigs = true")
 		return apiError("Due to enabled use_db_app_configs, please use the Dashboard API"), http.StatusInternalServerError
 	}
@@ -890,19 +886,11 @@
 		}
 	case "POST":
 		log.Debug("Creating new definition file")
-<<<<<<< HEAD
-		obj, code = gw.handleAddOrUpdateApi(apiID, r)
+		obj, code = gw.handleAddOrUpdateApi(apiID, r, afero.NewOsFs())
 	case "PUT":
 		if apiID != "" {
 			log.Debug("Updating existing API: ", apiID)
-			obj, code = gw.handleAddOrUpdateApi(apiID, r)
-=======
-		obj, code = handleAddOrUpdateApi(apiID, r, afero.NewOsFs())
-	case "PUT":
-		if apiID != "" {
-			log.Debug("Updating existing API: ", apiID)
-			obj, code = handleAddOrUpdateApi(apiID, r, afero.NewOsFs())
->>>>>>> 8650e180
+			obj, code = gw.handleAddOrUpdateApi(apiID, r, afero.NewOsFs())
 		} else {
 			obj, code = apiError("Must specify an apiID to update"), http.StatusBadRequest
 		}
