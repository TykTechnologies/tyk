--- conflicted
+++ resolved
@@ -3054,39 +3054,6 @@
 		next.ServeHTTP(w, r)
 	}
 }
-
-<<<<<<< HEAD
-// TODO: Don't modify http.Request values in-place. We must right now
-// because our middleware design doesn't pass around http.Request
-// pointers, so we have no way to modify the pointer in a middleware.
-//
-// If we ever redesign middlewares - or if we find another workaround -
-// revisit this.
-func setContext(r *http.Request, ctx context.Context) {
-	r2 := r.WithContext(ctx)
-	*r = *r2
-}
-
-func setCtxValue(r *http.Request, key, val interface{}) {
-	setContext(r, context.WithValue(r.Context(), key, val))
-}
-
-func ctxGetData(r *http.Request) map[string]interface{} {
-	if v := r.Context().Value(ctx.ContextData); v != nil {
-		return v.(map[string]interface{})
-	}
-	return nil
-}
-
-func ctxSetData(r *http.Request, m map[string]interface{}) {
-	if m == nil {
-		panic("setting a nil context ContextData")
-	}
-	setCtxValue(r, ctx.ContextData, m)
-}
-
-=======
->>>>>>> 3a9b536a
 // ctxSetCacheOptions sets a cache key to use for the http request
 func ctxSetCacheOptions(r *http.Request, options *cacheOptions) {
 	setCtxValue(r, ctx.CacheOptions, options)
@@ -3421,11 +3388,9 @@
 }
 
 // invalidate tokens if we had a new policy
-<<<<<<< HEAD
-func invalidateTokens(prevClient ExtendedOsinClientInterface, updatedClient OAuthClient, oauthManager *OAuthManager) {
-=======
+
 func invalidateTokens(prevClient ExtendedOsinClientInterface, updatedClient OAuthClient, oauthManager OAuthManagerInterface) {
->>>>>>> 3a9b536a
+
 	if prevPolicy := prevClient.GetPolicyID(); prevPolicy != "" && prevPolicy != updatedClient.PolicyID {
 		tokenList, err := oauthManager.Storage().GetClientTokens(updatedClient.ClientID)
 		if err != nil {
