--- conflicted
+++ resolved
@@ -2792,14 +2792,16 @@
 	}
 }
 
-<<<<<<< HEAD
 func (gw *Gateway) blockInDashboardMode(next http.HandlerFunc) http.HandlerFunc {
 	return func(w http.ResponseWriter, r *http.Request) {
 		if gw.GetConfig().UseDBAppConfigs {
 			doJSONWrite(w, http.StatusInternalServerError, apiError("Due to enabled use_db_app_configs, please use the Dashboard API"))
 		}
 
-=======
+		next.ServeHTTP(w, r)
+	}
+}
+
 func (gw *Gateway) makeImportedOASTykAPI(next http.HandlerFunc) http.HandlerFunc {
 	return func(w http.ResponseWriter, r *http.Request) {
 		_, oasObj, err := extractOASObjFromReq(r.Body)
@@ -2826,7 +2828,6 @@
 		}
 
 		r.Body = ioutil.NopCloser(bytes.NewReader(apiInBytes))
->>>>>>> f94d5baa
 		next.ServeHTTP(w, r)
 	}
 }
