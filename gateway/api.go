--- conflicted
+++ resolved
@@ -63,11 +63,7 @@
 )
 
 var (
-<<<<<<< HEAD
-	ErrRequestMalformed = errors.New("Request malformed")
-=======
 	ErrRequestMalformed = errors.New("request malformed")
->>>>>>> 8625c15d
 )
 
 // apiModifyKeySuccess represents when a Key modification was successful
