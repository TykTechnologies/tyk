--- conflicted
+++ resolved
@@ -788,19 +788,13 @@
 	return apiIDList, http.StatusOK
 }
 
-<<<<<<< HEAD
-func (gw *Gateway) handleGetAPI(apiID string) (interface{}, int) {
+func (gw *Gateway) handleGetAPI(apiID string, oasTyped bool) (interface{}, int) {
 	if spec := gw.getApiSpec(apiID); spec != nil {
-		return spec.APIDefinition, http.StatusOK
-=======
-func handleGetAPI(apiID string, oasTyped bool) (interface{}, int) {
-	if spec := getApiSpec(apiID); spec != nil {
 		if oasTyped {
 			return &spec.OAS, http.StatusOK
 		} else {
 			return spec.APIDefinition, http.StatusOK
 		}
->>>>>>> 6f4089c8
 	}
 
 	log.WithFields(logrus.Fields{
@@ -810,14 +804,8 @@
 	return apiError("API not found"), http.StatusNotFound
 }
 
-<<<<<<< HEAD
-func (gw *Gateway) handleAddOrUpdateApi(apiID string, r *http.Request, fs afero.Fs) (interface{}, int) {
+func (gw *Gateway) handleAddOrUpdateApi(apiID string, r *http.Request, fs afero.Fs, oasTyped bool) (interface{}, int) {
 	if gw.GetConfig().UseDBAppConfigs {
-
-=======
-func handleAddOrUpdateApi(apiID string, r *http.Request, fs afero.Fs, oasTyped bool) (interface{}, int) {
-	if config.Global().UseDBAppConfigs {
->>>>>>> 6f4089c8
 		log.Error("Rejected new API Definition due to UseDBAppConfigs = true")
 		return apiError("Due to enabled use_db_app_configs, please use the Dashboard API"), http.StatusInternalServerError
 	}
@@ -851,7 +839,7 @@
 
 		xTykAPIGateway.Fill(newDef)
 
-		spec := getApiSpec(newDef.APIID)
+		spec := gw.getApiSpec(newDef.APIID)
 		if spec != nil {
 			oasDoc = spec.OAS
 		}
@@ -880,13 +868,13 @@
 	}
 
 	// api
-	err, errCode := writeToFile(fs, newDef, newDef.APIID)
+	err, errCode := gw.writeToFile(fs, newDef, newDef.APIID)
 	if err != nil {
 		return apiError(err.Error()), errCode
 	}
 
 	// oas
-	err, errCode = writeToFile(fs, &oasDoc, newDef.APIID+"-oas")
+	err, errCode = gw.writeToFile(fs, &oasDoc, newDef.APIID+"-oas")
 	if err != nil {
 		return apiError(err.Error()), errCode
 	}
@@ -905,13 +893,9 @@
 	return response, http.StatusOK
 }
 
-func writeToFile(fs afero.Fs, newDef interface{}, filename string) (err error, errCode int) {
+func(gw *Gateway) writeToFile(fs afero.Fs, newDef interface{}, filename string) (err error, errCode int) {
 	// Create a filename
-<<<<<<< HEAD
-	defFilePath := filepath.Join(gw.GetConfig().AppPath, newDef.APIID+".json")
-=======
-	defFilePath := filepath.Join(config.Global().AppPath, filename+".json")
->>>>>>> 6f4089c8
+	defFilePath := filepath.Join(gw.GetConfig().AppPath, filename+".json")
 
 	log.Infof("App path: %v", gw.GetConfig().AppPath)
 	// If it exists, delete it
@@ -938,12 +922,8 @@
 
 func (gw *Gateway) handleDeleteAPI(apiID string) (interface{}, int) {
 	// Generate a filename
-<<<<<<< HEAD
 	defFilePath := filepath.Join(gw.GetConfig().AppPath, apiID+".json")
-=======
-	defFilePath := filepath.Join(config.Global().AppPath, apiID+".json")
-	defOASFilePath := filepath.Join(config.Global().AppPath, apiID+"-oas.json")
->>>>>>> 6f4089c8
+	defOASFilePath := filepath.Join(gw.GetConfig().AppPath, apiID+"-oas.json")
 
 	// If it exists, delete it
 	if _, err := os.Stat(defFilePath); err != nil {
@@ -974,30 +954,18 @@
 	case "GET":
 		if apiID != "" {
 			log.Debug("Requesting API definition for", apiID)
-<<<<<<< HEAD
-			obj, code = gw.handleGetAPI(apiID)
-=======
-			obj, code = handleGetAPI(apiID, oasTyped)
->>>>>>> 6f4089c8
+			obj, code = gw.handleGetAPI(apiID, oasTyped)
 		} else {
 			log.Debug("Requesting API list")
 			obj, code = gw.handleGetAPIList()
 		}
 	case "POST":
 		log.Debug("Creating new definition file")
-<<<<<<< HEAD
-		obj, code = gw.handleAddOrUpdateApi(apiID, r, afero.NewOsFs())
+		obj, code = gw.handleAddOrUpdateApi(apiID, r, afero.NewOsFs(), oasTyped)
 	case "PUT":
 		if apiID != "" {
 			log.Debug("Updating existing API: ", apiID)
-			obj, code = gw.handleAddOrUpdateApi(apiID, r, afero.NewOsFs())
-=======
-		obj, code = handleAddOrUpdateApi(apiID, r, afero.NewOsFs(), oasTyped)
-	case "PUT":
-		if apiID != "" {
-			log.Debug("Updating existing API: ", apiID)
-			obj, code = handleAddOrUpdateApi(apiID, r, afero.NewOsFs(), oasTyped)
->>>>>>> 6f4089c8
+			obj, code = gw.handleAddOrUpdateApi(apiID, r, afero.NewOsFs(), oasTyped)
 		} else {
 			obj, code = apiError("Must specify an apiID to update"), http.StatusBadRequest
 		}
