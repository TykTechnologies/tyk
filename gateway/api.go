--- conflicted
+++ resolved
@@ -508,11 +508,7 @@
 	}
 
 	// populate remaining quota for API limits (if any)
-<<<<<<< HEAD
-	for id, access := range session.AccessRights {
-=======
 	for id, access := range session.GetAccessRights() {
->>>>>>> cd4a403e
 		if access.Limit == nil || access.Limit.QuotaMax == -1 || access.Limit.QuotaMax == 0 {
 			continue
 		}
@@ -2027,15 +2023,8 @@
 
 // List Clients
 func getOauthClients(apiID string) (interface{}, int) {
-<<<<<<< HEAD
-
 	clientData, _, apiStatusCode := getApiClients(apiID)
 
-=======
-
-	clientData, _, apiStatusCode := getApiClients(apiID)
-
->>>>>>> cd4a403e
 	if apiStatusCode != 200 {
 		return clientData, apiStatusCode
 	}
