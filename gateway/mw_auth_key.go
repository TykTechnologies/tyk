package gateway

import (
	"errors"
	"net/http"
	"strings"

	"github.com/TykTechnologies/tyk/certs"
	"github.com/TykTechnologies/tyk/storage"

	"github.com/TykTechnologies/tyk/user"

	"github.com/TykTechnologies/tyk/apidef"
	"github.com/TykTechnologies/tyk/config"
	"github.com/TykTechnologies/tyk/request"
	"github.com/TykTechnologies/tyk/signature_validator"
)

const (
	defaultSignatureErrorCode    = http.StatusUnauthorized
	defaultSignatureErrorMessage = "Request signature verification failed"
)

const (
	ErrAuthAuthorizationFieldMissing = "auth.auth_field_missing"
	ErrAuthKeyNotFound               = "auth.key_not_found"
	ErrAuthCertNotFound              = "auth.cert_not_found"
	ErrAuthKeyIsInvalid              = "auth.key_is_invalid"

	MsgNonExistentKey  = "Attempted access with non-existent key."
	MsgNonExistentCert = "Attempted access with non-existent cert."
	MsgInvalidKey      = "Attempted access with invalid key."
)

func init() {
	TykErrors[ErrAuthAuthorizationFieldMissing] = config.TykError{
		Message: MsgAuthFieldMissing,
		Code:    http.StatusUnauthorized,
	}

	TykErrors[ErrAuthKeyNotFound] = config.TykError{
		Message: MsgApiAccessDisallowed,
		Code:    http.StatusForbidden,
	}

	TykErrors[ErrAuthCertNotFound] = config.TykError{
		Message: MsgApiAccessDisallowed,
		Code:    http.StatusForbidden,
	}

	TykErrors[ErrAuthKeyIsInvalid] = config.TykError{
		Message: MsgApiAccessDisallowed,
		Code:    http.StatusForbidden,
	}
}

// KeyExists will check if the key being used to access the API is in the request data,
// and then if the key is in the storage engine
type AuthKey struct {
	BaseMiddleware
}

func (k *AuthKey) Name() string {
	return "AuthKey"
}

func (k *AuthKey) setContextVars(r *http.Request, token string) {
	// Flatten claims and add to context
	if !k.Spec.EnableContextVars {
		return
	}
	if cnt := ctxGetData(r); cnt != nil {
		// Key data
		cnt["token"] = token
		ctxSetData(r, cnt)
	}
}

// getAuthType overrides BaseMiddleware.getAuthType.
func (k *AuthKey) getAuthType() string {
	return authTokenType
}

func (k *AuthKey) ProcessRequest(_ http.ResponseWriter, r *http.Request, _ interface{}) (error, int) {
	if ctxGetRequestStatus(r) == StatusOkAndIgnore {
		return nil, http.StatusOK
	}

	key, authConfig := k.getAuthToken(k.getAuthType(), r)
	var certHash string

	keyExists := false
	var session user.SessionState
	if key != "" {
		key = stripBearer(key)
	} else if authConfig.UseCertificate && key == "" && r.TLS != nil && len(r.TLS.PeerCertificates) > 0 {
		log.Debug("Trying to find key by client certificate")
		certHash = certs.HexSHA256(r.TLS.PeerCertificates[0].Raw)
		key = k.Gw.generateToken(k.Spec.OrgID, certHash)

	} else {
		k.Logger().Info("Attempted access with malformed header, no auth header found.")
		return errorAndStatusCode(ErrAuthAuthorizationFieldMissing)
	}

	session, keyExists = k.CheckSessionAndIdentityForValidKey(key, r)
	key = session.KeyID
	if !keyExists {
		// fallback to search by cert
		session, keyExists = k.CheckSessionAndIdentityForValidKey(certHash, r)
		certHash = session.KeyID
		if !keyExists {
			return k.reportInvalidKey(key, r, MsgNonExistentKey, ErrAuthKeyNotFound)
		}
	}

	if authConfig.UseCertificate {
		certID := session.OrgID + certHash
<<<<<<< HEAD
		if _, err := k.Gw.CertificateManager.GetRaw(certID); err != nil {
			return k.reportInvalidKey(key, r, MsgNonExistentCert, ErrAuthCertNotFound)
=======
		_, err := CertificateManager.GetRaw(certID)
		if err != nil {
			// Try alternative approach:
			id, err := storage.TokenID(session.KeyID)
			if err != nil {
				log.Error(err)
				return k.reportInvalidKey(key, r, MsgNonExistentCert, ErrAuthCertNotFound)
			}

			certID = session.OrgID + id
			_, err = CertificateManager.GetRaw(certID)
			if err != nil {
				return k.reportInvalidKey(key, r, MsgNonExistentCert, ErrAuthCertNotFound)
			}
>>>>>>> 529518d2
		}

		if session.Certificate != certID {
			return k.reportInvalidKey(key, r, MsgInvalidKey, ErrAuthKeyIsInvalid)
		}
	}
	// Set session state on context, we will need it later
	switch k.Spec.BaseIdentityProvidedBy {
	case apidef.AuthToken, apidef.UnsetAuth:
<<<<<<< HEAD
		ctxSetSession(r, &session, key, false, k.Gw.GetConfig().HashKeys)
=======
		ctxSetSession(r, &session, false)
>>>>>>> 529518d2
		k.setContextVars(r, key)
	}

	return k.validateSignature(r, key)
}

func (k *AuthKey) reportInvalidKey(key string, r *http.Request, msg string, errMsg string) (error, int) {
	k.Logger().WithField("key", k.Gw.obfuscateKey(key)).Info(msg)

	// Fire Authfailed Event
	AuthFailed(k, r, key)

	// Report in health check
	reportHealthValue(k.Spec, KeyFailure, "1")

	return errorAndStatusCode(errMsg)
}

func (k *AuthKey) validateSignature(r *http.Request, key string) (error, int) {

	_, authConfig := k.getAuthToken(k.getAuthType(), r)
	logger := k.Logger().WithField("key", k.Gw.obfuscateKey(key))

	if !authConfig.ValidateSignature {
		return nil, http.StatusOK
	}

	errorCode := defaultSignatureErrorCode
	if authConfig.Signature.ErrorCode != 0 {
		errorCode = authConfig.Signature.ErrorCode
	}

	errorMessage := defaultSignatureErrorMessage
	if authConfig.Signature.ErrorMessage != "" {
		errorMessage = authConfig.Signature.ErrorMessage
	}

	validator := signature_validator.SignatureValidator{}
	if err := validator.Init(authConfig.Signature.Algorithm); err != nil {
		logger.WithError(err).Info("Invalid signature verification algorithm")
		return errors.New("internal server error"), http.StatusInternalServerError
	}

	signature := r.Header.Get(authConfig.Signature.Header)
	if signature == "" {
		logger.Info("Request signature header not found or empty")
		return errors.New(errorMessage), errorCode
	}

	secret := k.Gw.replaceTykVariables(r, authConfig.Signature.Secret, false)

	if secret == "" {
		logger.Info("Request signature secret not found or empty")
		return errors.New(errorMessage), errorCode
	}

	if err := validator.Validate(signature, key, secret, authConfig.Signature.AllowedClockSkew); err != nil {
		logger.WithError(err).Info("Request signature validation failed")
		return errors.New(errorMessage), errorCode
	}

	return nil, http.StatusOK
}

func stripBearer(token string) string {
	if len(token) > 6 && strings.ToUpper(token[0:7]) == "BEARER " {
		return token[7:]
	}
	return token
}

// TODO: move this method to base middleware?
func AuthFailed(m TykMiddleware, r *http.Request, token string) {
	m.Base().FireEvent(EventAuthFailure, EventKeyFailureMeta{
		EventMetaDefault: EventMetaDefault{Message: "Auth Failure", OriginatingRequest: EncodeRequestToEvent(r)},
		Path:             r.URL.Path,
		Origin:           request.RealIP(r),
		Key:              token,
	})
}<|MERGE_RESOLUTION|>--- conflicted
+++ resolved
@@ -116,11 +116,7 @@
 
 	if authConfig.UseCertificate {
 		certID := session.OrgID + certHash
-<<<<<<< HEAD
-		if _, err := k.Gw.CertificateManager.GetRaw(certID); err != nil {
-			return k.reportInvalidKey(key, r, MsgNonExistentCert, ErrAuthCertNotFound)
-=======
-		_, err := CertificateManager.GetRaw(certID)
+		_, err := k.Gw.CertificateManager.GetRaw(certID)
 		if err != nil {
 			// Try alternative approach:
 			id, err := storage.TokenID(session.KeyID)
@@ -130,11 +126,10 @@
 			}
 
 			certID = session.OrgID + id
-			_, err = CertificateManager.GetRaw(certID)
+			_, err = k.Gw.CertificateManager.GetRaw(certID)
 			if err != nil {
 				return k.reportInvalidKey(key, r, MsgNonExistentCert, ErrAuthCertNotFound)
 			}
->>>>>>> 529518d2
 		}
 
 		if session.Certificate != certID {
@@ -144,11 +139,7 @@
 	// Set session state on context, we will need it later
 	switch k.Spec.BaseIdentityProvidedBy {
 	case apidef.AuthToken, apidef.UnsetAuth:
-<<<<<<< HEAD
-		ctxSetSession(r, &session, key, false, k.Gw.GetConfig().HashKeys)
-=======
-		ctxSetSession(r, &session, false)
->>>>>>> 529518d2
+		ctxSetSession(r, &session, false, k.Gw.GetConfig().HashKeys)
 		k.setContextVars(r, key)
 	}
 
