--- conflicted
+++ resolved
@@ -96,11 +96,7 @@
 	} else if authConfig.UseCertificate && key == "" && r.TLS != nil && len(r.TLS.PeerCertificates) > 0 {
 		log.Debug("Trying to find key by client certificate")
 		certHash = certs.HexSHA256(r.TLS.PeerCertificates[0].Raw)
-<<<<<<< HEAD
-		key = generateToken(k.Spec.OrgID, certHash)
-=======
 		key = k.Gw.generateToken(k.Spec.OrgID, certHash)
->>>>>>> f603dec3
 
 	} else {
 		k.Logger().Info("Attempted access with malformed header, no auth header found.")
@@ -120,11 +116,7 @@
 
 	if authConfig.UseCertificate {
 		certID := session.OrgID + certHash
-<<<<<<< HEAD
-		_, err := CertificateManager.GetRaw(certID)
-=======
 		_, err := k.Gw.CertificateManager.GetRaw(certID)
->>>>>>> f603dec3
 		if err != nil {
 			// Try alternative approach:
 			id, err := storage.TokenID(session.KeyID)
@@ -134,11 +126,7 @@
 			}
 
 			certID = session.OrgID + id
-<<<<<<< HEAD
-			_, err = CertificateManager.GetRaw(certID)
-=======
 			_, err = k.Gw.CertificateManager.GetRaw(certID)
->>>>>>> f603dec3
 			if err != nil {
 				return k.reportInvalidKey(key, r, MsgNonExistentCert, ErrAuthCertNotFound)
 			}
@@ -151,11 +139,7 @@
 	// Set session state on context, we will need it later
 	switch k.Spec.BaseIdentityProvidedBy {
 	case apidef.AuthToken, apidef.UnsetAuth:
-<<<<<<< HEAD
-		ctxSetSession(r, &session, false)
-=======
 		ctxSetSession(r, &session, false, k.Gw.GetConfig().HashKeys)
->>>>>>> f603dec3
 		k.setContextVars(r, key)
 	}
 
@@ -181,11 +165,7 @@
 }
 
 func (k *AuthKey) reportInvalidKey(key string, r *http.Request, msg string, errMsg string) (error, int) {
-<<<<<<< HEAD
-	k.Logger().WithField("key", obfuscateKey(key)).Info(msg)
-=======
 	k.Logger().WithField("key", k.Gw.obfuscateKey(key)).Info(msg)
->>>>>>> f603dec3
 
 	// Fire Authfailed Event
 	AuthFailed(k, r, key)
@@ -197,11 +177,6 @@
 }
 
 func (k *AuthKey) validateSignature(r *http.Request, key string) (error, int) {
-<<<<<<< HEAD
-	_, config := k.getAuthToken(k.getAuthType(), r)
-	logger := k.Logger().WithField("key", obfuscateKey(key))
-=======
->>>>>>> f603dec3
 
 	_, authConfig := k.getAuthToken(k.getAuthType(), r)
 	logger := k.Logger().WithField("key", k.Gw.obfuscateKey(key))
