package gateway

import (
	"errors"
	"net/http"
	"strings"

	"github.com/TykTechnologies/tyk/certs"

	"github.com/TykTechnologies/tyk/user"

	"github.com/TykTechnologies/tyk/apidef"
	"github.com/TykTechnologies/tyk/config"
	"github.com/TykTechnologies/tyk/request"
	"github.com/TykTechnologies/tyk/signature_validator"
)

const (
	defaultSignatureErrorCode    = http.StatusUnauthorized
	defaultSignatureErrorMessage = "Request signature verification failed"
)

const (
	ErrAuthAuthorizationFieldMissing = "auth.auth_field_missing"
	ErrAuthKeyNotFound               = "auth.key_not_found"
	ErrAuthCertNotFound              = "auth.cert_not_found"
	ErrAuthKeyIsInvalid              = "auth.key_is_invalid"

	MsgNonExistentKey  = "Attempted access with non-existent key."
	MsgNonExistentCert = "Attempted access with non-existent cert."
	MsgInvalidKey      = "Attempted access with invalid key."
)

func init() {
	TykErrors[ErrAuthAuthorizationFieldMissing] = config.TykError{
		Message: MsgAuthFieldMissing,
		Code:    http.StatusUnauthorized,
	}

	TykErrors[ErrAuthKeyNotFound] = config.TykError{
		Message: MsgApiAccessDisallowed,
		Code:    http.StatusForbidden,
	}

	TykErrors[ErrAuthCertNotFound] = config.TykError{
		Message: MsgApiAccessDisallowed,
		Code:    http.StatusForbidden,
	}

	TykErrors[ErrAuthKeyIsInvalid] = config.TykError{
		Message: MsgApiAccessDisallowed,
		Code:    http.StatusForbidden,
	}
}

// KeyExists will check if the key being used to access the API is in the request data,
// and then if the key is in the storage engine
type AuthKey struct {
	BaseMiddleware
}

func (k *AuthKey) Name() string {
	return "AuthKey"
}

func (k *AuthKey) setContextVars(r *http.Request, token string) {
	// Flatten claims and add to context
	if !k.Spec.EnableContextVars {
		return
	}
	if cnt := ctxGetData(r); cnt != nil {
		// Key data
		cnt["token"] = token
		ctxSetData(r, cnt)
	}
}

// getAuthType overrides BaseMiddleware.getAuthType.
func (k *AuthKey) getAuthType() string {
	return authTokenType
}

func (k *AuthKey) ProcessRequest(_ http.ResponseWriter, r *http.Request, _ interface{}) (error, int) {
	if ctxGetRequestStatus(r) == StatusOkAndIgnore {
		return nil, http.StatusOK
	}

	key, authConfig := k.getAuthToken(k.getAuthType(), r)
<<<<<<< HEAD

	// If key not provided in header or cookie and client certificate is provided, try to find certificate based key
	if authConfig.UseCertificate && key == "" && r.TLS != nil && len(r.TLS.PeerCertificates) > 0 {
		key = k.Gw.generateToken(k.Spec.OrgID, certs.HexSHA256(r.TLS.PeerCertificates[0].Raw))
	}
=======
	var certHash string

	keyExists := false
	var session user.SessionState
	if key != "" {
		key = stripBearer(key)
	} else if authConfig.UseCertificate && key == "" && r.TLS != nil && len(r.TLS.PeerCertificates) > 0 {
		log.Debug("Trying to find key by client certificate")
		certHash = certs.HexSHA256(r.TLS.PeerCertificates[0].Raw)
		key = generateToken(k.Spec.OrgID, certHash)
>>>>>>> 8f10bf25

	} else {
		k.Logger().Info("Attempted access with malformed header, no auth header found.")
		return errorAndStatusCode(ErrAuthAuthorizationFieldMissing)
	}

	session, keyExists = k.CheckSessionAndIdentityForValidKey(&key, r)
	if !keyExists {
<<<<<<< HEAD
		k.Logger().WithField("key", k.Gw.obfuscateKey(key)).Info("Attempted access with non-existent key.")

		// Fire Authfailed Event
		AuthFailed(k, r, key)
=======
		// fallback to search by cert
		session, keyExists = k.CheckSessionAndIdentityForValidKey(&certHash, r)
		if !keyExists {
			return k.reportInvalidKey(key, r, MsgNonExistentKey, ErrAuthKeyNotFound)
		}
	}
>>>>>>> 8f10bf25

	if authConfig.UseCertificate {
		certID := session.OrgID + certHash
		if _, err := CertificateManager.GetRaw(certID); err != nil {
			return k.reportInvalidKey(key, r, MsgNonExistentCert, ErrAuthCertNotFound)
		}

		if session.Certificate != certID {
			return k.reportInvalidKey(key, r, MsgInvalidKey, ErrAuthKeyIsInvalid)
		}
	}
	// Set session state on context, we will need it later
	switch k.Spec.BaseIdentityProvidedBy {
	case apidef.AuthToken, apidef.UnsetAuth:
		ctxSetSession(r, &session, key, false, k.Gw.GetConfig().HashKeys)
		k.setContextVars(r, key)
	}

	return k.validateSignature(r, key)
}

func (k *AuthKey) reportInvalidKey(key string, r *http.Request, msg string, errMsg string) (error, int) {
	k.Logger().WithField("key", obfuscateKey(key)).Info(msg)

	// Fire Authfailed Event
	AuthFailed(k, r, key)

	// Report in health check
	reportHealthValue(k.Spec, KeyFailure, "1")

	return errorAndStatusCode(errMsg)
}

func (k *AuthKey) validateSignature(r *http.Request, key string) (error, int) {

	_, authConfig := k.getAuthToken(k.getAuthType(), r)
	logger := k.Logger().WithField("key", k.Gw.obfuscateKey(key))

	if !authConfig.ValidateSignature {
		return nil, http.StatusOK
	}

	errorCode := defaultSignatureErrorCode
	if authConfig.Signature.ErrorCode != 0 {
		errorCode = authConfig.Signature.ErrorCode
	}

	errorMessage := defaultSignatureErrorMessage
	if authConfig.Signature.ErrorMessage != "" {
		errorMessage = authConfig.Signature.ErrorMessage
	}

	validator := signature_validator.SignatureValidator{}
	if err := validator.Init(authConfig.Signature.Algorithm); err != nil {
		logger.WithError(err).Info("Invalid signature verification algorithm")
		return errors.New("internal server error"), http.StatusInternalServerError
	}

	signature := r.Header.Get(authConfig.Signature.Header)
	if signature == "" {
		logger.Info("Request signature header not found or empty")
		return errors.New(errorMessage), errorCode
	}

	secret := k.Gw.replaceTykVariables(r, authConfig.Signature.Secret, false)

	if secret == "" {
		logger.Info("Request signature secret not found or empty")
		return errors.New(errorMessage), errorCode
	}

	if err := validator.Validate(signature, key, secret, authConfig.Signature.AllowedClockSkew); err != nil {
		logger.WithError(err).Info("Request signature validation failed")
		return errors.New(errorMessage), errorCode
	}

	return nil, http.StatusOK
}

func stripBearer(token string) string {
	if len(token) > 6 && strings.ToUpper(token[0:7]) == "BEARER " {
		return token[7:]
	}
	return token
}

// TODO: move this method to base middleware?
func AuthFailed(m TykMiddleware, r *http.Request, token string) {
	m.Base().FireEvent(EventAuthFailure, EventKeyFailureMeta{
		EventMetaDefault: EventMetaDefault{Message: "Auth Failure", OriginatingRequest: EncodeRequestToEvent(r)},
		Path:             r.URL.Path,
		Origin:           request.RealIP(r),
		Key:              token,
	})
}<|MERGE_RESOLUTION|>--- conflicted
+++ resolved
@@ -86,13 +86,6 @@
 	}
 
 	key, authConfig := k.getAuthToken(k.getAuthType(), r)
-<<<<<<< HEAD
-
-	// If key not provided in header or cookie and client certificate is provided, try to find certificate based key
-	if authConfig.UseCertificate && key == "" && r.TLS != nil && len(r.TLS.PeerCertificates) > 0 {
-		key = k.Gw.generateToken(k.Spec.OrgID, certs.HexSHA256(r.TLS.PeerCertificates[0].Raw))
-	}
-=======
 	var certHash string
 
 	keyExists := false
@@ -102,8 +95,7 @@
 	} else if authConfig.UseCertificate && key == "" && r.TLS != nil && len(r.TLS.PeerCertificates) > 0 {
 		log.Debug("Trying to find key by client certificate")
 		certHash = certs.HexSHA256(r.TLS.PeerCertificates[0].Raw)
-		key = generateToken(k.Spec.OrgID, certHash)
->>>>>>> 8f10bf25
+		key = k.Gw.generateToken(k.Spec.OrgID, certHash)
 
 	} else {
 		k.Logger().Info("Attempted access with malformed header, no auth header found.")
@@ -112,23 +104,16 @@
 
 	session, keyExists = k.CheckSessionAndIdentityForValidKey(&key, r)
 	if !keyExists {
-<<<<<<< HEAD
-		k.Logger().WithField("key", k.Gw.obfuscateKey(key)).Info("Attempted access with non-existent key.")
-
-		// Fire Authfailed Event
-		AuthFailed(k, r, key)
-=======
 		// fallback to search by cert
 		session, keyExists = k.CheckSessionAndIdentityForValidKey(&certHash, r)
 		if !keyExists {
 			return k.reportInvalidKey(key, r, MsgNonExistentKey, ErrAuthKeyNotFound)
 		}
 	}
->>>>>>> 8f10bf25
 
 	if authConfig.UseCertificate {
 		certID := session.OrgID + certHash
-		if _, err := CertificateManager.GetRaw(certID); err != nil {
+		if _, err := k.Gw.CertificateManager.GetRaw(certID); err != nil {
 			return k.reportInvalidKey(key, r, MsgNonExistentCert, ErrAuthCertNotFound)
 		}
 
@@ -147,7 +132,7 @@
 }
 
 func (k *AuthKey) reportInvalidKey(key string, r *http.Request, msg string, errMsg string) (error, int) {
-	k.Logger().WithField("key", obfuscateKey(key)).Info(msg)
+	k.Logger().WithField("key", k.Gw.obfuscateKey(key)).Info(msg)
 
 	// Fire Authfailed Event
 	AuthFailed(k, r, key)
