package gateway

import (
	"bytes"
	"crypto/md5"
	"crypto/tls"
	"crypto/x509"
	"encoding/base64"
	"encoding/json"
	"encoding/pem"
	"errors"
	"fmt"
<<<<<<< HEAD
	"github.com/google/go-cmp/cmp"
	"github.com/ohler55/ojg/jp"
	"github.com/tidwall/gjson"

=======
>>>>>>> 9d345003
	"net/http"
	"strings"
	"sync"
	"time"

	"github.com/google/go-cmp/cmp"
	"github.com/gorilla/mux"
	"github.com/ohler55/ojg/jp"
	"github.com/tidwall/gjson"

	"github.com/TykTechnologies/tyk/apidef"
	"github.com/TykTechnologies/tyk/apidef/oas"
	"github.com/TykTechnologies/tyk/storage"
	"github.com/TykTechnologies/tyk/user"
	"github.com/go-jose/go-jose/v3"
	"github.com/golang-jwt/jwt/v4"
	"github.com/lonelycode/osin"

	"github.com/TykTechnologies/tyk/internal/cache"
)

type JWTMiddleware struct {
	*BaseMiddleware
}

var JWKCaches = sync.Map{}

const (
	KID       = "kid"
	SUB       = "sub"
	HMACSign  = "hmac"
	RSASign   = "rsa"
	ECDSASign = "ecdsa"
	ISS       = "iss"
	AUD       = "aud"
	JTI       = "jti"
)

const UnexpectedSigningMethod = "Unexpected signing method"
const JWKsAPIDef = "jwks_api_def_"

var (
	// List of common OAuth Client ID claims used by IDPs:
	oauthClientIDClaims = []string{
		"clientId",  // Keycloak
		"cid",       // OKTA
		"client_id", // Gluu
	}

	ErrNoSuitableUserIDClaimFound = errors.New("no suitable claims for user ID were found")
	ErrEmptyUserIDInSubClaim      = errors.New("found an empty user ID in sub claim")
	ErrEmptyUserIDInClaim         = errors.New("found an empty user ID in predefined base claim")
)

func (k *JWTMiddleware) Name() string {
	return "JWTMiddleware"
}

func (k *JWTMiddleware) Init() {
	config := k.Spec.APIDefinition

	if len(config.JWTJwksURIs) > 0 {
		// asynchronous fetches to not block API loading
		go func() {
			k.Logger().Debug("Pre-fetching JWKs asynchronously")
			// Drop the previous cache for the API ID
			JWKCaches.Delete(k.Spec.APIID)
			jwkCache := loadOrCreateJWKCacheByApiID(k.Spec.APIID)

			// Create client factory for JWK fetching
			clientFactory := NewExternalHTTPClientFactory(k.Gw)
			client, clientErr := clientFactory.CreateJWKClient(k.Gw.GetConfig().JWTSSLInsecureSkipVerify)

			for _, jwk := range config.JWTJwksURIs {
				var jwkSet *jose.JSONWebKeySet
				var err error

				if clientErr == nil {
					jwkSet, err = getJWKWithClient(jwk.URL, client)
				}

				// Fallback to original method if factory fails
				if clientErr != nil || err != nil {
					jwkSet, err = GetJWK(jwk.URL, k.Gw.GetConfig().JWTSSLInsecureSkipVerify)
				}

				if err != nil {
					k.Logger().WithError(err).Infof("Failed to fetch or decode JWKs from %s", jwk.URL)
					continue
				}

				cacheTimeout := int64(cache.DefaultExpiration)
				if jwk.CacheTimeout >= 0 {
					cacheTimeout = jwk.CacheTimeout
				}
				jwkCache.Set(jwk.URL, jwkSet, cacheTimeout)
			}
		}()
	}
}

func (k *JWTMiddleware) Unload() {
	// Unload method has been called asynchronously after Init is called
	// when a user changes the API configuration. Because of that behavior,
	// we only clean the cache if there is no spec found with the ID.
	// Init tries to clean the cache for the API ID when it starts
	spec := k.Gw.getApiSpec(k.Spec.APIID)
	if spec == nil {
		// Drop the cache for API ID if it's removed from Tyk
		JWKCaches.Delete(k.Spec.APIID)
	}
}

func (k *JWTMiddleware) EnabledForSpec() bool {
	return k.Spec.EnableJWT
}

func (k *JWTMiddleware) loadOrCreateJWKCache() cache.Repository {
	return loadOrCreateJWKCacheByApiID(k.Spec.APIID)
}

func loadOrCreateJWKCacheByApiID(apiID string) cache.Repository {
	raw, _ := JWKCaches.LoadOrStore(apiID, cache.New(240, 30))
	jwkCache, ok := raw.(cache.Repository)
	if !ok {
		// This should not be possible
		panic("JWKCache instance must implement cache.Repository")
	}
	return jwkCache
}

type JWK struct {
	Alg string   `json:"alg"`
	Kty string   `json:"kty"`
	Use string   `json:"use"`
	X5c []string `json:"x5c"`
	N   string   `json:"n"`
	E   string   `json:"e"`
	KID string   `json:"kid"`
	X5t string   `json:"x5t"`
}

type JWKs struct {
	Keys []JWK `json:"keys"`
}

func parseJWK(buf []byte) (*jose.JSONWebKeySet, error) {
	var j jose.JSONWebKeySet
	err := json.Unmarshal(buf, &j)
	if err != nil {
		return nil, err
	}
	return &j, nil
}

func (k *JWTMiddleware) legacyGetSecretFromURL(url, kid, keyType string) (interface{}, error) {
	// Try to use HTTP client factory first
	clientFactory := NewExternalHTTPClientFactory(k.Gw)
	client, err := clientFactory.CreateJWKClient(k.Gw.GetConfig().JWTSSLInsecureSkipVerify)
	if err != nil {
		// Fallback to original client
		client = &http.Client{
			Transport: &http.Transport{
				TLSClientConfig: &tls.Config{InsecureSkipVerify: k.Gw.GetConfig().JWTSSLInsecureSkipVerify},
			},
		}
	}

	var jwkSet JWKs
	jwkCache := k.loadOrCreateJWKCache()
	cachedJWK, found := jwkCache.Get("legacy-" + url)
	if !found {
		resp, err := client.Get(url)
		if err != nil {
			k.Logger().WithError(err).Error("Failed to get resource URL")
			return nil, err
		}
		defer resp.Body.Close()

		// Decode it
		if err := json.NewDecoder(resp.Body).Decode(&jwkSet); err != nil {
			k.Logger().WithError(err).Error("Failed to decode body JWK")
			return nil, err
		}

		jwkCache.Set("legacy-"+url, jwkSet, cache.DefaultExpiration)
	} else {
		jwkSet = cachedJWK.(JWKs)
	}

	for _, val := range jwkSet.Keys {
		if val.KID != kid || strings.ToLower(val.Kty) != strings.ToLower(keyType) {
			continue
		}
		if len(val.X5c) > 0 {
			// Use the first cert only
			decodedCert, err := base64.StdEncoding.DecodeString(val.X5c[0])
			if !bytes.Contains(decodedCert, []byte("-----")) {
				return nil, errors.New("No legacy public keys found")
			}
			if err != nil {
				return nil, err
			}
			return ParseRSAPublicKey(decodedCert)
		}
		return nil, errors.New("no certificates in JWK")
	}

	return nil, errors.New("No matching KID could be found")
}

func (k *JWTMiddleware) getSecretFromURL(url string, kidVal interface{}, keyType string) (interface{}, error) {
	kid, ok := kidVal.(string)
	if !ok {
		return nil, ErrKIDNotAString
	}

	var (
		jwkSet *jose.JSONWebKeySet
		err    error
		found  bool
	)

	jwkCache := k.loadOrCreateJWKCache()
	cacheAPIDef := k.specCacheKey(k.Spec, JWKsAPIDef)
	cacheOutdated := false

	cachedAPIDefRaw, foundDef := jwkCache.Get(cacheAPIDef)
	if foundDef {
		cachedAPIDef, ok := cachedAPIDefRaw.(*apidef.APIDefinition)
		if !ok {
			cacheOutdated = true
		}

		decodedURL, err := base64.StdEncoding.DecodeString(cachedAPIDef.JWTSource)
		if err != nil {
			return nil, err
		}

		if string(decodedURL) != url {
			cacheOutdated = true
		} else {
			cachedJWK, ok := jwkCache.Get(url)
			if ok {
				found = true
				var okType bool
				jwkSet, okType = cachedJWK.(*jose.JSONWebKeySet)
				if !okType {
					// Invalidate cache if value is of unexpected type.
					// Value will be of unexpected type since it could also contain merged JWKs
					found = false
					jwkSet = nil
				}
			}
		}
	}

	if !found || cacheOutdated {
		// Try to use HTTP client factory first
		clientFactory := NewExternalHTTPClientFactory(k.Gw)
		client, clientErr := clientFactory.CreateJWKClient(k.Gw.GetConfig().JWTSSLInsecureSkipVerify)
		if clientErr == nil {
			if jwkSet, err = getJWKWithClient(url, client); err != nil {
				k.Logger().WithError(err).Info("Failed to decode JWKs body with factory client. Trying x5c PEM fallback.")
			}
		}

		// Fallback to original method if factory fails or JWK fetch fails
		if clientErr != nil || err != nil {
			if jwkSet, err = GetJWK(url, k.Gw.GetConfig().JWTSSLInsecureSkipVerify); err != nil {
				k.Logger().WithError(err).Info("Failed to decode JWKs body. Trying x5c PEM fallback.")

				key, legacyError := k.legacyGetSecretFromURL(url, kid, keyType)
				if legacyError == nil {
					return key, nil
				}

				return nil, err
			}
		}

		// Cache it
		k.Logger().Debug("Caching JWK")
		jwkCache.Set(url, jwkSet, k.findCacheTimeoutByURL(url))
		jwkCache.Set(cacheAPIDef, k.Spec.APIDefinition, cache.DefaultExpiration)
	}

	k.Logger().Debug("Checking JWKs...")
	if keys := jwkSet.Key(kid); len(keys) > 0 {
		return keys[0].Key, nil
	}
	return nil, errors.New("No matching KID could be found")
}

func (k *JWTMiddleware) findCacheTimeoutByURL(url string) int64 {
	for _, uri := range k.Spec.JWTJwksURIs {
		if uri.URL == url {
			return uri.CacheTimeout
		}
	}
	return cache.DefaultExpiration
}

func (k *JWTMiddleware) getIdentityFromToken(token *jwt.Token) (string, error) {
	// Check which claim is used for the id - kid or sub header
	// If is not supposed to ignore KID - will use this as ID if not empty
	if !k.Spec.APIDefinition.JWTSkipKid {
		if tykId, idFound := token.Header[KID].(string); idFound {
			k.Logger().Debug("Found: ", tykId)
			return tykId, nil
		}
	}
	// In case KID was empty or was set to ignore KID ==> Will try to get the Id from JWTIdentityBaseField or fallback to 'sub'
	tykId, err := k.getUserIdFromClaim(token.Claims.(jwt.MapClaims))
	return tykId, err
}

func (k *JWTMiddleware) getSecretToVerifySignature(r *http.Request, token *jwt.Token) (interface{}, error) {
	config := k.Spec.APIDefinition

	// Try all JWK URIs, return on first successful match
	if len(config.JWTJwksURIs) > 0 && config.IsOAS {
		return k.getSecretFromMultipleJWKURIs(config.JWTJwksURIs, token.Header[KID], k.Spec.JWTSigningMethod)
	}

	// Check for central JWT source
	if config.JWTSource != "" {
		// Is it a URL?
		if httpScheme.MatchString(config.JWTSource) {
			return k.getSecretFromURL(config.JWTSource, token.Header[KID], k.Spec.JWTSigningMethod)
		}

		// If not, return the actual value
		decodedCert, err := base64.StdEncoding.DecodeString(config.JWTSource)
		if err != nil {
			return nil, err
		}

		// Is decoded url too?
		if httpScheme.MatchString(string(decodedCert)) {
			return k.getSecretFromURL(string(decodedCert), token.Header[KID], k.Spec.JWTSigningMethod)
		}

		return decodedCert, nil // Returns the decoded secret
	}

	// If we are here, there's no central JWT source

	// Get the ID from the token (in KID header or configured claim or SUB claim)
	tykId, err := k.getIdentityFromToken(token)
	if err != nil {
		return nil, err
	}

	// Couldn't base64 decode the kid, so lets try it raw
	k.Logger().Debug("Getting key: ", tykId)
	session, rawKeyExists := k.CheckSessionAndIdentityForValidKey(tykId, r)
	tykId = session.KeyID
	if !rawKeyExists {
		return nil, errors.New("token invalid, key not found")
	}
	return []byte(session.JWTData.Secret), nil
}

var GetJWK = getJWK

func (k *JWTMiddleware) specCacheKey(spec *APISpec, prefix string) string {
	return prefix + spec.APIID + spec.OrgID
}

func (k *JWTMiddleware) collectCachedJWKsFromCache(jwkURIs []apidef.JWK) (jwkSets []*jose.JSONWebKeySet) {
	jwkCache := k.loadOrCreateJWKCache()
	for _, jwkURI := range jwkURIs {
		cachedItem, ok := jwkCache.Get(jwkURI.URL)
		if !ok {
			continue
		}
		jwkSet, ok := cachedItem.(*jose.JSONWebKeySet)
		if !ok {
			k.Logger().Warnf("Invalid JWK cache format for APIID %s, URL %s — ignoring", k.Spec.APIID, jwkURI.URL)
		}
		jwkSets = append(jwkSets, jwkSet)
	}
	return jwkSets
}

func (k *JWTMiddleware) getSecretFromMultipleJWKURIs(jwkURIs []apidef.JWK, kidVal interface{}, keyType string) (interface{}, error) {
	if !k.Spec.APIDefinition.IsOAS {
		err := errors.New("this feature is only available when using OAS API")
		k.Logger().WithError(err).Infof("Failed to process api")

		return nil, err
	}

	var (
		jwkSets         []*jose.JSONWebKeySet
		fallbackJWKURIs []apidef.JWK
		kid, ok         = kidVal.(string)
	)

	if !ok {
		return nil, ErrKIDNotAString
	}

	cacheAPIDef := k.specCacheKey(k.Spec, JWKsAPIDef)
	cacheOutdated := false

	cachedAPIDefRaw, foundDef := k.loadOrCreateJWKCache().Get(cacheAPIDef)
	if foundDef {
		cachedAPIDef, ok := cachedAPIDefRaw.(*apidef.APIDefinition)
		if !ok {
			cacheOutdated = true
		}

		if jwkURLsChanged(cachedAPIDef.JWTJwksURIs, jwkURIs) {
			k.Logger().Infof("Detected change in JWK URLs — refreshing cache for APIID %s", k.Spec.APIID)
			cacheOutdated = true
		} else {
			jwkSets = k.collectCachedJWKsFromCache(jwkURIs)
		}
	}

	if !foundDef || cacheOutdated || len(jwkSets) == 0 {
		jwkSets = nil
<<<<<<< HEAD
=======
		jwkCache := k.loadOrCreateJWKCache()
		jwkCache.Flush()

>>>>>>> 9d345003
		// Create client factory for JWK fetching
		clientFactory := NewExternalHTTPClientFactory(k.Gw)
		client, clientErr := clientFactory.CreateJWKClient(k.Gw.GetConfig().JWTSSLInsecureSkipVerify)

		for _, jwk := range jwkURIs {
			var jwkSet *jose.JSONWebKeySet
			var err error

			// Try with factory client first
			if clientErr == nil {
				jwkSet, err = getJWKWithClient(jwk.URL, client)
			}

			// Fallback to original method if factory fails
			if clientErr != nil || err != nil {
				jwkSet, err = GetJWK(jwk.URL, k.Gw.GetConfig().JWTSSLInsecureSkipVerify)
			}

			if err != nil {
				k.Logger().WithError(err).Infof("Failed to fetch or decode JWKs from %s", jwk.URL)
				fallbackJWKURIs = append(fallbackJWKURIs, jwk)
				continue
			}

			cacheTimeout := int64(cache.DefaultExpiration)
			if jwk.CacheTimeout >= 0 {
				cacheTimeout = jwk.CacheTimeout
			}
			jwkCache.Set(jwk.URL, jwkSet, cacheTimeout)
			jwkSets = append(jwkSets, jwkSet)
		}

		if len(jwkSets) > 0 {
			k.Logger().Debugf("Caching %d JWK sets for APIID %s", len(jwkSets), k.Spec.APIID)
			k.loadOrCreateJWKCache().Set(cacheAPIDef, k.Spec.APIDefinition, cache.DefaultExpiration)
		}
	}

	for _, jwkSet := range jwkSets {
		if keys := jwkSet.Key(kid); len(keys) > 0 {
			return keys[0].Key, nil
		}
	}

	for _, jwk := range fallbackJWKURIs {
		key, legacyErr := k.legacyGetSecretFromURL(jwk.URL, kid, keyType)
		if legacyErr == nil {
			return key, nil
		}
		k.Logger().WithError(legacyErr).Warnf("Legacy fallback failed for %s", jwk.URL)
	}

	err := errors.New("no matching KID found in any JWKs or fallback")
	k.Logger().WithError(err).Error("JWK resolution failed")

	return nil, err
}

func jwkURLsChanged(a, b []apidef.JWK) bool {
	if len(a) != len(b) {
		return true
	}

	urlMap := make(map[string]struct{}, len(b))
	for _, jwk := range b {
		urlMap[jwk.URL] = struct{}{}
	}

	for _, jwk := range a {
		if _, exists := urlMap[jwk.URL]; !exists {
			return true
		}
	}

	return false
}

func (k *JWTMiddleware) getPolicyIDFromToken(claims jwt.MapClaims) (string, bool) {
	if k.Spec.IsOAS {
		policyID := ""
		found := false
		fieldNames := k.Spec.OAS.GetJWTConfiguration().BasePolicyClaims
		if len(fieldNames) == 0 && k.Spec.OAS.GetJWTConfiguration().PolicyFieldName != "" {
			fieldNames = append(fieldNames, k.Spec.OAS.GetJWTConfiguration().PolicyFieldName)
		}
		for _, c := range fieldNames {
			policyID, found = claims[c].(string)
			if found {
				break
			}
		}

		if !found || policyID == "" {
			k.Logger().Debugf("Could not identify a policy to apply to this token from fields: %v", fieldNames)
			return "", false
		}
		return policyID, true
	} else {
		policyID, foundPolicy := claims[k.Spec.JWTPolicyFieldName].(string)
		if !foundPolicy {
			k.Logger().Debugf("Could not identify a policy to apply to this token from field: %s", k.Spec.JWTPolicyFieldName)
			return "", false
		}

		if policyID == "" {
			k.Logger().Errorf("Policy field %s has empty value", k.Spec.JWTPolicyFieldName)
			return "", false
		}
		return policyID, true
	}
}

func (k *JWTMiddleware) getBasePolicyID(r *http.Request, claims jwt.MapClaims) (policyID string, found bool) {
	if k.Spec.JWTPolicyFieldName != "" {
		policyID, found = k.getPolicyIDFromToken(claims)
		return
	} else if k.Spec.JWTClientIDBaseField != "" {
		clientID, clientIDFound := claims[k.Spec.JWTClientIDBaseField].(string)
		if !clientIDFound {
			k.Logger().Debug("Could not identify a policy to apply to this token from field")
			return
		}

		// Check for a regular token that matches this client ID
		clientSession, exists := k.CheckSessionAndIdentityForValidKey(clientID, r)
		clientID = clientSession.KeyID
		if !exists {
			return
		}

		pols := clientSession.PolicyIDs()
		if len(pols) < 1 {
			return
		}

		// Use the policy from the client ID
		return pols[0], true
	}

	return
}

func (k *JWTMiddleware) getUserIdFromClaim(claims jwt.MapClaims) (string, error) {
	if k.Spec.IsOAS {
		return k.getUserIDFromClaimOAS(claims)
	} else {
		return getUserIDFromClaim(claims, k.Spec.JWTIdentityBaseField, true)
	}
}

func (k *JWTMiddleware) getUserIDFromClaimOAS(claims jwt.MapClaims) (string, error) {
	identityBaseFields := k.Spec.OAS.GetJWTConfiguration().SubjectClaims
	if len(identityBaseFields) == 0 && k.Spec.OAS.GetJWTConfiguration().IdentityBaseField != "" {
		identityBaseFields = append(identityBaseFields, k.Spec.OAS.GetJWTConfiguration().IdentityBaseField)
	}
	checkedSub := false
	for _, identityBaseField := range identityBaseFields {
		if identityBaseField == SUB {
			checkedSub = true
		}

		id, err := getUserIDFromClaim(claims, identityBaseField, false)
		if err != nil {
			if errors.Is(ErrNoSuitableUserIDClaimFound, err) {
				continue
			}
			return "", err
		}
		return id, nil
	}
	// fallBack to Sub if SUB has not been checked yet
	if !checkedSub {
		return getUserIDFromClaim(claims, SUB, false)
	}
	return "", ErrNoSuitableUserIDClaimFound
}

func toScopeStringsSlice(v interface{}, scopeSlice *[]string, nested bool) []string {
	if scopeSlice == nil {
		scopeSlice = &[]string{}
	}

	switch e := v.(type) {
	case string:
		if !nested {
			splitStringScopes := strings.Split(e, " ")
			*scopeSlice = append(*scopeSlice, splitStringScopes...)
		} else {
			*scopeSlice = append(*scopeSlice, e)
		}

	case []interface{}:
		for _, scopeElement := range e {
			toScopeStringsSlice(scopeElement, scopeSlice, true)
		}
	}

	return *scopeSlice
}

func nestedMapLookup(m map[string]interface{}, ks ...string) interface{} {
	var c interface{} = m
	for _, k := range ks {
		if _, ok := c.(map[string]interface{}); !ok {
			//fmt.Errorf("key not found; remaining keys: %v", ks)
			return nil
		}
		c = getMapContext(c, k)
	}
	return c
}

func getMapContext(m interface{}, k string) (rval interface{}) {
	switch e := m.(type) {
	case map[string]interface{}:
		return e[k]
	default:
		return e
	}
}

func getScopeFromClaim(claims jwt.MapClaims, scopeClaimName string) []string {
	lookedUp := nestedMapLookup(claims, strings.Split(scopeClaimName, ".")...)

	return toScopeStringsSlice(lookedUp, nil, false)
}

func mapScopeToPolicies(mapping map[string]string, scope []string) []string {
	polIDs := []string{}

	// add all policies matched from scope-policy mapping
	policiesToApply := map[string]bool{}
	for _, scopeItem := range scope {
		if policyID, ok := mapping[scopeItem]; ok {
			policiesToApply[policyID] = true
			log.Debugf("Found a matching policy for scope item: %s", scopeItem)
		} else {
			log.Errorf("Couldn't find a matching policy for scope item: %s", scopeItem)
		}
	}
	for id := range policiesToApply {
		polIDs = append(polIDs, id)
	}

	return polIDs
}

func (k *JWTMiddleware) getOAuthClientIDFromClaim(claims jwt.MapClaims) string {
	for _, claimName := range oauthClientIDClaims {
		if val, ok := claims[claimName]; ok {
			return val.(string)
		}
	}
	return ""
}

// processCentralisedJWT Will check a JWT token centrally against the secret stored in the API Definition.
func (k *JWTMiddleware) processCentralisedJWT(r *http.Request, token *jwt.Token) (error, int) {
	k.Logger().Debug("JWT authority is centralised")

	claims := token.Claims.(jwt.MapClaims)
	baseFieldData, err := k.getUserIdFromClaim(claims)
	if err != nil {
		k.reportLoginFailure("[NOT FOUND]", r)
		return err, http.StatusForbidden
	}

	// Generate a virtual token
	data := []byte(baseFieldData)
	keyID := fmt.Sprintf("%x", md5.Sum(data))
	sessionID := k.Gw.generateToken(k.Spec.OrgID, keyID)
	updateSession := false

	k.Logger().Debug("JWT Temporary session ID is: ", sessionID)

	// CheckSessionAndIdentityForValidKey returns a session with keyID populated
	session, exists := k.CheckSessionAndIdentityForValidKey(sessionID, r)

	sessionID = session.KeyID
	isDefaultPol := false
	basePolicyID := ""
	foundPolicy := false
	if !exists {
		// Create it
		k.Logger().Debug("Key does not exist, creating")

		// We need a base policy as a template, either get it from the token itself OR a proxy client ID within Tyk
		basePolicyID, foundPolicy = k.getBasePolicyID(r, claims)
		if !foundPolicy {
			if len(k.Spec.JWTDefaultPolicies) == 0 {
				k.reportLoginFailure(baseFieldData, r)
				return errors.New("key not authorized: no matching policy found"), http.StatusForbidden
			} else {
				isDefaultPol = true
				basePolicyID = k.Spec.JWTDefaultPolicies[0]
			}
		}

		session, err = k.Gw.generateSessionFromPolicy(basePolicyID,
			k.Spec.OrgID,
			true)

		// If base policy is one of the defaults, apply other ones as well
		if isDefaultPol {
			for _, pol := range k.Spec.JWTDefaultPolicies {
				if !contains(session.ApplyPolicies, pol) {
					session.ApplyPolicies = append(session.ApplyPolicies, pol)
				}
			}
		}

		if err := k.ApplyPolicies(&session); err != nil {
			return errors.New("failed to create key: " + err.Error()), http.StatusInternalServerError
		}

		if err != nil {
			k.reportLoginFailure(baseFieldData, r)
			k.Logger().Error("Could not find a valid policy to apply to this token!")
			return errors.New("key not authorized: no matching policy"), http.StatusForbidden
		}

		//override session expiry with JWT if longer lived
		if f, ok := claims["exp"].(float64); ok {
			if int64(f)-session.Expires > 0 {
				session.Expires = int64(f)
			}
		}

		session.MetaData = map[string]interface{}{"TykJWTSessionID": sessionID}
		session.Alias = baseFieldData

		// Update the session in the session manager in case it gets called again
		updateSession = true
		k.Logger().Debug("Policy applied to key")
	} else {
		// extract policy ID from JWT token
		basePolicyID, foundPolicy = k.getBasePolicyID(r, claims)
		if !foundPolicy {
			if len(k.Spec.JWTDefaultPolicies) == 0 {
				k.reportLoginFailure(baseFieldData, r)
				return errors.New("key not authorized: no matching policy found"), http.StatusForbidden
			} else {
				isDefaultPol = true
				basePolicyID = k.Spec.JWTDefaultPolicies[0]
			}
		}
		// check if we received a valid policy ID in claim
		k.Gw.policiesMu.RLock()
		policy, ok := k.Gw.policiesByID[basePolicyID]
		k.Gw.policiesMu.RUnlock()
		if !ok {
			k.reportLoginFailure(baseFieldData, r)
			k.Logger().Error("Policy ID found is invalid!")
			return errors.New("key not authorized: no matching policy"), http.StatusForbidden
		}
		// check if token for this session was switched to another valid policy
		pols := session.PolicyIDs()
		if len(pols) == 0 {
			k.reportLoginFailure(baseFieldData, r)
			k.Logger().Error("No policies for the found session. Failing Request.")
			return errors.New("key not authorized: no matching policy found"), http.StatusForbidden
		}

		defaultPolicyListChanged := false

		if isDefaultPol {
			// check a policy is removed/added from/to default policies

			for _, pol := range session.PolicyIDs() {
				if !contains(k.Spec.JWTDefaultPolicies, pol) && basePolicyID != pol {
					defaultPolicyListChanged = true
				}
			}

			for _, defPol := range k.Spec.JWTDefaultPolicies {
				if !contains(session.PolicyIDs(), defPol) {
					defaultPolicyListChanged = true
				}
			}
		}

		if !contains(pols, basePolicyID) || defaultPolicyListChanged {
			if policy.OrgID != k.Spec.OrgID {
				k.reportLoginFailure(baseFieldData, r)
				k.Logger().Error("Policy ID found is invalid (wrong ownership)!")
				return errors.New("key not authorized: no matching policy"), http.StatusForbidden
			}
			// apply new policy to session and update session
			updateSession = true
			session.SetPolicies(basePolicyID)

			if isDefaultPol {
				for _, pol := range k.Spec.JWTDefaultPolicies {
					if !contains(session.ApplyPolicies, pol) {
						session.ApplyPolicies = append(session.ApplyPolicies, pol)
					}
				}
			}

			if err := k.ApplyPolicies(&session); err != nil {
				k.reportLoginFailure(baseFieldData, r)
				k.Logger().WithError(err).Error("Could not apply new policy to session")
				return errors.New("key not authorized: could not apply new policy"), http.StatusForbidden
			}
		}

		//override session expiry with JWT if longer lived
		if f, ok := claims["exp"].(float64); ok {
			if int64(f)-session.Expires > 0 {
				session.Expires = int64(f)
				updateSession = true
			}
		}
	}

	// apply policies from scope if scope-to-policy mapping is specified for this API
	if len(k.Spec.GetScopeToPolicyMapping()) != 0 {
		scopeClaimName := k.Spec.GetScopeClaimName()
		if k.Spec.IsOAS {
			scopeClaimName = k.getScopeClaimNameOAS(claims)
		}
		if scopeClaimName == "" {
			scopeClaimName = "scope"
		}

		if scope := getScopeFromClaim(claims, scopeClaimName); len(scope) > 0 {
			polIDs := []string{
				basePolicyID, // add base policy as a first one
			}

			// // If specified, scopes should not use default policy
			if isDefaultPol {
				polIDs = []string{}
			}

			// add all policies matched from scope-policy mapping
			mappedPolIDs := mapScopeToPolicies(k.Spec.GetScopeToPolicyMapping(), scope)
			if len(mappedPolIDs) > 0 {
				k.Logger().Debugf("Identified policy(s) to apply to this token from scope claim: %s", scopeClaimName)
			} else {
				k.Logger().Errorf("Couldn't identify policy(s) to apply to this token from scope claim: %s", scopeClaimName)
			}

			polIDs = append(polIDs, mappedPolIDs...)
			if len(polIDs) == 0 {
				k.reportLoginFailure(baseFieldData, r)
				k.Logger().Error("no matching policy found in scope claim")
				return errors.New("key not authorized: no matching policy found in scope claim"), http.StatusForbidden
			}

			// check if we need to update session
			if !updateSession {
				updateSession = !session.PoliciesEqualTo(polIDs)
			}

			session.SetPolicies(polIDs...)

			// multiple policies assigned to a key, check if it is applicable
			if err := k.ApplyPolicies(&session); err != nil {
				k.reportLoginFailure(baseFieldData, r)
				k.Logger().WithError(err).Error("Could not several policies from scope-claim mapping to JWT to session")
				return errors.New("key not authorized: could not apply several policies"), http.StatusForbidden
			}

		}
	}

	oauthClientID := ""
	// Get the OAuth client ID if available:
	if !k.Spec.IDPClientIDMappingDisabled {
		oauthClientID = k.getOAuthClientIDFromClaim(claims)
	}

	if session.OauthClientID != oauthClientID {
		session.OauthClientID = oauthClientID
		updateSession = true
	}

	if !k.Spec.IDPClientIDMappingDisabled && oauthClientID != "" {
		// Initialize the OAuthManager if empty:
		if k.Spec.OAuthManager == nil {
			prefix := generateOAuthPrefix(k.Spec.APIID)
			storageManager := k.Gw.getGlobalMDCBStorageHandler(prefix, false)
			storageManager.Connect()

			storageDriver := &storage.RedisCluster{KeyPrefix: prefix, HashKeys: false, ConnectionHandler: k.Gw.StorageConnectionHandler}
			storageDriver.Connect()

			k.Spec.OAuthManager = &OAuthManager{
				OsinServer: k.Gw.TykOsinNewServer(&osin.ServerConfig{},
					&RedisOsinStorageInterface{
						storageManager,
						k.Gw.GlobalSessionManager,
						storageDriver,
						k.Spec.OrgID,
						k.Gw,
					}),
			}
		}

		// Retrieve OAuth client data from storage and inject developer ID into the session object:
		client, err := k.Spec.OAuthManager.Storage().GetClient(oauthClientID)
		if err == nil {
			userData := client.GetUserData()
			if userData != nil {
				data, ok := userData.(map[string]interface{})
				if ok {
					updateSession = session.TagsFromMetadata(data)

					if err := k.ApplyPolicies(&session); err != nil {
						return errors.New("failed to apply policies in session metadata: " + err.Error()), http.StatusInternalServerError
					}
				}
			}
		} else {
			k.Logger().WithError(err).Debug("Couldn't get OAuth client")
		}
	}

	// ensure to set the sessionID
	session.KeyID = sessionID
	k.Logger().Debug("Key found")
	switch k.Spec.BaseIdentityProvidedBy {
	case apidef.JWTClaim, apidef.UnsetAuth:
		ctxSetSession(r, &session, updateSession, k.Gw.GetConfig().HashKeys)
		if updateSession {
			k.Gw.SessionCache.Set(session.KeyHash(), session.Clone(), cache.DefaultExpiration)
		}
	}
	ctxSetJWTContextVars(k.Spec, r, token)

	return nil, http.StatusOK
}

func (k *JWTMiddleware) getScopeClaimNameOAS(claims jwt.MapClaims) string {
	claimNames := k.Spec.OAS.GetJWTConfiguration().Scopes.Claims
	if len(claimNames) == 0 && k.Spec.OAS.GetJWTConfiguration().Scopes.ClaimName != "" {
		claimNames = []string{k.Spec.OAS.GetJWTConfiguration().Scopes.ClaimName}
	}
	for _, claimName := range claimNames {
		for k := range claims {
			if k == claimName {
				return claimName
			}
		}
	}
	return ""
}

func (k *JWTMiddleware) reportLoginFailure(tykId string, r *http.Request) {
	// Fire Authfailed Event
	AuthFailed(k, r, tykId)

	// Report in health check
	reportHealthValue(k.Spec, KeyFailure, "1")
}

func (k *JWTMiddleware) processOneToOneTokenMap(r *http.Request, token *jwt.Token) (error, int) {
	// Get the ID from the token
	tykId, err := k.getIdentityFromToken(token)
	if err != nil {
		k.reportLoginFailure(tykId, r)
		return err, http.StatusNotFound
	}

	k.Logger().Debug("Using raw key ID: ", tykId)
	session, exists := k.CheckSessionAndIdentityForValidKey(tykId, r)
	tykId = session.KeyID

	if !exists {
		k.reportLoginFailure(tykId, r)
		return errors.New("Key not authorized"), http.StatusForbidden
	}

	k.Logger().Debug("Raw key ID found.")
	ctxSetSession(r, &session, false, k.Gw.GetConfig().HashKeys)
	ctxSetJWTContextVars(k.Spec, r, token)
	return nil, http.StatusOK
}

// getAuthType overrides BaseMiddleware.getAuthType.
func (k *JWTMiddleware) getAuthType() string {
	return apidef.JWTType
}

func (k *JWTMiddleware) ProcessRequest(w http.ResponseWriter, r *http.Request, _ interface{}) (error, int) {
	if ctxGetRequestStatus(r) == StatusOkAndIgnore {
		return nil, http.StatusOK
	}

	logger := k.Logger()
	var tykId string

	rawJWT, config := k.getAuthToken(k.getAuthType(), r)

	if rawJWT == "" {
		// No header value, fail
		logger.Info("Attempted access with malformed header, no JWT auth header found.")

		log.Debug("Looked in: ", config.AuthHeaderName)
		log.Debug("Raw data was: ", rawJWT)
		log.Debug("Headers are: ", r.Header)

		k.reportLoginFailure(tykId, r)
		return errors.New("Authorization field missing"), http.StatusBadRequest
	}

	// enable bearer token format
	rawJWT = stripBearer(rawJWT)

	// Use own validation logic, see below
	parser := jwt.NewParser(jwt.WithoutClaimsValidation())

	// Verify the token
	token, err := parser.Parse(rawJWT, func(token *jwt.Token) (interface{}, error) {
		// Don't forget to validate the alg is what you expect:
		if err := assertSigningMethod(k.Spec.JWTSigningMethod, token); err != nil {
			return nil, err
		}

		val, err := k.getSecretToVerifySignature(r, token)
		if err != nil {
			k.Logger().WithError(err).Error("Couldn't get token")
			return nil, err
		}

		return parseJWTKey(k.Spec.JWTSigningMethod, val)
	})

	if err == nil && token.Valid {
		if err := k.validateClaims(token); err != nil {
			return errors.New("Key not authorized: " + err.Error()), http.StatusUnauthorized
		}

		// Token is valid - let's move on

		// Are we mapping to a central JWT Secret?
		hasJWTSource := k.Spec.JWTSource != ""
		hasJwksURIs := len(k.Spec.JWTJwksURIs) > 0

		if hasJWTSource || hasJwksURIs {
			return k.processCentralisedJWT(r, token)
		}

		// No, let's try one-to-one mapping
		return k.processOneToOneTokenMap(r, token)
	}

	logger.Info("Attempted JWT access with non-existent key.")
	k.reportLoginFailure(tykId, r)
	if err != nil {
		logger.WithError(err).Error("JWT validation error")
		errorDetails := strings.Split(err.Error(), ":")
		if errorDetails[0] == UnexpectedSigningMethod {
			return errors.New(MsgKeyNotAuthorizedUnexpectedSigningMethod), http.StatusForbidden
		}
	}
	return errors.New("Key not authorized"), http.StatusForbidden
}

func ParseRSAPublicKey(data []byte) (interface{}, error) {
	input := data
	block, _ := pem.Decode(data)
	if block != nil {
		input = block.Bytes
	}
	var pub interface{}
	var err error
	pub, err = x509.ParsePKIXPublicKey(input)
	if err != nil {
		cert, err0 := x509.ParseCertificate(input)
		if err0 != nil {
			return nil, err0
		}
		pub = cert.PublicKey
		err = nil
	}
	return pub, err
}

func (k *JWTMiddleware) timeValidateJWTClaims(c jwt.MapClaims) *jwt.ValidationError {
	return timeValidateJWTClaims(c, k.Spec.JWTExpiresAtValidationSkew, k.Spec.JWTIssuedAtValidationSkew,
		k.Spec.JWTNotBeforeValidationSkew)
}

func (k *JWTMiddleware) validateClaims(token *jwt.Token) error {
	claims, ok := token.Claims.(jwt.MapClaims)
	if !ok {
		return errors.New("invalid claims format")
	}
	if err := k.timeValidateJWTClaims(claims); err != nil {
		return err
	}

	// Extra OAS-specific validations
	if err := k.validateExtraClaims(claims, token); err != nil {
		return err
	}

	return nil
}

func validateIssuer(claims jwt.MapClaims, allowedIssuers []string) error {
	iss, exists := claims[ISS]
	if !exists {
		return errors.New("issuer claim is required but not present in token")
	}

	issuer, ok := iss.(string)
	if !ok {
		return errors.New("issuer claim must be a string")
	}

	for _, allowed := range allowedIssuers {
		if issuer == allowed {
			return nil
		}
	}

	return fmt.Errorf("invalid issuer claim: %s", issuer)
}

func validateAudience(claims jwt.MapClaims, allowedAudiences []string) error {
	aud, exists := claims[AUD]
	if !exists {
		return errors.New("audience claim is required but not present in token")
	}

	var audiences []string
	switch v := aud.(type) {
	case string:
		audiences = []string{v}
	case []interface{}:
		for _, a := range v {
			if s, ok := a.(string); ok {
				audiences = append(audiences, s)
			}
		}
	default:
		return errors.New("invalid audience claim format")
	}

	for _, tokenAud := range audiences {
		for _, allowedAud := range allowedAudiences {
			if tokenAud == allowedAud {
				return nil
			}
		}
	}

	return fmt.Errorf("no matching audience found in token: %v", audiences)
}

func validateJTI(claims jwt.MapClaims) error {
	if _, exists := claims[JTI]; !exists {
		return errors.New("JWT ID (jti) claim is required but not present in token")
	}
	return nil
}

func customClaimsContainsMatch(expectedValues []interface{}, claimValue interface{}) bool {
	matched := false
	for _, expectedValue := range expectedValues {
		switch cv := claimValue.(type) {
		case string:
			if expectedStr, ok := expectedValue.(string); ok {
				if strings.Contains(cv, expectedStr) {
					matched = true
					break
				}
			}
		case []interface{}:
			for _, item := range cv {
				if cmp.Equal(expectedValue, item) {
					matched = true
					break
				}
			}
		default:
			matched = cmp.Equal(expectedValue, cv)
		}
	}

	return matched
}

// validateCustomClaims performs validation of custom claims according to the configuration
func (k *JWTMiddleware) validateCustomClaimsNew(claims jwt.MapClaims) error {
	validationRules := k.Spec.OAS.GetJWTConfiguration().CustomClaimValidation
	claimsJson, err := json.Marshal(claims)
	if err != nil {
		return fmt.Errorf("error parsing claims: %w", err)
	}
	for claimsPath, validation := range validationRules {
		// validate json path
		_, err = jp.Parse([]byte(fmt.Sprintf("$.%s", claimsPath)))
		if err != nil {
			return fmt.Errorf("invalid claim path: %s", claimsPath)
		}

		result := gjson.Get(string(claimsJson), claimsPath)
		if !result.Exists() {
			if validation.NonBlocking {
				k.Logger().Warningf("Claim %s value does not match any expected values", claimsPath)
			} else {
				return fmt.Errorf("custom claim %s is required but not present in token", claimsPath)
			}
		}
		switch validation.Type {
		case oas.ClaimValidationTypeRequired:
			if result.Type == gjson.Null {
				if validation.NonBlocking {
					k.Logger().Warningf("Claim %s expects a non nil value", claimsPath)
				} else {
					return fmt.Errorf("custom claim %s expects a non nil value", claimsPath)
				}
			}
		case oas.ClaimValidationTypeContains:
			matched := customClaimsContainsMatch(validation.AllowedValues, result.Value())
			if !matched {
				if validation.NonBlocking {
					k.Logger().Warningf("Claim %s value does not contain any expected values", claimsPath)
					continue
				}
				return fmt.Errorf("claim %s value does not contain any expected values", claimsPath)
			}
		case oas.ClaimValidationTypeExactMatch:
			matched := false
			for _, expectedValue := range validation.AllowedValues {
				if cmp.Equal(result.Value(), expectedValue) {
					matched = true
					break
				}
			}
			if !matched {
				if validation.NonBlocking {
					k.Logger().Warningf("Claim %s value does not match any expected values", claimsPath)
					continue
				}
				return fmt.Errorf("claim %s value does not match any expected values", claimsPath)
			}
		}
	}
	return nil
}

func validateSubjectValue(subject string, allowedSubjects []string) error {
	for _, allowed := range allowedSubjects {
		if subject == allowed {
			return nil
		}
	}
	return fmt.Errorf("invalid subject value: %s", subject)
}

func (k *JWTMiddleware) validateExtraClaims(claims jwt.MapClaims, token *jwt.Token) error {
	if !k.Spec.IsOAS {
		return nil // Skip extra validations for non-OAS APIs
	}

	jwtConfig := k.Spec.OAS.GetJWTConfiguration()

	// Issuer validation
	if len(jwtConfig.AllowedIssuers) > 0 {
		if err := validateIssuer(claims, jwtConfig.AllowedIssuers); err != nil {
			k.Logger().WithError(err).Error("JWT issuer validation failed")
			return err
		}
	}

	// Audience validation
	if len(jwtConfig.AllowedAudiences) > 0 {
		if err := validateAudience(claims, jwtConfig.AllowedAudiences); err != nil {
			k.Logger().WithError(err).Error("JWT audience validation failed")
			return err
		}
	}

	// JWT ID validation
	if jwtConfig.JTIValidation.Enabled {
		if err := validateJTI(claims); err != nil {
			k.Logger().WithError(err).Error("JWT ID validation failed")
			return err
		}
	}

	// Subject validation
	if len(jwtConfig.AllowedSubjects) > 0 {
		subject, err := k.getIdentityFromToken(token)
		if err != nil {
			k.Logger().WithError(err).Error("Failed to get identity from token")
			return err
		}

		if err := validateSubjectValue(subject, jwtConfig.AllowedSubjects); err != nil {
			k.Logger().WithError(err).Error("JWT subject validation failed")
			return err
		}
	}

	// Custom claims validation
	if len(jwtConfig.CustomClaimValidation) > 0 {
		if err := k.validateCustomClaimsNew(claims); err != nil {
			k.Logger().WithError(err).Error("JWT custom claims validation failed")
			return err
		}
	}

	return nil
}

func ctxSetJWTContextVars(s *APISpec, r *http.Request, token *jwt.Token) {
	// Flatten claims and add to context
	if !s.EnableContextVars {
		return
	}
	if cnt := ctxGetData(r); cnt != nil {
		claimPrefix := "jwt_claims_"

		for claimName, claimValue := range token.Header {
			claim := claimPrefix + claimName
			cnt[claim] = claimValue
		}

		for claimName, claimValue := range token.Claims.(jwt.MapClaims) {
			claim := claimPrefix + claimName
			cnt[claim] = claimValue
		}

		// Key data
		cnt["token"] = ctxGetAuthToken(r)

		ctxSetData(r, cnt)
	}
}

func (gw *Gateway) generateSessionFromPolicy(policyID, orgID string, enforceOrg bool) (user.SessionState, error) {
	gw.policiesMu.RLock()
	policy, ok := gw.policiesByID[policyID]
	gw.policiesMu.RUnlock()
	session := user.SessionState{}

	if !ok {
		return session.Clone(), errors.New("Policy not found")
	}
	// Check ownership, policy org owner must be the same as API,
	// otherwise you could overwrite a session key with a policy from a different org!

	if enforceOrg {
		if policy.OrgID != orgID {
			log.Error("Attempting to apply policy from different organisation to key, skipping")
			return session.Clone(), errors.New("Key not authorized: no matching policy")
		}
	} else {
		// Org isn;t enforced, so lets use the policy baseline
		orgID = policy.OrgID
	}

	session.SetPolicies(policyID)
	session.OrgID = orgID
	session.Allowance = policy.Rate // This is a legacy thing, merely to make sure output is consistent. Needs to be purged
	session.Rate = policy.Rate
	session.Per = policy.Per
	session.ThrottleInterval = policy.ThrottleInterval
	session.ThrottleRetryLimit = policy.ThrottleRetryLimit
	session.MaxQueryDepth = policy.MaxQueryDepth
	session.QuotaMax = policy.QuotaMax
	session.QuotaRenewalRate = policy.QuotaRenewalRate
	session.AccessRights = make(map[string]user.AccessDefinition)
	for apiID, access := range policy.AccessRights {
		session.AccessRights[apiID] = access
	}
	session.HMACEnabled = policy.HMACEnabled
	session.EnableHTTPSignatureValidation = policy.EnableHTTPSignatureValidation
	session.IsInactive = policy.IsInactive
	session.Tags = policy.Tags

	if policy.KeyExpiresIn > 0 {
		session.Expires = time.Now().Unix() + policy.KeyExpiresIn
	}

	return session.Clone(), nil
}

// assertSigningMethod asserts the provided signing method with that of jwt.
func assertSigningMethod(signingMethod string, token *jwt.Token) error {
	switch signingMethod {
	case HMACSign:
		if _, ok := token.Method.(*jwt.SigningMethodHMAC); !ok {
			return fmt.Errorf("%v: %v and not HMAC signature", UnexpectedSigningMethod, token.Header["alg"])
		}
	// Supports both RSA + RSAPSS Signing.
	case RSASign:
		if _, ok := token.Method.(*jwt.SigningMethodRSA); !ok {
			if _, ok := token.Method.(*jwt.SigningMethodRSAPSS); !ok {
				return fmt.Errorf("%v: %v and not RSA or RSAPSS signature", UnexpectedSigningMethod, token.Header["alg"])
			}
		}
	case ECDSASign:
		if _, ok := token.Method.(*jwt.SigningMethodECDSA); !ok {
			return fmt.Errorf("%v: %v and not ECDSA signature", UnexpectedSigningMethod, token.Header["alg"])
		}
	default:
		log.Warning("No signing method found in API Definition, defaulting to HMAC signature")
		if _, ok := token.Method.(*jwt.SigningMethodHMAC); !ok {
			return fmt.Errorf("%v: %v", UnexpectedSigningMethod, token.Header["alg"])
		}
	}

	return nil
}

// parseJWTKey parses JWT key based on signing Method
func parseJWTKey(signingMethod string, secret interface{}) (interface{}, error) {
	switch signingMethod {
	case RSASign, ECDSASign:
		switch e := secret.(type) {
		case []byte:
			key, err := ParseRSAPublicKey(e)
			if err != nil {
				log.WithError(err).Error("Failed to decode JWT key")
				return nil, errors.New("Failed to decode JWT key")
			}
			return key, nil
		default:
			// We have already parsed the correct key so we just return it here.No need
			// for checks because they already happened somewhere ele.
			return e, nil
		}

	default:
		return secret, nil
	}
}

// getJWK gets the JWK from URL.
func getJWK(url string, jwtSSLInsecureSkipVerify bool) (*jose.JSONWebKeySet, error) {
	client := http.Client{
		Transport: &http.Transport{
			TLSClientConfig: &tls.Config{InsecureSkipVerify: jwtSSLInsecureSkipVerify},
		},
	}

	return getJWKWithClient(url, &client)
}

// timeValidateJWTClaims validates JWT with provided clock skew, to overcome skew occurred with distributed systems.
func timeValidateJWTClaims(c jwt.MapClaims, expiresAt, issuedAt, notBefore uint64) *jwt.ValidationError {
	vErr := new(jwt.ValidationError)
	now := time.Now().Unix()
	// The claims below are optional, by default, so if they are set to the
	// default value in Go, let's not fail the verification for them.
	if !c.VerifyExpiresAt(now-int64(expiresAt), false) {
		vErr.Inner = errors.New("token has expired")
		vErr.Errors |= jwt.ValidationErrorExpired
	}

	if !c.VerifyIssuedAt(now+int64(issuedAt), false) {
		vErr.Inner = errors.New("token used before issued")
		vErr.Errors |= jwt.ValidationErrorIssuedAt
	}

	if !c.VerifyNotBefore(now+int64(notBefore), false) {
		vErr.Inner = errors.New("token is not valid yet")
		vErr.Errors |= jwt.ValidationErrorNotValidYet
	}

	if vErr.Errors == 0 {
		return nil
	}

	return vErr
}

// getUserIDFromClaim parses jwt claims and get the userID from provided identityBaseField.
func getUserIDFromClaim(claims jwt.MapClaims, identityBaseField string, shouldFallback bool) (string, error) {
	var (
		userID string
		found  bool
	)

	if identityBaseField != "" {
		if userID, found = claims[identityBaseField].(string); found {
			if len(userID) > 0 {
				log.WithField("userId", userID).Debug("Found User Id in Base Field")
				return userID, nil
			}

			err := fmt.Errorf("%w, claim: %s", ErrEmptyUserIDInClaim, identityBaseField)
			log.Error(err)
			return "", err
		}

		if !found {
			log.WithField("Base Field", identityBaseField).Warning("Base Field claim not found, trying to find user ID in 'sub' claim.")
		}
	}

	if userID, found = claims[SUB].(string); shouldFallback && found {
		if len(userID) > 0 {
			log.WithField("userId", userID).Debug("Found User Id in 'sub' claim")
			return userID, nil
		}

		log.Error(ErrEmptyUserIDInSubClaim)
		return "", ErrEmptyUserIDInSubClaim
	}

	log.Error(ErrNoSuitableUserIDClaimFound)
	return "", ErrNoSuitableUserIDClaimFound
}

func (gw *Gateway) invalidateJWKSCacheForAPIID(w http.ResponseWriter, r *http.Request) {
	apiID := mux.Vars(r)["apiID"]
	raw, ok := JWKCaches.Load(apiID)
	if ok {
		jwkCache, interfaceOK := raw.(cache.Repository)
		if !interfaceOK {
			panic("JWKCache must implement cache.Repository")
		}
		jwkCache.Flush()
	}
	// Cache invalidation is idempotent: calling it ensures the key is absent,
	// regardless of whether it was cached before or not.
	doJSONWrite(w, http.StatusOK, apiOk("cache invalidated"))
}

func (gw *Gateway) invalidateJWKSCacheForAllAPIs(w http.ResponseWriter, _ *http.Request) {
	JWKCaches.Clear()

	doJSONWrite(w, http.StatusOK, apiOk("cache invalidated"))
}<|MERGE_RESOLUTION|>--- conflicted
+++ resolved
@@ -10,13 +10,10 @@
 	"encoding/pem"
 	"errors"
 	"fmt"
-<<<<<<< HEAD
 	"github.com/google/go-cmp/cmp"
 	"github.com/ohler55/ojg/jp"
 	"github.com/tidwall/gjson"
-
-=======
->>>>>>> 9d345003
+	"io"
 	"net/http"
 	"strings"
 	"sync"
@@ -441,12 +438,9 @@
 
 	if !foundDef || cacheOutdated || len(jwkSets) == 0 {
 		jwkSets = nil
-<<<<<<< HEAD
-=======
 		jwkCache := k.loadOrCreateJWKCache()
 		jwkCache.Flush()
 
->>>>>>> 9d345003
 		// Create client factory for JWK fetching
 		clientFactory := NewExternalHTTPClientFactory(k.Gw)
 		client, clientErr := clientFactory.CreateJWKClient(k.Gw.GetConfig().JWTSSLInsecureSkipVerify)
