package gateway

import (
	"bytes"
	"crypto/md5"
	"crypto/tls"
	"crypto/x509"
	"encoding/base64"
	"encoding/json"
	"encoding/pem"
	"errors"
	"fmt"
	"io/ioutil"
	"net/http"
	"strings"
	"time"

	jwt "github.com/dgrijalva/jwt-go"
	"github.com/lonelycode/osin"
	cache "github.com/pmylund/go-cache"
	jose "github.com/square/go-jose"

	"github.com/TykTechnologies/tyk/apidef"
<<<<<<< HEAD
=======
	"github.com/TykTechnologies/tyk/config"
	"github.com/TykTechnologies/tyk/storage"
>>>>>>> 8f10bf25
	"github.com/TykTechnologies/tyk/user"
)

type JWTMiddleware struct {
	BaseMiddleware
}

const (
	KID       = "kid"
	SUB       = "sub"
	HMACSign  = "hmac"
	RSASign   = "rsa"
	ECDSASign = "ecdsa"
)

var (
	// List of common OAuth Client ID claims used by IDPs:
	oauthClientIDClaims = []string{
		"clientId",  // Keycloak
		"cid",       // OKTA
		"client_id", // Gluu
	}
)

func (k *JWTMiddleware) Name() string {
	return "JWTMiddleware"
}

func (k *JWTMiddleware) EnabledForSpec() bool {
	return k.Spec.EnableJWT
}

var JWKCache *cache.Cache

type JWK struct {
	Alg string   `json:"alg"`
	Kty string   `json:"kty"`
	Use string   `json:"use"`
	X5c []string `json:"x5c"`
	N   string   `json:"n"`
	E   string   `json:"e"`
	KID string   `json:"kid"`
	X5t string   `json:"x5t"`
}

type JWKs struct {
	Keys []JWK `json:"keys"`
}

func parseJWK(buf []byte) (*jose.JSONWebKeySet, error) {
	var j jose.JSONWebKeySet
	err := json.Unmarshal(buf, &j)
	if err != nil {
		return nil, err
	}
	return &j, nil
}

func (k *JWTMiddleware) legacyGetSecretFromURL(url, kid, keyType string) (interface{}, error) {
	// Implement a cache
	if JWKCache == nil {
		JWKCache = cache.New(240*time.Second, 30*time.Second)
	}

	var client http.Client
	client.Transport = &http.Transport{
		TLSClientConfig: &tls.Config{InsecureSkipVerify: k.Gw.GetConfig().JWTSSLInsecureSkipVerify},
	}

	var jwkSet JWKs
	cachedJWK, found := JWKCache.Get("legacy-" + k.Spec.APIID)
	if !found {
		resp, err := client.Get(url)
		if err != nil {
			k.Logger().WithError(err).Error("Failed to get resource URL")
			return nil, err
		}
		defer resp.Body.Close()

		// Decode it
		if err := json.NewDecoder(resp.Body).Decode(&jwkSet); err != nil {
			k.Logger().WithError(err).Error("Failed to decode body JWK")
			return nil, err
		}

		JWKCache.Set("legacy-"+k.Spec.APIID, jwkSet, cache.DefaultExpiration)
	} else {
		jwkSet = cachedJWK.(JWKs)
	}

	for _, val := range jwkSet.Keys {
		if val.KID != kid || strings.ToLower(val.Kty) != strings.ToLower(keyType) {
			continue
		}
		if len(val.X5c) > 0 {
			// Use the first cert only
			decodedCert, err := base64.StdEncoding.DecodeString(val.X5c[0])
			if !bytes.Contains(decodedCert, []byte("-----")) {
				return nil, errors.New("No legacy public keys found")
			}
			if err != nil {
				return nil, err
			}
			return ParseRSAPublicKey(decodedCert)
		}
		return nil, errors.New("no certificates in JWK")
	}

	return nil, errors.New("No matching KID could be found")
}

func (k *JWTMiddleware) getSecretFromURL(url, kid, keyType string) (interface{}, error) {
	// Implement a cache
	if JWKCache == nil {
		k.Logger().Debug("Creating JWK Cache")
		JWKCache = cache.New(240*time.Second, 30*time.Second)
	}

	var jwkSet *jose.JSONWebKeySet
	var client http.Client
	client.Transport = &http.Transport{
		TLSClientConfig: &tls.Config{InsecureSkipVerify: k.Gw.GetConfig().JWTSSLInsecureSkipVerify},
	}

	cachedJWK, found := JWKCache.Get(k.Spec.APIID)
	if !found {
		// Get the JWK
		k.Logger().Debug("Pulling JWK")
		resp, err := client.Get(url)
		if err != nil {
			k.Logger().WithError(err).Error("Failed to get resource URL")
			return nil, err
		}
		defer resp.Body.Close()
		buf, err := ioutil.ReadAll(resp.Body)
		if err != nil {
			k.Logger().WithError(err).Error("Failed to get read response body")
			return nil, err
		}
		if jwkSet, err = parseJWK(buf); err != nil {
			k.Logger().WithError(err).Info("Failed to decode JWKs body. Trying x5c PEM fallback.")

			key, legacyError := k.legacyGetSecretFromURL(url, kid, keyType)
			if legacyError == nil {
				return key, nil
			}

			return nil, err
		}

		// Cache it
		k.Logger().Debug("Caching JWK")
		JWKCache.Set(k.Spec.APIID, jwkSet, cache.DefaultExpiration)
	} else {
		jwkSet = cachedJWK.(*jose.JSONWebKeySet)
	}
	k.Logger().Debug("Checking JWKs...")
	if keys := jwkSet.Key(kid); len(keys) > 0 {
		return keys[0].Key, nil
	}
	return nil, errors.New("No matching KID could be found")
}

func (k *JWTMiddleware) getIdentityFromToken(token *jwt.Token) (string, error) {
	// Check which claim is used for the id - kid or sub header
	// If is not supposed to ignore KID - will use this as ID if not empty
	if !k.Spec.APIDefinition.JWTSkipKid {
		if tykId, idFound := token.Header[KID].(string); idFound {
			k.Logger().Debug("Found: ", tykId)
			return tykId, nil
		}
	}
	// In case KID was empty or was set to ignore KID ==> Will try to get the Id from JWTIdentityBaseField or fallback to 'sub'
	tykId, err := k.getUserIdFromClaim(token.Claims.(jwt.MapClaims))
	return tykId, err
}

func (k *JWTMiddleware) getSecretToVerifySignature(r *http.Request, token *jwt.Token) (interface{}, error) {
	config := k.Spec.APIDefinition
	// Check for central JWT source
	if config.JWTSource != "" {
		// Is it a URL?
		if httpScheme.MatchString(config.JWTSource) {
			return k.getSecretFromURL(config.JWTSource, token.Header[KID].(string), k.Spec.JWTSigningMethod)
		}

		// If not, return the actual value
		decodedCert, err := base64.StdEncoding.DecodeString(config.JWTSource)
		if err != nil {
			return nil, err
		}

		// Is decoded url too?
		if httpScheme.MatchString(string(decodedCert)) {
			secret, err := k.getSecretFromURL(string(decodedCert), token.Header[KID].(string), k.Spec.JWTSigningMethod)
			if err != nil {
				return nil, err
			}

			return secret, nil
		}

		return decodedCert, nil // Returns the decoded secret
	}

	// If we are here, there's no central JWT source

	// Get the ID from the token (in KID header or configured claim or SUB claim)
	tykId, err := k.getIdentityFromToken(token)
	if err != nil {
		return nil, err
	}

	// Couldn't base64 decode the kid, so lets try it raw
	k.Logger().Debug("Getting key: ", tykId)
	session, rawKeyExists := k.CheckSessionAndIdentityForValidKey(&tykId, r)
	if !rawKeyExists {
		return nil, errors.New("token invalid, key not found")
	}
	return []byte(session.JWTData.Secret), nil
}

func (k *JWTMiddleware) getPolicyIDFromToken(claims jwt.MapClaims) (string, bool) {
	policyID, foundPolicy := claims[k.Spec.JWTPolicyFieldName].(string)
	if !foundPolicy {
		k.Logger().Debugf("Could not identify a policy to apply to this token from field: %s", k.Spec.JWTPolicyFieldName)
		return "", false
	}

	if policyID == "" {
		k.Logger().Errorf("Policy field %s has empty value", k.Spec.JWTPolicyFieldName)
		return "", false
	}

	return policyID, true
}

func (k *JWTMiddleware) getBasePolicyID(r *http.Request, claims jwt.MapClaims) (policyID string, found bool) {
	if k.Spec.JWTPolicyFieldName != "" {
		policyID, found = k.getPolicyIDFromToken(claims)
		return
	} else if k.Spec.JWTClientIDBaseField != "" {
		clientID, clientIDFound := claims[k.Spec.JWTClientIDBaseField].(string)
		if !clientIDFound {
			k.Logger().Debug("Could not identify a policy to apply to this token from field")
			return
		}

		// Check for a regular token that matches this client ID
		clientSession, exists := k.CheckSessionAndIdentityForValidKey(&clientID, r)
		if !exists {
			return
		}

		pols := clientSession.GetPolicyIDs()
		if len(pols) < 1 {
			return
		}

		// Use the policy from the client ID
		return pols[0], true
	}

	return
}

func (k *JWTMiddleware) getUserIdFromClaim(claims jwt.MapClaims) (string, error) {
	var userId string
	var found = false

	if k.Spec.JWTIdentityBaseField != "" {
		if userId, found = claims[k.Spec.JWTIdentityBaseField].(string); found {
			if len(userId) > 0 {
				k.Logger().WithField("userId", userId).Debug("Found User Id in Base Field")
				return userId, nil
			}
			message := "found an empty user ID in predefined base field claim " + k.Spec.JWTIdentityBaseField
			k.Logger().Error(message)
			return "", errors.New(message)
		}

		if !found {
			k.Logger().WithField("Base Field", k.Spec.JWTIdentityBaseField).Warning("Base Field claim not found, trying to find user ID in 'sub' claim.")
		}
	}

	if userId, found = claims[SUB].(string); found {
		if len(userId) > 0 {
			k.Logger().WithField("userId", userId).Debug("Found User Id in 'sub' claim")
			return userId, nil
		}
		message := "found an empty user ID in sub claim"
		k.Logger().Error(message)
		return "", errors.New(message)
	}

	message := "no suitable claims for user ID were found"
	k.Logger().Error(message)
	return "", errors.New(message)
}

func getScopeFromClaim(claims jwt.MapClaims, scopeClaimName string) []string {
	// get claim with scopes and turn it into slice of strings
	if scope, found := claims[scopeClaimName].(string); found {
		return strings.Split(scope, " ") // by standard is space separated list of values
	}

	// claim with scopes is optional so return nothing if it is not present
	return nil
}

func mapScopeToPolicies(mapping map[string]string, scope []string) []string {
	polIDs := []string{}

	// add all policies matched from scope-policy mapping
	policiesToApply := map[string]bool{}
	for _, scopeItem := range scope {
		if policyID, ok := mapping[scopeItem]; ok {
			policiesToApply[policyID] = true
			log.Debugf("Found a matching policy for scope item: %s", scopeItem)
		} else {
			log.Errorf("Couldn't find a matching policy for scope item: %s", scopeItem)
		}
	}
	for id := range policiesToApply {
		polIDs = append(polIDs, id)
	}

	return polIDs
}

func (k *JWTMiddleware) getOAuthClientIDFromClaim(claims jwt.MapClaims) string {
	for _, claimName := range oauthClientIDClaims {
		if val, ok := claims[claimName]; ok {
			return val.(string)
		}
	}
	return ""
}

// processCentralisedJWT Will check a JWT token centrally against the secret stored in the API Definition.
func (k *JWTMiddleware) processCentralisedJWT(r *http.Request, token *jwt.Token) (error, int) {
	k.Logger().Debug("JWT authority is centralised")

	claims := token.Claims.(jwt.MapClaims)
	baseFieldData, err := k.getUserIdFromClaim(claims)
	if err != nil {
		k.reportLoginFailure("[NOT FOUND]", r)
		return err, http.StatusForbidden
	}

	// Get the OAuth client ID if available:
	oauthClientID := k.getOAuthClientIDFromClaim(claims)

	// Generate a virtual token
	data := []byte(baseFieldData)
	keyID := fmt.Sprintf("%x", md5.Sum(data))
	sessionID := k.Gw.generateToken(k.Spec.OrgID, keyID)
	updateSession := false

	k.Logger().Debug("JWT Temporary session ID is: ", sessionID)

	session, exists := k.CheckSessionAndIdentityForValidKey(&sessionID, r)
	isDefaultPol := false
	basePolicyID := ""
	foundPolicy := false
	if !exists {
		// Create it
		k.Logger().Debug("Key does not exist, creating")

		// We need a base policy as a template, either get it from the token itself OR a proxy client ID within Tyk
		basePolicyID, foundPolicy = k.getBasePolicyID(r, claims)
		if !foundPolicy {
			if len(k.Spec.JWTDefaultPolicies) == 0 {
				k.reportLoginFailure(baseFieldData, r)
				return errors.New("key not authorized: no matching policy found"), http.StatusForbidden
			} else {
				isDefaultPol = true
				basePolicyID = k.Spec.JWTDefaultPolicies[0]
			}
		}

		session, err = k.Gw.generateSessionFromPolicy(basePolicyID,
			k.Spec.OrgID,
			true)

		// If base policy is one of the defaults, apply other ones as well
		if isDefaultPol {
			for _, pol := range k.Spec.JWTDefaultPolicies {
				if !contains(session.ApplyPolicies, pol) {
					session.ApplyPolicies = append(session.ApplyPolicies, pol)
				}
			}
		}

		if err := k.ApplyPolicies(&session); err != nil {
			return errors.New("failed to create key: " + err.Error()), http.StatusInternalServerError
		}

		if err != nil {
			k.reportLoginFailure(baseFieldData, r)
			k.Logger().Error("Could not find a valid policy to apply to this token!")
			return errors.New("key not authorized: no matching policy"), http.StatusForbidden
		}

		//override session expiry with JWT if longer lived
		if f, ok := claims["exp"].(float64); ok {
			if int64(f)-session.Expires > 0 {
				session.Expires = int64(f)
			}
		}

		session.SetMetaData(map[string]interface{}{"TykJWTSessionID": sessionID})
		session.Alias = baseFieldData

		// Update the session in the session manager in case it gets called again
		updateSession = true
		k.Logger().Debug("Policy applied to key")
	} else {
		// extract policy ID from JWT token
		basePolicyID, foundPolicy = k.getBasePolicyID(r, claims)
		if !foundPolicy {
			if len(k.Spec.JWTDefaultPolicies) == 0 {
				k.reportLoginFailure(baseFieldData, r)
				return errors.New("key not authorized: no matching policy found"), http.StatusForbidden
			} else {
				isDefaultPol = true
				basePolicyID = k.Spec.JWTDefaultPolicies[0]
			}
		}
		// check if we received a valid policy ID in claim
		k.Gw.policiesMu.RLock()
		policy, ok := k.Gw.policiesByID[basePolicyID]
		k.Gw.policiesMu.RUnlock()
		if !ok {
			k.reportLoginFailure(baseFieldData, r)
			k.Logger().Error("Policy ID found is invalid!")
			return errors.New("key not authorized: no matching policy"), http.StatusForbidden
		}
		// check if token for this session was switched to another valid policy
		pols := session.GetPolicyIDs()
		if len(pols) == 0 {
			k.reportLoginFailure(baseFieldData, r)
			k.Logger().Error("No policies for the found session. Failing Request.")
			return errors.New("key not authorized: no matching policy found"), http.StatusForbidden
		}

		defaultPolicyListChanged := false

		if isDefaultPol {
			// check a policy is removed/added from/to default policies

			for _, pol := range session.GetPolicyIDs() {
				if !contains(k.Spec.JWTDefaultPolicies, pol) && basePolicyID != pol {
					defaultPolicyListChanged = true
				}
			}

			for _, defPol := range k.Spec.JWTDefaultPolicies {
				if !contains(session.GetPolicyIDs(), defPol) {
					defaultPolicyListChanged = true
				}
			}
		}

		if !contains(pols, basePolicyID) || defaultPolicyListChanged {
			if policy.OrgID != k.Spec.OrgID {
				k.reportLoginFailure(baseFieldData, r)
				k.Logger().Error("Policy ID found is invalid (wrong ownership)!")
				return errors.New("key not authorized: no matching policy"), http.StatusForbidden
			}
			// apply new policy to session and update session
			updateSession = true
			session.SetPolicies(basePolicyID)

			if isDefaultPol {
				for _, pol := range k.Spec.JWTDefaultPolicies {
					if !contains(session.ApplyPolicies, pol) {
						session.ApplyPolicies = append(session.ApplyPolicies, pol)
					}
				}
			}

			if err := k.ApplyPolicies(&session); err != nil {
				k.reportLoginFailure(baseFieldData, r)
				k.Logger().WithError(err).Error("Could not apply new policy to session")
				return errors.New("key not authorized: could not apply new policy"), http.StatusForbidden
			}
		}

		//override session expiry with JWT if longer lived
		if f, ok := claims["exp"].(float64); ok {
			if int64(f)-session.Expires > 0 {
				session.Expires = int64(f)
				updateSession = true
			}
		}
	}

	// apply policies from scope if scope-to-policy mapping is specified for this API
	if len(k.Spec.JWTScopeToPolicyMapping) != 0 {
		scopeClaimName := k.Spec.JWTScopeClaimName
		if scopeClaimName == "" {
			scopeClaimName = "scope"
		}

		if scope := getScopeFromClaim(claims, scopeClaimName); scope != nil {
			polIDs := []string{
				basePolicyID, // add base policy as a first one
			}

			// // If specified, scopes should not use default policy
			if isDefaultPol {
				polIDs = []string{}
			}

			// add all policies matched from scope-policy mapping
			mappedPolIDs := mapScopeToPolicies(k.Spec.JWTScopeToPolicyMapping, scope)
			if len(mappedPolIDs) > 0 {
				k.Logger().Debugf("Identified policy(s) to apply to this token from scope claim: %s", scopeClaimName)
			} else {
				k.Logger().Errorf("Couldn't identify policy(s) to apply to this token from scope claim: %s", scopeClaimName)
			}

			polIDs = append(polIDs, mappedPolIDs...)
			if len(polIDs) == 0 {
				k.reportLoginFailure(baseFieldData, r)
				k.Logger().Error("no matching policy found in scope claim")
				return errors.New("key not authorized: no matching policy found in scope claim"), http.StatusForbidden
			}

			// check if we need to update session
			if !updateSession {
				updateSession = !session.PoliciesEqualTo(polIDs)
			}

			session.SetPolicies(polIDs...)

			// multiple policies assigned to a key, check if it is applicable
			if err := k.ApplyPolicies(&session); err != nil {
				k.reportLoginFailure(baseFieldData, r)
				k.Logger().WithError(err).Error("Could not several policies from scope-claim mapping to JWT to session")
				return errors.New("key not authorized: could not apply several policies"), http.StatusForbidden
			}
		}
	}

	session.OauthClientID = oauthClientID
	if session.OauthClientID != "" {
		// Initialize the OAuthManager if empty:
		if k.Spec.OAuthManager == nil {
			prefix := generateOAuthPrefix(k.Spec.APIID)
			storageManager := getGlobalStorageHandler(prefix, false)
			storageManager.Connect()
			k.Spec.OAuthManager = &OAuthManager{
				OsinServer: TykOsinNewServer(&osin.ServerConfig{},
					&RedisOsinStorageInterface{
						storageManager,
						GlobalSessionManager,
						&storage.RedisCluster{KeyPrefix: prefix, HashKeys: false},
						k.Spec.OrgID}),
			}
		}

		// Retrieve OAuth client data from storage and inject developer ID into the session object:
		client, err := k.Spec.OAuthManager.OsinServer.Storage.GetClient(oauthClientID)
		if err == nil {
			userData := client.GetUserData()
			if userData != nil {
				data, ok := userData.(map[string]interface{})
				if ok {
					developerID, keyFound := data["tyk_developer_id"].(string)
					if keyFound {
						session.MetaData["tyk_developer_id"] = developerID
					}
				}
			}
		} else {
			k.Logger().WithError(err).Error("Couldn't get OAuth client")
		}
	}

	k.Logger().Debug("Key found")
	switch k.Spec.BaseIdentityProvidedBy {
	case apidef.JWTClaim, apidef.UnsetAuth:
		ctxSetSession(r, &session, sessionID, updateSession, k.Gw.GetConfig().HashKeys)

		if updateSession {
			clone := session.Clone()
			k.Gw.SessionCache.Set(session.GetKeyHash(), &clone, cache.DefaultExpiration)
		}
	}
	ctxSetJWTContextVars(k.Spec, r, token)

	return nil, http.StatusOK
}

func (k *JWTMiddleware) reportLoginFailure(tykId string, r *http.Request) {
	// Fire Authfailed Event
	AuthFailed(k, r, tykId)

	// Report in health check
	reportHealthValue(k.Spec, KeyFailure, "1")
}

func (k *JWTMiddleware) processOneToOneTokenMap(r *http.Request, token *jwt.Token) (error, int) {
	// Get the ID from the token
	tykId, err := k.getIdentityFromToken(token)
	if err != nil {
		k.reportLoginFailure(tykId, r)
		return err, http.StatusNotFound
	}

	k.Logger().Debug("Using raw key ID: ", tykId)
	session, exists := k.CheckSessionAndIdentityForValidKey(&tykId, r)
	if !exists {
		k.reportLoginFailure(tykId, r)
		return errors.New("Key not authorized"), http.StatusForbidden
	}

	k.Logger().Debug("Raw key ID found.")
	ctxSetSession(r, &session, tykId, false, k.Gw.GetConfig().HashKeys)
	ctxSetJWTContextVars(k.Spec, r, token)
	return nil, http.StatusOK
}

// getAuthType overrides BaseMiddleware.getAuthType.
func (k *JWTMiddleware) getAuthType() string {
	return jwtType
}

func (k *JWTMiddleware) ProcessRequest(w http.ResponseWriter, r *http.Request, _ interface{}) (error, int) {
	if ctxGetRequestStatus(r) == StatusOkAndIgnore {
		return nil, http.StatusOK
	}

	logger := k.Logger()
	var tykId string

	rawJWT, config := k.getAuthToken(k.getAuthType(), r)

	if rawJWT == "" {
		// No header value, fail
		logger.Info("Attempted access with malformed header, no JWT auth header found.")

		log.Debug("Looked in: ", config.AuthHeaderName)
		log.Debug("Raw data was: ", rawJWT)
		log.Debug("Headers are: ", r.Header)

		k.reportLoginFailure(tykId, r)
		return errors.New("Authorization field missing"), http.StatusBadRequest
	}

	// enable bearer token format
	rawJWT = stripBearer(rawJWT)

	// Use own validation logic, see below
	parser := &jwt.Parser{SkipClaimsValidation: true}

	// Verify the token
	token, err := parser.Parse(rawJWT, func(token *jwt.Token) (interface{}, error) {
		// Don't forget to validate the alg is what you expect:
		switch k.Spec.JWTSigningMethod {
		case HMACSign:
			if _, ok := token.Method.(*jwt.SigningMethodHMAC); !ok {
				return nil, fmt.Errorf("Unexpected signing method: %v and not HMAC signature", token.Header["alg"])
			}
		case RSASign:
			if _, ok := token.Method.(*jwt.SigningMethodRSA); !ok {
				return nil, fmt.Errorf("Unexpected signing method: %v and not RSA signature", token.Header["alg"])
			}
		case ECDSASign:
			if _, ok := token.Method.(*jwt.SigningMethodECDSA); !ok {
				return nil, fmt.Errorf("Unexpected signing method: %v and not ECDSA signature", token.Header["alg"])
			}
		default:
			logger.Warning("No signing method found in API Definition, defaulting to HMAC signature")
			if _, ok := token.Method.(*jwt.SigningMethodHMAC); !ok {
				return nil, fmt.Errorf("Unexpected signing method: %v", token.Header["alg"])
			}
		}

		val, err := k.getSecretToVerifySignature(r, token)
		if err != nil {
			k.Logger().WithError(err).Error("Couldn't get token")
			return nil, err
		}
		switch k.Spec.JWTSigningMethod {
		case RSASign, ECDSASign:
			switch e := val.(type) {
			case []byte:
				key, err := ParseRSAPublicKey(e)
				if err != nil {
					logger.WithError(err).Error("Failed to decode JWT key")
					return nil, errors.New("Failed to decode JWT key")
				}
				return key, nil
			default:
				// We have already parsed the correct key so we just return it here.No need
				// for checks because they already happened somewhere ele.
				return e, nil
			}

		default:
			return val, nil
		}
	})

	if err == nil && token.Valid {
		if jwtErr := k.timeValidateJWTClaims(token.Claims.(jwt.MapClaims)); jwtErr != nil {
			return errors.New("Key not authorized: " + jwtErr.Error()), http.StatusUnauthorized
		}

		// Token is valid - let's move on

		// Are we mapping to a central JWT Secret?
		if k.Spec.JWTSource != "" {
			return k.processCentralisedJWT(r, token)
		}

		// No, let's try one-to-one mapping
		return k.processOneToOneTokenMap(r, token)
	}

	logger.Info("Attempted JWT access with non-existent key.")
	k.reportLoginFailure(tykId, r)
	if err != nil {
		logger.WithError(err).Error("JWT validation error")
		return errors.New("Key not authorized:" + err.Error()), http.StatusForbidden
	}
	return errors.New("Key not authorized"), http.StatusForbidden
}

func ParseRSAPublicKey(data []byte) (interface{}, error) {
	input := data
	block, _ := pem.Decode(data)
	if block != nil {
		input = block.Bytes
	}
	var pub interface{}
	var err error
	pub, err = x509.ParsePKIXPublicKey(input)
	if err != nil {
		cert, err0 := x509.ParseCertificate(input)
		if err0 != nil {
			return nil, err0
		}
		pub = cert.PublicKey
		err = nil
	}
	return pub, err
}

func (k *JWTMiddleware) timeValidateJWTClaims(c jwt.MapClaims) *jwt.ValidationError {
	vErr := new(jwt.ValidationError)
	now := time.Now().Unix()
	// The claims below are optional, by default, so if they are set to the
	// default value in Go, let's not fail the verification for them.
	if !c.VerifyExpiresAt(now-int64(k.Spec.JWTExpiresAtValidationSkew), false) {
		vErr.Inner = errors.New("token has expired")
		vErr.Errors |= jwt.ValidationErrorExpired
	}

	if c.VerifyIssuedAt(now+int64(k.Spec.JWTIssuedAtValidationSkew), false) == false {
		vErr.Inner = errors.New("token used before issued")
		vErr.Errors |= jwt.ValidationErrorIssuedAt
	}

	if c.VerifyNotBefore(now+int64(k.Spec.JWTNotBeforeValidationSkew), false) == false {
		vErr.Inner = errors.New("token is not valid yet")
		vErr.Errors |= jwt.ValidationErrorNotValidYet
	}

	if vErr.Errors == 0 {
		return nil
	}

	return vErr
}

func ctxSetJWTContextVars(s *APISpec, r *http.Request, token *jwt.Token) {
	// Flatten claims and add to context
	if !s.EnableContextVars {
		return
	}
	if cnt := ctxGetData(r); cnt != nil {
		claimPrefix := "jwt_claims_"

		for claimName, claimValue := range token.Header {
			claim := claimPrefix + claimName
			cnt[claim] = claimValue
		}

		for claimName, claimValue := range token.Claims.(jwt.MapClaims) {
			claim := claimPrefix + claimName
			cnt[claim] = claimValue
		}

		// Key data
		cnt["token"] = ctxGetAuthToken(r)

		ctxSetData(r, cnt)
	}
}

func (gw *Gateway) generateSessionFromPolicy(policyID, orgID string, enforceOrg bool) (user.SessionState, error) {
	gw.policiesMu.RLock()
	policy, ok := gw.policiesByID[policyID]
	gw.policiesMu.RUnlock()
	session := user.NewSessionState()
	if !ok {
		return session.Clone(), errors.New("Policy not found")
	}
	// Check ownership, policy org owner must be the same as API,
	// otherwise youcould overwrite a session key with a policy from a different org!

	if enforceOrg {
		if policy.OrgID != orgID {
			log.Error("Attempting to apply policy from different organisation to key, skipping")
			return session.Clone(), errors.New("Key not authorized: no matching policy")
		}
	} else {
		// Org isn;t enforced, so lets use the policy baseline
		orgID = policy.OrgID
	}

	session.SetPolicies(policyID)
	session.OrgID = orgID
	session.Allowance = policy.Rate // This is a legacy thing, merely to make sure output is consistent. Needs to be purged
	session.Rate = policy.Rate
	session.Per = policy.Per
	session.ThrottleInterval = policy.ThrottleInterval
	session.ThrottleRetryLimit = policy.ThrottleRetryLimit
	session.MaxQueryDepth = policy.MaxQueryDepth
	session.QuotaMax = policy.QuotaMax
	session.QuotaRenewalRate = policy.QuotaRenewalRate
	session.AccessRights = make(map[string]user.AccessDefinition)
	for apiID, access := range policy.AccessRights {
		session.AccessRights[apiID] = access
	}
	session.HMACEnabled = policy.HMACEnabled
	session.EnableHTTPSignatureValidation = policy.EnableHTTPSignatureValidation
	session.IsInactive = policy.IsInactive
	session.Tags = policy.Tags

	if policy.KeyExpiresIn > 0 {
		session.Expires = time.Now().Unix() + policy.KeyExpiresIn
	}

	return session.Clone(), nil
}<|MERGE_RESOLUTION|>--- conflicted
+++ resolved
@@ -21,11 +21,8 @@
 	jose "github.com/square/go-jose"
 
 	"github.com/TykTechnologies/tyk/apidef"
-<<<<<<< HEAD
-=======
-	"github.com/TykTechnologies/tyk/config"
 	"github.com/TykTechnologies/tyk/storage"
->>>>>>> 8f10bf25
+
 	"github.com/TykTechnologies/tyk/user"
 )
 
@@ -578,15 +575,17 @@
 		// Initialize the OAuthManager if empty:
 		if k.Spec.OAuthManager == nil {
 			prefix := generateOAuthPrefix(k.Spec.APIID)
-			storageManager := getGlobalStorageHandler(prefix, false)
+			storageManager := k.Gw.getGlobalStorageHandler(prefix, false)
 			storageManager.Connect()
 			k.Spec.OAuthManager = &OAuthManager{
-				OsinServer: TykOsinNewServer(&osin.ServerConfig{},
+				OsinServer: k.Gw.TykOsinNewServer(&osin.ServerConfig{},
 					&RedisOsinStorageInterface{
 						storageManager,
-						GlobalSessionManager,
+						k.Gw.GlobalSessionManager,
 						&storage.RedisCluster{KeyPrefix: prefix, HashKeys: false},
-						k.Spec.OrgID}),
+						k.Spec.OrgID,
+						k.Gw,
+					}),
 			}
 		}
 
