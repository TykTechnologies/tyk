package gateway

import (
	"bytes"
	"crypto/md5"
	"crypto/tls"
	"crypto/x509"
	"encoding/base64"
	"encoding/json"
	"encoding/pem"
	"errors"
	"fmt"
	"io/ioutil"
	"net/http"
	"strings"
	"time"

	jwt "github.com/dgrijalva/jwt-go"
	"github.com/lonelycode/osin"
	cache "github.com/pmylund/go-cache"
	jose "github.com/square/go-jose"

	"github.com/TykTechnologies/tyk/apidef"
	"github.com/TykTechnologies/tyk/storage"

	"github.com/TykTechnologies/tyk/user"
)

type JWTMiddleware struct {
	BaseMiddleware
}

const (
	KID       = "kid"
	SUB       = "sub"
	HMACSign  = "hmac"
	RSASign   = "rsa"
	ECDSASign = "ecdsa"
)

var (
	// List of common OAuth Client ID claims used by IDPs:
	oauthClientIDClaims = []string{
		"clientId",  // Keycloak
		"cid",       // OKTA
		"client_id", // Gluu
	}
)

func (k *JWTMiddleware) Name() string {
	return "JWTMiddleware"
}

func (k *JWTMiddleware) EnabledForSpec() bool {
	return k.Spec.EnableJWT
}

var JWKCache *cache.Cache

type JWK struct {
	Alg string   `json:"alg"`
	Kty string   `json:"kty"`
	Use string   `json:"use"`
	X5c []string `json:"x5c"`
	N   string   `json:"n"`
	E   string   `json:"e"`
	KID string   `json:"kid"`
	X5t string   `json:"x5t"`
}

type JWKs struct {
	Keys []JWK `json:"keys"`
}

func parseJWK(buf []byte) (*jose.JSONWebKeySet, error) {
	var j jose.JSONWebKeySet
	err := json.Unmarshal(buf, &j)
	if err != nil {
		return nil, err
	}
	return &j, nil
}

func (k *JWTMiddleware) legacyGetSecretFromURL(url, kid, keyType string) (interface{}, error) {
	// Implement a cache
	if JWKCache == nil {
		JWKCache = cache.New(240*time.Second, 30*time.Second)
	}

	var client http.Client
	client.Transport = &http.Transport{
		TLSClientConfig: &tls.Config{InsecureSkipVerify: k.Gw.GetConfig().JWTSSLInsecureSkipVerify},
	}

	var jwkSet JWKs
	cachedJWK, found := JWKCache.Get("legacy-" + k.Spec.APIID)
	if !found {
		resp, err := client.Get(url)
		if err != nil {
			k.Logger().WithError(err).Error("Failed to get resource URL")
			return nil, err
		}
		defer resp.Body.Close()

		// Decode it
		if err := json.NewDecoder(resp.Body).Decode(&jwkSet); err != nil {
			k.Logger().WithError(err).Error("Failed to decode body JWK")
			return nil, err
		}

		JWKCache.Set("legacy-"+k.Spec.APIID, jwkSet, cache.DefaultExpiration)
	} else {
		jwkSet = cachedJWK.(JWKs)
	}

	for _, val := range jwkSet.Keys {
		if val.KID != kid || strings.ToLower(val.Kty) != strings.ToLower(keyType) {
			continue
		}
		if len(val.X5c) > 0 {
			// Use the first cert only
			decodedCert, err := base64.StdEncoding.DecodeString(val.X5c[0])
			if !bytes.Contains(decodedCert, []byte("-----")) {
				return nil, errors.New("No legacy public keys found")
			}
			if err != nil {
				return nil, err
			}
			return ParseRSAPublicKey(decodedCert)
		}
		return nil, errors.New("no certificates in JWK")
	}

	return nil, errors.New("No matching KID could be found")
}

func (k *JWTMiddleware) getSecretFromURL(url, kid, keyType string) (interface{}, error) {
	// Implement a cache
	if JWKCache == nil {
		k.Logger().Debug("Creating JWK Cache")
		JWKCache = cache.New(240*time.Second, 30*time.Second)
	}

	var jwkSet *jose.JSONWebKeySet
	var client http.Client
	client.Transport = &http.Transport{
		TLSClientConfig: &tls.Config{InsecureSkipVerify: k.Gw.GetConfig().JWTSSLInsecureSkipVerify},
	}

	cachedJWK, found := JWKCache.Get(k.Spec.APIID)
	if !found {
		// Get the JWK
		k.Logger().Debug("Pulling JWK")
		resp, err := client.Get(url)
		if err != nil {
			k.Logger().WithError(err).Error("Failed to get resource URL")
			return nil, err
		}
		defer resp.Body.Close()
		buf, err := ioutil.ReadAll(resp.Body)
		if err != nil {
			k.Logger().WithError(err).Error("Failed to get read response body")
			return nil, err
		}
		if jwkSet, err = parseJWK(buf); err != nil {
			k.Logger().WithError(err).Info("Failed to decode JWKs body. Trying x5c PEM fallback.")

			key, legacyError := k.legacyGetSecretFromURL(url, kid, keyType)
			if legacyError == nil {
				return key, nil
			}

			return nil, err
		}

		// Cache it
		k.Logger().Debug("Caching JWK")
		JWKCache.Set(k.Spec.APIID, jwkSet, cache.DefaultExpiration)
	} else {
		jwkSet = cachedJWK.(*jose.JSONWebKeySet)
	}
	k.Logger().Debug("Checking JWKs...")
	if keys := jwkSet.Key(kid); len(keys) > 0 {
		return keys[0].Key, nil
	}
	return nil, errors.New("No matching KID could be found")
}

func (k *JWTMiddleware) getIdentityFromToken(token *jwt.Token) (string, error) {
	// Check which claim is used for the id - kid or sub header
	// If is not supposed to ignore KID - will use this as ID if not empty
	if !k.Spec.APIDefinition.JWTSkipKid {
		if tykId, idFound := token.Header[KID].(string); idFound {
			k.Logger().Debug("Found: ", tykId)
			return tykId, nil
		}
	}
	// In case KID was empty or was set to ignore KID ==> Will try to get the Id from JWTIdentityBaseField or fallback to 'sub'
	tykId, err := k.getUserIdFromClaim(token.Claims.(jwt.MapClaims))
	return tykId, err
}

func (k *JWTMiddleware) getSecretToVerifySignature(r *http.Request, token *jwt.Token) (interface{}, error) {
	config := k.Spec.APIDefinition
	// Check for central JWT source
	if config.JWTSource != "" {
		// Is it a URL?
		if httpScheme.MatchString(config.JWTSource) {
			return k.getSecretFromURL(config.JWTSource, token.Header[KID].(string), k.Spec.JWTSigningMethod)
		}

		// If not, return the actual value
		decodedCert, err := base64.StdEncoding.DecodeString(config.JWTSource)
		if err != nil {
			return nil, err
		}

		// Is decoded url too?
		if httpScheme.MatchString(string(decodedCert)) {
			secret, err := k.getSecretFromURL(string(decodedCert), token.Header[KID].(string), k.Spec.JWTSigningMethod)
			if err != nil {
				return nil, err
			}

			return secret, nil
		}

		return decodedCert, nil // Returns the decoded secret
	}

	// If we are here, there's no central JWT source

	// Get the ID from the token (in KID header or configured claim or SUB claim)
	tykId, err := k.getIdentityFromToken(token)
	if err != nil {
		return nil, err
	}

	// Couldn't base64 decode the kid, so lets try it raw
	k.Logger().Debug("Getting key: ", tykId)
	session, rawKeyExists := k.CheckSessionAndIdentityForValidKey(tykId, r)
	tykId = session.KeyID
	if !rawKeyExists {
		return nil, errors.New("token invalid, key not found")
	}
	return []byte(session.JWTData.Secret), nil
}

func (k *JWTMiddleware) getPolicyIDFromToken(claims jwt.MapClaims) (string, bool) {
	policyID, foundPolicy := claims[k.Spec.JWTPolicyFieldName].(string)
	if !foundPolicy {
		k.Logger().Debugf("Could not identify a policy to apply to this token from field: %s", k.Spec.JWTPolicyFieldName)
		return "", false
	}

	if policyID == "" {
		k.Logger().Errorf("Policy field %s has empty value", k.Spec.JWTPolicyFieldName)
		return "", false
	}

	return policyID, true
}

func (k *JWTMiddleware) getBasePolicyID(r *http.Request, claims jwt.MapClaims) (policyID string, found bool) {
	if k.Spec.JWTPolicyFieldName != "" {
		policyID, found = k.getPolicyIDFromToken(claims)
		return
	} else if k.Spec.JWTClientIDBaseField != "" {
		clientID, clientIDFound := claims[k.Spec.JWTClientIDBaseField].(string)
		if !clientIDFound {
			k.Logger().Debug("Could not identify a policy to apply to this token from field")
			return
		}

		// Check for a regular token that matches this client ID
		clientSession, exists := k.CheckSessionAndIdentityForValidKey(clientID, r)
		clientID = clientSession.KeyID
		if !exists {
			return
		}

		pols := clientSession.PolicyIDs()
		if len(pols) < 1 {
			return
		}

		// Use the policy from the client ID
		return pols[0], true
	}

	return
}

func (k *JWTMiddleware) getUserIdFromClaim(claims jwt.MapClaims) (string, error) {
	var userId string
	var found = false

	if k.Spec.JWTIdentityBaseField != "" {
		if userId, found = claims[k.Spec.JWTIdentityBaseField].(string); found {
			if len(userId) > 0 {
				k.Logger().WithField("userId", userId).Debug("Found User Id in Base Field")
				return userId, nil
			}
			message := "found an empty user ID in predefined base field claim " + k.Spec.JWTIdentityBaseField
			k.Logger().Error(message)
			return "", errors.New(message)
		}

		if !found {
			k.Logger().WithField("Base Field", k.Spec.JWTIdentityBaseField).Warning("Base Field claim not found, trying to find user ID in 'sub' claim.")
		}
	}

	if userId, found = claims[SUB].(string); found {
		if len(userId) > 0 {
			k.Logger().WithField("userId", userId).Debug("Found User Id in 'sub' claim")
			return userId, nil
		}
		message := "found an empty user ID in sub claim"
		k.Logger().Error(message)
		return "", errors.New(message)
	}

	message := "no suitable claims for user ID were found"
	k.Logger().Error(message)
	return "", errors.New(message)
}

func getScopeFromClaim(claims jwt.MapClaims, scopeClaimName string) []string {
	// get claim with scopes and turn it into slice of strings
	if scope, found := claims[scopeClaimName].(string); found {
		return strings.Split(scope, " ") // by standard is space separated list of values
	}

	// claim with scopes is optional so return nothing if it is not present
	return nil
}

func mapScopeToPolicies(mapping map[string]string, scope []string) []string {
	polIDs := []string{}

	// add all policies matched from scope-policy mapping
	policiesToApply := map[string]bool{}
	for _, scopeItem := range scope {
		if policyID, ok := mapping[scopeItem]; ok {
			policiesToApply[policyID] = true
			log.Debugf("Found a matching policy for scope item: %s", scopeItem)
		} else {
			log.Errorf("Couldn't find a matching policy for scope item: %s", scopeItem)
		}
	}
	for id := range policiesToApply {
		polIDs = append(polIDs, id)
	}

	return polIDs
}

func (k *JWTMiddleware) getOAuthClientIDFromClaim(claims jwt.MapClaims) string {
	for _, claimName := range oauthClientIDClaims {
		if val, ok := claims[claimName]; ok {
			return val.(string)
		}
	}
	return ""
}

// processCentralisedJWT Will check a JWT token centrally against the secret stored in the API Definition.
func (k *JWTMiddleware) processCentralisedJWT(r *http.Request, token *jwt.Token) (error, int) {
	k.Logger().Debug("JWT authority is centralised")

	claims := token.Claims.(jwt.MapClaims)
	baseFieldData, err := k.getUserIdFromClaim(claims)
	if err != nil {
		k.reportLoginFailure("[NOT FOUND]", r)
		return err, http.StatusForbidden
	}

	// Get the OAuth client ID if available:
	oauthClientID := k.getOAuthClientIDFromClaim(claims)

	// Generate a virtual token
	data := []byte(baseFieldData)
	keyID := fmt.Sprintf("%x", md5.Sum(data))
	sessionID := k.Gw.generateToken(k.Spec.OrgID, keyID)
	updateSession := false

	k.Logger().Debug("JWT Temporary session ID is: ", sessionID)

	// CheckSessionAndIdentityForValidKey returns a session with keyID populated
	session, exists := k.CheckSessionAndIdentityForValidKey(sessionID, r)

	sessionID = session.KeyID
	isDefaultPol := false
	basePolicyID := ""
	foundPolicy := false
	if !exists {
		// Create it
		k.Logger().Debug("Key does not exist, creating")

		// We need a base policy as a template, either get it from the token itself OR a proxy client ID within Tyk
		basePolicyID, foundPolicy = k.getBasePolicyID(r, claims)
		if !foundPolicy {
			if len(k.Spec.JWTDefaultPolicies) == 0 {
				k.reportLoginFailure(baseFieldData, r)
				return errors.New("key not authorized: no matching policy found"), http.StatusForbidden
			} else {
				isDefaultPol = true
				basePolicyID = k.Spec.JWTDefaultPolicies[0]
			}
		}

		session, err = k.Gw.generateSessionFromPolicy(basePolicyID,
			k.Spec.OrgID,
			true)

		// If base policy is one of the defaults, apply other ones as well
		if isDefaultPol {
			for _, pol := range k.Spec.JWTDefaultPolicies {
				if !contains(session.ApplyPolicies, pol) {
					session.ApplyPolicies = append(session.ApplyPolicies, pol)
				}
			}
		}

		if err := k.ApplyPolicies(&session); err != nil {
			return errors.New("failed to create key: " + err.Error()), http.StatusInternalServerError
		}

		if err != nil {
			k.reportLoginFailure(baseFieldData, r)
			k.Logger().Error("Could not find a valid policy to apply to this token!")
			return errors.New("key not authorized: no matching policy"), http.StatusForbidden
		}

		//override session expiry with JWT if longer lived
		if f, ok := claims["exp"].(float64); ok {
			if int64(f)-session.Expires > 0 {
				session.Expires = int64(f)
			}
		}

		session.MetaData = map[string]interface{}{"TykJWTSessionID": sessionID}
		session.Alias = baseFieldData

		// Update the session in the session manager in case it gets called again
		updateSession = true
		k.Logger().Debug("Policy applied to key")
	} else {
		// extract policy ID from JWT token
		basePolicyID, foundPolicy = k.getBasePolicyID(r, claims)
		if !foundPolicy {
			if len(k.Spec.JWTDefaultPolicies) == 0 {
				k.reportLoginFailure(baseFieldData, r)
				return errors.New("key not authorized: no matching policy found"), http.StatusForbidden
			} else {
				isDefaultPol = true
				basePolicyID = k.Spec.JWTDefaultPolicies[0]
			}
		}
		// check if we received a valid policy ID in claim
		k.Gw.policiesMu.RLock()
		policy, ok := k.Gw.policiesByID[basePolicyID]
		k.Gw.policiesMu.RUnlock()
		if !ok {
			k.reportLoginFailure(baseFieldData, r)
			k.Logger().Error("Policy ID found is invalid!")
			return errors.New("key not authorized: no matching policy"), http.StatusForbidden
		}
		// check if token for this session was switched to another valid policy
		pols := session.PolicyIDs()
		if len(pols) == 0 {
			k.reportLoginFailure(baseFieldData, r)
			k.Logger().Error("No policies for the found session. Failing Request.")
			return errors.New("key not authorized: no matching policy found"), http.StatusForbidden
		}

		defaultPolicyListChanged := false

		if isDefaultPol {
			// check a policy is removed/added from/to default policies

			for _, pol := range session.PolicyIDs() {
				if !contains(k.Spec.JWTDefaultPolicies, pol) && basePolicyID != pol {
					defaultPolicyListChanged = true
				}
			}

			for _, defPol := range k.Spec.JWTDefaultPolicies {
				if !contains(session.PolicyIDs(), defPol) {
					defaultPolicyListChanged = true
				}
			}
		}

		if !contains(pols, basePolicyID) || defaultPolicyListChanged {
			if policy.OrgID != k.Spec.OrgID {
				k.reportLoginFailure(baseFieldData, r)
				k.Logger().Error("Policy ID found is invalid (wrong ownership)!")
				return errors.New("key not authorized: no matching policy"), http.StatusForbidden
			}
			// apply new policy to session and update session
			updateSession = true
			session.SetPolicies(basePolicyID)

			if isDefaultPol {
				for _, pol := range k.Spec.JWTDefaultPolicies {
					if !contains(session.ApplyPolicies, pol) {
						session.ApplyPolicies = append(session.ApplyPolicies, pol)
					}
				}
			}

			if err := k.ApplyPolicies(&session); err != nil {
				k.reportLoginFailure(baseFieldData, r)
				k.Logger().WithError(err).Error("Could not apply new policy to session")
				return errors.New("key not authorized: could not apply new policy"), http.StatusForbidden
			}
		}

		//override session expiry with JWT if longer lived
		if f, ok := claims["exp"].(float64); ok {
			if int64(f)-session.Expires > 0 {
				session.Expires = int64(f)
				updateSession = true
			}
		}
	}

	// apply policies from scope if scope-to-policy mapping is specified for this API
	if len(k.Spec.JWTScopeToPolicyMapping) != 0 {
		scopeClaimName := k.Spec.JWTScopeClaimName
		if scopeClaimName == "" {
			scopeClaimName = "scope"
		}

		if scope := getScopeFromClaim(claims, scopeClaimName); scope != nil {
			polIDs := []string{
				basePolicyID, // add base policy as a first one
			}

			// // If specified, scopes should not use default policy
			if isDefaultPol {
				polIDs = []string{}
			}

			// add all policies matched from scope-policy mapping
			mappedPolIDs := mapScopeToPolicies(k.Spec.JWTScopeToPolicyMapping, scope)
			if len(mappedPolIDs) > 0 {
				k.Logger().Debugf("Identified policy(s) to apply to this token from scope claim: %s", scopeClaimName)
			} else {
				k.Logger().Errorf("Couldn't identify policy(s) to apply to this token from scope claim: %s", scopeClaimName)
			}

			polIDs = append(polIDs, mappedPolIDs...)
			if len(polIDs) == 0 {
				k.reportLoginFailure(baseFieldData, r)
				k.Logger().Error("no matching policy found in scope claim")
				return errors.New("key not authorized: no matching policy found in scope claim"), http.StatusForbidden
			}

			// check if we need to update session
			if !updateSession {
				updateSession = !session.PoliciesEqualTo(polIDs)
			}

			session.SetPolicies(polIDs...)

			// multiple policies assigned to a key, check if it is applicable
			if err := k.ApplyPolicies(&session); err != nil {
				k.reportLoginFailure(baseFieldData, r)
				k.Logger().WithError(err).Error("Could not several policies from scope-claim mapping to JWT to session")
				return errors.New("key not authorized: could not apply several policies"), http.StatusForbidden
			}

		}
	}

	session.OauthClientID = oauthClientID
	if session.OauthClientID != "" {
		// Initialize the OAuthManager if empty:
		if k.Spec.OAuthManager == nil {
			prefix := generateOAuthPrefix(k.Spec.APIID)
			storageManager := k.Gw.getGlobalStorageHandler(prefix, false)
			storageManager.Connect()
			k.Spec.OAuthManager = &OAuthManager{
				OsinServer: k.Gw.TykOsinNewServer(&osin.ServerConfig{},
					&RedisOsinStorageInterface{
						storageManager,
						k.Gw.GlobalSessionManager,
						&storage.RedisCluster{KeyPrefix: prefix, HashKeys: false},
						k.Spec.OrgID,
						k.Gw,
					}),
			}
		}

		// Retrieve OAuth client data from storage and inject developer ID into the session object:
		client, err := k.Spec.OAuthManager.OsinServer.Storage.GetClient(oauthClientID)
		if err == nil {
			userData := client.GetUserData()
			if userData != nil {
				data, ok := userData.(map[string]interface{})
				if ok {
					developerID, keyFound := data["tyk_developer_id"].(string)
					if keyFound {
						session.MetaData["tyk_developer_id"] = developerID
					}
				}
			}
		} else {
			k.Logger().WithError(err).Error("Couldn't get OAuth client")
		}
	}

	// ensure to set the sessionID
	session.KeyID = sessionID
	k.Logger().Debug("Key found")
	switch k.Spec.BaseIdentityProvidedBy {
	case apidef.JWTClaim, apidef.UnsetAuth:
<<<<<<< HEAD
		ctxSetSession(r, &session, sessionID, updateSession, k.Gw.GetConfig().HashKeys)
=======
		ctxSetSession(r, &session, updateSession)
>>>>>>> 529518d2

		if updateSession {
			k.Gw.SessionCache.Set(session.KeyHash(), session.Clone(), cache.DefaultExpiration)
		}
	}
	ctxSetJWTContextVars(k.Spec, r, token)

	return nil, http.StatusOK
}

func (k *JWTMiddleware) reportLoginFailure(tykId string, r *http.Request) {
	// Fire Authfailed Event
	AuthFailed(k, r, tykId)

	// Report in health check
	reportHealthValue(k.Spec, KeyFailure, "1")
}

func (k *JWTMiddleware) processOneToOneTokenMap(r *http.Request, token *jwt.Token) (error, int) {
	// Get the ID from the token
	tykId, err := k.getIdentityFromToken(token)
	if err != nil {
		k.reportLoginFailure(tykId, r)
		return err, http.StatusNotFound
	}

	k.Logger().Debug("Using raw key ID: ", tykId)
	session, exists := k.CheckSessionAndIdentityForValidKey(tykId, r)
	tykId = session.KeyID

	if !exists {
		k.reportLoginFailure(tykId, r)
		return errors.New("Key not authorized"), http.StatusForbidden
	}

	k.Logger().Debug("Raw key ID found.")
<<<<<<< HEAD
	ctxSetSession(r, &session, tykId, false, k.Gw.GetConfig().HashKeys)
=======
	ctxSetSession(r, &session, false)
>>>>>>> 529518d2
	ctxSetJWTContextVars(k.Spec, r, token)
	return nil, http.StatusOK
}

// getAuthType overrides BaseMiddleware.getAuthType.
func (k *JWTMiddleware) getAuthType() string {
	return jwtType
}

func (k *JWTMiddleware) ProcessRequest(w http.ResponseWriter, r *http.Request, _ interface{}) (error, int) {
	if ctxGetRequestStatus(r) == StatusOkAndIgnore {
		return nil, http.StatusOK
	}

	logger := k.Logger()
	var tykId string

	rawJWT, config := k.getAuthToken(k.getAuthType(), r)

	if rawJWT == "" {
		// No header value, fail
		logger.Info("Attempted access with malformed header, no JWT auth header found.")

		log.Debug("Looked in: ", config.AuthHeaderName)
		log.Debug("Raw data was: ", rawJWT)
		log.Debug("Headers are: ", r.Header)

		k.reportLoginFailure(tykId, r)
		return errors.New("Authorization field missing"), http.StatusBadRequest
	}

	// enable bearer token format
	rawJWT = stripBearer(rawJWT)

	// Use own validation logic, see below
	parser := &jwt.Parser{SkipClaimsValidation: true}

	// Verify the token
	token, err := parser.Parse(rawJWT, func(token *jwt.Token) (interface{}, error) {
		// Don't forget to validate the alg is what you expect:
		switch k.Spec.JWTSigningMethod {
		case HMACSign:
			if _, ok := token.Method.(*jwt.SigningMethodHMAC); !ok {
				return nil, fmt.Errorf("Unexpected signing method: %v and not HMAC signature", token.Header["alg"])
			}
		case RSASign:
			if _, ok := token.Method.(*jwt.SigningMethodRSA); !ok {
				return nil, fmt.Errorf("Unexpected signing method: %v and not RSA signature", token.Header["alg"])
			}
		case ECDSASign:
			if _, ok := token.Method.(*jwt.SigningMethodECDSA); !ok {
				return nil, fmt.Errorf("Unexpected signing method: %v and not ECDSA signature", token.Header["alg"])
			}
		default:
			logger.Warning("No signing method found in API Definition, defaulting to HMAC signature")
			if _, ok := token.Method.(*jwt.SigningMethodHMAC); !ok {
				return nil, fmt.Errorf("Unexpected signing method: %v", token.Header["alg"])
			}
		}

		val, err := k.getSecretToVerifySignature(r, token)
		if err != nil {
			k.Logger().WithError(err).Error("Couldn't get token")
			return nil, err
		}
		switch k.Spec.JWTSigningMethod {
		case RSASign, ECDSASign:
			switch e := val.(type) {
			case []byte:
				key, err := ParseRSAPublicKey(e)
				if err != nil {
					logger.WithError(err).Error("Failed to decode JWT key")
					return nil, errors.New("Failed to decode JWT key")
				}
				return key, nil
			default:
				// We have already parsed the correct key so we just return it here.No need
				// for checks because they already happened somewhere ele.
				return e, nil
			}

		default:
			return val, nil
		}
	})

	if err == nil && token.Valid {
		if jwtErr := k.timeValidateJWTClaims(token.Claims.(jwt.MapClaims)); jwtErr != nil {
			return errors.New("Key not authorized: " + jwtErr.Error()), http.StatusUnauthorized
		}

		// Token is valid - let's move on

		// Are we mapping to a central JWT Secret?
		if k.Spec.JWTSource != "" {
			return k.processCentralisedJWT(r, token)
		}

		// No, let's try one-to-one mapping
		return k.processOneToOneTokenMap(r, token)
	}

	logger.Info("Attempted JWT access with non-existent key.")
	k.reportLoginFailure(tykId, r)
	if err != nil {
		logger.WithError(err).Error("JWT validation error")
		return errors.New("Key not authorized:" + err.Error()), http.StatusForbidden
	}
	return errors.New("Key not authorized"), http.StatusForbidden
}

func ParseRSAPublicKey(data []byte) (interface{}, error) {
	input := data
	block, _ := pem.Decode(data)
	if block != nil {
		input = block.Bytes
	}
	var pub interface{}
	var err error
	pub, err = x509.ParsePKIXPublicKey(input)
	if err != nil {
		cert, err0 := x509.ParseCertificate(input)
		if err0 != nil {
			return nil, err0
		}
		pub = cert.PublicKey
		err = nil
	}
	return pub, err
}

func (k *JWTMiddleware) timeValidateJWTClaims(c jwt.MapClaims) *jwt.ValidationError {
	vErr := new(jwt.ValidationError)
	now := time.Now().Unix()
	// The claims below are optional, by default, so if they are set to the
	// default value in Go, let's not fail the verification for them.
	if !c.VerifyExpiresAt(now-int64(k.Spec.JWTExpiresAtValidationSkew), false) {
		vErr.Inner = errors.New("token has expired")
		vErr.Errors |= jwt.ValidationErrorExpired
	}

	if c.VerifyIssuedAt(now+int64(k.Spec.JWTIssuedAtValidationSkew), false) == false {
		vErr.Inner = errors.New("token used before issued")
		vErr.Errors |= jwt.ValidationErrorIssuedAt
	}

	if c.VerifyNotBefore(now+int64(k.Spec.JWTNotBeforeValidationSkew), false) == false {
		vErr.Inner = errors.New("token is not valid yet")
		vErr.Errors |= jwt.ValidationErrorNotValidYet
	}

	if vErr.Errors == 0 {
		return nil
	}

	return vErr
}

func ctxSetJWTContextVars(s *APISpec, r *http.Request, token *jwt.Token) {
	// Flatten claims and add to context
	if !s.EnableContextVars {
		return
	}
	if cnt := ctxGetData(r); cnt != nil {
		claimPrefix := "jwt_claims_"

		for claimName, claimValue := range token.Header {
			claim := claimPrefix + claimName
			cnt[claim] = claimValue
		}

		for claimName, claimValue := range token.Claims.(jwt.MapClaims) {
			claim := claimPrefix + claimName
			cnt[claim] = claimValue
		}

		// Key data
		cnt["token"] = ctxGetAuthToken(r)

		ctxSetData(r, cnt)
	}
}

func (gw *Gateway) generateSessionFromPolicy(policyID, orgID string, enforceOrg bool) (user.SessionState, error) {
	gw.policiesMu.RLock()
	policy, ok := gw.policiesByID[policyID]
	gw.policiesMu.RUnlock()
	session := user.SessionState{}

	if !ok {
		return session.Clone(), errors.New("Policy not found")
	}
	// Check ownership, policy org owner must be the same as API,
	// otherwise you could overwrite a session key with a policy from a different org!

	if enforceOrg {
		if policy.OrgID != orgID {
			log.Error("Attempting to apply policy from different organisation to key, skipping")
			return session.Clone(), errors.New("Key not authorized: no matching policy")
		}
	} else {
		// Org isn;t enforced, so lets use the policy baseline
		orgID = policy.OrgID
	}

	session.SetPolicies(policyID)
	session.OrgID = orgID
	session.Allowance = policy.Rate // This is a legacy thing, merely to make sure output is consistent. Needs to be purged
	session.Rate = policy.Rate
	session.Per = policy.Per
	session.ThrottleInterval = policy.ThrottleInterval
	session.ThrottleRetryLimit = policy.ThrottleRetryLimit
	session.MaxQueryDepth = policy.MaxQueryDepth
	session.QuotaMax = policy.QuotaMax
	session.QuotaRenewalRate = policy.QuotaRenewalRate
	session.AccessRights = make(map[string]user.AccessDefinition)
	for apiID, access := range policy.AccessRights {
		session.AccessRights[apiID] = access
	}
	session.HMACEnabled = policy.HMACEnabled
	session.EnableHTTPSignatureValidation = policy.EnableHTTPSignatureValidation
	session.IsInactive = policy.IsInactive
	session.Tags = policy.Tags

	if policy.KeyExpiresIn > 0 {
		session.Expires = time.Now().Unix() + policy.KeyExpiresIn
	}

	return session.Clone(), nil
}<|MERGE_RESOLUTION|>--- conflicted
+++ resolved
@@ -618,12 +618,7 @@
 	k.Logger().Debug("Key found")
 	switch k.Spec.BaseIdentityProvidedBy {
 	case apidef.JWTClaim, apidef.UnsetAuth:
-<<<<<<< HEAD
-		ctxSetSession(r, &session, sessionID, updateSession, k.Gw.GetConfig().HashKeys)
-=======
-		ctxSetSession(r, &session, updateSession)
->>>>>>> 529518d2
-
+		ctxSetSession(r, &session, updateSession, k.Gw.GetConfig().HashKeys)
 		if updateSession {
 			k.Gw.SessionCache.Set(session.KeyHash(), session.Clone(), cache.DefaultExpiration)
 		}
@@ -659,11 +654,7 @@
 	}
 
 	k.Logger().Debug("Raw key ID found.")
-<<<<<<< HEAD
-	ctxSetSession(r, &session, tykId, false, k.Gw.GetConfig().HashKeys)
-=======
-	ctxSetSession(r, &session, false)
->>>>>>> 529518d2
+	ctxSetSession(r, &session, false, k.Gw.GetConfig().HashKeys)
 	ctxSetJWTContextVars(k.Spec, r, token)
 	return nil, http.StatusOK
 }
