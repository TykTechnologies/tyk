package gateway

import (
	"bytes"
	"crypto/md5"
	"crypto/tls"
	"crypto/x509"
	"encoding/base64"
	"encoding/json"
	"encoding/pem"
	"errors"
	"fmt"
<<<<<<< HEAD
=======
	"github.com/google/go-cmp/cmp"
	"github.com/ohler55/ojg/jp"
	"github.com/tidwall/gjson"
	"io"
>>>>>>> 6e187197
	"net/http"
	"strings"
	"time"

	"github.com/TykTechnologies/tyk/apidef"
	"github.com/TykTechnologies/tyk/apidef/oas"
	"github.com/TykTechnologies/tyk/storage"
	"github.com/TykTechnologies/tyk/user"
	"github.com/go-jose/go-jose/v3"
	"github.com/golang-jwt/jwt/v4"
	"github.com/lonelycode/osin"

	"github.com/TykTechnologies/tyk/internal/cache"
)

type JWTMiddleware struct {
	*BaseMiddleware
}

const (
	KID       = "kid"
	SUB       = "sub"
	HMACSign  = "hmac"
	RSASign   = "rsa"
	ECDSASign = "ecdsa"
	ISS       = "iss"
	AUD       = "aud"
	JTI       = "jti"
)

const UnexpectedSigningMethod = "Unexpected signing method"
const JWKsAPIDef = "jwks_api_def_"

var (
	// List of common OAuth Client ID claims used by IDPs:
	oauthClientIDClaims = []string{
		"clientId",  // Keycloak
		"cid",       // OKTA
		"client_id", // Gluu
	}

	ErrNoSuitableUserIDClaimFound = errors.New("no suitable claims for user ID were found")
	ErrEmptyUserIDInSubClaim      = errors.New("found an empty user ID in sub claim")
	ErrEmptyUserIDInClaim         = errors.New("found an empty user ID in predefined base claim")
)

func (k *JWTMiddleware) Name() string {
	return "JWTMiddleware"
}

func (k *JWTMiddleware) EnabledForSpec() bool {
	return k.Spec.EnableJWT
}

var JWKCache cache.Repository = cache.New(240, 30)

type JWK struct {
	Alg string   `json:"alg"`
	Kty string   `json:"kty"`
	Use string   `json:"use"`
	X5c []string `json:"x5c"`
	N   string   `json:"n"`
	E   string   `json:"e"`
	KID string   `json:"kid"`
	X5t string   `json:"x5t"`
}

type JWKs struct {
	Keys []JWK `json:"keys"`
}

func parseJWK(buf []byte) (*jose.JSONWebKeySet, error) {
	var j jose.JSONWebKeySet
	err := json.Unmarshal(buf, &j)
	if err != nil {
		return nil, err
	}
	return &j, nil
}

func (k *JWTMiddleware) legacyGetSecretFromURL(url, kid, keyType string) (interface{}, error) {
	// Try to use HTTP client factory first
	clientFactory := NewExternalHTTPClientFactory(k.Gw)
	client, err := clientFactory.CreateJWKClient(k.Gw.GetConfig().JWTSSLInsecureSkipVerify)
	if err != nil {
		// Fallback to original client
		client = &http.Client{
			Transport: &http.Transport{
				TLSClientConfig: &tls.Config{InsecureSkipVerify: k.Gw.GetConfig().JWTSSLInsecureSkipVerify},
			},
		}
	}

	var jwkSet JWKs
	cachedJWK, found := JWKCache.Get("legacy-" + k.Spec.APIID)
	if !found {
		resp, err := client.Get(url)
		if err != nil {
			k.Logger().WithError(err).Error("Failed to get resource URL")
			return nil, err
		}
		defer resp.Body.Close()

		// Decode it
		if err := json.NewDecoder(resp.Body).Decode(&jwkSet); err != nil {
			k.Logger().WithError(err).Error("Failed to decode body JWK")
			return nil, err
		}

		JWKCache.Set("legacy-"+k.Spec.APIID, jwkSet, cache.DefaultExpiration)
	} else {
		jwkSet = cachedJWK.(JWKs)
	}

	for _, val := range jwkSet.Keys {
		if val.KID != kid || strings.ToLower(val.Kty) != strings.ToLower(keyType) {
			continue
		}
		if len(val.X5c) > 0 {
			// Use the first cert only
			decodedCert, err := base64.StdEncoding.DecodeString(val.X5c[0])
			if !bytes.Contains(decodedCert, []byte("-----")) {
				return nil, errors.New("No legacy public keys found")
			}
			if err != nil {
				return nil, err
			}
			return ParseRSAPublicKey(decodedCert)
		}
		return nil, errors.New("no certificates in JWK")
	}

	return nil, errors.New("No matching KID could be found")
}

func (k *JWTMiddleware) getSecretFromURL(url string, kidVal interface{}, keyType string) (interface{}, error) {
	kid, ok := kidVal.(string)
	if !ok {
		return nil, ErrKIDNotAString
	}

	var (
		jwkSet *jose.JSONWebKeySet
		err    error
		found  bool
	)

	cacheAPIDef := k.specCacheKey(k.Spec, JWKsAPIDef)
	cacheOutdated := false

	cachedAPIDefRaw, foundDef := JWKCache.Get(cacheAPIDef)
	if foundDef {
		cachedAPIDef, ok := cachedAPIDefRaw.(*apidef.APIDefinition)
		if !ok {
			cacheOutdated = true
		}

		decodedURL, err := base64.StdEncoding.DecodeString(cachedAPIDef.JWTSource)
		if err != nil {
			return nil, err
		}

		if string(decodedURL) != url {
			cacheOutdated = true
		} else {
			cachedJWK, ok := JWKCache.Get(k.Spec.APIID)
			if ok {
				found = true
				var okType bool
				jwkSet, okType = cachedJWK.(*jose.JSONWebKeySet)
				if !okType {
					// Invalidate cache if value is of unexpected type.
					// Value will be of unexpected type since it could also contain merged JWKs
					found = false
					jwkSet = nil
				}
			}
		}
	}

	if !found || cacheOutdated {
		// Try to use HTTP client factory first
		clientFactory := NewExternalHTTPClientFactory(k.Gw)
		client, clientErr := clientFactory.CreateJWKClient(k.Gw.GetConfig().JWTSSLInsecureSkipVerify)
		if clientErr == nil {
			if jwkSet, err = getJWKWithClient(url, client); err != nil {
				k.Logger().WithError(err).Info("Failed to decode JWKs body with factory client. Trying x5c PEM fallback.")
			}
		}

		// Fallback to original method if factory fails or JWK fetch fails
		if clientErr != nil || err != nil {
			if jwkSet, err = GetJWK(url, k.Gw.GetConfig().JWTSSLInsecureSkipVerify); err != nil {
				k.Logger().WithError(err).Info("Failed to decode JWKs body. Trying x5c PEM fallback.")

				key, legacyError := k.legacyGetSecretFromURL(url, kid, keyType)
				if legacyError == nil {
					return key, nil
				}

				return nil, err
			}
		}

		// Cache it
		k.Logger().Debug("Caching JWK")
		JWKCache.Set(k.Spec.APIID, jwkSet, cache.DefaultExpiration)
		JWKCache.Set(cacheAPIDef, k.Spec.APIDefinition, cache.DefaultExpiration)
	}

	k.Logger().Debug("Checking JWKs...")
	if keys := jwkSet.Key(kid); len(keys) > 0 {
		return keys[0].Key, nil
	}
	return nil, errors.New("No matching KID could be found")
}

func (k *JWTMiddleware) getIdentityFromToken(token *jwt.Token) (string, error) {
	// Check which claim is used for the id - kid or sub header
	// If is not supposed to ignore KID - will use this as ID if not empty
	if !k.Spec.APIDefinition.JWTSkipKid {
		if tykId, idFound := token.Header[KID].(string); idFound {
			k.Logger().Debug("Found: ", tykId)
			return tykId, nil
		}
	}
	// In case KID was empty or was set to ignore KID ==> Will try to get the Id from JWTIdentityBaseField or fallback to 'sub'
	tykId, err := k.getUserIdFromClaim(token.Claims.(jwt.MapClaims))
	return tykId, err
}

func (k *JWTMiddleware) getSecretToVerifySignature(r *http.Request, token *jwt.Token) (interface{}, error) {
	config := k.Spec.APIDefinition

	// Try all JWK URIs, return on first successful match
	if len(config.JWTJwksURIs) > 0 && config.IsOAS {
		return k.getSecretFromMultipleJWKURIs(config.JWTJwksURIs, token.Header[KID], k.Spec.JWTSigningMethod)
	}

	// Check for central JWT source
	if config.JWTSource != "" {
		// Is it a URL?
		if httpScheme.MatchString(config.JWTSource) {
			return k.getSecretFromURL(config.JWTSource, token.Header[KID], k.Spec.JWTSigningMethod)
		}

		// If not, return the actual value
		decodedCert, err := base64.StdEncoding.DecodeString(config.JWTSource)
		if err != nil {
			return nil, err
		}

		// Is decoded url too?
		if httpScheme.MatchString(string(decodedCert)) {
			return k.getSecretFromURL(string(decodedCert), token.Header[KID], k.Spec.JWTSigningMethod)
		}

		return decodedCert, nil // Returns the decoded secret
	}

	// If we are here, there's no central JWT source

	// Get the ID from the token (in KID header or configured claim or SUB claim)
	tykId, err := k.getIdentityFromToken(token)
	if err != nil {
		return nil, err
	}

	// Couldn't base64 decode the kid, so lets try it raw
	k.Logger().Debug("Getting key: ", tykId)
	session, rawKeyExists := k.CheckSessionAndIdentityForValidKey(tykId, r)
	tykId = session.KeyID
	if !rawKeyExists {
		return nil, errors.New("token invalid, key not found")
	}
	return []byte(session.JWTData.Secret), nil
}

var GetJWK = getJWK

func (k *JWTMiddleware) specCacheKey(spec *APISpec, prefix string) string {
	return prefix + spec.APIID + spec.OrgID
}

func (k *JWTMiddleware) getSecretFromMultipleJWKURIs(jwkURIs []apidef.JWK, kidVal interface{}, keyType string) (interface{}, error) {
	if !k.Spec.APIDefinition.IsOAS {
		err := errors.New("this feature is only available when using OAS API")
		k.Logger().WithError(err).Infof("Failed to process api")

		return nil, err
	}

	var (
		jwkSets         []*jose.JSONWebKeySet
		fallbackJWKURIs []apidef.JWK
		kid, ok         = kidVal.(string)
	)

	if !ok {
		return nil, ErrKIDNotAString
	}

	cacheAPIDef := k.specCacheKey(k.Spec, JWKsAPIDef)
	cacheOutdated := false

	cachedAPIDefRaw, foundDef := JWKCache.Get(cacheAPIDef)
	if foundDef {
		cachedAPIDef, ok := cachedAPIDefRaw.(*apidef.APIDefinition)
		if !ok {
			cacheOutdated = true
		}

		if jwkURLsChanged(cachedAPIDef.JWTJwksURIs, jwkURIs) {
			k.Logger().Infof("Detected change in JWK URLs — refreshing cache for APIID %s", k.Spec.APIID)
			cacheOutdated = true
		} else {
			cachedJWKs, foundJWKs := JWKCache.Get(k.Spec.APIID)
			if foundJWKs {
				jwkSets, ok = cachedJWKs.([]*jose.JSONWebKeySet)
				if !ok {
					k.Logger().Warnf("Invalid JWK cache format for APIID %s — ignoring", k.Spec.APIID)

					jwkSets = nil
				}
			}
		}
	}

	if !foundDef || cacheOutdated || len(jwkSets) == 0 {
		jwkSets = nil
		// Create client factory for JWK fetching
		clientFactory := NewExternalHTTPClientFactory(k.Gw)
		client, clientErr := clientFactory.CreateJWKClient(k.Gw.GetConfig().JWTSSLInsecureSkipVerify)

		for _, jwk := range jwkURIs {
			var jwkSet *jose.JSONWebKeySet
			var err error

			// Try with factory client first
			if clientErr == nil {
				jwkSet, err = getJWKWithClient(jwk.URL, client)
			}

			// Fallback to original method if factory fails
			if clientErr != nil || err != nil {
				jwkSet, err = GetJWK(jwk.URL, k.Gw.GetConfig().JWTSSLInsecureSkipVerify)
			}

			if err != nil {
				k.Logger().WithError(err).Infof("Failed to fetch or decode JWKs from %s", jwk.URL)
				fallbackJWKURIs = append(fallbackJWKURIs, jwk)
				continue
			}

			jwkSets = append(jwkSets, jwkSet)
		}

		if len(jwkSets) > 0 {
			k.Logger().Debugf("Caching %d JWK sets for APIID %s", len(jwkSets), k.Spec.APIID)
			JWKCache.Set(k.Spec.APIID, jwkSets, cache.DefaultExpiration)
			JWKCache.Set(cacheAPIDef, k.Spec.APIDefinition, cache.DefaultExpiration)
		}
	}

	for _, jwkSet := range jwkSets {
		if keys := jwkSet.Key(kid); len(keys) > 0 {
			return keys[0].Key, nil
		}
	}

	for _, jwk := range fallbackJWKURIs {
		key, legacyErr := k.legacyGetSecretFromURL(jwk.URL, kid, keyType)
		if legacyErr == nil {
			return key, nil
		}
		k.Logger().WithError(legacyErr).Warnf("Legacy fallback failed for %s", jwk.URL)
	}

	err := errors.New("no matching KID found in any JWKs or fallback")
	k.Logger().WithError(err).Error("JWK resolution failed")

	return nil, err
}

func jwkURLsChanged(a, b []apidef.JWK) bool {
	if len(a) != len(b) {
		return true
	}

	urlMap := make(map[string]struct{}, len(b))
	for _, jwk := range b {
		urlMap[jwk.URL] = struct{}{}
	}

	for _, jwk := range a {
		if _, exists := urlMap[jwk.URL]; !exists {
			return true
		}
	}

	return false
}

func (k *JWTMiddleware) getPolicyIDFromToken(claims jwt.MapClaims) (string, bool) {
	if k.Spec.IsOAS {
		policyID := ""
		found := false
		fieldNames := k.Spec.OAS.GetJWTConfiguration().BasePolicyClaims
		if len(fieldNames) == 0 && k.Spec.OAS.GetJWTConfiguration().PolicyFieldName != "" {
			fieldNames = append(fieldNames, k.Spec.OAS.GetJWTConfiguration().PolicyFieldName)
		}
		for _, c := range fieldNames {
			policyID, found = claims[c].(string)
			if found {
				break
			}
		}

		if !found || policyID == "" {
			k.Logger().Debugf("Could not identify a policy to apply to this token from fields: %v", fieldNames)
			return "", false
		}
		return policyID, true
	} else {
		policyID, foundPolicy := claims[k.Spec.JWTPolicyFieldName].(string)
		if !foundPolicy {
			k.Logger().Debugf("Could not identify a policy to apply to this token from field: %s", k.Spec.JWTPolicyFieldName)
			return "", false
		}

		if policyID == "" {
			k.Logger().Errorf("Policy field %s has empty value", k.Spec.JWTPolicyFieldName)
			return "", false
		}
		return policyID, true
	}
}

func (k *JWTMiddleware) getBasePolicyID(r *http.Request, claims jwt.MapClaims) (policyID string, found bool) {
	if k.Spec.JWTPolicyFieldName != "" {
		policyID, found = k.getPolicyIDFromToken(claims)
		return
	} else if k.Spec.JWTClientIDBaseField != "" {
		clientID, clientIDFound := claims[k.Spec.JWTClientIDBaseField].(string)
		if !clientIDFound {
			k.Logger().Debug("Could not identify a policy to apply to this token from field")
			return
		}

		// Check for a regular token that matches this client ID
		clientSession, exists := k.CheckSessionAndIdentityForValidKey(clientID, r)
		clientID = clientSession.KeyID
		if !exists {
			return
		}

		pols := clientSession.PolicyIDs()
		if len(pols) < 1 {
			return
		}

		// Use the policy from the client ID
		return pols[0], true
	}

	return
}

func (k *JWTMiddleware) getUserIdFromClaim(claims jwt.MapClaims) (string, error) {
	if k.Spec.IsOAS {
		return k.getUserIDFromClaimOAS(claims)
	} else {
		return getUserIDFromClaim(claims, k.Spec.JWTIdentityBaseField, true)
	}
}

func (k *JWTMiddleware) getUserIDFromClaimOAS(claims jwt.MapClaims) (string, error) {
	identityBaseFields := k.Spec.OAS.GetJWTConfiguration().SubjectClaims
	if len(identityBaseFields) == 0 && k.Spec.OAS.GetJWTConfiguration().IdentityBaseField != "" {
		identityBaseFields = append(identityBaseFields, k.Spec.OAS.GetJWTConfiguration().IdentityBaseField)
	}
	checkedSub := false
	for _, identityBaseField := range identityBaseFields {
		if identityBaseField == SUB {
			checkedSub = true
		}

		id, err := getUserIDFromClaim(claims, identityBaseField, false)
		if err != nil {
			if errors.Is(ErrNoSuitableUserIDClaimFound, err) {
				continue
			}
			return "", err
		}
		return id, nil
	}
	// fallBack to Sub if SUB has not been checked yet
	if !checkedSub {
		return getUserIDFromClaim(claims, SUB, false)
	}
	return "", ErrNoSuitableUserIDClaimFound
}

func toScopeStringsSlice(v interface{}, scopeSlice *[]string, nested bool) []string {
	if scopeSlice == nil {
		scopeSlice = &[]string{}
	}

	switch e := v.(type) {
	case string:
		if !nested {
			splitStringScopes := strings.Split(e, " ")
			*scopeSlice = append(*scopeSlice, splitStringScopes...)
		} else {
			*scopeSlice = append(*scopeSlice, e)
		}

	case []interface{}:
		for _, scopeElement := range e {
			toScopeStringsSlice(scopeElement, scopeSlice, true)
		}
	}

	return *scopeSlice
}

func nestedMapLookup(m map[string]interface{}, ks ...string) interface{} {
	var c interface{} = m
	for _, k := range ks {
		if _, ok := c.(map[string]interface{}); !ok {
			//fmt.Errorf("key not found; remaining keys: %v", ks)
			return nil
		}
		c = getMapContext(c, k)
	}
	return c
}

func getMapContext(m interface{}, k string) (rval interface{}) {
	switch e := m.(type) {
	case map[string]interface{}:
		return e[k]
	default:
		return e
	}
}

func getScopeFromClaim(claims jwt.MapClaims, scopeClaimName string) []string {
	lookedUp := nestedMapLookup(claims, strings.Split(scopeClaimName, ".")...)

	return toScopeStringsSlice(lookedUp, nil, false)
}

func mapScopeToPolicies(mapping map[string]string, scope []string) []string {
	polIDs := []string{}

	// add all policies matched from scope-policy mapping
	policiesToApply := map[string]bool{}
	for _, scopeItem := range scope {
		if policyID, ok := mapping[scopeItem]; ok {
			policiesToApply[policyID] = true
			log.Debugf("Found a matching policy for scope item: %s", scopeItem)
		} else {
			log.Errorf("Couldn't find a matching policy for scope item: %s", scopeItem)
		}
	}
	for id := range policiesToApply {
		polIDs = append(polIDs, id)
	}

	return polIDs
}

func (k *JWTMiddleware) getOAuthClientIDFromClaim(claims jwt.MapClaims) string {
	for _, claimName := range oauthClientIDClaims {
		if val, ok := claims[claimName]; ok {
			return val.(string)
		}
	}
	return ""
}

// processCentralisedJWT Will check a JWT token centrally against the secret stored in the API Definition.
func (k *JWTMiddleware) processCentralisedJWT(r *http.Request, token *jwt.Token) (error, int) {
	k.Logger().Debug("JWT authority is centralised")

	claims := token.Claims.(jwt.MapClaims)
	baseFieldData, err := k.getUserIdFromClaim(claims)
	if err != nil {
		k.reportLoginFailure("[NOT FOUND]", r)
		return err, http.StatusForbidden
	}

	// Generate a virtual token
	data := []byte(baseFieldData)
	keyID := fmt.Sprintf("%x", md5.Sum(data))
	sessionID := k.Gw.generateToken(k.Spec.OrgID, keyID)
	updateSession := false

	k.Logger().Debug("JWT Temporary session ID is: ", sessionID)

	// CheckSessionAndIdentityForValidKey returns a session with keyID populated
	session, exists := k.CheckSessionAndIdentityForValidKey(sessionID, r)

	sessionID = session.KeyID
	isDefaultPol := false
	basePolicyID := ""
	foundPolicy := false
	if !exists {
		// Create it
		k.Logger().Debug("Key does not exist, creating")

		// We need a base policy as a template, either get it from the token itself OR a proxy client ID within Tyk
		basePolicyID, foundPolicy = k.getBasePolicyID(r, claims)
		if !foundPolicy {
			if len(k.Spec.JWTDefaultPolicies) == 0 {
				k.reportLoginFailure(baseFieldData, r)
				return errors.New("key not authorized: no matching policy found"), http.StatusForbidden
			} else {
				isDefaultPol = true
				basePolicyID = k.Spec.JWTDefaultPolicies[0]
			}
		}

		session, err = k.Gw.generateSessionFromPolicy(basePolicyID,
			k.Spec.OrgID,
			true)

		// If base policy is one of the defaults, apply other ones as well
		if isDefaultPol {
			for _, pol := range k.Spec.JWTDefaultPolicies {
				if !contains(session.ApplyPolicies, pol) {
					session.ApplyPolicies = append(session.ApplyPolicies, pol)
				}
			}
		}

		if err := k.ApplyPolicies(&session); err != nil {
			return errors.New("failed to create key: " + err.Error()), http.StatusInternalServerError
		}

		if err != nil {
			k.reportLoginFailure(baseFieldData, r)
			k.Logger().Error("Could not find a valid policy to apply to this token!")
			return errors.New("key not authorized: no matching policy"), http.StatusForbidden
		}

		//override session expiry with JWT if longer lived
		if f, ok := claims["exp"].(float64); ok {
			if int64(f)-session.Expires > 0 {
				session.Expires = int64(f)
			}
		}

		session.MetaData = map[string]interface{}{"TykJWTSessionID": sessionID}
		session.Alias = baseFieldData

		// Update the session in the session manager in case it gets called again
		updateSession = true
		k.Logger().Debug("Policy applied to key")
	} else {
		// extract policy ID from JWT token
		basePolicyID, foundPolicy = k.getBasePolicyID(r, claims)
		if !foundPolicy {
			if len(k.Spec.JWTDefaultPolicies) == 0 {
				k.reportLoginFailure(baseFieldData, r)
				return errors.New("key not authorized: no matching policy found"), http.StatusForbidden
			} else {
				isDefaultPol = true
				basePolicyID = k.Spec.JWTDefaultPolicies[0]
			}
		}
		// check if we received a valid policy ID in claim
		k.Gw.policiesMu.RLock()
		policy, ok := k.Gw.policiesByID[basePolicyID]
		k.Gw.policiesMu.RUnlock()
		if !ok {
			k.reportLoginFailure(baseFieldData, r)
			k.Logger().Error("Policy ID found is invalid!")
			return errors.New("key not authorized: no matching policy"), http.StatusForbidden
		}
		// check if token for this session was switched to another valid policy
		pols := session.PolicyIDs()
		if len(pols) == 0 {
			k.reportLoginFailure(baseFieldData, r)
			k.Logger().Error("No policies for the found session. Failing Request.")
			return errors.New("key not authorized: no matching policy found"), http.StatusForbidden
		}

		defaultPolicyListChanged := false

		if isDefaultPol {
			// check a policy is removed/added from/to default policies

			for _, pol := range session.PolicyIDs() {
				if !contains(k.Spec.JWTDefaultPolicies, pol) && basePolicyID != pol {
					defaultPolicyListChanged = true
				}
			}

			for _, defPol := range k.Spec.JWTDefaultPolicies {
				if !contains(session.PolicyIDs(), defPol) {
					defaultPolicyListChanged = true
				}
			}
		}

		if !contains(pols, basePolicyID) || defaultPolicyListChanged {
			if policy.OrgID != k.Spec.OrgID {
				k.reportLoginFailure(baseFieldData, r)
				k.Logger().Error("Policy ID found is invalid (wrong ownership)!")
				return errors.New("key not authorized: no matching policy"), http.StatusForbidden
			}
			// apply new policy to session and update session
			updateSession = true
			session.SetPolicies(basePolicyID)

			if isDefaultPol {
				for _, pol := range k.Spec.JWTDefaultPolicies {
					if !contains(session.ApplyPolicies, pol) {
						session.ApplyPolicies = append(session.ApplyPolicies, pol)
					}
				}
			}

			if err := k.ApplyPolicies(&session); err != nil {
				k.reportLoginFailure(baseFieldData, r)
				k.Logger().WithError(err).Error("Could not apply new policy to session")
				return errors.New("key not authorized: could not apply new policy"), http.StatusForbidden
			}
		}

		//override session expiry with JWT if longer lived
		if f, ok := claims["exp"].(float64); ok {
			if int64(f)-session.Expires > 0 {
				session.Expires = int64(f)
				updateSession = true
			}
		}
	}

	// apply policies from scope if scope-to-policy mapping is specified for this API
	if len(k.Spec.GetScopeToPolicyMapping()) != 0 {
		scopeClaimName := k.Spec.GetScopeClaimName()
		if k.Spec.IsOAS {
			scopeClaimName = k.getScopeClaimNameOAS(claims)
		}
		if scopeClaimName == "" {
			scopeClaimName = "scope"
		}

		if scope := getScopeFromClaim(claims, scopeClaimName); len(scope) > 0 {
			polIDs := []string{
				basePolicyID, // add base policy as a first one
			}

			// // If specified, scopes should not use default policy
			if isDefaultPol {
				polIDs = []string{}
			}

			// add all policies matched from scope-policy mapping
			mappedPolIDs := mapScopeToPolicies(k.Spec.GetScopeToPolicyMapping(), scope)
			if len(mappedPolIDs) > 0 {
				k.Logger().Debugf("Identified policy(s) to apply to this token from scope claim: %s", scopeClaimName)
			} else {
				k.Logger().Errorf("Couldn't identify policy(s) to apply to this token from scope claim: %s", scopeClaimName)
			}

			polIDs = append(polIDs, mappedPolIDs...)
			if len(polIDs) == 0 {
				k.reportLoginFailure(baseFieldData, r)
				k.Logger().Error("no matching policy found in scope claim")
				return errors.New("key not authorized: no matching policy found in scope claim"), http.StatusForbidden
			}

			// check if we need to update session
			if !updateSession {
				updateSession = !session.PoliciesEqualTo(polIDs)
			}

			session.SetPolicies(polIDs...)

			// multiple policies assigned to a key, check if it is applicable
			if err := k.ApplyPolicies(&session); err != nil {
				k.reportLoginFailure(baseFieldData, r)
				k.Logger().WithError(err).Error("Could not several policies from scope-claim mapping to JWT to session")
				return errors.New("key not authorized: could not apply several policies"), http.StatusForbidden
			}

		}
	}

	oauthClientID := ""
	// Get the OAuth client ID if available:
	if !k.Spec.IDPClientIDMappingDisabled {
		oauthClientID = k.getOAuthClientIDFromClaim(claims)
	}

	if session.OauthClientID != oauthClientID {
		session.OauthClientID = oauthClientID
		updateSession = true
	}

	if !k.Spec.IDPClientIDMappingDisabled && oauthClientID != "" {
		// Initialize the OAuthManager if empty:
		if k.Spec.OAuthManager == nil {
			prefix := generateOAuthPrefix(k.Spec.APIID)
			storageManager := k.Gw.getGlobalMDCBStorageHandler(prefix, false)
			storageManager.Connect()

			storageDriver := &storage.RedisCluster{KeyPrefix: prefix, HashKeys: false, ConnectionHandler: k.Gw.StorageConnectionHandler}
			storageDriver.Connect()

			k.Spec.OAuthManager = &OAuthManager{
				OsinServer: k.Gw.TykOsinNewServer(&osin.ServerConfig{},
					&RedisOsinStorageInterface{
						storageManager,
						k.Gw.GlobalSessionManager,
						storageDriver,
						k.Spec.OrgID,
						k.Gw,
					}),
			}
		}

		// Retrieve OAuth client data from storage and inject developer ID into the session object:
		client, err := k.Spec.OAuthManager.Storage().GetClient(oauthClientID)
		if err == nil {
			userData := client.GetUserData()
			if userData != nil {
				data, ok := userData.(map[string]interface{})
				if ok {
					updateSession = session.TagsFromMetadata(data)

					if err := k.ApplyPolicies(&session); err != nil {
						return errors.New("failed to apply policies in session metadata: " + err.Error()), http.StatusInternalServerError
					}
				}
			}
		} else {
			k.Logger().WithError(err).Debug("Couldn't get OAuth client")
		}
	}

	// ensure to set the sessionID
	session.KeyID = sessionID
	k.Logger().Debug("Key found")
	switch k.Spec.BaseIdentityProvidedBy {
	case apidef.JWTClaim, apidef.UnsetAuth:
		ctxSetSession(r, &session, updateSession, k.Gw.GetConfig().HashKeys)
		if updateSession {
			k.Gw.SessionCache.Set(session.KeyHash(), session.Clone(), cache.DefaultExpiration)
		}
	}
	ctxSetJWTContextVars(k.Spec, r, token)

	return nil, http.StatusOK
}

func (k *JWTMiddleware) getScopeClaimNameOAS(claims jwt.MapClaims) string {
	claimNames := k.Spec.OAS.GetJWTConfiguration().Scopes.Claims
	if len(claimNames) == 0 && k.Spec.OAS.GetJWTConfiguration().Scopes.ClaimName != "" {
		claimNames = []string{k.Spec.OAS.GetJWTConfiguration().Scopes.ClaimName}
	}
	for _, claimName := range claimNames {
		for k := range claims {
			if k == claimName {
				return claimName
			}
		}
	}
	return ""
}

func (k *JWTMiddleware) reportLoginFailure(tykId string, r *http.Request) {
	// Fire Authfailed Event
	AuthFailed(k, r, tykId)

	// Report in health check
	reportHealthValue(k.Spec, KeyFailure, "1")
}

func (k *JWTMiddleware) processOneToOneTokenMap(r *http.Request, token *jwt.Token) (error, int) {
	// Get the ID from the token
	tykId, err := k.getIdentityFromToken(token)
	if err != nil {
		k.reportLoginFailure(tykId, r)
		return err, http.StatusNotFound
	}

	k.Logger().Debug("Using raw key ID: ", tykId)
	session, exists := k.CheckSessionAndIdentityForValidKey(tykId, r)
	tykId = session.KeyID

	if !exists {
		k.reportLoginFailure(tykId, r)
		return errors.New("Key not authorized"), http.StatusForbidden
	}

	k.Logger().Debug("Raw key ID found.")
	ctxSetSession(r, &session, false, k.Gw.GetConfig().HashKeys)
	ctxSetJWTContextVars(k.Spec, r, token)
	return nil, http.StatusOK
}

// getAuthType overrides BaseMiddleware.getAuthType.
func (k *JWTMiddleware) getAuthType() string {
	return apidef.JWTType
}

func (k *JWTMiddleware) ProcessRequest(w http.ResponseWriter, r *http.Request, _ interface{}) (error, int) {
	if ctxGetRequestStatus(r) == StatusOkAndIgnore {
		return nil, http.StatusOK
	}

	logger := k.Logger()
	var tykId string

	rawJWT, config := k.getAuthToken(k.getAuthType(), r)

	if rawJWT == "" {
		// No header value, fail
		logger.Info("Attempted access with malformed header, no JWT auth header found.")

		log.Debug("Looked in: ", config.AuthHeaderName)
		log.Debug("Raw data was: ", rawJWT)
		log.Debug("Headers are: ", r.Header)

		k.reportLoginFailure(tykId, r)
		return errors.New("Authorization field missing"), http.StatusBadRequest
	}

	// enable bearer token format
	rawJWT = stripBearer(rawJWT)

	// Use own validation logic, see below
	parser := jwt.NewParser(jwt.WithoutClaimsValidation())

	// Verify the token
	token, err := parser.Parse(rawJWT, func(token *jwt.Token) (interface{}, error) {
		// Don't forget to validate the alg is what you expect:
		if err := assertSigningMethod(k.Spec.JWTSigningMethod, token); err != nil {
			return nil, err
		}

		val, err := k.getSecretToVerifySignature(r, token)
		if err != nil {
			k.Logger().WithError(err).Error("Couldn't get token")
			return nil, err
		}

		return parseJWTKey(k.Spec.JWTSigningMethod, val)
	})

	if err == nil && token.Valid {
		if err := k.validateClaims(token); err != nil {
			return errors.New("Key not authorized: " + err.Error()), http.StatusUnauthorized
		}

		// Token is valid - let's move on

		// Are we mapping to a central JWT Secret?
		hasJWTSource := k.Spec.JWTSource != ""
		hasJwksURIs := len(k.Spec.JWTJwksURIs) > 0

		if hasJWTSource || hasJwksURIs {
			return k.processCentralisedJWT(r, token)
		}

		// No, let's try one-to-one mapping
		return k.processOneToOneTokenMap(r, token)
	}

	logger.Info("Attempted JWT access with non-existent key.")
	k.reportLoginFailure(tykId, r)
	if err != nil {
		logger.WithError(err).Error("JWT validation error")
		errorDetails := strings.Split(err.Error(), ":")
		if errorDetails[0] == UnexpectedSigningMethod {
			return errors.New(MsgKeyNotAuthorizedUnexpectedSigningMethod), http.StatusForbidden
		}
	}
	return errors.New("Key not authorized"), http.StatusForbidden
}

func ParseRSAPublicKey(data []byte) (interface{}, error) {
	input := data
	block, _ := pem.Decode(data)
	if block != nil {
		input = block.Bytes
	}
	var pub interface{}
	var err error
	pub, err = x509.ParsePKIXPublicKey(input)
	if err != nil {
		cert, err0 := x509.ParseCertificate(input)
		if err0 != nil {
			return nil, err0
		}
		pub = cert.PublicKey
		err = nil
	}
	return pub, err
}

func (k *JWTMiddleware) timeValidateJWTClaims(c jwt.MapClaims) *jwt.ValidationError {
	return timeValidateJWTClaims(c, k.Spec.JWTExpiresAtValidationSkew, k.Spec.JWTIssuedAtValidationSkew,
		k.Spec.JWTNotBeforeValidationSkew)
}

func (k *JWTMiddleware) validateClaims(token *jwt.Token) error {
	claims, ok := token.Claims.(jwt.MapClaims)
	if !ok {
		return errors.New("invalid claims format")
	}
	if err := k.timeValidateJWTClaims(claims); err != nil {
		return err
	}

	// Extra OAS-specific validations
	if err := k.validateExtraClaims(claims, token); err != nil {
		return err
	}

	return nil
}

func validateIssuer(claims jwt.MapClaims, allowedIssuers []string) error {
	iss, exists := claims[ISS]
	if !exists {
		return errors.New("issuer claim is required but not present in token")
	}

	issuer, ok := iss.(string)
	if !ok {
		return errors.New("issuer claim must be a string")
	}

	for _, allowed := range allowedIssuers {
		if issuer == allowed {
			return nil
		}
	}

	return fmt.Errorf("invalid issuer claim: %s", issuer)
}

func validateAudience(claims jwt.MapClaims, allowedAudiences []string) error {
	aud, exists := claims[AUD]
	if !exists {
		return errors.New("audience claim is required but not present in token")
	}

	var audiences []string
	switch v := aud.(type) {
	case string:
		audiences = []string{v}
	case []interface{}:
		for _, a := range v {
			if s, ok := a.(string); ok {
				audiences = append(audiences, s)
			}
		}
	default:
		return errors.New("invalid audience claim format")
	}

	for _, tokenAud := range audiences {
		for _, allowedAud := range allowedAudiences {
			if tokenAud == allowedAud {
				return nil
			}
		}
	}

	return fmt.Errorf("no matching audience found in token: %v", audiences)
}

func validateJTI(claims jwt.MapClaims) error {
	if _, exists := claims[JTI]; !exists {
		return errors.New("JWT ID (jti) claim is required but not present in token")
	}
	return nil
}

func customClaimsContainsMatch(expectedValues []interface{}, claimValue interface{}) bool {
	matched := false
	for _, expectedValue := range expectedValues {
		switch cv := claimValue.(type) {
		case string:
			if expectedStr, ok := expectedValue.(string); ok {
				if strings.Contains(cv, expectedStr) {
					matched = true
					break
				}
			}
		case []interface{}:
			for _, item := range cv {
				if cmp.Equal(expectedValue, item) {
					matched = true
					break
				}
			}
		default:
			matched = cmp.Equal(expectedValue, cv)
		}
	}

	return matched
}

// validateCustomClaims performs validation of custom claims according to the configuration
func (k *JWTMiddleware) validateCustomClaimsNew(claims jwt.MapClaims) error {
	validationRules := k.Spec.OAS.GetJWTConfiguration().CustomClaimValidation
	claimsJson, err := json.Marshal(claims)
	if err != nil {
		return fmt.Errorf("error parsing claims: %w", err)
	}
	for claimsPath, validation := range validationRules {
		// validate json path
		_, err = jp.Parse([]byte(fmt.Sprintf("$.%s", claimsPath)))
		if err != nil {
			return fmt.Errorf("invalid claim path: %s", claimsPath)
		}

		result := gjson.Get(string(claimsJson), claimsPath)
		if !result.Exists() {
			if validation.NonBlocking {
				k.Logger().Warningf("Claim %s value does not match any expected values", claimsPath)
			} else {
				return fmt.Errorf("custom claim %s is required but not present in token", claimsPath)
			}
		}
		switch validation.Type {
		case oas.ClaimValidationTypeRequired:
			if result.Type == gjson.Null {
				if validation.NonBlocking {
					k.Logger().Warningf("Claim %s expects a non nil value", claimsPath)
				} else {
					return fmt.Errorf("custom claim %s expects a non nil value", claimsPath)
				}
			}
		case oas.ClaimValidationTypeContains:
			matched := customClaimsContainsMatch(validation.AllowedValues, result.Value())
			if !matched {
				if validation.NonBlocking {
					k.Logger().Warningf("Claim %s value does not contain any expected values", claimsPath)
					continue
				}
				return fmt.Errorf("claim %s value does not contain any expected values", claimsPath)
			}
		case oas.ClaimValidationTypeExactMatch:
			matched := false
			for _, expectedValue := range validation.AllowedValues {
				if cmp.Equal(result.Value(), expectedValue) {
					matched = true
					break
				}
			}
			if !matched {
				if validation.NonBlocking {
					k.Logger().Warningf("Claim %s value does not match any expected values", claimsPath)
					continue
				}
				return fmt.Errorf("claim %s value does not match any expected values", claimsPath)
			}
		}
	}
	return nil
}

func validateSubjectValue(subject string, allowedSubjects []string) error {
	for _, allowed := range allowedSubjects {
		if subject == allowed {
			return nil
		}
	}
	return fmt.Errorf("invalid subject value: %s", subject)
}

func (k *JWTMiddleware) validateExtraClaims(claims jwt.MapClaims, token *jwt.Token) error {
	if !k.Spec.IsOAS {
		return nil // Skip extra validations for non-OAS APIs
	}

	jwtConfig := k.Spec.OAS.GetJWTConfiguration()

	// Issuer validation
	if len(jwtConfig.AllowedIssuers) > 0 {
		if err := validateIssuer(claims, jwtConfig.AllowedIssuers); err != nil {
			k.Logger().WithError(err).Error("JWT issuer validation failed")
			return err
		}
	}

	// Audience validation
	if len(jwtConfig.AllowedAudiences) > 0 {
		if err := validateAudience(claims, jwtConfig.AllowedAudiences); err != nil {
			k.Logger().WithError(err).Error("JWT audience validation failed")
			return err
		}
	}

	// JWT ID validation
	if jwtConfig.JTIValidation.Enabled {
		if err := validateJTI(claims); err != nil {
			k.Logger().WithError(err).Error("JWT ID validation failed")
			return err
		}
	}

	// Subject validation
	if len(jwtConfig.AllowedSubjects) > 0 {
		subject, err := k.getIdentityFromToken(token)
		if err != nil {
			k.Logger().WithError(err).Error("Failed to get identity from token")
			return err
		}

		if err := validateSubjectValue(subject, jwtConfig.AllowedSubjects); err != nil {
			k.Logger().WithError(err).Error("JWT subject validation failed")
			return err
		}
	}

	// Custom claims validation
	if len(jwtConfig.CustomClaimValidation) > 0 {
		if err := k.validateCustomClaimsNew(claims); err != nil {
			k.Logger().WithError(err).Error("JWT custom claims validation failed")
			return err
		}
	}

	return nil
}

func ctxSetJWTContextVars(s *APISpec, r *http.Request, token *jwt.Token) {
	// Flatten claims and add to context
	if !s.EnableContextVars {
		return
	}
	if cnt := ctxGetData(r); cnt != nil {
		claimPrefix := "jwt_claims_"

		for claimName, claimValue := range token.Header {
			claim := claimPrefix + claimName
			cnt[claim] = claimValue
		}

		for claimName, claimValue := range token.Claims.(jwt.MapClaims) {
			claim := claimPrefix + claimName
			cnt[claim] = claimValue
		}

		// Key data
		cnt["token"] = ctxGetAuthToken(r)

		ctxSetData(r, cnt)
	}
}

func (gw *Gateway) generateSessionFromPolicy(policyID, orgID string, enforceOrg bool) (user.SessionState, error) {
	gw.policiesMu.RLock()
	policy, ok := gw.policiesByID[policyID]
	gw.policiesMu.RUnlock()
	session := user.SessionState{}

	if !ok {
		return session.Clone(), errors.New("Policy not found")
	}
	// Check ownership, policy org owner must be the same as API,
	// otherwise you could overwrite a session key with a policy from a different org!

	if enforceOrg {
		if policy.OrgID != orgID {
			log.Error("Attempting to apply policy from different organisation to key, skipping")
			return session.Clone(), errors.New("Key not authorized: no matching policy")
		}
	} else {
		// Org isn;t enforced, so lets use the policy baseline
		orgID = policy.OrgID
	}

	session.SetPolicies(policyID)
	session.OrgID = orgID
	session.Allowance = policy.Rate // This is a legacy thing, merely to make sure output is consistent. Needs to be purged
	session.Rate = policy.Rate
	session.Per = policy.Per
	session.ThrottleInterval = policy.ThrottleInterval
	session.ThrottleRetryLimit = policy.ThrottleRetryLimit
	session.MaxQueryDepth = policy.MaxQueryDepth
	session.QuotaMax = policy.QuotaMax
	session.QuotaRenewalRate = policy.QuotaRenewalRate
	session.AccessRights = make(map[string]user.AccessDefinition)
	for apiID, access := range policy.AccessRights {
		session.AccessRights[apiID] = access
	}
	session.HMACEnabled = policy.HMACEnabled
	session.EnableHTTPSignatureValidation = policy.EnableHTTPSignatureValidation
	session.IsInactive = policy.IsInactive
	session.Tags = policy.Tags

	if policy.KeyExpiresIn > 0 {
		session.Expires = time.Now().Unix() + policy.KeyExpiresIn
	}

	return session.Clone(), nil
}

// assertSigningMethod asserts the provided signing method with that of jwt.
func assertSigningMethod(signingMethod string, token *jwt.Token) error {
	switch signingMethod {
	case HMACSign:
		if _, ok := token.Method.(*jwt.SigningMethodHMAC); !ok {
			return fmt.Errorf("%v: %v and not HMAC signature", UnexpectedSigningMethod, token.Header["alg"])
		}
	// Supports both RSA + RSAPSS Signing.
	case RSASign:
		if _, ok := token.Method.(*jwt.SigningMethodRSA); !ok {
			if _, ok := token.Method.(*jwt.SigningMethodRSAPSS); !ok {
				return fmt.Errorf("%v: %v and not RSA or RSAPSS signature", UnexpectedSigningMethod, token.Header["alg"])
			}
		}
	case ECDSASign:
		if _, ok := token.Method.(*jwt.SigningMethodECDSA); !ok {
			return fmt.Errorf("%v: %v and not ECDSA signature", UnexpectedSigningMethod, token.Header["alg"])
		}
	default:
		log.Warning("No signing method found in API Definition, defaulting to HMAC signature")
		if _, ok := token.Method.(*jwt.SigningMethodHMAC); !ok {
			return fmt.Errorf("%v: %v", UnexpectedSigningMethod, token.Header["alg"])
		}
	}

	return nil
}

// parseJWTKey parses JWT key based on signing Method
func parseJWTKey(signingMethod string, secret interface{}) (interface{}, error) {
	switch signingMethod {
	case RSASign, ECDSASign:
		switch e := secret.(type) {
		case []byte:
			key, err := ParseRSAPublicKey(e)
			if err != nil {
				log.WithError(err).Error("Failed to decode JWT key")
				return nil, errors.New("Failed to decode JWT key")
			}
			return key, nil
		default:
			// We have already parsed the correct key so we just return it here.No need
			// for checks because they already happened somewhere ele.
			return e, nil
		}

	default:
		return secret, nil
	}
}

// getJWK gets the JWK from URL.
func getJWK(url string, jwtSSLInsecureSkipVerify bool) (*jose.JSONWebKeySet, error) {
	client := http.Client{
		Transport: &http.Transport{
			TLSClientConfig: &tls.Config{InsecureSkipVerify: jwtSSLInsecureSkipVerify},
		},
	}

	return getJWKWithClient(url, &client)
}

// timeValidateJWTClaims validates JWT with provided clock skew, to overcome skew occurred with distributed systems.
func timeValidateJWTClaims(c jwt.MapClaims, expiresAt, issuedAt, notBefore uint64) *jwt.ValidationError {
	vErr := new(jwt.ValidationError)
	now := time.Now().Unix()
	// The claims below are optional, by default, so if they are set to the
	// default value in Go, let's not fail the verification for them.
	if !c.VerifyExpiresAt(now-int64(expiresAt), false) {
		vErr.Inner = errors.New("token has expired")
		vErr.Errors |= jwt.ValidationErrorExpired
	}

	if !c.VerifyIssuedAt(now+int64(issuedAt), false) {
		vErr.Inner = errors.New("token used before issued")
		vErr.Errors |= jwt.ValidationErrorIssuedAt
	}

	if !c.VerifyNotBefore(now+int64(notBefore), false) {
		vErr.Inner = errors.New("token is not valid yet")
		vErr.Errors |= jwt.ValidationErrorNotValidYet
	}

	if vErr.Errors == 0 {
		return nil
	}

	return vErr
}

// getUserIDFromClaim parses jwt claims and get the userID from provided identityBaseField.
func getUserIDFromClaim(claims jwt.MapClaims, identityBaseField string, shouldFallback bool) (string, error) {
	var (
		userID string
		found  bool
	)

	if identityBaseField != "" {
		if userID, found = claims[identityBaseField].(string); found {
			if len(userID) > 0 {
				log.WithField("userId", userID).Debug("Found User Id in Base Field")
				return userID, nil
			}

			err := fmt.Errorf("%w, claim: %s", ErrEmptyUserIDInClaim, identityBaseField)
			log.Error(err)
			return "", err
		}

		if !found {
			log.WithField("Base Field", identityBaseField).Warning("Base Field claim not found, trying to find user ID in 'sub' claim.")
		}
	}

	if userID, found = claims[SUB].(string); shouldFallback && found {
		if len(userID) > 0 {
			log.WithField("userId", userID).Debug("Found User Id in 'sub' claim")
			return userID, nil
		}

		log.Error(ErrEmptyUserIDInSubClaim)
		return "", ErrEmptyUserIDInSubClaim
	}

	log.Error(ErrNoSuitableUserIDClaimFound)
	return "", ErrNoSuitableUserIDClaimFound
}<|MERGE_RESOLUTION|>--- conflicted
+++ resolved
@@ -10,13 +10,10 @@
 	"encoding/pem"
 	"errors"
 	"fmt"
-<<<<<<< HEAD
-=======
 	"github.com/google/go-cmp/cmp"
 	"github.com/ohler55/ojg/jp"
 	"github.com/tidwall/gjson"
 	"io"
->>>>>>> 6e187197
 	"net/http"
 	"strings"
 	"time"
