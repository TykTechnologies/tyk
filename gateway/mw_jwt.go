--- conflicted
+++ resolved
@@ -18,18 +18,11 @@
 	jwt "github.com/dgrijalva/jwt-go"
 	"github.com/lonelycode/osin"
 	cache "github.com/pmylund/go-cache"
-<<<<<<< HEAD
-	"github.com/square/go-jose"
-
-	"github.com/TykTechnologies/tyk/apidef"
-	"github.com/TykTechnologies/tyk/config"
-=======
 	jose "github.com/square/go-jose"
 
 	"github.com/TykTechnologies/tyk/apidef"
 	"github.com/TykTechnologies/tyk/storage"
 
->>>>>>> 094a100a
 	"github.com/TykTechnologies/tyk/user"
 )
 
@@ -96,11 +89,7 @@
 
 	var client http.Client
 	client.Transport = &http.Transport{
-<<<<<<< HEAD
-		TLSClientConfig: &tls.Config{InsecureSkipVerify: config.Global().JWTSSLInsecureSkipVerify},
-=======
 		TLSClientConfig: &tls.Config{InsecureSkipVerify: k.Gw.GetConfig().JWTSSLInsecureSkipVerify},
->>>>>>> 094a100a
 	}
 
 	var jwkSet JWKs
@@ -155,11 +144,7 @@
 	var jwkSet *jose.JSONWebKeySet
 	var client http.Client
 	client.Transport = &http.Transport{
-<<<<<<< HEAD
-		TLSClientConfig: &tls.Config{InsecureSkipVerify: config.Global().JWTSSLInsecureSkipVerify},
-=======
 		TLSClientConfig: &tls.Config{InsecureSkipVerify: k.Gw.GetConfig().JWTSSLInsecureSkipVerify},
->>>>>>> 094a100a
 	}
 
 	cachedJWK, found := JWKCache.Get(k.Spec.APIID)
@@ -622,8 +607,6 @@
 		}
 	}
 
-<<<<<<< HEAD
-=======
 	session.OauthClientID = oauthClientID
 	if session.OauthClientID != "" {
 		// Initialize the OAuthManager if empty:
@@ -661,22 +644,11 @@
 		}
 	}
 
->>>>>>> 094a100a
 	// ensure to set the sessionID
 	session.KeyID = sessionID
 	k.Logger().Debug("Key found")
 	switch k.Spec.BaseIdentityProvidedBy {
 	case apidef.JWTClaim, apidef.UnsetAuth:
-<<<<<<< HEAD
-		ctxSetSession(r, &session, updateSession)
-
-		if updateSession {
-			SessionCache.Set(session.KeyHash(), session.Clone(), cache.DefaultExpiration)
-		}
-	}
-	ctxSetJWTContextVars(k.Spec, r, token)
-
-=======
 		ctxSetSession(r, &session, updateSession, k.Gw.GetConfig().HashKeys)
 		if updateSession {
 			k.Gw.SessionCache.Set(session.KeyHash(), session.Clone(), cache.DefaultExpiration)
@@ -684,7 +656,6 @@
 	}
 	ctxSetJWTContextVars(k.Spec, r, token)
 
->>>>>>> 094a100a
 	return nil, http.StatusOK
 }
 
@@ -714,11 +685,7 @@
 	}
 
 	k.Logger().Debug("Raw key ID found.")
-<<<<<<< HEAD
-	ctxSetSession(r, &session, false)
-=======
 	ctxSetSession(r, &session, false, k.Gw.GetConfig().HashKeys)
->>>>>>> 094a100a
 	ctxSetJWTContextVars(k.Spec, r, token)
 	return nil, http.StatusOK
 }
