--- conflicted
+++ resolved
@@ -423,36 +423,18 @@
 
 	// Handle 403 responses (auth errors already logged by helper)
 	if resp.StatusCode == http.StatusForbidden {
-<<<<<<< HEAD
-		body, err := ioutil.ReadAll(resp.Body)
-
-		if err != nil {
-			log.WithError(err).Error("Failed to read response body")
-		}
-
-=======
 		body, err := io.ReadAll(resp.Body)
 		if err != nil {
 			body = []byte("failed to read response body")
 		}
->>>>>>> b85a28c8
 		return nil, fmt.Errorf("login failure, Response was: %v", string(body))
 	}
 
 	if resp.StatusCode != http.StatusOK {
-<<<<<<< HEAD
-		body, err := ioutil.ReadAll(resp.Body)
-
-		if err != nil {
-			log.WithError(err).Error("Failed to read response body")
-		}
-
-=======
 		body, err := io.ReadAll(resp.Body)
 		if err != nil {
 			body = []byte("failed to read response body")
 		}
->>>>>>> b85a28c8
 		return nil, fmt.Errorf("dashboard API error, response was: %v", string(body))
 	}
 
