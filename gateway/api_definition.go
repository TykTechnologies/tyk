package gateway

import (
	"context"
	"crypto/sha256"
	"encoding/base64"
	"encoding/json"
	"errors"
	"fmt"
	"io"
	"io/ioutil"
	"net/http"
	"net/url"
	"os"
	"path/filepath"
	"strings"
	"sync"
	"sync/atomic"
	textTemplate "text/template"
	"time"

	"github.com/TykTechnologies/tyk/storage/kv"

	graphqlinternal "github.com/TykTechnologies/tyk/internal/graphql"

	"github.com/getkin/kin-openapi/routers"

	"github.com/getkin/kin-openapi/routers/gorillamux"

	"github.com/getkin/kin-openapi/openapi3"

	"github.com/TykTechnologies/tyk/apidef/oas"

	"github.com/cenk/backoff"

	"github.com/TykTechnologies/graphql-go-tools/pkg/engine/resolve"

	"github.com/Masterminds/sprig/v3"

	"github.com/gorilla/mux"
	"github.com/sirupsen/logrus"

	circuit "github.com/TykTechnologies/circuitbreaker"

	"github.com/TykTechnologies/graphql-go-tools/pkg/graphql"

	"github.com/TykTechnologies/gojsonschema"

	"github.com/TykTechnologies/tyk-pump/analytics"

	"github.com/TykTechnologies/tyk/apidef"
	"github.com/TykTechnologies/tyk/config"
	"github.com/TykTechnologies/tyk/header"
	"github.com/TykTechnologies/tyk/regexp"
	"github.com/TykTechnologies/tyk/rpc"
	"github.com/TykTechnologies/tyk/storage"
)

// const used by cache middleware
const SAFE_METHODS = "SAFE_METHODS"

const (
	LDAPStorageEngine apidef.StorageEngineCode = "ldap"
	RPCStorageEngine  apidef.StorageEngineCode = "rpc"
)

// URLStatus is a custom enum type to avoid collisions
type URLStatus int

// Enums representing the various statuses for a VersionInfo Path match during a
// proxy request
const (
	_ URLStatus = iota
	Ignored
	WhiteList
	BlackList
	MockResponse
	Cached
	Transformed
	TransformedJQ
	HeaderInjected
	HeaderInjectedResponse
	TransformedResponse
	TransformedJQResponse
	HardTimeout
	CircuitBreaker
	URLRewrite
	VirtualPath
	RequestSizeLimit
	MethodTransformed
	RequestTracked
	RequestNotTracked
	ValidateJSONRequest
	Internal
	GoPlugin
	PersistGraphQL
)

// RequestStatus is a custom type to avoid collisions
type RequestStatus string

// Statuses of the request, all are false-y except StatusOk and StatusOkAndIgnore
const (
	VersionNotFound                RequestStatus = "Version information not found"
	VersionDoesNotExist            RequestStatus = "This API version does not seem to exist"
	VersionWhiteListStatusNotFound RequestStatus = "WhiteListStatus for path not found"
	VersionExpired                 RequestStatus = "Api Version has expired, please check documentation or contact administrator"
	APIExpired                     RequestStatus = "API has expired, please check documentation or contact administrator"
	EndPointNotAllowed             RequestStatus = "Requested endpoint is forbidden"
	StatusOkAndIgnore              RequestStatus = "Everything OK, passing and not filtering"
	StatusOk                       RequestStatus = "Everything OK, passing"
	StatusCached                   RequestStatus = "Cached path"
	StatusTransform                RequestStatus = "Transformed path"
	StatusTransformResponse        RequestStatus = "Transformed response"
	StatusTransformJQ              RequestStatus = "Transformed path with JQ"
	StatusTransformJQResponse      RequestStatus = "Transformed response with JQ"
	StatusHeaderInjected           RequestStatus = "Header injected"
	StatusMethodTransformed        RequestStatus = "Method Transformed"
	StatusHeaderInjectedResponse   RequestStatus = "Header injected on response"
	StatusRedirectFlowByReply      RequestStatus = "Exceptional action requested, redirecting flow!"
	StatusHardTimeout              RequestStatus = "Hard Timeout enforced on path"
	StatusCircuitBreaker           RequestStatus = "Circuit breaker enforced"
	StatusURLRewrite               RequestStatus = "URL Rewritten"
	StatusVirtualPath              RequestStatus = "Virtual Endpoint"
	StatusRequestSizeControlled    RequestStatus = "Request Size Limited"
	StatusRequestTracked           RequestStatus = "Request Tracked"
	StatusRequestNotTracked        RequestStatus = "Request Not Tracked"
	StatusValidateJSON             RequestStatus = "Validate JSON"
	StatusValidateRequest          RequestStatus = "Validate Request"
	StatusInternal                 RequestStatus = "Internal path"
	StatusGoPlugin                 RequestStatus = "Go plugin"
	StatusPersistGraphQL           RequestStatus = "Persist GraphQL"
)

// URLSpec represents a flattened specification for URLs, used to check if a proxy URL
// path is on any of the white, black or ignored lists. This is generated as part of the
// configuration init
type URLSpec struct {
	Spec                      *regexp.Regexp
	Status                    URLStatus
	MethodActions             map[string]apidef.EndpointMethodMeta
	Whitelist                 apidef.EndPointMeta
	Blacklist                 apidef.EndPointMeta
	Ignored                   apidef.EndPointMeta
	MockResponse              apidef.MockResponseMeta
	CacheConfig               EndPointCacheMeta
	TransformAction           TransformSpec
	TransformResponseAction   TransformSpec
	TransformJQAction         TransformJQSpec
	TransformJQResponseAction TransformJQSpec
	InjectHeaders             apidef.HeaderInjectionMeta
	InjectHeadersResponse     apidef.HeaderInjectionMeta
	HardTimeout               apidef.HardTimeoutMeta
	CircuitBreaker            ExtendedCircuitBreakerMeta
	URLRewrite                *apidef.URLRewriteMeta
	VirtualPathSpec           apidef.VirtualMeta
	RequestSize               apidef.RequestSizeMeta
	MethodTransform           apidef.MethodTransformMeta
	TrackEndpoint             apidef.TrackEndpointMeta
	DoNotTrackEndpoint        apidef.TrackEndpointMeta
	ValidatePathMeta          apidef.ValidatePathMeta
	Internal                  apidef.InternalMeta
	GoPluginMeta              GoPluginMiddleware
	PersistGraphQL            apidef.PersistGraphQLMeta

	IgnoreCase bool
}

type EndPointCacheMeta struct {
	Method                 string
	CacheKeyRegex          string
	CacheOnlyResponseCodes []int
	Timeout                int64
}

type TransformSpec struct {
	apidef.TemplateMeta
	Template *textTemplate.Template
}

type ExtendedCircuitBreakerMeta struct {
	apidef.CircuitBreakerMeta
	CB *circuit.Breaker `json:"-"`
}

// APISpec represents a path specification for an API, to avoid enumerating multiple nested lists, a single
// flattened URL list is checked for matching paths and then it's status evaluated if found.
type APISpec struct {
	*apidef.APIDefinition
	OAS oas.OAS
	sync.RWMutex

	Checksum                 string
	RxPaths                  map[string][]URLSpec
	WhiteListEnabled         map[string]bool
	target                   *url.URL
	AuthManager              SessionHandler
	OAuthManager             *OAuthManager
	OrgSessionManager        SessionHandler
	EventPaths               map[apidef.TykEvent][]config.TykEventHandler
	Health                   HealthChecker
	JSVM                     JSVM
	ResponseChain            []TykResponseHandler
	RoundRobin               RoundRobin
	URLRewriteEnabled        bool
	CircuitBreakerEnabled    bool
	EnforcedTimeoutEnabled   bool
	LastGoodHostList         *apidef.HostList
	HasRun                   bool
	ServiceRefreshInProgress bool
	HTTPTransport            *TykRoundTripper
	HTTPTransportCreated     time.Time
	WSTransport              http.RoundTripper
	WSTransportCreated       time.Time
	GlobalConfig             config.Config
	OrgHasNoSession          bool
	AnalyticsPluginConfig    *GoAnalyticsPlugin

	middlewareChain *ChainObject

	network analytics.NetworkStats

	GraphQLExecutor struct {
		Engine       *graphql.ExecutionEngine
		CancelV2     context.CancelFunc
		EngineV2     *graphql.ExecutionEngineV2
		OtelExecutor graphqlinternal.TykOtelExecutorI
		HooksV2      struct {
			BeforeFetchHook resolve.BeforeFetchHook
			AfterFetchHook  resolve.AfterFetchHook
		}
		Client          *http.Client
		StreamingClient *http.Client
		Schema          *graphql.Schema
	} `json:"-"`

	HasMock            bool
	HasValidateRequest bool
	OASRouter          routers.Router
}

// GetSessionLifetimeRespectsKeyExpiration returns a boolean to tell whether session lifetime should respect to key expiration or not.
// The global config takes the precedence. If the global one is `true`, value of the one in api level doesn't matter.
func (a *APISpec) GetSessionLifetimeRespectsKeyExpiration() bool {
	if a.GlobalConfig.SessionLifetimeRespectsKeyExpiration {
		return true
	}

	return a.SessionLifetimeRespectsKeyExpiration
}

// Release releases all resources associated with API spec
func (s *APISpec) Release() {
	// release circuit breaker resources
	for _, path := range s.RxPaths {
		for _, urlSpec := range path {
			if urlSpec.CircuitBreaker.CB != nil {
				// this will force CB-event reading Go-routine and subscriber Go-routine to exit
				urlSpec.CircuitBreaker.CB.Stop()
			}
		}
	}

	// cancel execution contexts
	if s.GraphQLExecutor.CancelV2 != nil {
		s.GraphQLExecutor.CancelV2()
	}

	// release all other resources associated with spec

	// JSVM object is a circular dependecy hell, but we can check if it initialized like this
	if s.JSVM.VM != nil {
		s.JSVM.DeInit()
	}

	if s.HTTPTransport != nil {
		// Prevent new idle connections to be generated.
		s.HTTPTransport.transport.DisableKeepAlives = true
		s.HTTPTransport.transport.CloseIdleConnections()
	}
}

// Validate returns nil if s is a valid spec and an error stating why the spec is not valid.
func (s *APISpec) Validate(oasConfig config.OASConfig) error {
	if s.IsOAS {
		err := s.OAS.Validate(context.Background(), oas.GetValidationOptionsFromConfig(oasConfig)...)
		if err != nil {
			return err
		}
	}

	// For tcp services we need to make sure we can bind to the port.
	switch s.Protocol {
	case "tcp", "tls":
		return s.validateTCP()
	default:
		return s.validateHTTP()
	}
}

func (s *APISpec) validateTCP() error {
	if s.ListenPort == 0 {
		return errors.New("missing listening port")
	}
	return nil
}

func (s *APISpec) validateHTTP() error {
	// NOOP
	return nil
}

// APIDefinitionLoader will load an Api definition from a storage
// system.
type APIDefinitionLoader struct {
	Gw *Gateway `json:"-"`
}

// MakeSpec will generate a flattened URLSpec from and APIDefinitions' VersionInfo data. paths are
// keyed to the Api version name, which is determined during routing to speed up lookups
func (a APIDefinitionLoader) MakeSpec(def *nestedApiDefinition, logger *logrus.Entry) *APISpec {
	spec := &APISpec{}
	apiString, err := json.Marshal(def)
	if err != nil {
		logger.WithError(err).WithField("name", def.Name).Error("Failed to JSON marshal API definition")
		return spec
	}

	sha256hash := sha256.Sum256(apiString)
	// Unique API content ID, to check if we already have if it changed from previous sync
	spec.Checksum = base64.URLEncoding.EncodeToString(sha256hash[:])

	spec.APIDefinition = def.APIDefinition

	if currSpec := a.Gw.getApiSpec(def.APIID); !shouldReloadSpec(currSpec, spec) {
		return currSpec
	}

	if logger == nil {
		logger = logrus.NewEntry(log)
	}

	// new expiration feature
	if def.Expiration != "" {
		if t, err := time.Parse(apidef.ExpirationTimeFormat, def.Expiration); err != nil {
			logger.WithError(err).WithField("name", def.Name).WithField("Expiration", def.Expiration).
				Error("Could not parse expiration date for API")
		} else {
			def.ExpirationTs = t
		}
	}

	// Deprecated
	// parse version expiration time stamps
	for key, ver := range def.VersionData.Versions {
		if ver.Expires == "" || ver.Expires == "-1" {
			continue
		}
		// calculate the time
		if t, err := time.Parse(apidef.ExpirationTimeFormat, ver.Expires); err != nil {
			logger.WithError(err).WithField("Expires", ver.Expires).Error("Could not parse expiry date for API")
		} else {
			ver.ExpiresTs = t
			def.VersionData.Versions[key] = ver
		}
	}

	// We'll push the default HealthChecker:
	spec.Health = &DefaultHealthChecker{
		Gw:    a.Gw,
		APIID: spec.APIID,
	}

	// Add any new session managers or auth handlers here
	spec.AuthManager = &DefaultSessionManager{Gw: a.Gw}
	spec.OrgSessionManager = &DefaultSessionManager{
		orgID: spec.OrgID,
		Gw:    a.Gw,
	}

	spec.GlobalConfig = a.Gw.GetConfig()

	if err = a.Gw.loadBundle(spec); err != nil {
		logger.WithError(err).Error("Couldn't load bundle")
	}

	if a.Gw.GetConfig().EnableJSVM && (spec.hasVirtualEndpoint() || spec.CustomMiddleware.Driver == apidef.OttoDriver) {
		logger.Debug("Initializing JSVM")
		spec.JSVM.Init(spec, logger, a.Gw)
	}

	// Set up Event Handlers
	if len(def.EventHandlers.Events) > 0 {
		logger.Debug("Initializing event handlers")
	}
	spec.EventPaths = make(map[apidef.TykEvent][]config.TykEventHandler)
	for eventName, eventHandlerConfs := range def.EventHandlers.Events {
		logger.Debug("FOUND EVENTS TO INIT")
		for _, handlerConf := range eventHandlerConfs {
			logger.Debug("CREATING EVENT HANDLERS")
			eventHandlerInstance, err := a.Gw.EventHandlerByName(handlerConf, spec)

			if err != nil {
				logger.Error("Failed to init event handler: ", err)
			} else {
				logger.Debug("Init Event Handler: ", eventName)
				spec.EventPaths[eventName] = append(spec.EventPaths[eventName], eventHandlerInstance)
			}
		}
	}

	spec.RxPaths = make(map[string][]URLSpec, len(def.VersionData.Versions))
	spec.WhiteListEnabled = make(map[string]bool, len(def.VersionData.Versions))
	for _, v := range def.VersionData.Versions {
		var pathSpecs []URLSpec
		var whiteListSpecs bool

		// If we have transitioned to extended path specifications, we should use these now
		if v.UseExtendedPaths {
			pathSpecs, whiteListSpecs = a.getExtendedPathSpecs(v, spec, a.Gw.GetConfig())
		} else {
			logger.Warning("Legacy path detected! Upgrade to extended.")
			pathSpecs, whiteListSpecs = a.getPathSpecs(v, a.Gw.GetConfig())
		}
		spec.RxPaths[v.Name] = pathSpecs
		spec.WhiteListEnabled[v.Name] = whiteListSpecs
	}

	if spec.IsOAS && def.OAS != nil {
		loader := openapi3.NewLoader()
		if err := loader.ResolveRefsIn(&def.OAS.T, nil); err != nil {
			log.WithError(err).Errorf("Dashboard loaded API's OAS reference resolve failed: %s", def.APIID)
		}

		spec.OAS = *def.OAS
	}

	oasSpec := spec.OAS.T
	oasSpec.Servers = openapi3.Servers{
		{URL: spec.Proxy.ListenPath},
	}

	spec.OASRouter, err = gorillamux.NewRouter(&oasSpec)
	if err != nil {
		log.WithError(err).Error("Could not create OAS router")
	}

	spec.setHasMock()

	return spec
}

// nestedApiDefinitionList is the response body for FromDashboardService
type nestedApiDefinitionList struct {
	Message []nestedApiDefinition
	Nonce   string
}

type nestedApiDefinition struct {
	*apidef.APIDefinition `json:"api_definition,inline"`
	OAS                   *oas.OAS `json:"oas"`
}

func (f *nestedApiDefinitionList) set(defs []*apidef.APIDefinition) {
	for _, def := range defs {
		f.Message = append(f.Message, nestedApiDefinition{APIDefinition: def})
	}
}

func (f *nestedApiDefinitionList) filter(enabled bool, tags ...string) []nestedApiDefinition {
	if !enabled {
		return f.Message
	}

	if len(tags) == 0 {
		return nil
	}

	tagMap := map[string]bool{}
	for _, tag := range tags {
		tagMap[tag] = true
	}

	result := make([]nestedApiDefinition, 0, len(f.Message))
	for _, v := range f.Message {
		if v.TagsDisabled {
			continue
		}
		for _, tag := range v.Tags {
			if ok := tagMap[tag]; ok {
				result = append(result, nestedApiDefinition{v.APIDefinition, v.OAS})
				break
			}
		}
	}
	return result
}

// FromDashboardService will connect and download ApiDefintions from a Tyk Dashboard instance.
func (a APIDefinitionLoader) FromDashboardService(endpoint string) ([]*APISpec, error) {
	// Get the definitions
	log.Debug("Calling: ", endpoint)
	newRequest, err := http.NewRequest("GET", endpoint, nil)
	if err != nil {
		log.Error("Failed to create request: ", err)
	}

	gwConfig := a.Gw.GetConfig()

	newRequest.Header.Set("authorization", gwConfig.NodeSecret)
	log.Debug("Using: NodeID: ", a.Gw.GetNodeID())
	newRequest.Header.Set(header.XTykNodeID, a.Gw.GetNodeID())

	a.Gw.ServiceNonceMutex.RLock()
	newRequest.Header.Set(header.XTykNonce, a.Gw.ServiceNonce)
	a.Gw.ServiceNonceMutex.RUnlock()

	c := a.Gw.initialiseClient()
	resp, err := c.Do(newRequest)
	if err != nil {
		return nil, err
	}
	defer resp.Body.Close()

	if resp.StatusCode == http.StatusForbidden {
		body, _ := ioutil.ReadAll(resp.Body)
		a.Gw.reLogin()
		return nil, fmt.Errorf("login failure, Response was: %v", string(body))
	}

	if resp.StatusCode != http.StatusOK {
		body, _ := ioutil.ReadAll(resp.Body)
		a.Gw.reLogin()
		return nil, fmt.Errorf("dashboard API error, response was: %v", string(body))
	}

	// Extract tagged APIs#
	list := &nestedApiDefinitionList{}
<<<<<<< HEAD
	if err := json.NewDecoder(resp.Body).Decode(&list); err != nil {
		body, errRead := ioutil.ReadAll(resp.Body)
		if errRead != nil {
			return nil, fmt.Errorf("failed to decode body: %w body was: %v", err, errRead)
		}
		return nil, fmt.Errorf("failed to decode body: %w body was: %v", err, string(body))
=======
	inBytes, err := io.ReadAll(resp.Body)
	if err != nil {
		log.Error("Couldn't read api definition list")
		return nil, err
	}

	inBytes = a.replaceSecrets(inBytes)

	err = json.Unmarshal(inBytes, &list)
	if err != nil {
		log.Error("Couldn't unmarshal api definition list")
		return nil, err
>>>>>>> 39da26e8
	}

	// Extract tagged entries only
	apiDefs := list.filter(gwConfig.DBAppConfOptions.NodeIsSegmented, gwConfig.DBAppConfOptions.Tags...)

	// Process
	specs := a.prepareSpecs(apiDefs, gwConfig, false)

	// Set the nonce
	a.Gw.ServiceNonceMutex.Lock()
	a.Gw.ServiceNonce = list.Nonce
	a.Gw.ServiceNonceMutex.Unlock()
	log.Debug("Loading APIS Finished: Nonce Set: ", list.Nonce)

	return specs, nil
}

var envRegex = regexp.MustCompile(`env://([^"]+)`)

const (
	prefixEnv     = "env://"
	prefixSecrets = "secrets://"
	prefixConsul  = "consul://"
	prefixKeys    = "tyk-apis"
)

func (a APIDefinitionLoader) replaceSecrets(in []byte) []byte {
	input := string(in)

	if strings.Contains(input, prefixEnv) {
		matches := envRegex.FindAllStringSubmatch(input, -1)
		uniqueWords := map[string]bool{}
		for _, m := range matches {
			if uniqueWords[m[0]] {
				continue
			}

			uniqueWords[m[0]] = true
			val := os.Getenv(m[1])
			if val != "" {
				input = strings.Replace(input, m[0], val, -1)
			}
		}
	}

	if strings.Contains(input, prefixSecrets) {
		for k, v := range a.Gw.GetConfig().Secrets {
			input = strings.Replace(input, prefixSecrets+k, v, -1)
		}
	}

	if strings.Contains(input, prefixConsul) {
		if err := a.replaceConsulSecrets(&input); err != nil {
			log.WithError(err).Error("Couldn't replace consul secrets")
		}
	}

	return []byte(input)
}

func (a APIDefinitionLoader) replaceConsulSecrets(input *string) error {
	if err := a.Gw.setUpConsul(); err != nil {
		return err
	}

	pairs, _, err := a.Gw.consulKVStore.(*kv.Consul).Store().List(prefixKeys, nil)
	if err != nil {
		return err
	}

	for i := 1; i < len(pairs); i++ {
		key := strings.TrimPrefix(pairs[i].Key, prefixKeys+"/")
		*input = strings.Replace(*input, prefixConsul+key, string(pairs[i].Value), -1)
	}

	return nil
}

// FromCloud will connect and download ApiDefintions from a Mongo DB instance.
func (a APIDefinitionLoader) FromRPC(store RPCDataLoader, orgId string, gw *Gateway) ([]*APISpec, error) {
	if rpc.IsEmergencyMode() {
		return gw.LoadDefinitionsFromRPCBackup()
	}

	if !store.Connect() {
		return nil, errors.New("Can't connect RPC layer")
	}

	// enable segments
	var tags []string
	if gw.GetConfig().DBAppConfOptions.NodeIsSegmented {
		log.Info("Segmented node, loading: ", gw.GetConfig().DBAppConfOptions.Tags)
		tags = gw.GetConfig().DBAppConfOptions.Tags
	}

	apiCollection := store.GetApiDefinitions(orgId, tags)
	apiCollection = string(a.replaceSecrets([]byte(apiCollection)))

	//store.Disconnect()

	if rpc.LoadCount() > 0 {
		if err := gw.saveRPCDefinitionsBackup(apiCollection); err != nil {
			log.Error(err)
		}
	}

	return a.processRPCDefinitions(apiCollection, gw)
}

func (a APIDefinitionLoader) processRPCDefinitions(apiCollection string, gw *Gateway) ([]*APISpec, error) {

	var payload []nestedApiDefinition
	if err := json.Unmarshal([]byte(apiCollection), &payload); err != nil {
		return nil, err
	}

	list := &nestedApiDefinitionList{
		Message: payload,
	}

	gwConfig := a.Gw.GetConfig()

	// Extract tagged entries only
	apiDefs := list.filter(gwConfig.DBAppConfOptions.NodeIsSegmented, gwConfig.DBAppConfOptions.Tags...)

	specs := a.prepareSpecs(apiDefs, gwConfig, true)

	return specs, nil
}

func (a APIDefinitionLoader) prepareSpecs(apiDefs []nestedApiDefinition, gwConfig config.Config, fromRPC bool) []*APISpec {
	var specs []*APISpec

	for _, def := range apiDefs {
		if fromRPC {
			def.DecodeFromDB()

			if gwConfig.SlaveOptions.BindToSlugsInsteadOfListenPaths {
				newListenPath := "/" + def.Slug //+ "/"
				log.Warning("Binding to ",
					newListenPath,
					" instead of ",
					def.Proxy.ListenPath)

				def.Proxy.ListenPath = newListenPath
			}
		}

		spec := a.MakeSpec(&def, nil)
		specs = append(specs, spec)
	}

	return specs
}

func (a APIDefinitionLoader) ParseDefinition(r io.Reader) (api apidef.APIDefinition) {
	if err := json.NewDecoder(r).Decode(&api); err != nil {
		log.Error("Couldn't unmarshal api configuration: ", err)
	}

	return
}

func (a APIDefinitionLoader) ParseOAS(r io.Reader) (oas oas.OAS) {
	if err := json.NewDecoder(r).Decode(&oas); err != nil {
		log.Error("Couldn't unmarshal oas configuration: ", err)
	}

	return
}

func (a APIDefinitionLoader) GetOASFilepath(path string) string {
	return strings.TrimSuffix(path, ".json") + "-oas.json"
}

// FromDir will load APIDefinitions from a directory on the filesystem. Definitions need
// to be the JSON representation of APIDefinition object
func (a APIDefinitionLoader) FromDir(dir string) []*APISpec {
	var specs []*APISpec
	// Grab json files from directory
	paths, _ := filepath.Glob(filepath.Join(dir, "*.json"))
	for _, path := range paths {
		if strings.HasSuffix(path, "-oas.json") {
			continue
		}

		spec, err := a.loadDefFromFilePath(path)

		if err != nil {
			continue
		}

		specs = append(specs, spec)
	}
	return specs
}
func (a APIDefinitionLoader) loadDefFromFilePath(filePath string) (*APISpec, error) {
	log.Info("Loading API Specification from ", filePath)

	data, err := os.ReadFile(filePath)
	if err != nil {
		log.Error("Couldn't read api configuration file: ", err)
		return nil, err
	}

	data = a.replaceSecrets(data)

	var def apidef.APIDefinition
	err = json.Unmarshal(data, &def)
	if err != nil {
		log.Error("Couldn't unmarshal read file: ", err)
		return nil, err
	}

	nestDef := nestedApiDefinition{APIDefinition: &def}
	if def.IsOAS {
		loader := openapi3.NewLoader()
		// use openapi3.ReadFromFile as ReadFromURIFunc since the default implementation cache spec based on file path.
		loader.ReadFromURIFunc = openapi3.ReadFromFile
		oasDoc, err := loader.LoadFromFile(a.GetOASFilepath(filePath))
		if err == nil {
			nestDef.OAS = &oas.OAS{T: *oasDoc}
		}
	}

	spec := a.MakeSpec(&nestDef, nil)

	return spec, nil
}

func (a APIDefinitionLoader) getPathSpecs(apiVersionDef apidef.VersionInfo, conf config.Config) ([]URLSpec, bool) {
	ignoredPaths := a.compilePathSpec(apiVersionDef.Paths.Ignored, Ignored, conf)
	blackListPaths := a.compilePathSpec(apiVersionDef.Paths.BlackList, BlackList, conf)
	whiteListPaths := a.compilePathSpec(apiVersionDef.Paths.WhiteList, WhiteList, conf)

	combinedPath := []URLSpec{}
	combinedPath = append(combinedPath, ignoredPaths...)
	combinedPath = append(combinedPath, blackListPaths...)
	combinedPath = append(combinedPath, whiteListPaths...)

	return combinedPath, len(whiteListPaths) > 0
}

func (a APIDefinitionLoader) generateRegex(stringSpec string, newSpec *URLSpec, specType URLStatus, conf config.Config) {
	apiLangIDsRegex := regexp.MustCompile(`{([^}]*)}`)
	asRegexStr := apiLangIDsRegex.ReplaceAllString(stringSpec, `([^/]*)`)
	// Case insensitive match
	if newSpec.IgnoreCase || conf.IgnoreEndpointCase {
		asRegexStr = "(?i)" + asRegexStr
	}
	asRegex, _ := regexp.Compile(asRegexStr)
	newSpec.Status = specType
	newSpec.Spec = asRegex
}

func (a APIDefinitionLoader) compilePathSpec(paths []string, specType URLStatus, conf config.Config) []URLSpec {
	// transform a configuration URL into an array of URLSpecs
	// This way we can iterate the whole array once, on match we break with status
	urlSpec := []URLSpec{}

	for _, stringSpec := range paths {
		newSpec := URLSpec{}
		a.generateRegex(stringSpec, &newSpec, specType, conf)
		urlSpec = append(urlSpec, newSpec)
	}

	return urlSpec
}

func (a APIDefinitionLoader) compileExtendedPathSpec(ignoreEndpointCase bool, paths []apidef.EndPointMeta, specType URLStatus, conf config.Config) []URLSpec {
	// transform an extended configuration URL into an array of URLSpecs
	// This way we can iterate the whole array once, on match we break with status
	urlSpec := []URLSpec{}

	for _, stringSpec := range paths {
		if stringSpec.Disabled {
			continue
		}

		newSpec := URLSpec{IgnoreCase: stringSpec.IgnoreCase || ignoreEndpointCase}
		a.generateRegex(stringSpec.Path, &newSpec, specType, conf)

		switch specType {
		case WhiteList:
			newSpec.Whitelist = stringSpec
		case BlackList:
			newSpec.Blacklist = stringSpec
		case Ignored:
			newSpec.Ignored = stringSpec
		}

		// Extend with method actions
		newSpec.MethodActions = stringSpec.MethodActions

		urlSpec = append(urlSpec, newSpec)
	}

	return urlSpec
}

func (a APIDefinitionLoader) compileMockResponsePathSpec(ignoreEndpointCase bool, paths []apidef.MockResponseMeta, specType URLStatus, conf config.Config) []URLSpec {
	var urlSpec []URLSpec

	for _, stringSpec := range paths {
		if stringSpec.Disabled {
			continue
		}

		newSpec := URLSpec{IgnoreCase: stringSpec.IgnoreCase || ignoreEndpointCase}
		a.generateRegex(stringSpec.Path, &newSpec, specType, conf)

		newSpec.MockResponse = stringSpec
		urlSpec = append(urlSpec, newSpec)
	}

	return urlSpec
}

func (a APIDefinitionLoader) compileCachedPathSpec(oldpaths []string, newpaths []apidef.CacheMeta, conf config.Config) []URLSpec {
	// transform an extended configuration URL into an array of URLSpecs
	// This way we can iterate the whole array once, on match we break with status
	urlSpec := []URLSpec{}

	for _, stringSpec := range oldpaths {
		newSpec := URLSpec{}
		a.generateRegex(stringSpec, &newSpec, Cached, conf)
		newSpec.CacheConfig.Method = SAFE_METHODS
		newSpec.CacheConfig.CacheKeyRegex = ""
		// Extend with method actions
		urlSpec = append(urlSpec, newSpec)
	}

	for _, spec := range newpaths {
		if spec.Disabled {
			continue
		}

		newSpec := URLSpec{}
		a.generateRegex(spec.Path, &newSpec, Cached, conf)
		newSpec.CacheConfig.Method = spec.Method
		newSpec.CacheConfig.CacheKeyRegex = spec.CacheKeyRegex
		newSpec.CacheConfig.CacheOnlyResponseCodes = spec.CacheOnlyResponseCodes
		newSpec.CacheConfig.Timeout = spec.Timeout
		// Extend with method actions
		urlSpec = append(urlSpec, newSpec)
	}

	return urlSpec
}

func (a APIDefinitionLoader) filterSprigFuncs() textTemplate.FuncMap {
	tmp := sprig.GenericFuncMap()
	delete(tmp, "env")
	delete(tmp, "expandenv")

	return textTemplate.FuncMap(tmp)
}

func (a APIDefinitionLoader) loadFileTemplate(path string) (*textTemplate.Template, error) {
	log.Debug("-- Loading template: ", path)
	tmpName := filepath.Base(path)
	return apidef.Template.New(tmpName).Funcs(a.filterSprigFuncs()).ParseFiles(path)
}

func (a APIDefinitionLoader) loadBlobTemplate(blob string) (*textTemplate.Template, error) {
	log.Debug("-- Loading blob")
	uDec, err := base64.StdEncoding.DecodeString(blob)
	if err != nil {
		return nil, err
	}
	return apidef.Template.New("").Funcs(a.filterSprigFuncs()).Parse(string(uDec))
}

func (a APIDefinitionLoader) compileTransformPathSpec(paths []apidef.TemplateMeta, stat URLStatus, conf config.Config) []URLSpec {
	// transform an extended configuration URL into an array of URLSpecs
	// This way we can iterate the whole array once, on match we break with status
	urlSpec := []URLSpec{}

	log.Debug("Checking for transform paths...")
	for _, stringSpec := range paths {
		if stringSpec.Disabled {
			continue
		}

		log.Debug("-- Generating path")
		newSpec := URLSpec{}
		a.generateRegex(stringSpec.Path, &newSpec, stat, conf)
		// Extend with template actions

		newTransformSpec := TransformSpec{TemplateMeta: stringSpec}

		// Load the templates
		var err error

		switch stringSpec.TemplateData.Mode {
		case apidef.UseFile:
			log.Debug("-- Using File mode")
			newTransformSpec.Template, err = a.loadFileTemplate(stringSpec.TemplateData.TemplateSource)
		case apidef.UseBlob:
			log.Debug("-- Blob mode")
			newTransformSpec.Template, err = a.loadBlobTemplate(stringSpec.TemplateData.TemplateSource)
		default:
			log.Warning("[Transform Templates] No template mode defined! Found: ", stringSpec.TemplateData.Mode)
			err = errors.New("No valid template mode defined, must be either 'file' or 'blob'")
		}

		if stat == Transformed {
			newSpec.TransformAction = newTransformSpec
		} else {
			newSpec.TransformResponseAction = newTransformSpec
		}

		if err == nil {
			urlSpec = append(urlSpec, newSpec)
			log.Debug("-- Loaded")
		} else {
			log.Error("Template load failure! Skipping transformation: ", err)
		}

	}

	return urlSpec
}

func (a APIDefinitionLoader) compileInjectedHeaderSpec(paths []apidef.HeaderInjectionMeta, stat URLStatus, conf config.Config) []URLSpec {
	// transform an extended configuration URL into an array of URLSpecs
	// This way we can iterate the whole array once, on match we break with status
	urlSpec := []URLSpec{}

	for _, stringSpec := range paths {
		if stringSpec.Disabled {
			continue
		}

		newSpec := URLSpec{}
		a.generateRegex(stringSpec.Path, &newSpec, stat, conf)
		// Extend with method actions
		if stat == HeaderInjected {
			newSpec.InjectHeaders = stringSpec
		} else {
			newSpec.InjectHeadersResponse = stringSpec
		}

		urlSpec = append(urlSpec, newSpec)
	}

	return urlSpec
}

func (a APIDefinitionLoader) compileMethodTransformSpec(paths []apidef.MethodTransformMeta, stat URLStatus, conf config.Config) []URLSpec {
	// transform an extended configuration URL into an array of URLSpecs
	// This way we can iterate the whole array once, on match we break with status
	urlSpec := []URLSpec{}

	for _, stringSpec := range paths {
		if stringSpec.Disabled {
			continue
		}

		newSpec := URLSpec{}
		a.generateRegex(stringSpec.Path, &newSpec, stat, conf)
		newSpec.MethodTransform = stringSpec

		urlSpec = append(urlSpec, newSpec)
	}

	return urlSpec
}

func (a APIDefinitionLoader) compileTimeoutPathSpec(paths []apidef.HardTimeoutMeta, stat URLStatus, conf config.Config) []URLSpec {
	// transform an extended configuration URL into an array of URLSpecs
	// This way we can iterate the whole array once, on match we break with status
	urlSpec := []URLSpec{}

	for _, stringSpec := range paths {
		if stringSpec.Disabled {
			continue
		}

		newSpec := URLSpec{}
		a.generateRegex(stringSpec.Path, &newSpec, stat, conf)
		// Extend with method actions
		newSpec.HardTimeout = stringSpec

		urlSpec = append(urlSpec, newSpec)
	}

	return urlSpec
}

func (a APIDefinitionLoader) compileRequestSizePathSpec(paths []apidef.RequestSizeMeta, stat URLStatus, conf config.Config) []URLSpec {
	// transform an extended configuration URL into an array of URLSpecs
	// This way we can iterate the whole array once, on match we break with status
	urlSpec := []URLSpec{}

	for _, stringSpec := range paths {
		if stringSpec.Disabled {
			continue
		}

		newSpec := URLSpec{}
		a.generateRegex(stringSpec.Path, &newSpec, stat, conf)
		// Extend with method actions
		newSpec.RequestSize = stringSpec

		urlSpec = append(urlSpec, newSpec)
	}

	return urlSpec
}

func (a APIDefinitionLoader) compileCircuitBreakerPathSpec(paths []apidef.CircuitBreakerMeta, stat URLStatus, apiSpec *APISpec, conf config.Config) []URLSpec {
	// transform an extended configuration URL into an array of URLSpecs
	// This way we can iterate the whole array once, on match we break with status
	urlSpec := []URLSpec{}

	for _, stringSpec := range paths {
		if stringSpec.Disabled {
			continue
		}

		newSpec := URLSpec{}
		a.generateRegex(stringSpec.Path, &newSpec, stat, conf)
		// Extend with method actions
		newSpec.CircuitBreaker = ExtendedCircuitBreakerMeta{CircuitBreakerMeta: stringSpec}
		log.Debug("Initialising circuit breaker for: ", stringSpec.Path)
		newSpec.CircuitBreaker.CB = circuit.NewRateBreaker(stringSpec.ThresholdPercent, stringSpec.Samples)

		// override backoff algorithm when is not desired to recheck the upstream before the ReturnToServiceAfter happens
		if stringSpec.DisableHalfOpenState {
			newSpec.CircuitBreaker.CB.BackOff = &backoff.StopBackOff{}
		}

		events := newSpec.CircuitBreaker.CB.Subscribe()
		go func(path string, spec *APISpec, breakerPtr *circuit.Breaker) {
			for e := range events {
				switch e {
				case circuit.BreakerTripped:
					log.Warning("[PROXY] [CIRCUIT BREAKER] Breaker tripped for path: ", path)
					log.Debug("Breaker tripped: ", e)

					go func(timeout int, breaker *circuit.Breaker) {
						log.Debug("-- Sleeping for (s): ", timeout)
						time.Sleep(time.Duration(timeout) * time.Second)
						log.Debug("-- Resetting breaker")
						breaker.Reset()
					}(newSpec.CircuitBreaker.ReturnToServiceAfter, breakerPtr)

					if spec.Proxy.ServiceDiscovery.UseDiscoveryService {
						log.Warning("[PROXY] [CIRCUIT BREAKER] Refreshing host list")
						a.Gw.ServiceCache.Delete(spec.APIID)
					}

					spec.FireEvent(EventBreakerTriggered, EventCurcuitBreakerMeta{
						EventMetaDefault: EventMetaDefault{Message: "Breaker Tripped"},
						CircuitEvent:     e,
						Path:             path,
						APIID:            spec.APIID,
					})

					spec.FireEvent(EventBreakerTripped, EventCurcuitBreakerMeta{
						EventMetaDefault: EventMetaDefault{Message: "Breaker Tripped"},
						CircuitEvent:     e,
						Path:             path,
						APIID:            spec.APIID,
					})

				case circuit.BreakerReset:
					spec.FireEvent(EventBreakerTriggered, EventCurcuitBreakerMeta{
						EventMetaDefault: EventMetaDefault{Message: "Breaker Reset"},
						CircuitEvent:     e,
						Path:             path,
						APIID:            spec.APIID,
					})

					spec.FireEvent(EventBreakerReset, EventCurcuitBreakerMeta{
						EventMetaDefault: EventMetaDefault{Message: "Breaker Reset"},
						CircuitEvent:     e,
						Path:             path,
						APIID:            spec.APIID,
					})

				case circuit.BreakerStop:
					// time to stop this Go-routine
					return
				}
			}
		}(stringSpec.Path, apiSpec, newSpec.CircuitBreaker.CB)

		urlSpec = append(urlSpec, newSpec)
	}

	return urlSpec
}

func (a APIDefinitionLoader) compileURLRewritesPathSpec(paths []apidef.URLRewriteMeta, stat URLStatus, conf config.Config) []URLSpec {
	// transform an extended configuration URL into an array of URLSpecs
	// This way we can iterate the whole array once, on match we break with status
	urlSpec := []URLSpec{}

	for _, stringSpec := range paths {
		if stringSpec.Disabled {
			continue
		}

		curStringSpec := stringSpec
		newSpec := URLSpec{}
		a.generateRegex(curStringSpec.Path, &newSpec, stat, conf)
		// Extend with method actions
		newSpec.URLRewrite = &curStringSpec

		urlSpec = append(urlSpec, newSpec)
	}

	return urlSpec
}

func (a APIDefinitionLoader) compileVirtualPathspathSpec(paths []apidef.VirtualMeta, stat URLStatus, apiSpec *APISpec, conf config.Config) []URLSpec {
	if !conf.EnableJSVM {
		return nil
	}

	// transform an extended configuration URL into an array of URLSpecs
	// This way we can iterate the whole array once, on match we break with status
	urlSpec := []URLSpec{}
	for _, stringSpec := range paths {
		if stringSpec.Disabled {
			continue
		}

		newSpec := URLSpec{}
		a.generateRegex(stringSpec.Path, &newSpec, stat, conf)
		// Extend with method actions
		newSpec.VirtualPathSpec = stringSpec

		a.Gw.preLoadVirtualMetaCode(&newSpec.VirtualPathSpec, &apiSpec.JSVM)

		urlSpec = append(urlSpec, newSpec)
	}

	return urlSpec
}

func (a APIDefinitionLoader) compileGopluginPathspathSpec(paths []apidef.GoPluginMeta, stat URLStatus, apiSpec *APISpec, conf config.Config) []URLSpec {

	// transform an extended configuration URL into an array of URLSpecs
	// This way we can iterate the whole array once, on match we break with status
	var urlSpec []URLSpec

	for _, stringSpec := range paths {
		if stringSpec.Disabled {
			continue
		}

		newSpec := URLSpec{}
		a.generateRegex(stringSpec.Path, &newSpec, stat, conf)
		// Extend with method actions
		newSpec.GoPluginMeta.Path = stringSpec.PluginPath
		newSpec.GoPluginMeta.SymbolName = stringSpec.SymbolName
		newSpec.GoPluginMeta.Meta.Method = stringSpec.Method
		newSpec.GoPluginMeta.Meta.Path = stringSpec.Path

		newSpec.GoPluginMeta.loadPlugin()

		urlSpec = append(urlSpec, newSpec)
	}

	return urlSpec
}

func (a APIDefinitionLoader) compilePersistGraphQLPathSpec(paths []apidef.PersistGraphQLMeta, stat URLStatus, apiSpec *APISpec, conf config.Config) []URLSpec {
	// transform an extended configuration URL into an array of URLSpecs
	// This way we can iterate the whole array once, on match we break with status
	urlSpec := []URLSpec{}

	for _, stringSpec := range paths {
		newSpec := URLSpec{}
		a.generateRegex(stringSpec.Path, &newSpec, stat, conf)
		// Extend with method actions
		newSpec.PersistGraphQL.Path = stringSpec.Path
		newSpec.PersistGraphQL.Method = stringSpec.Method
		newSpec.PersistGraphQL.Operation = stringSpec.Operation
		newSpec.PersistGraphQL.Variables = stringSpec.Variables

		urlSpec = append(urlSpec, newSpec)
	}

	return urlSpec
}

func (a APIDefinitionLoader) compileTrackedEndpointPathspathSpec(paths []apidef.TrackEndpointMeta, stat URLStatus, conf config.Config) []URLSpec {

	urlSpec := []URLSpec{}

	for _, stringSpec := range paths {
		if stringSpec.Disabled {
			continue
		}

		newSpec := URLSpec{}
		a.generateRegex(stringSpec.Path, &newSpec, stat, conf)

		// set Path if it wasn't set
		if stringSpec.Path == "" {
			// even if it is empty (and regex matches everything) some middlewares expect to be value here
			stringSpec.Path = "/"
		}

		// Extend with method actions
		newSpec.TrackEndpoint = stringSpec
		urlSpec = append(urlSpec, newSpec)
	}

	return urlSpec
}

func (a APIDefinitionLoader) compileValidateJSONPathspathSpec(paths []apidef.ValidatePathMeta, stat URLStatus, conf config.Config) []URLSpec {
	var urlSpec []URLSpec

	for _, stringSpec := range paths {
		if stringSpec.Disabled {
			continue
		}

		newSpec := URLSpec{}
		a.generateRegex(stringSpec.Path, &newSpec, stat, conf)
		// Extend with method actions

		stringSpec.SchemaCache = gojsonschema.NewGoLoader(stringSpec.Schema)
		newSpec.ValidatePathMeta = stringSpec
		urlSpec = append(urlSpec, newSpec)
	}

	return urlSpec
}

func (a APIDefinitionLoader) compileUnTrackedEndpointPathspathSpec(paths []apidef.TrackEndpointMeta, stat URLStatus, conf config.Config) []URLSpec {
	urlSpec := []URLSpec{}

	for _, stringSpec := range paths {
		if stringSpec.Disabled {
			continue
		}

		newSpec := URLSpec{}
		a.generateRegex(stringSpec.Path, &newSpec, stat, conf)
		// Extend with method actions
		newSpec.DoNotTrackEndpoint = stringSpec
		urlSpec = append(urlSpec, newSpec)
	}

	return urlSpec
}

func (a APIDefinitionLoader) compileInternalPathspathSpec(paths []apidef.InternalMeta, stat URLStatus, conf config.Config) []URLSpec {
	urlSpec := []URLSpec{}

	for _, stringSpec := range paths {
		if stringSpec.Disabled {
			continue
		}

		newSpec := URLSpec{}
		a.generateRegex(stringSpec.Path, &newSpec, stat, conf)
		// Extend with method actions
		newSpec.Internal = stringSpec
		urlSpec = append(urlSpec, newSpec)
	}

	return urlSpec
}

func (a APIDefinitionLoader) getExtendedPathSpecs(apiVersionDef apidef.VersionInfo, apiSpec *APISpec, conf config.Config) ([]URLSpec, bool) {
	// TODO: New compiler here, needs to put data into a different structure

	mockResponsePaths := a.compileMockResponsePathSpec(apiVersionDef.IgnoreEndpointCase, apiVersionDef.ExtendedPaths.MockResponse, MockResponse, conf)
	ignoredPaths := a.compileExtendedPathSpec(apiVersionDef.IgnoreEndpointCase, apiVersionDef.ExtendedPaths.Ignored, Ignored, conf)
	blackListPaths := a.compileExtendedPathSpec(apiVersionDef.IgnoreEndpointCase, apiVersionDef.ExtendedPaths.BlackList, BlackList, conf)
	whiteListPaths := a.compileExtendedPathSpec(apiVersionDef.IgnoreEndpointCase, apiVersionDef.ExtendedPaths.WhiteList, WhiteList, conf)
	cachedPaths := a.compileCachedPathSpec(apiVersionDef.ExtendedPaths.Cached, apiVersionDef.ExtendedPaths.AdvanceCacheConfig, conf)
	transformPaths := a.compileTransformPathSpec(apiVersionDef.ExtendedPaths.Transform, Transformed, conf)
	transformResponsePaths := a.compileTransformPathSpec(apiVersionDef.ExtendedPaths.TransformResponse, TransformedResponse, conf)
	transformJQPaths := a.compileTransformJQPathSpec(apiVersionDef.ExtendedPaths.TransformJQ, TransformedJQ)
	transformJQResponsePaths := a.compileTransformJQPathSpec(apiVersionDef.ExtendedPaths.TransformJQResponse, TransformedJQResponse)
	headerTransformPaths := a.compileInjectedHeaderSpec(apiVersionDef.ExtendedPaths.TransformHeader, HeaderInjected, conf)
	headerTransformPathsOnResponse := a.compileInjectedHeaderSpec(apiVersionDef.ExtendedPaths.TransformResponseHeader, HeaderInjectedResponse, conf)
	hardTimeouts := a.compileTimeoutPathSpec(apiVersionDef.ExtendedPaths.HardTimeouts, HardTimeout, conf)
	circuitBreakers := a.compileCircuitBreakerPathSpec(apiVersionDef.ExtendedPaths.CircuitBreaker, CircuitBreaker, apiSpec, conf)
	urlRewrites := a.compileURLRewritesPathSpec(apiVersionDef.ExtendedPaths.URLRewrite, URLRewrite, conf)
	virtualPaths := a.compileVirtualPathspathSpec(apiVersionDef.ExtendedPaths.Virtual, VirtualPath, apiSpec, conf)
	requestSizes := a.compileRequestSizePathSpec(apiVersionDef.ExtendedPaths.SizeLimit, RequestSizeLimit, conf)
	methodTransforms := a.compileMethodTransformSpec(apiVersionDef.ExtendedPaths.MethodTransforms, MethodTransformed, conf)
	trackedPaths := a.compileTrackedEndpointPathspathSpec(apiVersionDef.ExtendedPaths.TrackEndpoints, RequestTracked, conf)
	unTrackedPaths := a.compileUnTrackedEndpointPathspathSpec(apiVersionDef.ExtendedPaths.DoNotTrackEndpoints, RequestNotTracked, conf)
	validateJSON := a.compileValidateJSONPathspathSpec(apiVersionDef.ExtendedPaths.ValidateJSON, ValidateJSONRequest, conf)
	internalPaths := a.compileInternalPathspathSpec(apiVersionDef.ExtendedPaths.Internal, Internal, conf)
	goPlugins := a.compileGopluginPathspathSpec(apiVersionDef.ExtendedPaths.GoPlugin, GoPlugin, apiSpec, conf)
	persistGraphQL := a.compilePersistGraphQLPathSpec(apiVersionDef.ExtendedPaths.PersistGraphQL, PersistGraphQL, apiSpec, conf)

	combinedPath := []URLSpec{}
	combinedPath = append(combinedPath, mockResponsePaths...)
	combinedPath = append(combinedPath, ignoredPaths...)
	combinedPath = append(combinedPath, blackListPaths...)
	combinedPath = append(combinedPath, whiteListPaths...)
	combinedPath = append(combinedPath, cachedPaths...)
	combinedPath = append(combinedPath, transformPaths...)
	combinedPath = append(combinedPath, transformResponsePaths...)
	combinedPath = append(combinedPath, transformJQPaths...)
	combinedPath = append(combinedPath, transformJQResponsePaths...)
	combinedPath = append(combinedPath, headerTransformPaths...)
	combinedPath = append(combinedPath, headerTransformPathsOnResponse...)
	combinedPath = append(combinedPath, hardTimeouts...)
	combinedPath = append(combinedPath, circuitBreakers...)
	combinedPath = append(combinedPath, urlRewrites...)
	combinedPath = append(combinedPath, requestSizes...)
	combinedPath = append(combinedPath, goPlugins...)
	combinedPath = append(combinedPath, persistGraphQL...)
	combinedPath = append(combinedPath, virtualPaths...)
	combinedPath = append(combinedPath, methodTransforms...)
	combinedPath = append(combinedPath, trackedPaths...)
	combinedPath = append(combinedPath, unTrackedPaths...)
	combinedPath = append(combinedPath, validateJSON...)
	combinedPath = append(combinedPath, internalPaths...)

	return combinedPath, len(whiteListPaths) > 0
}

func (a *APISpec) Init(authStore, sessionStore, healthStore, orgStore storage.Handler) {
	a.AuthManager.Init(authStore)
	a.Health.Init(healthStore)
	a.OrgSessionManager.Init(orgStore)
}

func (a *APISpec) StopSessionManagerPool() {
	a.OrgSessionManager.Stop()
}

func (a *APISpec) getURLStatus(stat URLStatus) RequestStatus {
	switch stat {
	case Ignored:
		return StatusOkAndIgnore
	case BlackList:
		return EndPointNotAllowed
	case WhiteList:
		return StatusOk
	case Cached:
		return StatusCached
	case Transformed:
		return StatusTransform
	case TransformedJQ:
		return StatusTransformJQ
	case HeaderInjected:
		return StatusHeaderInjected
	case HeaderInjectedResponse:
		return StatusHeaderInjectedResponse
	case TransformedResponse:
		return StatusTransformResponse
	case TransformedJQResponse:
		return StatusTransformJQResponse
	case HardTimeout:
		return StatusHardTimeout
	case CircuitBreaker:
		return StatusCircuitBreaker
	case URLRewrite:
		return StatusURLRewrite
	case VirtualPath:
		return StatusVirtualPath
	case RequestSizeLimit:
		return StatusRequestSizeControlled
	case MethodTransformed:
		return StatusMethodTransformed
	case RequestTracked:
		return StatusRequestTracked
	case RequestNotTracked:
		return StatusRequestNotTracked
	case ValidateJSONRequest:
		return StatusValidateJSON
	case Internal:
		return StatusInternal
	case GoPlugin:
		return StatusGoPlugin
	case PersistGraphQL:
		return StatusPersistGraphQL
	default:
		log.Error("URL Status was not one of Ignored, Blacklist or WhiteList! Blocking.")
		return EndPointNotAllowed
	}
}

// URLAllowedAndIgnored checks if a url is allowed and ignored.
func (a *APISpec) URLAllowedAndIgnored(r *http.Request, rxPaths []URLSpec, whiteListStatus bool) (RequestStatus, interface{}) {
	// Check if ignored
	for i := range rxPaths {
		if !rxPaths[i].Spec.MatchString(r.URL.Path) {
			continue
		}

		if rxPaths[i].MethodActions == nil {
			switch rxPaths[i].Status {
			case WhiteList:
				if rxPaths[i].Whitelist.Method != "" {
					if rxPaths[i].Whitelist.Method != r.Method {
						continue
					}

					return a.getURLStatus(rxPaths[i].Status), nil
				}
			case BlackList:
				if rxPaths[i].Blacklist.Method != "" {
					if rxPaths[i].Blacklist.Method != r.Method {
						continue
					}

					return a.getURLStatus(rxPaths[i].Status), nil
				}
			case Ignored:
				if rxPaths[i].Ignored.Method != "" {
					if rxPaths[i].Ignored.Method != r.Method {
						continue
					}
				}

				return a.getURLStatus(rxPaths[i].Status), nil
			case MockResponse:
				if rxPaths[i].MockResponse.Method != r.Method {
					continue
				}

				return StatusRedirectFlowByReply, rxPaths[i].MockResponse
			}
		} else { // Deprecated
			// We are using an extended path set, check for the method
			methodMeta, matchMethodOk := rxPaths[i].MethodActions[r.Method]
			if !matchMethodOk {
				continue
			}

			// Matched the method, check what status it is
			// TODO: Extend here for additional reply options
			switch methodMeta.Action {
			case apidef.NoAction:
				// NoAction status means we're not treating this request in any special or exceptional way
				return a.getURLStatus(rxPaths[i].Status), nil
			case apidef.Reply:
				return StatusRedirectFlowByReply, &methodMeta
			default:
				log.Error("URL Method Action was not set to NoAction, blocking.")
				return EndPointNotAllowed, nil
			}
		}

		if r.Method == rxPaths[i].Internal.Method && rxPaths[i].Status == Internal && !ctxLoopingEnabled(r) {
			return EndPointNotAllowed, nil
		}

		if whiteListStatus {
			// We have a whitelist, nothing gets through unless specifically defined
			switch rxPaths[i].Status {
			case WhiteList, BlackList, Ignored:
			default:
				if rxPaths[i].Status == Internal && r.Method == rxPaths[i].Internal.Method && ctxLoopingEnabled(r) {
					return a.getURLStatus(rxPaths[i].Status), nil
				} else {
					return EndPointNotAllowed, nil
				}
			}
		}

		if rxPaths[i].TransformAction.Template != nil {
			return a.getURLStatus(rxPaths[i].Status), &rxPaths[i].TransformAction
		}

		if rxPaths[i].TransformJQAction.Filter != "" {
			return a.getURLStatus(rxPaths[i].Status), &rxPaths[i].TransformJQAction
		}

		// TODO: Fix, Not a great detection method
		if len(rxPaths[i].InjectHeaders.Path) > 0 {
			return a.getURLStatus(rxPaths[i].Status), &rxPaths[i].InjectHeaders
		}

		// Using a legacy path, handle it raw.
		return a.getURLStatus(rxPaths[i].Status), nil
	}

	// Nothing matched - should we still let it through?
	if whiteListStatus {
		// We have a whitelist, nothing gets through unless specifically defined
		return EndPointNotAllowed, nil
	}

	// No whitelist, but also not in any of the other lists, let it through and filter
	return StatusOk, nil
}

// CheckSpecMatchesStatus checks if a url spec has a specific status
func (a *APISpec) CheckSpecMatchesStatus(r *http.Request, rxPaths []URLSpec, mode URLStatus) (bool, interface{}) {
	var matchPath, method string

	//If url-rewrite middleware was used, call response middleware of original path and not of rewritten path
	// context variable UrlRewritePath is set by rewrite middleware
	if mode == TransformedJQResponse || mode == HeaderInjectedResponse || mode == TransformedResponse {
		matchPath = ctxGetUrlRewritePath(r)
		method = ctxGetRequestMethod(r)
		if matchPath == "" {
			matchPath = r.URL.Path
		}
	} else {
		matchPath = r.URL.Path
		method = r.Method
	}

	if a.Proxy.ListenPath != "/" {
		matchPath = strings.TrimPrefix(matchPath, a.Proxy.ListenPath)
	}

	if !strings.HasPrefix(matchPath, "/") {
		matchPath = "/" + matchPath
	}

	// Check if ignored
	for i := range rxPaths {
		if mode != rxPaths[i].Status {
			continue
		}
		if !rxPaths[i].Spec.MatchString(matchPath) {
			continue
		}

		switch rxPaths[i].Status {
		case Ignored, BlackList, WhiteList:
			return true, nil
		case Cached:
			if method == rxPaths[i].CacheConfig.Method || (rxPaths[i].CacheConfig.Method == SAFE_METHODS && isSafeMethod(method)) {
				return true, &rxPaths[i].CacheConfig
			}
		case Transformed:
			if method == rxPaths[i].TransformAction.Method {
				return true, &rxPaths[i].TransformAction
			}
		case TransformedJQ:
			if method == rxPaths[i].TransformJQAction.Method {
				return true, &rxPaths[i].TransformJQAction
			}
		case HeaderInjected:
			if method == rxPaths[i].InjectHeaders.Method {
				return true, &rxPaths[i].InjectHeaders
			}
		case HeaderInjectedResponse:
			if method == rxPaths[i].InjectHeadersResponse.Method {
				return true, &rxPaths[i].InjectHeadersResponse
			}
		case TransformedResponse:
			if method == rxPaths[i].TransformResponseAction.Method {
				return true, &rxPaths[i].TransformResponseAction
			}
		case TransformedJQResponse:
			if method == rxPaths[i].TransformJQResponseAction.Method {
				return true, &rxPaths[i].TransformJQResponseAction
			}
		case HardTimeout:
			if r.Method == rxPaths[i].HardTimeout.Method {
				return true, &rxPaths[i].HardTimeout.TimeOut
			}
		case CircuitBreaker:
			if method == rxPaths[i].CircuitBreaker.Method {
				return true, &rxPaths[i].CircuitBreaker
			}
		case URLRewrite:
			if method == rxPaths[i].URLRewrite.Method {
				return true, rxPaths[i].URLRewrite
			}
		case VirtualPath:
			if method == rxPaths[i].VirtualPathSpec.Method {
				return true, &rxPaths[i].VirtualPathSpec
			}
		case RequestSizeLimit:
			if method == rxPaths[i].RequestSize.Method {
				return true, &rxPaths[i].RequestSize
			}
		case MethodTransformed:
			if method == rxPaths[i].MethodTransform.Method {
				return true, &rxPaths[i].MethodTransform
			}
		case RequestTracked:
			if method == rxPaths[i].TrackEndpoint.Method {
				return true, &rxPaths[i].TrackEndpoint
			}
		case RequestNotTracked:
			if method == rxPaths[i].DoNotTrackEndpoint.Method {
				return true, &rxPaths[i].DoNotTrackEndpoint
			}
		case ValidateJSONRequest:
			if method == rxPaths[i].ValidatePathMeta.Method {
				return true, &rxPaths[i].ValidatePathMeta
			}
		case Internal:
			if method == rxPaths[i].Internal.Method {
				return true, &rxPaths[i].Internal
			}
		case GoPlugin:
			if method == rxPaths[i].GoPluginMeta.Meta.Method {
				return true, &rxPaths[i].GoPluginMeta
			}
		case PersistGraphQL:
			if method == rxPaths[i].PersistGraphQL.Method {
				return true, &rxPaths[i].PersistGraphQL
			}
		}
	}
	return false, nil
}

func (a *APISpec) getVersionFromRequest(r *http.Request) string {
	if vName := ctxGetVersionName(r); vName != nil {
		return *vName
	}

	if a.VersionData.NotVersioned && !a.VersionDefinition.Enabled {
		return ""
	}

	var vName string
	defer ctxSetVersionName(r, &vName)

	switch a.VersionDefinition.Location {
	case apidef.HeaderLocation:
		vName = r.Header.Get(a.VersionDefinition.Key)
		if a.VersionDefinition.StripVersioningData {
			log.Debug("Stripping version from header: ", vName)
			defer r.Header.Del(a.VersionDefinition.Key)
		}

		return vName
	case apidef.URLParamLocation:
		vName = r.URL.Query().Get(a.VersionDefinition.Key)
		if a.VersionDefinition.StripVersioningData {
			log.Debug("Stripping version from query: ", vName)
			q := r.URL.Query()
			q.Del(a.VersionDefinition.Key)
			r.URL.RawQuery = q.Encode()
		}

		return vName
	case apidef.URLLocation:
		uPath := a.StripListenPath(r, r.URL.Path)
		uPath = strings.TrimPrefix(uPath, "/"+a.Slug)

		// First non-empty part of the path is the version ID
		for _, part := range strings.Split(uPath, "/") {
			if part != "" {
				if a.VersionDefinition.StripVersioningData || a.VersionDefinition.StripPath {
					log.Debug("Stripping version from url: ", part)

					r.URL.Path = strings.Replace(r.URL.Path, part+"/", "", 1)
					r.URL.RawPath = strings.Replace(r.URL.RawPath, part+"/", "", 1)
				}

				vName = part

				return part
			}
		}
	}

	return ""
}

// RequestValid will check if an incoming request has valid version
// data and return a RequestStatus that describes the status of the
// request
func (a *APISpec) RequestValid(r *http.Request) (bool, RequestStatus) {
	versionInfo, status := a.Version(r)

	// Screwed up version info - fail and pass through
	if status != StatusOk {
		return false, status
	}

	// Load path data and whitelist data for version
	versionPaths, ok := a.RxPaths[versionInfo.Name]
	if !ok {
		log.Error("no RX Paths found for version ", versionInfo.Name)
		return false, VersionDoesNotExist
	}

	whiteListStatus, ok := a.WhiteListEnabled[versionInfo.Name]
	if !ok {
		log.Error("no whitelist data found")
		return false, VersionWhiteListStatusNotFound
	}

	if a.VersionData.NotVersioned && a.Expired() {
		return false, APIExpired
	} else if !a.VersionData.NotVersioned && versionInfo.Expired() { // Deprecated
		return false, VersionExpired
	}

	// not expired, let's check path info
	status, _ = a.URLAllowedAndIgnored(r, versionPaths, whiteListStatus)
	switch status {
	case EndPointNotAllowed:
		return false, status
	case StatusRedirectFlowByReply:
		return true, status
	case StatusOkAndIgnore, StatusCached, StatusTransform,
		StatusHeaderInjected, StatusMethodTransformed:
		return true, status
	default:
		return true, StatusOk
	}
}

func (a *APISpec) Expired() bool {
	// Never expires
	if a.Expiration == "" || a.Expiration == "-1" {
		return false
	}

	// otherwise use parsed timestamp
	if a.ExpirationTs.IsZero() {
		log.Error("Could not parse expiration date, disallow")
		return true
	}

	return time.Since(a.ExpirationTs) >= 0
}

// Version attempts to extract the version data from a request, depending on where it is stored in the
// request (currently only "header" is supported)
func (a *APISpec) Version(r *http.Request) (*apidef.VersionInfo, RequestStatus) {
	var version apidef.VersionInfo

	// try the context first
	if v := ctxGetVersionInfo(r); v != nil {
		version = *v
	} else {
		// Are we versioned?
		if a.VersionData.NotVersioned {
			// Get the first one in the list
			for _, v := range a.VersionData.Versions {
				version = v
				break
			}
		} else {
			// Extract Version Info
			// First checking for if default version is set
			vName := a.getVersionFromRequest(r)
			if vName == "" {
				if a.VersionData.DefaultVersion == "" {
					return &version, VersionNotFound
				}
				vName = a.VersionData.DefaultVersion
				ctxSetDefaultVersion(r)
			}
			// Load Version Data - General
			var ok bool
			if version, ok = a.VersionData.Versions[vName]; !ok {
				if a.VersionDefinition.FallbackToDefault {
					log.Debugf("fallback to default version: %s", a.VersionData.DefaultVersion)
					if version, ok = a.VersionData.Versions[a.VersionData.DefaultVersion]; ok {
						return &version, StatusOk
					}
				}

				return &version, VersionDoesNotExist
			}
		}

		// cache for the future
		ctxSetVersionInfo(r, &version)
	}

	return &version, StatusOk
}

func (a *APISpec) StripListenPath(r *http.Request, path string) string {
	return stripListenPath(a.Proxy.ListenPath, path)
}

func (a *APISpec) SanitizeProxyPaths(r *http.Request) {
	if !a.Proxy.StripListenPath {
		return
	}

	log.Debug("Stripping proxy listen path: ", a.Proxy.ListenPath)

	r.URL.Path = a.StripListenPath(r, r.URL.Path)
	if r.URL.RawPath != "" {
		r.URL.RawPath = a.StripListenPath(r, r.URL.RawPath)
	}

	log.Debug("Upstream path is: ", r.URL.Path)
}

func (a *APISpec) setHasMock() {
	if !a.IsOAS {
		a.HasMock = false
		return
	}

	middleware := a.OAS.GetTykMiddleware()
	if middleware == nil {
		a.HasMock = false
		return
	}

	if len(middleware.Operations) == 0 {
		a.HasMock = false
		return
	}

	for _, operation := range middleware.Operations {
		if operation.MockResponse == nil {
			continue
		}

		if operation.MockResponse.Enabled {
			a.HasMock = true
			return
		}
	}

	a.HasMock = false
}

type RoundRobin struct {
	pos uint32
}

func (r *RoundRobin) WithLen(len int) int {
	if len < 1 {
		return 0
	}
	// -1 to start at 0, not 1
	cur := atomic.AddUint32(&r.pos, 1) - 1
	return int(cur) % len
}

func stripListenPath(listenPath, path string) (res string) {
	defer func() {
		if !strings.HasPrefix(res, "/") {
			res = "/" + res
		}
	}()

	if !strings.Contains(listenPath, "{") {
		res = strings.TrimPrefix(path, listenPath)
		return
	}

	tmp := new(mux.Route).PathPrefix(listenPath)
	s, err := tmp.GetPathRegexp()
	if err != nil {
		return path
	}
	reg := regexp.MustCompile(s)
	return reg.ReplaceAllString(path, "")
}

func (s *APISpec) hasVirtualEndpoint() bool {
	for _, version := range s.VersionData.Versions {
		for _, virtual := range version.ExtendedPaths.Virtual {
			if !virtual.Disabled {
				return true
			}
		}
	}

	return false
}

// isListeningOnPort checks whether the API listens on the given port.
func (s *APISpec) isListeningOnPort(port int, gwConfig *config.Config) bool {
	if s.ListenPort == 0 {
		return gwConfig.ListenPort == port
	}

	return s.ListenPort == port
}<|MERGE_RESOLUTION|>--- conflicted
+++ resolved
@@ -536,14 +536,6 @@
 
 	// Extract tagged APIs#
 	list := &nestedApiDefinitionList{}
-<<<<<<< HEAD
-	if err := json.NewDecoder(resp.Body).Decode(&list); err != nil {
-		body, errRead := ioutil.ReadAll(resp.Body)
-		if errRead != nil {
-			return nil, fmt.Errorf("failed to decode body: %w body was: %v", err, errRead)
-		}
-		return nil, fmt.Errorf("failed to decode body: %w body was: %v", err, string(body))
-=======
 	inBytes, err := io.ReadAll(resp.Body)
 	if err != nil {
 		log.Error("Couldn't read api definition list")
@@ -556,7 +548,6 @@
 	if err != nil {
 		log.Error("Couldn't unmarshal api definition list")
 		return nil, err
->>>>>>> 39da26e8
 	}
 
 	// Extract tagged entries only
