package gateway

import (
	"crypto/md5"
	"errors"
	"fmt"
	"io/ioutil"
	"net/http"
	"strings"
	"time"

	"github.com/mitchellh/mapstructure"
	"github.com/sirupsen/logrus"
	xmlpath "gopkg.in/xmlpath.v2"

	"github.com/TykTechnologies/tyk/apidef"
	"github.com/TykTechnologies/tyk/regexp"
)

// IdExtractor is the base interface for an ID extractor.
type IdExtractor interface {
	ExtractAndCheck(*http.Request) (string, ReturnOverrides)
	GenerateSessionID(string, BaseMiddleware) string
}

// BaseExtractor is the base structure for an ID extractor, it implements the IdExtractor interface. Other extractors may override some of its methods.
type BaseExtractor struct {
	Config *apidef.MiddlewareIdExtractor
	BaseMiddleware
	Spec *APISpec
}

// ExtractAndCheck is called from the CP middleware, if ID extractor is enabled for the current API.
func (e *BaseExtractor) ExtractAndCheck(r *http.Request) (sessionID string, returnOverrides ReturnOverrides) {
	log.WithFields(logrus.Fields{
		"prefix": "idextractor",
	}).Error("This extractor doesn't implement an extraction method, rejecting.")
	return "", ReturnOverrides{ResponseCode: 403, ResponseError: "Key not authorised"}
}

// ExtractHeader is used when a HeaderSource is specified.
func (e *BaseExtractor) ExtractHeader(r *http.Request) (headerValue string, err error) {
	headerName := e.Config.ExtractorConfig["header_name"].(string)
	headerValue = r.Header.Get(headerName)
	if headerValue == "" {
		err = errors.New("Bad header value.")
	}
	return headerValue, err
}

// ExtractForm is used when a FormSource is specified.
func (e *BaseExtractor) ExtractForm(r *http.Request, paramName string) (formValue string, err error) {
	parseForm(r)

	if paramName == "" {
		return "", errors.New("no form param name set")
	}

	values := r.Form[paramName]
	if len(values) == 0 {
		return "", errors.New("no form value")
	}

	return strings.Join(values, ""), nil
}

// ExtractBody is used when BodySource is specified.
func (e *BaseExtractor) ExtractBody(r *http.Request) (string, error) {
	body, err := ioutil.ReadAll(r.Body)
	if err != nil {
		return "", err
	}
	return string(body), err
}

// Error is a helper for logging the extractor errors. It always returns HTTP 400 (so we don't expose any details).
func (e *BaseExtractor) Error(r *http.Request, err error, message string) (returnOverrides ReturnOverrides) {
	logEntry := e.Gw.getLogEntryForRequest(e.Logger(), r, "", nil)
	logEntry.Info("Extractor error: ", message, ", ", err)

	return ReturnOverrides{
		ResponseCode:  400,
		ResponseError: "Authorization field missing",
	}
}

// GenerateSessionID is a helper for generating session IDs, it takes an input (usually the extractor output) and a middleware pointer.
func (e *BaseExtractor) GenerateSessionID(input string, mw BaseMiddleware) (sessionID string) {
	data := []byte(input)
	tokenID := fmt.Sprintf("%x", md5.Sum(data))
	sessionID = e.Gw.generateToken(mw.Spec.OrgID, tokenID)
	return sessionID
}

type ValueExtractor struct {
	BaseExtractor
	cfg *ValueExtractorConfig
}

type ValueExtractorConfig struct {
	HeaderName    string `mapstructure:"header_name" bson:"header_name" json:"header_name"`
	FormParamName string `mapstructure:"param_name" bson:"param_name" json:"param_name"`
}

func (e *ValueExtractor) Extract(input interface{}) string {
	headerValue := input.(string)
	return headerValue
}

func (e *ValueExtractor) ExtractAndCheck(r *http.Request) (sessionID string, returnOverrides ReturnOverrides) {
	if e.cfg == nil {
		config := &ValueExtractorConfig{}
		if err := mapstructure.Decode(e.Config.ExtractorConfig, config); err != nil {
			returnOverrides = e.Error(r, err, "Couldn't decode ValueExtractor configuration")
			return sessionID, returnOverrides
		}
		e.cfg = config
	}

	var extractorOutput string
	var err error
	switch e.Config.ExtractFrom {
	case apidef.HeaderSource:
		extractorOutput, err = e.ExtractHeader(r)
	case apidef.FormSource:
		extractorOutput, err = e.ExtractForm(r, e.cfg.FormParamName)
	}

	if err != nil {
		returnOverrides = e.Error(r, err, "ValueExtractor error")
		return sessionID, returnOverrides
	}

<<<<<<< HEAD
	sessionID = e.GenerateSessionID(extractorOutput, e.BaseMid)

	previousSession, keyExists := e.BaseMid.CheckSessionAndIdentityForValidKey(sessionID, r)
=======
	sessionID = e.GenerateSessionID(extractorOutput, e.BaseMiddleware)
	previousSession, keyExists := e.CheckSessionAndIdentityForValidKey(sessionID, r)
>>>>>>> f603dec3
	sessionID = previousSession.KeyID

	if keyExists {
		if previousSession.IdExtractorDeadline > time.Now().Unix() {
<<<<<<< HEAD
			ctxSetSession(r, &previousSession, true)
=======
			ctxSetSession(r, &previousSession, true, e.Gw.GetConfig().HashKeys)
>>>>>>> f603dec3
			returnOverrides = ReturnOverrides{
				ResponseCode: 200,
			}
		}
	}

	return sessionID, returnOverrides
}

type RegexExtractor struct {
	BaseExtractor
	compiledExpr *regexp.Regexp
	cfg          *RegexExtractorConfig
}

type RegexExtractorConfig struct {
	HeaderName      string `mapstructure:"header_name" bson:"header_name" json:"header_name"`
	RegexExpression string `mapstructure:"regex_expression" bson:"regex_expression" json:"regex_expression"`
	RegexMatchIndex int    `mapstructure:"regex_match_index" bson:"regex_match_index" json:"regex_match_index"`
	FormParamName   string `mapstructure:"param_name" bson:"param_name" json:"param_name"`
}

func (e *RegexExtractor) ExtractAndCheck(r *http.Request) (SessionID string, returnOverrides ReturnOverrides) {
	// Parse specific configuration settings:
	if e.cfg == nil {
		config := &RegexExtractorConfig{}
		if err := mapstructure.Decode(e.Config.ExtractorConfig, config); err != nil {
			returnOverrides = e.Error(r, err, "Can't decode RegexExtractor configuration")
			return SessionID, returnOverrides
		}
		e.cfg = config
	}

	if e.Config.ExtractorConfig["regex_expression"] == nil {
		returnOverrides = e.Error(r, nil, "RegexExtractor expects an expression")
		return SessionID, returnOverrides
	}

	var err error
	if e.compiledExpr == nil {
		e.compiledExpr, err = regexp.Compile(e.cfg.RegexExpression)
		if err != nil {
			returnOverrides = e.Error(r, nil, "RegexExtractor found an invalid expression")
			return SessionID, returnOverrides
		}
	}

	var extractorOutput string
	switch e.Config.ExtractFrom {
	case apidef.HeaderSource:
		extractorOutput, err = e.ExtractHeader(r)
	case apidef.BodySource:
		extractorOutput, err = e.ExtractBody(r)
	case apidef.FormSource:
		extractorOutput, err = e.ExtractForm(r, e.cfg.FormParamName)
	}
	if err != nil {
		returnOverrides = e.Error(r, err, "RegexExtractor error")
		return SessionID, returnOverrides
	}

	regexOutput := e.compiledExpr.FindAllString(extractorOutput, -1)
	if e.cfg.RegexMatchIndex > len(regexOutput)-1 {
		returnOverrides = e.Error(r, fmt.Errorf("Can't find regexp match group"), "RegexExtractor error")
		return SessionID, returnOverrides
	}

<<<<<<< HEAD
	SessionID = e.GenerateSessionID(regexOutput[e.cfg.RegexMatchIndex], e.BaseMid)
	previousSession, keyExists := e.BaseMid.CheckSessionAndIdentityForValidKey(SessionID, r)
=======
	SessionID = e.GenerateSessionID(regexOutput[e.cfg.RegexMatchIndex], e.BaseMiddleware)
	previousSession, keyExists := e.BaseMiddleware.CheckSessionAndIdentityForValidKey(SessionID, r)
>>>>>>> f603dec3
	SessionID = previousSession.KeyID

	if keyExists {
		if previousSession.IdExtractorDeadline > time.Now().Unix() {
<<<<<<< HEAD
			ctxSetSession(r, &previousSession, true)
=======
			ctxSetSession(r, &previousSession, true, e.Gw.GetConfig().HashKeys)
>>>>>>> f603dec3
			returnOverrides = ReturnOverrides{
				ResponseCode: 200,
			}
		}
	}
	return SessionID, returnOverrides
}

type XPathExtractor struct {
	BaseExtractor
	cfg  *XPathExtractorConfig
	path *xmlpath.Path
}

type XPathExtractorConfig struct {
	HeaderName      string `mapstructure:"header_name" bson:"header_name" json:"header_name"`
	RegexExpression string `mapstructure:"regex_expression" bson:"regex_expression" json:"regex_expression"`
	RegexMatchIndex int    `mapstructure:"regex_match_index" bson:"regex_match_index" json:"regex_match_index"`
	FormParamName   string `mapstructure:"param_name" bson:"param_name" json:"param_name"`
}

func (e *XPathExtractor) ExtractAndCheck(r *http.Request) (SessionID string, returnOverrides ReturnOverrides) {
	var err error
	config := &XPathExtractorConfig{}
	if err = mapstructure.Decode(e.Config.ExtractorConfig, config); err != nil {
		returnOverrides = e.Error(r, err, "Can't decode XPathExtractor configuration")
		return SessionID, returnOverrides
	}
	e.cfg = config
	if e.Config.ExtractorConfig["xpath_expression"] == nil {
		returnOverrides = e.Error(r, err, "XPathExtractor: no expression set")
		return SessionID, returnOverrides
	}

	if e.path == nil {
		expressionString := e.Config.ExtractorConfig["xpath_expression"].(string)
		e.path, err = xmlpath.Compile(expressionString)
		if err != nil {
			returnOverrides = e.Error(r, err, "XPathExtractor: bad expression")
			return SessionID, returnOverrides
		}
	}

	var extractorOutput string
	switch e.Config.ExtractFrom {
	case apidef.HeaderSource:
		extractorOutput, err = e.ExtractHeader(r)
	case apidef.BodySource:
		extractorOutput, err = e.ExtractBody(r)
	case apidef.FormSource:
		extractorOutput, err = e.ExtractForm(r, e.cfg.FormParamName)
	}
	if err != nil {
		returnOverrides = e.Error(r, err, "XPathExtractor error")
		return SessionID, returnOverrides
	}

	extractedXml, err := xmlpath.Parse(strings.NewReader(extractorOutput))
	if err != nil {
		returnOverrides = e.Error(r, err, "XPathExtractor: couldn't parse input")
		return SessionID, returnOverrides
	}

	output, ok := e.path.String(extractedXml)
	if !ok {
		returnOverrides = e.Error(r, err, "XPathExtractor: no input")
		return SessionID, returnOverrides
	}

	SessionID = e.GenerateSessionID(output, e.BaseMiddleware)
	previousSession, keyExists := e.BaseMiddleware.CheckSessionAndIdentityForValidKey(SessionID, r)
	SessionID = previousSession.KeyID

<<<<<<< HEAD
	previousSession, keyExists := e.BaseMid.CheckSessionAndIdentityForValidKey(SessionID, r)
	SessionID = previousSession.KeyID
	if keyExists {
		if previousSession.IdExtractorDeadline > time.Now().Unix() {
			ctxSetSession(r, &previousSession, true)
=======
	if keyExists {
		if previousSession.IdExtractorDeadline > time.Now().Unix() {
			ctxSetSession(r, &previousSession, true, e.Gw.GetConfig().HashKeys)
>>>>>>> f603dec3
			returnOverrides = ReturnOverrides{
				ResponseCode: 200,
			}
		}
	}

	return SessionID, returnOverrides
}

// newExtractor is called from the CP middleware for every API that specifies extractor settings.
func newExtractor(referenceSpec *APISpec, mw BaseMiddleware) {
	var extractor IdExtractor

	baseExtractor := BaseExtractor{&referenceSpec.CustomMiddleware.IdExtractor, mw, referenceSpec}

	// Initialize a extractor based on the API spec.
	switch referenceSpec.CustomMiddleware.IdExtractor.ExtractWith {
	case apidef.ValueExtractor:
		extractor = &ValueExtractor{baseExtractor, nil}
	case apidef.RegexExtractor:
		extractor = &RegexExtractor{baseExtractor, nil, nil}
	case apidef.XPathExtractor:
		extractor = &XPathExtractor{baseExtractor, nil, nil}
	}

	referenceSpec.CustomMiddleware.IdExtractor.Extractor = extractor
}<|MERGE_RESOLUTION|>--- conflicted
+++ resolved
@@ -131,23 +131,13 @@
 		return sessionID, returnOverrides
 	}
 
-<<<<<<< HEAD
-	sessionID = e.GenerateSessionID(extractorOutput, e.BaseMid)
-
-	previousSession, keyExists := e.BaseMid.CheckSessionAndIdentityForValidKey(sessionID, r)
-=======
 	sessionID = e.GenerateSessionID(extractorOutput, e.BaseMiddleware)
 	previousSession, keyExists := e.CheckSessionAndIdentityForValidKey(sessionID, r)
->>>>>>> f603dec3
 	sessionID = previousSession.KeyID
 
 	if keyExists {
 		if previousSession.IdExtractorDeadline > time.Now().Unix() {
-<<<<<<< HEAD
-			ctxSetSession(r, &previousSession, true)
-=======
 			ctxSetSession(r, &previousSession, true, e.Gw.GetConfig().HashKeys)
->>>>>>> f603dec3
 			returnOverrides = ReturnOverrides{
 				ResponseCode: 200,
 			}
@@ -215,22 +205,13 @@
 		return SessionID, returnOverrides
 	}
 
-<<<<<<< HEAD
-	SessionID = e.GenerateSessionID(regexOutput[e.cfg.RegexMatchIndex], e.BaseMid)
-	previousSession, keyExists := e.BaseMid.CheckSessionAndIdentityForValidKey(SessionID, r)
-=======
 	SessionID = e.GenerateSessionID(regexOutput[e.cfg.RegexMatchIndex], e.BaseMiddleware)
 	previousSession, keyExists := e.BaseMiddleware.CheckSessionAndIdentityForValidKey(SessionID, r)
->>>>>>> f603dec3
 	SessionID = previousSession.KeyID
 
 	if keyExists {
 		if previousSession.IdExtractorDeadline > time.Now().Unix() {
-<<<<<<< HEAD
-			ctxSetSession(r, &previousSession, true)
-=======
 			ctxSetSession(r, &previousSession, true, e.Gw.GetConfig().HashKeys)
->>>>>>> f603dec3
 			returnOverrides = ReturnOverrides{
 				ResponseCode: 200,
 			}
@@ -304,17 +285,9 @@
 	previousSession, keyExists := e.BaseMiddleware.CheckSessionAndIdentityForValidKey(SessionID, r)
 	SessionID = previousSession.KeyID
 
-<<<<<<< HEAD
-	previousSession, keyExists := e.BaseMid.CheckSessionAndIdentityForValidKey(SessionID, r)
-	SessionID = previousSession.KeyID
-	if keyExists {
-		if previousSession.IdExtractorDeadline > time.Now().Unix() {
-			ctxSetSession(r, &previousSession, true)
-=======
 	if keyExists {
 		if previousSession.IdExtractorDeadline > time.Now().Unix() {
 			ctxSetSession(r, &previousSession, true, e.Gw.GetConfig().HashKeys)
->>>>>>> f603dec3
 			returnOverrides = ReturnOverrides{
 				ResponseCode: 200,
 			}
