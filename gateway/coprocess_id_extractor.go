--- conflicted
+++ resolved
@@ -132,21 +132,12 @@
 	}
 
 	sessionID = e.GenerateSessionID(extractorOutput, e.BaseMiddleware)
-
-<<<<<<< HEAD
-	previousSession, keyExists := e.CheckSessionAndIdentityForValidKey(&sessionID, r)
+	previousSession, keyExists := e.CheckSessionAndIdentityForValidKey(sessionID, r)
+	sessionID = previousSession.KeyID
 
 	if keyExists {
 		if previousSession.IdExtractorDeadline > time.Now().Unix() {
-			ctxSetSession(r, &previousSession, sessionID, true, e.Gw.GetConfig().HashKeys)
-=======
-	previousSession, keyExists := e.BaseMid.CheckSessionAndIdentityForValidKey(sessionID, r)
-	sessionID = previousSession.KeyID
-
-	if keyExists {
-		if previousSession.IdExtractorDeadline > time.Now().Unix() {
-			ctxSetSession(r, &previousSession, true)
->>>>>>> 529518d2
+			ctxSetSession(r, &previousSession, true, e.Gw.GetConfig().HashKeys)
 			returnOverrides = ReturnOverrides{
 				ResponseCode: 200,
 			}
@@ -214,22 +205,13 @@
 		return SessionID, returnOverrides
 	}
 
-<<<<<<< HEAD
 	SessionID = e.GenerateSessionID(regexOutput[e.cfg.RegexMatchIndex], e.BaseMiddleware)
-	previousSession, keyExists := e.CheckSessionAndIdentityForValidKey(&SessionID, r)
+	previousSession, keyExists := e.BaseMiddleware.CheckSessionAndIdentityForValidKey(SessionID, r)
+	SessionID = previousSession.KeyID
 
 	if keyExists {
 		if previousSession.IdExtractorDeadline > time.Now().Unix() {
-			ctxSetSession(r, &previousSession, SessionID, true, e.Gw.GetConfig().HashKeys)
-=======
-	SessionID = e.GenerateSessionID(regexOutput[e.cfg.RegexMatchIndex], e.BaseMid)
-	previousSession, keyExists := e.BaseMid.CheckSessionAndIdentityForValidKey(SessionID, r)
-	SessionID = previousSession.KeyID
-
-	if keyExists {
-		if previousSession.IdExtractorDeadline > time.Now().Unix() {
-			ctxSetSession(r, &previousSession, true)
->>>>>>> 529518d2
+			ctxSetSession(r, &previousSession, true, e.Gw.GetConfig().HashKeys)
 			returnOverrides = ReturnOverrides{
 				ResponseCode: 200,
 			}
@@ -300,19 +282,12 @@
 	}
 
 	SessionID = e.GenerateSessionID(output, e.BaseMiddleware)
-
-<<<<<<< HEAD
-	previousSession, keyExists := e.CheckSessionAndIdentityForValidKey(&SessionID, r)
+	previousSession, keyExists := e.BaseMiddleware.CheckSessionAndIdentityForValidKey(SessionID, r)
+	SessionID = previousSession.KeyID
+
 	if keyExists {
 		if previousSession.IdExtractorDeadline > time.Now().Unix() {
-			ctxSetSession(r, &previousSession, SessionID, true, e.Gw.GetConfig().HashKeys)
-=======
-	previousSession, keyExists := e.BaseMid.CheckSessionAndIdentityForValidKey(SessionID, r)
-	SessionID = previousSession.KeyID
-	if keyExists {
-		if previousSession.IdExtractorDeadline > time.Now().Unix() {
-			ctxSetSession(r, &previousSession, true)
->>>>>>> 529518d2
+			ctxSetSession(r, &previousSession, true, e.Gw.GetConfig().HashKeys)
 			returnOverrides = ReturnOverrides{
 				ResponseCode: 200,
 			}
