package gateway

import (
	"crypto/md5"
	"errors"
	"fmt"
	"io/ioutil"
	"net/http"
	"strings"
	"time"

	"github.com/mitchellh/mapstructure"
	"github.com/sirupsen/logrus"
	xmlpath "gopkg.in/xmlpath.v2"

	"github.com/TykTechnologies/tyk/apidef"
	"github.com/TykTechnologies/tyk/regexp"
)

// IdExtractor is the base interface for an ID extractor.
type IdExtractor interface {
	ExtractAndCheck(*http.Request) (string, ReturnOverrides)
	GenerateSessionID(string, BaseMiddleware) string
}

// BaseExtractor is the base structure for an ID extractor, it implements the IdExtractor interface. Other extractors may override some of its methods.
type BaseExtractor struct {
	Config *apidef.MiddlewareIdExtractor
	BaseMiddleware
	Spec *APISpec
}

// ExtractAndCheck is called from the CP middleware, if ID extractor is enabled for the current API.
func (e *BaseExtractor) ExtractAndCheck(r *http.Request) (sessionID string, returnOverrides ReturnOverrides) {
	log.WithFields(logrus.Fields{
		"prefix": "idextractor",
	}).Error("This extractor doesn't implement an extraction method, rejecting.")
	return "", ReturnOverrides{ResponseCode: 403, ResponseError: "Key not authorised"}
}

// ExtractHeader is used when a HeaderSource is specified.
func (e *BaseExtractor) ExtractHeader(r *http.Request) (headerValue string, err error) {
	headerName := e.Config.ExtractorConfig["header_name"].(string)
	headerValue = r.Header.Get(headerName)
	if headerValue == "" {
		err = errors.New("Bad header value.")
	}
	return headerValue, err
}

// ExtractForm is used when a FormSource is specified.
func (e *BaseExtractor) ExtractForm(r *http.Request, paramName string) (formValue string, err error) {
	parseForm(r)

	if paramName == "" {
		return "", errors.New("no form param name set")
	}

	values := r.Form[paramName]
	if len(values) == 0 {
		return "", errors.New("no form value")
	}

	return strings.Join(values, ""), nil
}

// ExtractBody is used when BodySource is specified.
func (e *BaseExtractor) ExtractBody(r *http.Request) (string, error) {
	body, err := ioutil.ReadAll(r.Body)
	if err != nil {
		return "", err
	}
	return string(body), err
}

// Error is a helper for logging the extractor errors. It always returns HTTP 400 (so we don't expose any details).
func (e *BaseExtractor) Error(r *http.Request, err error, message string) (returnOverrides ReturnOverrides) {
	logEntry := e.Gw.getLogEntryForRequest(e.Logger(), r, "", nil)
	logEntry.Info("Extractor error: ", message, ", ", err)

	return ReturnOverrides{
		ResponseCode:  400,
		ResponseError: "Authorization field missing",
	}
}

// GenerateSessionID is a helper for generating session IDs, it takes an input (usually the extractor output) and a middleware pointer.
func (e *BaseExtractor) GenerateSessionID(input string, mw BaseMiddleware) (sessionID string) {
	data := []byte(input)
	tokenID := fmt.Sprintf("%x", md5.Sum(data))
	sessionID = e.Gw.generateToken(mw.Spec.OrgID, tokenID)
	return sessionID
}

type ValueExtractor struct {
	BaseExtractor
	cfg *ValueExtractorConfig
}

type ValueExtractorConfig struct {
	HeaderName    string `mapstructure:"header_name" bson:"header_name" json:"header_name"`
	FormParamName string `mapstructure:"param_name" bson:"param_name" json:"param_name"`
}

func (e *ValueExtractor) Extract(input interface{}) string {
	headerValue := input.(string)
	return headerValue
}

func (e *ValueExtractor) ExtractAndCheck(r *http.Request) (sessionID string, returnOverrides ReturnOverrides) {
	if e.cfg == nil {
		config := &ValueExtractorConfig{}
		if err := mapstructure.Decode(e.Config.ExtractorConfig, config); err != nil {
			returnOverrides = e.Error(r, err, "Couldn't decode ValueExtractor configuration")
			return sessionID, returnOverrides
		}
		e.cfg = config
	}

	var extractorOutput string
	var err error
	switch e.Config.ExtractFrom {
	case apidef.HeaderSource:
		extractorOutput, err = e.ExtractHeader(r)
	case apidef.FormSource:
		extractorOutput, err = e.ExtractForm(r, e.cfg.FormParamName)
	}

	if err != nil {
		returnOverrides = e.Error(r, err, "ValueExtractor error")
		return sessionID, returnOverrides
	}

<<<<<<< HEAD
	sessionID = e.GenerateSessionID(extractorOutput, e.BaseMid)

	previousSession, keyExists := e.BaseMid.CheckSessionAndIdentityForValidKey(sessionID, r)
=======
	sessionID = e.GenerateSessionID(extractorOutput, e.BaseMiddleware)
	previousSession, keyExists := e.CheckSessionAndIdentityForValidKey(sessionID, r)
>>>>>>> 094a100a
	sessionID = previousSession.KeyID

	if keyExists {
		if previousSession.IdExtractorDeadline > time.Now().Unix() {
<<<<<<< HEAD
			ctxSetSession(r, &previousSession, true)
=======
			ctxSetSession(r, &previousSession, true, e.Gw.GetConfig().HashKeys)
>>>>>>> 094a100a
			returnOverrides = ReturnOverrides{
				ResponseCode: 200,
			}
		}
	}

	return sessionID, returnOverrides
}

type RegexExtractor struct {
	BaseExtractor
	compiledExpr *regexp.Regexp
	cfg          *RegexExtractorConfig
}

type RegexExtractorConfig struct {
	HeaderName      string `mapstructure:"header_name" bson:"header_name" json:"header_name"`
	RegexExpression string `mapstructure:"regex_expression" bson:"regex_expression" json:"regex_expression"`
	RegexMatchIndex int    `mapstructure:"regex_match_index" bson:"regex_match_index" json:"regex_match_index"`
	FormParamName   string `mapstructure:"param_name" bson:"param_name" json:"param_name"`
}

func (e *RegexExtractor) ExtractAndCheck(r *http.Request) (SessionID string, returnOverrides ReturnOverrides) {
	// Parse specific configuration settings:
	if e.cfg == nil {
		config := &RegexExtractorConfig{}
		if err := mapstructure.Decode(e.Config.ExtractorConfig, config); err != nil {
			returnOverrides = e.Error(r, err, "Can't decode RegexExtractor configuration")
			return SessionID, returnOverrides
		}
		e.cfg = config
	}

	if e.Config.ExtractorConfig["regex_expression"] == nil {
		returnOverrides = e.Error(r, nil, "RegexExtractor expects an expression")
		return SessionID, returnOverrides
	}

	var err error
	if e.compiledExpr == nil {
		e.compiledExpr, err = regexp.Compile(e.cfg.RegexExpression)
		if err != nil {
			returnOverrides = e.Error(r, nil, "RegexExtractor found an invalid expression")
			return SessionID, returnOverrides
		}
	}

	var extractorOutput string
	switch e.Config.ExtractFrom {
	case apidef.HeaderSource:
		extractorOutput, err = e.ExtractHeader(r)
	case apidef.BodySource:
		extractorOutput, err = e.ExtractBody(r)
	case apidef.FormSource:
		extractorOutput, err = e.ExtractForm(r, e.cfg.FormParamName)
	}
	if err != nil {
		returnOverrides = e.Error(r, err, "RegexExtractor error")
		return SessionID, returnOverrides
	}

	regexOutput := e.compiledExpr.FindAllString(extractorOutput, -1)
	if e.cfg.RegexMatchIndex > len(regexOutput)-1 {
		returnOverrides = e.Error(r, fmt.Errorf("Can't find regexp match group"), "RegexExtractor error")
		return SessionID, returnOverrides
	}

<<<<<<< HEAD
	SessionID = e.GenerateSessionID(regexOutput[e.cfg.RegexMatchIndex], e.BaseMid)
	previousSession, keyExists := e.BaseMid.CheckSessionAndIdentityForValidKey(SessionID, r)
=======
	SessionID = e.GenerateSessionID(regexOutput[e.cfg.RegexMatchIndex], e.BaseMiddleware)
	previousSession, keyExists := e.BaseMiddleware.CheckSessionAndIdentityForValidKey(SessionID, r)
>>>>>>> 094a100a
	SessionID = previousSession.KeyID

	if keyExists {
		if previousSession.IdExtractorDeadline > time.Now().Unix() {
<<<<<<< HEAD
			ctxSetSession(r, &previousSession, true)
=======
			ctxSetSession(r, &previousSession, true, e.Gw.GetConfig().HashKeys)
>>>>>>> 094a100a
			returnOverrides = ReturnOverrides{
				ResponseCode: 200,
			}
		}
	}
	return SessionID, returnOverrides
}

type XPathExtractor struct {
	BaseExtractor
	cfg  *XPathExtractorConfig
	path *xmlpath.Path
}

type XPathExtractorConfig struct {
	HeaderName      string `mapstructure:"header_name" bson:"header_name" json:"header_name"`
	RegexExpression string `mapstructure:"regex_expression" bson:"regex_expression" json:"regex_expression"`
	RegexMatchIndex int    `mapstructure:"regex_match_index" bson:"regex_match_index" json:"regex_match_index"`
	FormParamName   string `mapstructure:"param_name" bson:"param_name" json:"param_name"`
}

func (e *XPathExtractor) ExtractAndCheck(r *http.Request) (SessionID string, returnOverrides ReturnOverrides) {
	var err error
	config := &XPathExtractorConfig{}
	if err = mapstructure.Decode(e.Config.ExtractorConfig, config); err != nil {
		returnOverrides = e.Error(r, err, "Can't decode XPathExtractor configuration")
		return SessionID, returnOverrides
	}
	e.cfg = config
	if e.Config.ExtractorConfig["xpath_expression"] == nil {
		returnOverrides = e.Error(r, err, "XPathExtractor: no expression set")
		return SessionID, returnOverrides
	}

	if e.path == nil {
		expressionString := e.Config.ExtractorConfig["xpath_expression"].(string)
		e.path, err = xmlpath.Compile(expressionString)
		if err != nil {
			returnOverrides = e.Error(r, err, "XPathExtractor: bad expression")
			return SessionID, returnOverrides
		}
	}

	var extractorOutput string
	switch e.Config.ExtractFrom {
	case apidef.HeaderSource:
		extractorOutput, err = e.ExtractHeader(r)
	case apidef.BodySource:
		extractorOutput, err = e.ExtractBody(r)
	case apidef.FormSource:
		extractorOutput, err = e.ExtractForm(r, e.cfg.FormParamName)
	}
	if err != nil {
		returnOverrides = e.Error(r, err, "XPathExtractor error")
		return SessionID, returnOverrides
	}

	extractedXml, err := xmlpath.Parse(strings.NewReader(extractorOutput))
	if err != nil {
		returnOverrides = e.Error(r, err, "XPathExtractor: couldn't parse input")
		return SessionID, returnOverrides
	}

	output, ok := e.path.String(extractedXml)
	if !ok {
		returnOverrides = e.Error(r, err, "XPathExtractor: no input")
		return SessionID, returnOverrides
	}

	SessionID = e.GenerateSessionID(output, e.BaseMiddleware)
	previousSession, keyExists := e.BaseMiddleware.CheckSessionAndIdentityForValidKey(SessionID, r)
	SessionID = previousSession.KeyID

<<<<<<< HEAD
	previousSession, keyExists := e.BaseMid.CheckSessionAndIdentityForValidKey(SessionID, r)
	SessionID = previousSession.KeyID
	if keyExists {
		if previousSession.IdExtractorDeadline > time.Now().Unix() {
			ctxSetSession(r, &previousSession, true)
=======
	if keyExists {
		if previousSession.IdExtractorDeadline > time.Now().Unix() {
			ctxSetSession(r, &previousSession, true, e.Gw.GetConfig().HashKeys)
>>>>>>> 094a100a
			returnOverrides = ReturnOverrides{
				ResponseCode: 200,
			}
		}
	}

	return SessionID, returnOverrides
}

// newExtractor is called from the CP middleware for every API that specifies extractor settings.
func newExtractor(referenceSpec *APISpec, mw BaseMiddleware) {
	var extractor IdExtractor

	baseExtractor := BaseExtractor{&referenceSpec.CustomMiddleware.IdExtractor, mw, referenceSpec}

	// Initialize a extractor based on the API spec.
	switch referenceSpec.CustomMiddleware.IdExtractor.ExtractWith {
	case apidef.ValueExtractor:
		extractor = &ValueExtractor{baseExtractor, nil}
	case apidef.RegexExtractor:
		extractor = &RegexExtractor{baseExtractor, nil, nil}
	case apidef.XPathExtractor:
		extractor = &XPathExtractor{baseExtractor, nil, nil}
	}

	referenceSpec.CustomMiddleware.IdExtractor.Extractor = extractor
}<|MERGE_RESOLUTION|>--- conflicted
+++ resolved
@@ -131,23 +131,13 @@
 		return sessionID, returnOverrides
 	}
 
-<<<<<<< HEAD
-	sessionID = e.GenerateSessionID(extractorOutput, e.BaseMid)
-
-	previousSession, keyExists := e.BaseMid.CheckSessionAndIdentityForValidKey(sessionID, r)
-=======
 	sessionID = e.GenerateSessionID(extractorOutput, e.BaseMiddleware)
 	previousSession, keyExists := e.CheckSessionAndIdentityForValidKey(sessionID, r)
->>>>>>> 094a100a
 	sessionID = previousSession.KeyID
 
 	if keyExists {
 		if previousSession.IdExtractorDeadline > time.Now().Unix() {
-<<<<<<< HEAD
-			ctxSetSession(r, &previousSession, true)
-=======
 			ctxSetSession(r, &previousSession, true, e.Gw.GetConfig().HashKeys)
->>>>>>> 094a100a
 			returnOverrides = ReturnOverrides{
 				ResponseCode: 200,
 			}
@@ -215,22 +205,13 @@
 		return SessionID, returnOverrides
 	}
 
-<<<<<<< HEAD
-	SessionID = e.GenerateSessionID(regexOutput[e.cfg.RegexMatchIndex], e.BaseMid)
-	previousSession, keyExists := e.BaseMid.CheckSessionAndIdentityForValidKey(SessionID, r)
-=======
 	SessionID = e.GenerateSessionID(regexOutput[e.cfg.RegexMatchIndex], e.BaseMiddleware)
 	previousSession, keyExists := e.BaseMiddleware.CheckSessionAndIdentityForValidKey(SessionID, r)
->>>>>>> 094a100a
 	SessionID = previousSession.KeyID
 
 	if keyExists {
 		if previousSession.IdExtractorDeadline > time.Now().Unix() {
-<<<<<<< HEAD
-			ctxSetSession(r, &previousSession, true)
-=======
 			ctxSetSession(r, &previousSession, true, e.Gw.GetConfig().HashKeys)
->>>>>>> 094a100a
 			returnOverrides = ReturnOverrides{
 				ResponseCode: 200,
 			}
@@ -304,17 +285,9 @@
 	previousSession, keyExists := e.BaseMiddleware.CheckSessionAndIdentityForValidKey(SessionID, r)
 	SessionID = previousSession.KeyID
 
-<<<<<<< HEAD
-	previousSession, keyExists := e.BaseMid.CheckSessionAndIdentityForValidKey(SessionID, r)
-	SessionID = previousSession.KeyID
-	if keyExists {
-		if previousSession.IdExtractorDeadline > time.Now().Unix() {
-			ctxSetSession(r, &previousSession, true)
-=======
 	if keyExists {
 		if previousSession.IdExtractorDeadline > time.Now().Unix() {
 			ctxSetSession(r, &previousSession, true, e.Gw.GetConfig().HashKeys)
->>>>>>> 094a100a
 			returnOverrides = ReturnOverrides{
 				ResponseCode: 200,
 			}
