package gateway

import (
	"crypto/sha256"
	"crypto/tls"
	"crypto/x509"
	"errors"
	"io/ioutil"
	"net"
	"net/http"
	"net/url"
	"strconv"
	"strings"
	"sync"
	"time"

	"github.com/TykTechnologies/tyk/storage"

	"github.com/TykTechnologies/tyk/certs"
	"github.com/TykTechnologies/tyk/config"

	"github.com/gorilla/mux"
	"github.com/pmylund/go-cache"
)

type APICertificateStatusMessage struct {
	CertID  string `json:"id"`
	Status  string `json:"status"`
	Message string `json:"message"`
}

type APIAllCertificates struct {
	CertIDs []string `json:"certs"`
}

var cipherSuites = map[string]uint16{
	"TLS_RSA_WITH_RC4_128_SHA":                0x0005,
	"TLS_RSA_WITH_3DES_EDE_CBC_SHA":           0x000a,
	"TLS_RSA_WITH_AES_128_CBC_SHA":            0x002f,
	"TLS_RSA_WITH_AES_256_CBC_SHA":            0x0035,
	"TLS_RSA_WITH_AES_128_CBC_SHA256":         0x003c,
	"TLS_RSA_WITH_AES_128_GCM_SHA256":         0x009c,
	"TLS_RSA_WITH_AES_256_GCM_SHA384":         0x009d,
	"TLS_ECDHE_ECDSA_WITH_RC4_128_SHA":        0xc007,
	"TLS_ECDHE_ECDSA_WITH_AES_128_CBC_SHA":    0xc009,
	"TLS_ECDHE_ECDSA_WITH_AES_256_CBC_SHA":    0xc00a,
	"TLS_ECDHE_RSA_WITH_RC4_128_SHA":          0xc011,
	"TLS_ECDHE_RSA_WITH_3DES_EDE_CBC_SHA":     0xc012,
	"TLS_ECDHE_RSA_WITH_AES_128_CBC_SHA":      0xc013,
	"TLS_ECDHE_RSA_WITH_AES_256_CBC_SHA":      0xc014,
	"TLS_ECDHE_ECDSA_WITH_AES_128_CBC_SHA256": 0xc023,
	"TLS_ECDHE_RSA_WITH_AES_128_CBC_SHA256":   0xc027,
	"TLS_ECDHE_RSA_WITH_AES_128_GCM_SHA256":   0xc02f,
	"TLS_ECDHE_ECDSA_WITH_AES_128_GCM_SHA256": 0xc02b,
	"TLS_ECDHE_RSA_WITH_AES_256_GCM_SHA384":   0xc030,
	"TLS_ECDHE_ECDSA_WITH_AES_256_GCM_SHA384": 0xc02c,
	"TLS_ECDHE_RSA_WITH_CHACHA20_POLY1305":    0xcca8,
	"TLS_ECDHE_ECDSA_WITH_CHACHA20_POLY1305":  0xcca9,
}

var certLog = log.WithField("prefix", "certs")

func (gw *Gateway) getUpstreamCertificate(host string, spec *APISpec) (cert *tls.Certificate) {
	var certID string

	certMaps := []map[string]string{gw.GetConfig().Security.Certificates.Upstream}

	if spec != nil && spec.UpstreamCertificates != nil {
		certMaps = append(certMaps, spec.UpstreamCertificates)
	}

	for _, m := range certMaps {
		if len(m) == 0 {
			continue
		}

		if id, ok := m["*"]; ok {
			certID = id
		}

		hostParts := strings.SplitN(host, ".", 2)
		if len(hostParts) > 1 {
			hostPattern := "*." + hostParts[1]

			if id, ok := m[hostPattern]; ok {
				certID = id
			}
		}

		if id, ok := m[host]; ok {
			certID = id
		}
	}

	if certID == "" {
		return nil
	}

	certs := gw.CertificateManager.List([]string{certID}, certs.CertificatePrivate)

	if len(certs) == 0 {
		return nil
	}

	return certs[0]
}

func (gw *Gateway) verifyPeerCertificatePinnedCheck(spec *APISpec, tlsConfig *tls.Config) func(rawCerts [][]byte, verifiedChains [][]*x509.Certificate) error {
	if (spec == nil || len(spec.PinnedPublicKeys) == 0) && len(gw.GetConfig().Security.PinnedPublicKeys) == 0 {
		return nil
	}

	tlsConfig.InsecureSkipVerify = true

	whitelist := gw.getPinnedPublicKeys("*", spec, gw.GetConfig())
	if len(whitelist) == 0 {
		return nil
	}

	return func(rawCerts [][]byte, verifiedChains [][]*x509.Certificate) error {
		certLog.Debug("Checking certificate public key")

		for _, rawCert := range rawCerts {
			cert, _ := x509.ParseCertificate(rawCert)
			pub, err := x509.MarshalPKIXPublicKey(cert.PublicKey)
			if err != nil {
				continue
			}

			fingerprint := certs.HexSHA256(pub)

			for _, w := range whitelist {
				if w == fingerprint {
					return nil
				}
			}
		}

		return errors.New("Certificate public key pinning error. Public keys do not match.")
	}
}

func (gw *Gateway) validatePublicKeys(host string, conn *tls.Conn, spec *APISpec) bool {
	gwConf := gw.GetConfig()
	certLog.Debug("Checking certificate public key for host:", host)

	whitelist := gw.getPinnedPublicKeys(host, spec, gwConf)
	if len(whitelist) == 0 {
		return true
	}

	isValid := false

	state := conn.ConnectionState()
	for _, peercert := range state.PeerCertificates {
		der, err := x509.MarshalPKIXPublicKey(peercert.PublicKey)
		if err != nil {
			continue
		}
		fingerprint := certs.HexSHA256(der)

		for _, w := range whitelist {
			if w == fingerprint {
				isValid = true
				break
			}
		}
	}

	return isValid
}

func validateCommonName(host string, cert *x509.Certificate) error {
	certLog.Debug("Checking certificate CommonName for host :", host)

	if cert.Subject.CommonName != host {
		return errors.New("certificate had CN " + cert.Subject.CommonName + "expected " + host)
	}

	return nil
}

func (gw *Gateway) customDialTLSCheck(spec *APISpec, tc *tls.Config) func(network, addr string) (net.Conn, error) {
	var checkPinnedKeys, checkCommonName bool
	gwConfig := gw.GetConfig()
	if (spec != nil && len(spec.PinnedPublicKeys) != 0) || len(gwConfig.Security.PinnedPublicKeys) != 0 {
		checkPinnedKeys = true
	}

	if (spec != nil && spec.Proxy.Transport.SSLForceCommonNameCheck) || gwConfig.SSLForceCommonNameCheck {
		checkCommonName = true
	}

	if !checkCommonName && !checkPinnedKeys {
		return nil
	}

	return func(network, addr string) (net.Conn, error) {
		clone := tc.Clone()
		clone.InsecureSkipVerify = true

		c, err := tls.Dial(network, addr, clone)
		if err != nil {
			return c, err
		}

		host, _, _ := net.SplitHostPort(addr)

		if checkPinnedKeys {
			isValid := gw.validatePublicKeys(host, c, spec)
			if !isValid {
				return nil, errors.New("https://" + host + " certificate public key pinning error. Public keys do not match.")
			}
		}

		if checkCommonName {
			state := c.ConnectionState()
			leafCert := state.PeerCertificates[0]
			err := validateCommonName(host, leafCert)
			if err != nil {
				return nil, err
			}
		}

		return c, nil
	}
}

func (gw *Gateway) getPinnedPublicKeys(host string, spec *APISpec, conf config.Config) (fingerprint []string) {
	var keyIDs string

	pinMaps := []map[string]string{conf.Security.PinnedPublicKeys}

	if spec != nil && spec.PinnedPublicKeys != nil {
		pinMaps = append(pinMaps, spec.PinnedPublicKeys)
	}

	for _, m := range pinMaps {
		if len(m) == 0 {
			continue
		}

		if id, ok := m["*"]; ok {
			keyIDs = id
		}

		hostParts := strings.SplitN(host, ".", 2)
		if len(hostParts) > 1 {
			hostPattern := "*." + hostParts[1]

			if id, ok := m[hostPattern]; ok {
				keyIDs = id
			}
		}

		if id, ok := m[host]; ok {
			keyIDs = id
		}
	}

	if keyIDs == "" {
		return nil
	}

	return gw.CertificateManager.ListPublicKeys(strings.Split(keyIDs, ","))
}

// dummyGetCertificate needed because TLSConfig require setting Certificates array or GetCertificate function from start, even if it get overriden by `getTLSConfigForClient`
func dummyGetCertificate(*tls.ClientHelloInfo) (*tls.Certificate, error) {
	return nil, nil
}

var tlsConfigCache = cache.New(60*time.Second, 60*time.Minute)

var tlsConfigMu sync.Mutex

func (gw *Gateway) getTLSConfigForClient(baseConfig *tls.Config, listenPort int) func(hello *tls.ClientHelloInfo) (*tls.Config, error) {
	gwConfig := gw.GetConfig()
	// Supporting legacy certificate configuration
	serverCerts := []tls.Certificate{}
	certNameMap := map[string]*tls.Certificate{}

	for _, certData := range gwConfig.HttpServerOptions.Certificates {
		cert, err := tls.LoadX509KeyPair(certData.CertFile, certData.KeyFile)
		if err != nil {
			log.Errorf("Server error: loadkeys: %s", err)
			continue
		}
		serverCerts = append(serverCerts, cert)
		certNameMap[certData.Name] = &cert
	}

<<<<<<< HEAD
	if len(config.Global().HttpServerOptions.SSLCertificates) > 0 {
		var waitingRedisLog sync.Once
		// ensure that we are connected to redis
		for {
			if storage.Connected() {
=======
	if len(gwConfig.HttpServerOptions.SSLCertificates) > 0 {
		var waitingRedisLog sync.Once
		// ensure that we are connected to redis
		for {
			if gw.RedisController.Connected() {
>>>>>>> 094a100a
				break
			}

			waitingRedisLog.Do(func() {
				log.Warning("Redis is not ready. Waiting for a living connection")
			})
			time.Sleep(10 * time.Millisecond)
		}
	}
<<<<<<< HEAD

	for _, cert := range CertificateManager.List(config.Global().HttpServerOptions.SSLCertificates, certs.CertificatePrivate) {
=======
	for _, cert := range gw.CertificateManager.List(gwConfig.HttpServerOptions.SSLCertificates, certs.CertificatePrivate) {
>>>>>>> 094a100a
		if cert != nil {
			serverCerts = append(serverCerts, *cert)
		}
	}

	baseConfig.Certificates = serverCerts
	baseConfig.BuildNameToCertificate()

	for name, cert := range certNameMap {
		baseConfig.NameToCertificate[name] = cert
	}

	listenPortStr := strconv.Itoa(listenPort)

	return func(hello *tls.ClientHelloInfo) (*tls.Config, error) {
		if config, found := tlsConfigCache.Get(hello.ServerName + listenPortStr); found {
			return config.(*tls.Config).Clone(), nil
		}

		newConfig := baseConfig.Clone()

		// Avoiding Race
		newConfig.Certificates = []tls.Certificate{}
		for _, cert := range baseConfig.Certificates {
			newConfig.Certificates = append(newConfig.Certificates, cert)
		}
		newConfig.BuildNameToCertificate()
		for name, cert := range certNameMap {
			newConfig.NameToCertificate[name] = cert
		}

		isControlAPI := (listenPort != 0 && gwConfig.ControlAPIPort == listenPort) || (gwConfig.ControlAPIHostname == hello.ServerName)

		if isControlAPI && gwConfig.Security.ControlAPIUseMutualTLS {
			newConfig.ClientAuth = tls.RequireAndVerifyClientCert
			newConfig.ClientCAs = gw.CertificateManager.CertPool(gwConfig.Security.Certificates.ControlAPI)

			tlsConfigCache.Set(hello.ServerName, newConfig, cache.DefaultExpiration)
			return newConfig, nil
		}

		gw.apisMu.RLock()
		defer gw.apisMu.RUnlock()

		newConfig.ClientCAs = x509.NewCertPool()

		domainRequireCert := map[string]tls.ClientAuthType{}
		for _, spec := range gw.apiSpecs {
			switch {
			case spec.UseMutualTLSAuth:
				if domainRequireCert[spec.Domain] == 0 {
					// Require verification only if there is a single known domain for TLS auth, otherwise use previous value
					domainRequireCert[spec.Domain] = tls.RequireAndVerifyClientCert
				} else if domainRequireCert[spec.Domain] != tls.RequireAndVerifyClientCert {
					// If we have another API on this domain, which is not mutual tls enabled, just ask for cert
					domainRequireCert[spec.Domain] = tls.RequestClientCert
				}

				// If current domain match or empty, whitelist client certificates
				if spec.Domain == "" || spec.Domain == hello.ServerName {
					certIDs := append(spec.ClientCertificates, gwConfig.Security.Certificates.API...)

					for _, cert := range gw.CertificateManager.List(certIDs, certs.CertificatePublic) {
						if cert != nil {
							newConfig.ClientCAs.AddCert(cert.Leaf)
						}
					}
				}
			case spec.AuthConfigs[authTokenType].UseCertificate:
				// Dynamic certificate check required, falling back to HTTP level check
				// TODO: Change to VerifyPeerCertificate hook instead, when possible
				if domainRequireCert[spec.Domain] < tls.RequestClientCert {
					domainRequireCert[spec.Domain] = tls.RequestClientCert
				}
			default:
				// For APIs which do not use certificates, indicate that there is API for such domain already
				if domainRequireCert[spec.Domain] <= 0 {
					domainRequireCert[spec.Domain] = -1
				} else {
					domainRequireCert[spec.Domain] = tls.RequestClientCert
				}
			}

			// Dynamically add API specific certificates
			if len(spec.Certificates) != 0 {
				for _, cert := range gw.CertificateManager.List(spec.Certificates, certs.CertificatePrivate) {
					if cert == nil {
						continue
					}
					newConfig.Certificates = append(newConfig.Certificates, *cert)

					if cert != nil {
						if len(cert.Leaf.Subject.CommonName) > 0 {
							newConfig.NameToCertificate[cert.Leaf.Subject.CommonName] = cert
						}
						for _, san := range cert.Leaf.DNSNames {
							newConfig.NameToCertificate[san] = cert
						}
					}
				}
			}
		}

		newConfig.ClientAuth = tls.NoClientCert

		for key, clientAuth := range domainRequireCert {
			req := http.Request{Host: hello.ServerName, URL: &url.URL{}}
			if mux.NewRouter().Host(key).Match(&req, &mux.RouteMatch{}) {
				newConfig.ClientAuth = clientAuth
				break
			}
		}

		if newConfig.ClientAuth == tls.NoClientCert {
			newConfig.ClientAuth = domainRequireCert[""]
		}

		// Cache the config
		tlsConfigCache.Set(hello.ServerName+listenPortStr, newConfig, cache.DefaultExpiration)
		return newConfig, nil
	}
}

func (gw *Gateway) certHandler(w http.ResponseWriter, r *http.Request) {
	certID := mux.Vars(r)["certID"]

	switch r.Method {
	case "POST":
		content, err := ioutil.ReadAll(r.Body)
		if err != nil {
			doJSONWrite(w, 405, apiError("Malformed request body"))
			return
		}

		orgID := r.URL.Query().Get("org_id")
		var certID string
		if certID, err = gw.CertificateManager.Add(content, orgID); err != nil {
			doJSONWrite(w, http.StatusForbidden, apiError(err.Error()))
			return
		}

		doJSONWrite(w, http.StatusOK, &APICertificateStatusMessage{certID, "ok", "Certificate added"})
	case "GET":
		if certID == "" {
			orgID := r.URL.Query().Get("org_id")

			certIds := gw.CertificateManager.ListAllIds(orgID)
			doJSONWrite(w, http.StatusOK, &APIAllCertificates{certIds})
			return
		}

		certIDs := strings.Split(certID, ",")
		certificates := gw.CertificateManager.List(certIDs, certs.CertificateAny)

		if len(certIDs) == 1 {
			if certificates[0] == nil {
				doJSONWrite(w, http.StatusNotFound, apiError("Certificate with given SHA256 fingerprint not found"))
				return
			}

			doJSONWrite(w, http.StatusOK, certs.ExtractCertificateMeta(certificates[0], certIDs[0]))
			return
		} else {
			var meta []*certs.CertificateMeta
			for ci, cert := range certificates {
				if cert != nil {
					meta = append(meta, certs.ExtractCertificateMeta(cert, certIDs[ci]))
				} else {
					meta = append(meta, nil)
				}
			}

			doJSONWrite(w, http.StatusOK, meta)
			return
		}
	case "DELETE":
		orgID := r.URL.Query().Get("org_id")
		if orgID == "" && len(certID) >= sha256.Size*2 {
			orgID = certID[:len(certID)-sha256.Size*2]
		}
<<<<<<< HEAD
		CertificateManager.Delete(certID, orgID)
=======
		gw.CertificateManager.Delete(certID, orgID)
>>>>>>> 094a100a
		doJSONWrite(w, http.StatusOK, &apiStatusMessage{"ok", "removed"})
	}
}

func getCipherAliases(ciphers []string) (cipherCodes []uint16) {
	for k, v := range cipherSuites {
		for _, str := range ciphers {
			if str == k {
				cipherCodes = append(cipherCodes, v)
			}
		}
	}
	return cipherCodes
}<|MERGE_RESOLUTION|>--- conflicted
+++ resolved
@@ -13,8 +13,6 @@
 	"strings"
 	"sync"
 	"time"
-
-	"github.com/TykTechnologies/tyk/storage"
 
 	"github.com/TykTechnologies/tyk/certs"
 	"github.com/TykTechnologies/tyk/config"
@@ -290,19 +288,11 @@
 		certNameMap[certData.Name] = &cert
 	}
 
-<<<<<<< HEAD
-	if len(config.Global().HttpServerOptions.SSLCertificates) > 0 {
-		var waitingRedisLog sync.Once
-		// ensure that we are connected to redis
-		for {
-			if storage.Connected() {
-=======
 	if len(gwConfig.HttpServerOptions.SSLCertificates) > 0 {
 		var waitingRedisLog sync.Once
 		// ensure that we are connected to redis
 		for {
 			if gw.RedisController.Connected() {
->>>>>>> 094a100a
 				break
 			}
 
@@ -312,12 +302,7 @@
 			time.Sleep(10 * time.Millisecond)
 		}
 	}
-<<<<<<< HEAD
-
-	for _, cert := range CertificateManager.List(config.Global().HttpServerOptions.SSLCertificates, certs.CertificatePrivate) {
-=======
 	for _, cert := range gw.CertificateManager.List(gwConfig.HttpServerOptions.SSLCertificates, certs.CertificatePrivate) {
->>>>>>> 094a100a
 		if cert != nil {
 			serverCerts = append(serverCerts, *cert)
 		}
@@ -498,11 +483,7 @@
 		if orgID == "" && len(certID) >= sha256.Size*2 {
 			orgID = certID[:len(certID)-sha256.Size*2]
 		}
-<<<<<<< HEAD
-		CertificateManager.Delete(certID, orgID)
-=======
 		gw.CertificateManager.Delete(certID, orgID)
->>>>>>> 094a100a
 		doJSONWrite(w, http.StatusOK, &apiStatusMessage{"ok", "removed"})
 	}
 }
