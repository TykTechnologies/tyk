// Copyright 2011 The Go Authors. All rights reserved.
// Use of this source code is governed by a BSD-style
// license that can be found in the LICENSE file.

// Fork of Go's net/http/httputil/reverseproxy.go with multiple changes,
// including:
//
// * caching
// * load balancing
// * service discovery

package gateway

import (
	"bytes"
	"context"
	"crypto/tls"
	"crypto/x509"
	"errors"
	"fmt"
	"io"
	"io/ioutil"
	"net"
	"net/http"
	"net/url"
	"strconv"
	"strings"
	"sync"
	"time"

	"github.com/TykTechnologies/tyk/apidef"
	"github.com/TykTechnologies/tyk/config"
	"github.com/TykTechnologies/tyk/ctx"
	"github.com/TykTechnologies/tyk/headers"
	"github.com/TykTechnologies/tyk/regexp"
	"github.com/TykTechnologies/tyk/trace"
	"github.com/TykTechnologies/tyk/user"
	opentracing "github.com/opentracing/opentracing-go"
	"github.com/opentracing/opentracing-go/ext"
	cache "github.com/pmylund/go-cache"
	"github.com/sirupsen/logrus"
	"golang.org/x/net/http2"
)

const defaultUserAgent = "Tyk/" + VERSION

var corsHeaders = []string{
	"Access-Control-Allow-Origin",
	"Access-Control-Expose-Headers",
	"Access-Control-Max-Age",
	"Access-Control-Allow-Credentials",
	"Access-Control-Allow-Methods",
	"Access-Control-Allow-Headers"}

var ServiceCache *cache.Cache
var sdMu sync.RWMutex

func urlFromService(spec *APISpec) (*apidef.HostList, error) {

	doCacheRefresh := func() (*apidef.HostList, error) {
		log.Debug("--> Refreshing")
		spec.ServiceRefreshInProgress = true
		defer func() { spec.ServiceRefreshInProgress = false }()
		sd := ServiceDiscovery{}
		sd.Init(&spec.Proxy.ServiceDiscovery)
		data, err := sd.Target(spec.Proxy.ServiceDiscovery.QueryEndpoint)
		if err != nil {
			return nil, err
		}
		sdMu.Lock()
		spec.HasRun = true
		sdMu.Unlock()
		// Set the cached value
		if data.Len() == 0 {
			log.Warning("[PROXY][SD] Service Discovery returned empty host list! Returning last good set.")

			if spec.LastGoodHostList == nil {
				log.Warning("[PROXY][SD] Last good host list is nil, returning empty set.")
				spec.LastGoodHostList = apidef.NewHostList()
			}

			return spec.LastGoodHostList, nil
		}

		ServiceCache.Set(spec.APIID, data, cache.DefaultExpiration)
		// Stash it too
		spec.LastGoodHostList = data
		return data, nil
	}
	sdMu.RLock()
	hasRun := spec.HasRun
	sdMu.RUnlock()
	// First time? Refresh the cache and return that
	if !hasRun {
		log.Debug("First run! Setting cache")
		return doCacheRefresh()
	}

	// Not first run - check the cache
	cachedServiceData, found := ServiceCache.Get(spec.APIID)
	if !found {
		if spec.ServiceRefreshInProgress {
			// Are we already refreshing the cache? skip and return last good conf
			log.Debug("Cache expired! But service refresh in progress")
			return spec.LastGoodHostList, nil
		}
		// Refresh the spec
		log.Debug("Cache expired! Refreshing...")
		return doCacheRefresh()
	}

	log.Debug("Returning from cache.")
	return cachedServiceData.(*apidef.HostList), nil
}

// httpScheme matches http://* and https://*, case insensitive
var httpScheme = regexp.MustCompile(`^(?i)https?://`)

func EnsureTransport(host, protocol string) string {
	if protocol == "" {
		for _, v := range []string{"http://", "https://"} {
			if strings.HasPrefix(host, v) {
				return host
			}
		}
		return "http://" + host
	}
	prefix := protocol + "://"
	if strings.HasPrefix(host, prefix) {
		return host
	}
	return prefix + host
}

func nextTarget(targetData *apidef.HostList, spec *APISpec) (string, error) {
	if spec.Proxy.EnableLoadBalancing {
		log.Debug("[PROXY] [LOAD BALANCING] Load balancer enabled, getting upstream target")
		// Use a HostList
		startPos := spec.RoundRobin.WithLen(targetData.Len())
		pos := startPos
		for {
			gotHost, err := targetData.GetIndex(pos)
			if err != nil {
				return "", err
			}

			host := EnsureTransport(gotHost, spec.Protocol)

			if !spec.Proxy.CheckHostAgainstUptimeTests {
				return host, nil // we don't care if it's up
			}
			if !GlobalHostChecker.HostDown(host) {
				return host, nil // we do care and it's up
			}
			// if the host is down, keep trying all the rest
			// in order from where we started.
			if pos = (pos + 1) % targetData.Len(); pos == startPos {
				return "", fmt.Errorf("all hosts are down, uptime tests are failing")
			}
		}

	}
	// Use standard target - might still be service data
	log.Debug("TARGET DATA:", targetData)

	gotHost, err := targetData.GetIndex(0)
	if err != nil {
		return "", err
	}
	return EnsureTransport(gotHost, spec.Protocol), nil
}

var (
	onceStartAllHostsDown sync.Once

	allHostsDownURL string
)

// TykNewSingleHostReverseProxy returns a new ReverseProxy that rewrites
// URLs to the scheme, host, and base path provided in target. If the
// target's path is "/base" and the incoming request was for "/dir",
// the target request will be for /base/dir. This version modifies the
// stdlib version by also setting the host to the target, this allows
// us to work with heroku and other such providers
func TykNewSingleHostReverseProxy(target *url.URL, spec *APISpec, logger *logrus.Entry) *ReverseProxy {
	onceStartAllHostsDown.Do(func() {
		handler := func(w http.ResponseWriter, r *http.Request) {
			http.Error(w, "all hosts are down", http.StatusServiceUnavailable)
		}
		listener, err := net.Listen("tcp", "127.0.0.1:0")
		if err != nil {
			panic(err)
		}
		server := &http.Server{
			Handler:        http.HandlerFunc(handler),
			ReadTimeout:    1 * time.Second,
			WriteTimeout:   1 * time.Second,
			MaxHeaderBytes: 1 << 20,
		}
		allHostsDownURL = "http://" + listener.Addr().String()
		go func() {
			panic(server.Serve(listener))
		}()
	})
	if spec.Proxy.ServiceDiscovery.UseDiscoveryService {
		log.Debug("[PROXY] Service discovery enabled")
		if ServiceCache == nil {
			log.Debug("[PROXY] Service cache initialising")
			expiry := 120
			if spec.Proxy.ServiceDiscovery.CacheTimeout > 0 {
				expiry = int(spec.Proxy.ServiceDiscovery.CacheTimeout)
			} else if spec.GlobalConfig.ServiceDiscovery.DefaultCacheTimeout > 0 {
				expiry = spec.GlobalConfig.ServiceDiscovery.DefaultCacheTimeout
			}
			ServiceCache = cache.New(time.Duration(expiry)*time.Second, 15*time.Second)
		}
	}

	targetQuery := target.RawQuery
	director := func(req *http.Request) {
		hostList := spec.Proxy.StructuredTargetList
		switch {
		case spec.Proxy.ServiceDiscovery.UseDiscoveryService:
			var err error
			hostList, err = urlFromService(spec)
			if err != nil {
				log.Error("[PROXY] [SERVICE DISCOVERY] Failed target lookup: ", err)
				break
			}
			fallthrough // implies load balancing, with replaced host list
		case spec.Proxy.EnableLoadBalancing:
			host, err := nextTarget(hostList, spec)
			if err != nil {
				log.Error("[PROXY] [LOAD BALANCING] ", err)
				host = allHostsDownURL
			}
			lbRemote, err := url.Parse(host)
			if err != nil {
				log.Error("[PROXY] [LOAD BALANCING] Couldn't parse target URL:", err)
			} else {
				// Only replace target if everything is OK
				target = lbRemote
				targetQuery = target.RawQuery
			}
		}

		targetToUse := target

		if spec.URLRewriteEnabled && req.Context().Value(ctx.RetainHost) == true {
			log.Debug("Detected host rewrite, overriding target")
			tmpTarget, err := url.Parse(req.URL.String())
			if err != nil {
				log.Error("Failed to parse URL! Err: ", err)
			} else {
				// Specifically override with a URL rewrite
				targetToUse = tmpTarget
			}
		}

		// No override, and no load balancing? Use the existing target

		// if this is false, there was an url rewrite, thus we
		// don't want to do anything to the path - req.URL is
		// already final.
		if targetToUse == target {
			req.URL.Scheme = targetToUse.Scheme
			req.URL.Host = targetToUse.Host
			req.URL.Path = singleJoiningSlash(targetToUse.Path, req.URL.Path, spec.Proxy.DisableStripSlash)
			if req.URL.RawPath != "" {
				req.URL.RawPath = singleJoiningSlash(targetToUse.Path, req.URL.RawPath, spec.Proxy.DisableStripSlash)
			}
		}

		if !spec.Proxy.PreserveHostHeader {
			req.Host = targetToUse.Host
		}

		if targetQuery == "" || req.URL.RawQuery == "" {
			req.URL.RawQuery = targetQuery + req.URL.RawQuery
		} else {
			req.URL.RawQuery = targetQuery + "&" + req.URL.RawQuery
		}
		if _, ok := req.Header[headers.UserAgent]; !ok {
			// Set Tyk's own default user agent. Without
			// this line, we would get the net/http default.
			req.Header.Set(headers.UserAgent, defaultUserAgent)
		}

		if spec.GlobalConfig.HttpServerOptions.SkipTargetPathEscaping {
			// force RequestURI to skip escaping if API's proxy is set for this
			// if we set opaque here it will force URL.RequestURI to skip escaping
			if req.URL.RawPath != "" {
				req.URL.Opaque = req.URL.RawPath
			}
		} else if req.URL.RawPath == req.URL.Path {
			// this should force URL to do escaping
			req.URL.RawPath = ""
		}

		switch req.URL.Scheme {
		case "ws":
			req.URL.Scheme = "http"
		case "wss":
			req.URL.Scheme = "https"
		}
	}

	if logger == nil {
		logger = logrus.NewEntry(log)
	}

	logger = logger.WithField("mw", "ReverseProxy")

	proxy := &ReverseProxy{
		Director:      director,
		TykAPISpec:    spec,
		FlushInterval: time.Duration(spec.GlobalConfig.HttpServerOptions.FlushInterval) * time.Millisecond,
		logger:        logger,
		sp: sync.Pool{
			New: func() interface{} {
				buffer := make([]byte, 32*1024)
				return &buffer
			},
		},
	}
	proxy.ErrorHandler.BaseMiddleware = BaseMiddleware{Spec: spec, Proxy: proxy}
	return proxy
}

// ReverseProxy is an HTTP Handler that takes an incoming request and
// sends it to another server, proxying the response back to the
// client.
type ReverseProxy struct {
	// Director must be a function which modifies
	// the request into a new request to be sent
	// using Transport. Its response is then copied
	// back to the original client unmodified.
	Director func(*http.Request)

	// The transport used to perform proxy requests.
	// If nil, http.DefaultTransport is used.
	Transport http.RoundTripper

	// FlushInterval specifies the flush interval
	// to flush to the client while copying the
	// response body.
	// If zero, no periodic flushing is done.
	FlushInterval time.Duration

	// TLSClientConfig specifies the TLS configuration to use for 'wss'.
	// If nil, the default configuration is used.
	TLSClientConfig *tls.Config

	TykAPISpec   *APISpec
	ErrorHandler ErrorHandler

	logger *logrus.Entry
	sp     sync.Pool
}

func defaultTransport(dialerTimeout float64) *http.Transport {
	timeout := 30.0
	if dialerTimeout > 0 {
		log.Debug("Setting timeout for outbound request to: ", dialerTimeout)
		timeout = dialerTimeout
	}

	dialer := &net.Dialer{
		Timeout:   time.Duration(float64(timeout) * float64(time.Second)),
		KeepAlive: 30 * time.Second,
		DualStack: true,
	}
	dialContextFunc := dialer.DialContext
	if dnsCacheManager.IsCacheEnabled() {
		dialContextFunc = dnsCacheManager.WrapDialer(dialer)
	}

	return &http.Transport{
		DialContext:           dialContextFunc,
		MaxIdleConns:          config.Global().MaxIdleConns,
		MaxIdleConnsPerHost:   config.Global().MaxIdleConnsPerHost, // default is 100
		ResponseHeaderTimeout: time.Duration(dialerTimeout) * time.Second,
		TLSHandshakeTimeout:   10 * time.Second,
	}
}

func singleJoiningSlash(a, b string, disableStripSlash bool) string {
	if disableStripSlash && len(b) == 0 {
		return a
	}
	a = strings.TrimRight(a, "/")
	b = strings.TrimLeft(b, "/")
	if len(b) > 0 {
		return a + "/" + b
	}
	return a
}

func removeDuplicateCORSHeader(dst, src http.Header) {
	for _, v := range corsHeaders {
		keyName := http.CanonicalHeaderKey(v)
		if val := dst.Get(keyName); val != "" {
			src.Del(keyName)
		}
	}
}

func copyHeader(dst, src http.Header) {

	removeDuplicateCORSHeader(dst, src)

	for k, vv := range src {
		for _, v := range vv {
			dst.Add(k, v)
		}
	}
}

func cloneHeader(h http.Header) http.Header {
	h2 := make(http.Header, len(h))
	for k, vv := range h {
		vv2 := make([]string, len(vv))
		copy(vv2, vv)
		h2[k] = vv2
	}
	return h2
}

// Hop-by-hop headers. These are removed when sent to the backend.
// http://www.w3.org/Protocols/rfc2616/rfc2616-sec13.html
var hopHeaders = []string{
	"Connection",
	"Proxy-Connection", // non-standard but still sent by libcurl and rejected by e.g. google
	"Keep-Alive",
	"Proxy-Authenticate",
	"Proxy-Authorization",
	"Te",      // canonicalized version of "TE"
	"Trailer", // not Trailers per URL above; http://www.rfc-editor.org/errata_search.php?eid=4522
	"Transfer-Encoding",
	"Upgrade",
}

func (p *ReverseProxy) ServeHTTP(rw http.ResponseWriter, req *http.Request) ProxyResponse {
	startTime := time.Now()
	p.logger.WithField("ts", startTime.UnixNano()).Debug("Started")

	resp := p.WrappedServeHTTP(rw, req, recordDetail(req, p.TykAPISpec))

	finishTime := time.Since(startTime)
	p.logger.WithField("ns", finishTime.Nanoseconds()).Debug("Finished")

	// make response body to be nopCloser and re-readable before serve it through chain of middlewares
	nopCloseResponseBody(resp.Response)

	return resp
}

func (p *ReverseProxy) ServeHTTPForCache(rw http.ResponseWriter, req *http.Request) ProxyResponse {
	startTime := time.Now()
	p.logger.WithField("ts", startTime.UnixNano()).Debug("Started")

	resp := p.WrappedServeHTTP(rw, req, true)
	nopCloseResponseBody(resp.Response)

	finishTime := time.Since(startTime)
	p.logger.WithField("ns", finishTime.Nanoseconds()).Debug("Finished")

	return resp
}

func (p *ReverseProxy) CheckHardTimeoutEnforced(spec *APISpec, req *http.Request) (bool, float64) {
	if !spec.EnforcedTimeoutEnabled {
		return false, spec.GlobalConfig.ProxyDefaultTimeout
	}

	_, versionPaths, _, _ := spec.Version(req)
	found, meta := spec.CheckSpecMatchesStatus(req, versionPaths, HardTimeout)
	if found {
		intMeta := meta.(*int)
		p.logger.Debug("HARD TIMEOUT ENFORCED: ", *intMeta)
		return true, float64(*intMeta)
	}

	return false, spec.GlobalConfig.ProxyDefaultTimeout
}

func (p *ReverseProxy) CheckHeaderInRemoveList(hdr string, spec *APISpec, req *http.Request) bool {
	vInfo, versionPaths, _, _ := spec.Version(req)
	for _, gdKey := range vInfo.GlobalHeadersRemove {
		if strings.ToLower(gdKey) == strings.ToLower(hdr) {
			return true
		}
	}

	// Check path config
	if found, meta := spec.CheckSpecMatchesStatus(req, versionPaths, HeaderInjected); found {
		hmeta := meta.(*apidef.HeaderInjectionMeta)
		for _, gdKey := range hmeta.DeleteHeaders {
			if strings.ToLower(gdKey) == strings.ToLower(hdr) {
				return true
			}
		}
	}

	return false
}

func (p *ReverseProxy) CheckCircuitBreakerEnforced(spec *APISpec, req *http.Request) (bool, *ExtendedCircuitBreakerMeta) {
	if !spec.CircuitBreakerEnabled {
		return false, nil
	}

	_, versionPaths, _, _ := spec.Version(req)
	found, meta := spec.CheckSpecMatchesStatus(req, versionPaths, CircuitBreaker)
	if found {
		exMeta := meta.(*ExtendedCircuitBreakerMeta)
		p.logger.Debug("CB Enforced for path: ", *exMeta)
		return true, exMeta
	}

	return false, nil
}

func proxyFromAPI(api *APISpec) func(*http.Request) (*url.URL, error) {
	return func(req *http.Request) (*url.URL, error) {
		if api != nil && api.Proxy.Transport.ProxyURL != "" {
			return url.Parse(api.Proxy.Transport.ProxyURL)
		}
		return http.ProxyFromEnvironment(req)
	}
}

func tlsClientConfig(s *APISpec) *tls.Config {
	config := &tls.Config{}

	if s.GlobalConfig.ProxySSLInsecureSkipVerify {
		config.InsecureSkipVerify = true
	}

	if s.Proxy.Transport.SSLInsecureSkipVerify {
		config.InsecureSkipVerify = true
	}

	if s.GlobalConfig.ProxySSLMinVersion > 0 {
		config.MinVersion = s.GlobalConfig.ProxySSLMinVersion
	}

	if s.Proxy.Transport.SSLMinVersion > 0 {
		config.MinVersion = s.Proxy.Transport.SSLMinVersion
	}

	if len(s.GlobalConfig.ProxySSLCipherSuites) > 0 {
		config.CipherSuites = getCipherAliases(s.GlobalConfig.ProxySSLCipherSuites)
	}

	if len(s.Proxy.Transport.SSLCipherSuites) > 0 {
		config.CipherSuites = getCipherAliases(s.Proxy.Transport.SSLCipherSuites)
	}

	if !s.GlobalConfig.ProxySSLDisableRenegotiation {
		config.Renegotiation = tls.RenegotiateFreelyAsClient
	}

	return config
}

func httpTransport(timeOut float64, rw http.ResponseWriter, req *http.Request, p *ReverseProxy) http.RoundTripper {
	transport := defaultTransport(timeOut) // modifies a newly created transport
	transport.TLSClientConfig = &tls.Config{}
	transport.Proxy = proxyFromAPI(p.TykAPISpec)

	if config.Global().ProxySSLInsecureSkipVerify {
		transport.TLSClientConfig.InsecureSkipVerify = true
	}

	if p.TykAPISpec.Proxy.Transport.SSLInsecureSkipVerify {
		transport.TLSClientConfig.InsecureSkipVerify = true
	}

	// When request routed through the proxy `DialTLS` is not used, and only VerifyPeerCertificate is supported
	// The reason behind two separate checks is that `DialTLS` supports specifying public keys per hostname, and `VerifyPeerCertificate` only global ones, e.g. `*`
	if proxyURL, _ := transport.Proxy(req); proxyURL != nil {
		p.logger.Debug("Detected proxy: " + proxyURL.String())
		transport.TLSClientConfig.VerifyPeerCertificate = verifyPeerCertificatePinnedCheck(p.TykAPISpec, transport.TLSClientConfig)

		if transport.TLSClientConfig.VerifyPeerCertificate != nil {
			p.logger.Debug("Certificate pinning check is enabled")
		}
	} else {
		transport.DialTLS = customDialTLSCheck(p.TykAPISpec, transport.TLSClientConfig)
	}

	if p.TykAPISpec.GlobalConfig.ProxySSLMinVersion > 0 {
		transport.TLSClientConfig.MinVersion = p.TykAPISpec.GlobalConfig.ProxySSLMinVersion
	}

	if p.TykAPISpec.Proxy.Transport.SSLMinVersion > 0 {
		transport.TLSClientConfig.MinVersion = p.TykAPISpec.Proxy.Transport.SSLMinVersion
	}

	if len(p.TykAPISpec.GlobalConfig.ProxySSLCipherSuites) > 0 {
		transport.TLSClientConfig.CipherSuites = getCipherAliases(p.TykAPISpec.GlobalConfig.ProxySSLCipherSuites)
	}

	if len(p.TykAPISpec.Proxy.Transport.SSLCipherSuites) > 0 {
		transport.TLSClientConfig.CipherSuites = getCipherAliases(p.TykAPISpec.Proxy.Transport.SSLCipherSuites)
	}

	if !config.Global().ProxySSLDisableRenegotiation {
		transport.TLSClientConfig.Renegotiation = tls.RenegotiateFreelyAsClient
	}

	transport.DisableKeepAlives = p.TykAPISpec.GlobalConfig.ProxyCloseConnections

	if config.Global().ProxyEnableHttp2 {
		http2.ConfigureTransport(transport)
	}

	return transport
}

func (p *ReverseProxy) setCommonNameVerifyPeerCertificate(tlsConfig *tls.Config, hostName string) {
	tlsConfig.InsecureSkipVerify = true

	// if verifyPeerCertificate was set previously, make sure it is also executed
	prevFunc := tlsConfig.VerifyPeerCertificate
	tlsConfig.VerifyPeerCertificate = func(rawCerts [][]byte, verifiedChains [][]*x509.Certificate) error {
		if prevFunc != nil {
			err := prevFunc(rawCerts, verifiedChains)
			if err != nil {
				p.logger.Error("Failed to verify server certificate: " + err.Error())
				return err
			}
		}

		// followed https://github.com/golang/go/issues/21971#issuecomment-332693931
		certs := make([]*x509.Certificate, len(rawCerts))
		for i, asn1Data := range rawCerts {
			cert, err := x509.ParseCertificate(asn1Data)
			if err != nil {
				return errors.New("failed to parse certificate from server: " + err.Error())
			}
			certs[i] = cert
		}

		if !p.TykAPISpec.Proxy.Transport.SSLInsecureSkipVerify && !config.Global().ProxySSLInsecureSkipVerify {
			opts := x509.VerifyOptions{
				Roots:         tlsConfig.RootCAs,
				CurrentTime:   time.Now(),
				DNSName:       "", // <- skip hostname verification
				Intermediates: x509.NewCertPool(),
			}

			for i, cert := range certs {
				if i == 0 {
					continue
				}
				opts.Intermediates.AddCert(cert)
			}
			_, err := certs[0].Verify(opts)
			if err != nil {
				p.logger.Error("Failed to verify server certificate: " + err.Error())
				return err
			}
		}

		return validateCommonName(hostName, certs[0])
	}
}

func (p *ReverseProxy) WrappedServeHTTP(rw http.ResponseWriter, req *http.Request, withCache bool) ProxyResponse {
	if trace.IsEnabled() {
		span, ctx := trace.Span(req.Context(), req.URL.Path)
		defer span.Finish()
		ext.SpanKindRPCClient.Set(span)
		req = req.WithContext(ctx)
	}

	var roundTripper http.RoundTripper

	p.TykAPISpec.Lock()
<<<<<<< HEAD
=======
	if !outReqIsWebsocket { // check if it is a regular HTTP request
		// create HTTP transport
		createTransport := p.TykAPISpec.HTTPTransport == nil

		// Check if timeouts are set for this endpoint
		if !createTransport && config.Global().MaxConnTime != 0 {
			createTransport = time.Since(p.TykAPISpec.HTTPTransportCreated) > time.Duration(config.Global().MaxConnTime)*time.Second
		}

		if createTransport {
			_, timeout := p.CheckHardTimeoutEnforced(p.TykAPISpec, req)
			p.TykAPISpec.HTTPTransport = httpTransport(timeout, rw, req, p)
			p.TykAPISpec.HTTPTransportCreated = time.Now()

			p.logger.Debug("Creating new HTTP transport")
		}
>>>>>>> fc854e96

	// create HTTP transport
	createTransport := p.TykAPISpec.HTTPTransport == nil

	// Check if timeouts are set for this endpoint
	if !createTransport && config.Global().MaxConnTime != 0 {
		createTransport = time.Since(p.TykAPISpec.HTTPTransportCreated) > time.Duration(config.Global().MaxConnTime)*time.Second
	}

<<<<<<< HEAD
	if createTransport {
		_, timeout := p.CheckHardTimeoutEnforced(p.TykAPISpec, req)
		p.TykAPISpec.HTTPTransport = httpTransport(timeout, rw, req, p)
		p.TykAPISpec.HTTPTransportCreated = time.Now()
	}
=======
		if createTransport {
			_, timeout := p.CheckHardTimeoutEnforced(p.TykAPISpec, req)
			p.TykAPISpec.WSTransport = httpTransport(timeout, rw, req, p)
			p.TykAPISpec.WSTransportCreated = time.Now()

			p.logger.Debug("Creating new WS transport")
		}
>>>>>>> fc854e96

	roundTripper = p.TykAPISpec.HTTPTransport

	p.TykAPISpec.Unlock()

	reqCtx := req.Context()
	if cn, ok := rw.(http.CloseNotifier); ok {
		var cancel context.CancelFunc
		reqCtx, cancel = context.WithCancel(reqCtx)
		defer cancel()
		notifyChan := cn.CloseNotify()
		go func() {
			select {
			case <-notifyChan:
				cancel()
			case <-reqCtx.Done():
			}
		}()
	}

	// Do this before we make a shallow copy
	session := ctxGetSession(req)

	outreq := new(http.Request)
	logreq := new(http.Request)

	*outreq = *req // includes shallow copies of maps, but okay
	*logreq = *req
	// remove context data from the copies
	setContext(outreq, context.Background())
	setContext(logreq, context.Background())

<<<<<<< HEAD
	log.Debug("UPSTREAM REQUEST URL: ", req.URL, " ", req.Host)
=======
	p.logger.Debug("Upstream request URL: ", req.URL)
>>>>>>> fc854e96

	// We need to double set the context for the outbound request to reprocess the target
	if p.TykAPISpec.URLRewriteEnabled && req.Context().Value(ctx.RetainHost) == true {
		p.logger.Debug("Detected host rewrite, notifying director")
		setCtxValue(outreq, ctx.RetainHost, true)
	}

	if req.ContentLength == 0 {
		outreq.Body = nil // Issue 16036: nil Body for http.Transport retries
	}
	outreq = outreq.WithContext(reqCtx)

	outreq.Header = cloneHeader(req.Header)
	if trace.IsEnabled() {
		span := opentracing.SpanFromContext(req.Context())
		trace.Inject(p.TykAPISpec.Name, span, outreq.Header)
	}
	p.Director(outreq)
	outreq.Close = false

<<<<<<< HEAD
	log.Debug("Outbound Request: ", outreq.URL.String(), " ", outreq.Host)
=======
	p.logger.Debug("Outbound request URL: ", outreq.URL.String())
>>>>>>> fc854e96

	outReqUpgrade, reqUpType := IsUpgrade(req)

	// See RFC 2616, section 14.10.
	if c := outreq.Header.Get("Connection"); c != "" {
		for _, f := range strings.Split(c, ",") {
			if f = strings.TrimSpace(f); f != "" {
				outreq.Header.Del(f)
			}
		}
	}
	// Remove other hop-by-hop headers to the backend. Especially
	// important is "Connection" because we want a persistent
	// connection, regardless of what the client sent to us.
	for _, h := range hopHeaders {
		hv := outreq.Header.Get(h)
		if hv == "" {
			continue
		}
		if h == "Te" && hv == "trailers" {
			continue
		}
		outreq.Header.Del(h)
		logreq.Header.Del(h)
	}

	if outReqUpgrade {
		outreq.Header.Set("Connection", "Upgrade")
		logreq.Header.Set("Connection", "Upgrade")
		outreq.Header.Set("Upgrade", reqUpType)
		logreq.Header.Set("Upgrade", reqUpType)
	}

	addrs := requestIPHops(req)
	if !p.CheckHeaderInRemoveList(headers.XForwardFor, p.TykAPISpec, req) {
		outreq.Header.Set(headers.XForwardFor, addrs)
	}

	// Circuit breaker
	breakerEnforced, breakerConf := p.CheckCircuitBreakerEnforced(p.TykAPISpec, req)

	// set up TLS certificates for upstream if needed
	var tlsCertificates []tls.Certificate
	if cert := getUpstreamCertificate(outreq.Host, p.TykAPISpec); cert != nil {
		p.logger.Debug("Found upstream mutual TLS certificate")
		tlsCertificates = []tls.Certificate{*cert}
	}

	p.TykAPISpec.Lock()
	roundTripper.(*http.Transport).TLSClientConfig.Certificates = tlsCertificates
	p.TykAPISpec.Unlock()

	if p.TykAPISpec.Proxy.Transport.SSLForceCommonNameCheck || config.Global().SSLForceCommonNameCheck {
		// if proxy is enabled, add CommonName verification in verifyPeerCertificate
		// DialTLS is not executed if proxy is used
		httpTransport := roundTripper.(*http.Transport)

		p.logger.Debug("Using forced SSL CN check")

		if proxyURL, _ := httpTransport.Proxy(req); proxyURL != nil {
			p.logger.Debug("Detected proxy: " + proxyURL.String())
			tlsConfig := httpTransport.TLSClientConfig
			host, _, _ := net.SplitHostPort(outreq.Host)
			p.setCommonNameVerifyPeerCertificate(tlsConfig, host)
		}

	}

	// do request round trip
	var res *http.Response
	var err error
	var upstreamLatency time.Duration
	if breakerEnforced {
		if !breakerConf.CB.Ready() {
			p.logger.Debug("ON REQUEST: Circuit Breaker is in OPEN state")
			p.ErrorHandler.HandleError(rw, logreq, "Service temporarily unavailable.", 503, true)
			return ProxyResponse{}
		}
		p.logger.Debug("ON REQUEST: Circuit Breaker is in CLOSED or HALF-OPEN state")
		begin := time.Now()
		res, err = roundTripper.RoundTrip(outreq)
		upstreamLatency = time.Since(begin)
		if err != nil || res.StatusCode/100 == 5 {
			breakerConf.CB.Fail()
		} else {
			breakerConf.CB.Success()
		}
	} else {
		begin := time.Now()
		res, err = roundTripper.RoundTrip(outreq)
		upstreamLatency = time.Since(begin)
	}

	if err != nil {

		token := ctxGetAuthToken(req)

		var alias string
		if session != nil {
			alias = session.Alias
		}

		p.logger.WithFields(logrus.Fields{
			"prefix":      "proxy",
			"user_ip":     addrs,
			"server_name": outreq.Host,
			"user_id":     obfuscateKey(token),
			"user_name":   alias,
			"org_id":      p.TykAPISpec.OrgID,
			"api_id":      p.TykAPISpec.APIID,
		}).Error("http: proxy error: ", err)

		if strings.Contains(err.Error(), "timeout awaiting response headers") {
			p.ErrorHandler.HandleError(rw, logreq, "Upstream service reached hard timeout.", http.StatusGatewayTimeout, true)

			if p.TykAPISpec.Proxy.ServiceDiscovery.UseDiscoveryService {
				if ServiceCache != nil {
					p.logger.Debug("[PROXY] [SERVICE DISCOVERY] Upstream host failed, refreshing host list")
					ServiceCache.Delete(p.TykAPISpec.APIID)
				}
			}
			return ProxyResponse{UpstreamLatency: upstreamLatency}
		}

		if strings.Contains(err.Error(), "context canceled") {
			p.ErrorHandler.HandleError(rw, logreq, "Client closed request", 499, true)
			return ProxyResponse{UpstreamLatency: upstreamLatency}
		}

		if strings.Contains(err.Error(), "no such host") {
			p.ErrorHandler.HandleError(rw, logreq, "Upstream host lookup failed", http.StatusInternalServerError, true)
			return ProxyResponse{UpstreamLatency: upstreamLatency}
		}

		p.ErrorHandler.HandleError(rw, logreq, "There was a problem proxying the request", http.StatusInternalServerError, true)
		return ProxyResponse{UpstreamLatency: upstreamLatency}

	}

	upgrade, _ := IsUpgrade(req)
	// Deal with 101 Switching Protocols responses: (WebSocket, h2c, etc)
	if upgrade {
		if err := p.handleUpgradeResponse(rw, outreq, res); err != nil {
			p.ErrorHandler.HandleError(rw, logreq, err.Error(), http.StatusInternalServerError, true)
			return ProxyResponse{UpstreamLatency: upstreamLatency}
		}
	}

	ses := new(user.SessionState)
	if session != nil {
		ses = session
	}

	// Middleware chain handling here - very simple, but should do
	// the trick. Chain can be empty, in which case this is a no-op.
	// abortRequest is set to true when a response hook fails
	// For reference see "HandleError" in coprocess.go
	abortRequest, err := handleResponseChain(p.TykAPISpec.ResponseChain, rw, res, req, ses)
	if abortRequest {
		return ProxyResponse{UpstreamLatency: upstreamLatency}
	}

	if err != nil {
		p.logger.Error("Response chain failed! ", err)
	}

	inres := new(http.Response)
	if withCache {
		*inres = *res // includes shallow copies of maps, but okay

		if !upgrade {
			defer res.Body.Close()

			// Buffer body data
			var bodyBuffer bytes.Buffer
			bodyBuffer2 := new(bytes.Buffer)

			p.CopyResponse(&bodyBuffer, res.Body)
			*bodyBuffer2 = bodyBuffer

			// Create new ReadClosers so we can split output
			res.Body = ioutil.NopCloser(&bodyBuffer)
			inres.Body = ioutil.NopCloser(bodyBuffer2)
		}
	}

	// We should at least copy the status code in
	inres.StatusCode = res.StatusCode
	inres.ContentLength = res.ContentLength
	p.HandleResponse(rw, res, ses)
	return ProxyResponse{UpstreamLatency: upstreamLatency, Response: inres}
}

func (p *ReverseProxy) HandleResponse(rw http.ResponseWriter, res *http.Response, ses *user.SessionState) error {

	// Remove hop-by-hop headers listed in the
	// "Connection" header of the response.
	if c := res.Header.Get(headers.Connection); c != "" {
		for _, f := range strings.Split(c, ",") {
			if f = strings.TrimSpace(f); f != "" {
				res.Header.Del(f)
			}
		}
	}

	for _, h := range hopHeaders {
		res.Header.Del(h)
	}
	defer res.Body.Close()

	// Close connections
	if config.Global().CloseConnections {
		res.Header.Set(headers.Connection, "close")
	}

	// Add resource headers
	if ses != nil {
		// We have found a session, lets report back
		quotaMax, quotaRemaining, _, quotaRenews := ses.GetQuotaLimitByAPIID(p.TykAPISpec.APIID)
		res.Header.Set(headers.XRateLimitLimit, strconv.Itoa(int(quotaMax)))
		res.Header.Set(headers.XRateLimitRemaining, strconv.Itoa(int(quotaRemaining)))
		res.Header.Set(headers.XRateLimitReset, strconv.Itoa(int(quotaRenews)))
	}

	copyHeader(rw.Header(), res.Header)

	announcedTrailers := len(res.Trailer)
	if announcedTrailers > 0 {
		trailerKeys := make([]string, 0, len(res.Trailer))
		for k := range res.Trailer {
			trailerKeys = append(trailerKeys, k)
		}
		rw.Header().Add("Trailer", strings.Join(trailerKeys, ", "))
	}

	rw.WriteHeader(res.StatusCode)

	if len(res.Trailer) > 0 {
		// Force chunking if we saw a response trailer.
		// This prevents net/http from calculating the length for short
		// bodies and adding a Content-Length.
		if fl, ok := rw.(http.Flusher); ok {
			fl.Flush()
		}
	}

	p.CopyResponse(rw, res.Body)

	if len(res.Trailer) == announcedTrailers {
		copyHeader(rw.Header(), res.Trailer)
		return nil
	}

	for k, vv := range res.Trailer {
		k = http.TrailerPrefix + k
		for _, v := range vv {
			rw.Header().Add(k, v)
		}
	}
	return nil
}

func (p *ReverseProxy) CopyResponse(dst io.Writer, src io.Reader) {
	if p.FlushInterval != 0 {
		if wf, ok := dst.(writeFlusher); ok {
			mlw := &maxLatencyWriter{
				dst:     wf,
				latency: p.FlushInterval,
				done:    make(chan bool),
			}
			go mlw.flushLoop()
			defer mlw.stop()
			dst = mlw
		}
	}

	p.copyBuffer(dst, src)
}

func (p *ReverseProxy) copyBuffer(dst io.Writer, src io.Reader) (int64, error) {

	buf := p.sp.Get().(*[]byte)
	defer p.sp.Put(buf)

	var written int64
	for {
		nr, rerr := src.Read(*buf)
		if rerr != nil && rerr != io.EOF && rerr != context.Canceled {
			p.logger.WithFields(logrus.Fields{
				"prefix": "proxy",
				"org_id": p.TykAPISpec.OrgID,
				"api_id": p.TykAPISpec.APIID,
			}).Error("http: proxy error during body copy: ", rerr)
		}
		if nr > 0 {
			nw, werr := dst.Write((*buf)[:nr])
			if nw > 0 {
				written += int64(nw)
			}
			if werr != nil {
				return written, werr
			}
			if nr != nw {
				return written, io.ErrShortWrite
			}
		}
		if rerr != nil {
			return written, rerr
		}
	}
}

func (p *ReverseProxy) handleUpgradeResponse(rw http.ResponseWriter, req *http.Request, res *http.Response) error {
	copyHeader(res.Header, rw.Header())

	hj, ok := rw.(http.Hijacker)
	if !ok {
		return fmt.Errorf("can't switch protocols using non-Hijacker ResponseWriter type %T", rw)
	}
	backConn, ok := res.Body.(io.ReadWriteCloser)
	if !ok {
		return fmt.Errorf("internal error: 101 switching protocols response with non-writable body")
	}
	defer backConn.Close()
	conn, brw, err := hj.Hijack()
	if err != nil {
		return fmt.Errorf("Hijack failed on protocol switch: %v", err)
	}
	defer conn.Close()
	res.Body = nil // so res.Write only writes the headers; we have res.Body in backConn above
	if err := res.Write(brw); err != nil {
		return fmt.Errorf("response write: %v", err)
	}
	if err := brw.Flush(); err != nil {
		return fmt.Errorf("response flush: %v", err)
	}
	errc := make(chan error, 1)
	spc := switchProtocolCopier{user: conn, backend: backConn}
	go spc.copyToBackend(errc)
	go spc.copyFromBackend(errc)
	<-errc

	res.Body = ioutil.NopCloser(strings.NewReader(""))

	return nil
}

// switchProtocolCopier exists so goroutines proxying data back and
// forth have nice names in stacks.
type switchProtocolCopier struct {
	user, backend io.ReadWriter
}

func (c switchProtocolCopier) copyFromBackend(errc chan<- error) {
	_, err := io.Copy(c.user, c.backend)
	errc <- err
}

func (c switchProtocolCopier) copyToBackend(errc chan<- error) {
	_, err := io.Copy(c.backend, c.user)
	errc <- err
}

type writeFlusher interface {
	io.Writer
	http.Flusher
}

type maxLatencyWriter struct {
	dst     writeFlusher
	latency time.Duration

	mu   sync.Mutex // protects Write + Flush
	done chan bool
}

func (m *maxLatencyWriter) Write(p []byte) (int, error) {
	m.mu.Lock()
	defer m.mu.Unlock()
	return m.dst.Write(p)
}

func (m *maxLatencyWriter) flushLoop() {
	t := time.NewTicker(m.latency)
	defer t.Stop()
	for {
		select {
		case <-m.done:
			return
		case <-t.C:
			m.mu.Lock()
			m.dst.Flush()
			m.mu.Unlock()
		}
	}
}

func (m *maxLatencyWriter) stop() { m.done <- true }

func requestIPHops(r *http.Request) string {
	clientIP, _, err := net.SplitHostPort(r.RemoteAddr)
	if err != nil {
		return ""
	}
	// If we aren't the first proxy retain prior
	// X-Forwarded-For information as a comma+space
	// separated list and fold multiple headers into one.
	if prior, ok := r.Header["X-Forwarded-For"]; ok {
		clientIP = strings.Join(prior, ", ") + ", " + clientIP
	}
	return clientIP
}

// nopCloser is just like ioutil's, but here to let us re-read the same
// buffer inside by moving position to the start every time we done with reading
type nopCloser struct {
	io.ReadSeeker
}

// Read just a wrapper around real Read which also moves position to the start if we get EOF
// to have it ready for next read-cycle
func (n nopCloser) Read(p []byte) (int, error) {
	num, err := n.ReadSeeker.Read(p)
	if err == io.EOF { // move to start to have it ready for next read cycle
		n.Seek(0, io.SeekStart)
	}
	return num, err
}

// Close is a no-op Close
func (n nopCloser) Close() error {
	return nil
}

func copyBody(body io.ReadCloser) io.ReadCloser {
	// check if body was already read and converted into our nopCloser
	if nc, ok := body.(nopCloser); ok {
		// seek to the beginning to have it ready for next read
		nc.Seek(0, io.SeekStart)
		return body
	}

	// body is http's io.ReadCloser - let's close it after we read data
	defer body.Close()

	// body is http's io.ReadCloser - read it up until EOF
	var bodyRead bytes.Buffer
	io.Copy(&bodyRead, body)

	// use seek-able reader for further body usage
	reusableBody := bytes.NewReader(bodyRead.Bytes())

	return nopCloser{reusableBody}
}

func copyRequest(r *http.Request) *http.Request {
	if r.Body != nil {
		r.Body = copyBody(r.Body)
	}
	return r
}

func copyResponse(r *http.Response) *http.Response {
	if r.Body != nil {
		r.Body = copyBody(r.Body)
	}
	return r
}

func nopCloseRequestBody(r *http.Request) {
	if r == nil {
		return
	}

	copyRequest(r)
}

func nopCloseResponseBody(r *http.Response) {
	if r == nil {
		return
	}

	copyResponse(r)
}

func IsUpgrade(req *http.Request) (bool, string) {
	if !config.Global().HttpServerOptions.EnableWebSockets {
		return false, ""
	}

	contentType := strings.ToLower(strings.TrimSpace(req.Header.Get(headers.Accept)))
	if contentType == "text/event-stream" {
		return true, ""
	}

	connection := strings.ToLower(strings.TrimSpace(req.Header.Get(headers.Connection)))
	if connection != "upgrade" {
		return false, ""
	}

	upgrade := strings.ToLower(strings.TrimSpace(req.Header.Get("Upgrade")))
	if upgrade != "" {
		return true, upgrade
	}

	return false, ""
}<|MERGE_RESOLUTION|>--- conflicted
+++ resolved
@@ -679,25 +679,6 @@
 	var roundTripper http.RoundTripper
 
 	p.TykAPISpec.Lock()
-<<<<<<< HEAD
-=======
-	if !outReqIsWebsocket { // check if it is a regular HTTP request
-		// create HTTP transport
-		createTransport := p.TykAPISpec.HTTPTransport == nil
-
-		// Check if timeouts are set for this endpoint
-		if !createTransport && config.Global().MaxConnTime != 0 {
-			createTransport = time.Since(p.TykAPISpec.HTTPTransportCreated) > time.Duration(config.Global().MaxConnTime)*time.Second
-		}
-
-		if createTransport {
-			_, timeout := p.CheckHardTimeoutEnforced(p.TykAPISpec, req)
-			p.TykAPISpec.HTTPTransport = httpTransport(timeout, rw, req, p)
-			p.TykAPISpec.HTTPTransportCreated = time.Now()
-
-			p.logger.Debug("Creating new HTTP transport")
-		}
->>>>>>> fc854e96
 
 	// create HTTP transport
 	createTransport := p.TykAPISpec.HTTPTransport == nil
@@ -707,21 +688,13 @@
 		createTransport = time.Since(p.TykAPISpec.HTTPTransportCreated) > time.Duration(config.Global().MaxConnTime)*time.Second
 	}
 
-<<<<<<< HEAD
 	if createTransport {
 		_, timeout := p.CheckHardTimeoutEnforced(p.TykAPISpec, req)
 		p.TykAPISpec.HTTPTransport = httpTransport(timeout, rw, req, p)
 		p.TykAPISpec.HTTPTransportCreated = time.Now()
-	}
-=======
-		if createTransport {
-			_, timeout := p.CheckHardTimeoutEnforced(p.TykAPISpec, req)
-			p.TykAPISpec.WSTransport = httpTransport(timeout, rw, req, p)
-			p.TykAPISpec.WSTransportCreated = time.Now()
-
-			p.logger.Debug("Creating new WS transport")
-		}
->>>>>>> fc854e96
+    
+    p.logger.Debug("Creating new transport")
+	}
 
 	roundTripper = p.TykAPISpec.HTTPTransport
 
@@ -754,11 +727,7 @@
 	setContext(outreq, context.Background())
 	setContext(logreq, context.Background())
 
-<<<<<<< HEAD
-	log.Debug("UPSTREAM REQUEST URL: ", req.URL, " ", req.Host)
-=======
 	p.logger.Debug("Upstream request URL: ", req.URL)
->>>>>>> fc854e96
 
 	// We need to double set the context for the outbound request to reprocess the target
 	if p.TykAPISpec.URLRewriteEnabled && req.Context().Value(ctx.RetainHost) == true {
@@ -779,11 +748,7 @@
 	p.Director(outreq)
 	outreq.Close = false
 
-<<<<<<< HEAD
-	log.Debug("Outbound Request: ", outreq.URL.String(), " ", outreq.Host)
-=======
 	p.logger.Debug("Outbound request URL: ", outreq.URL.String())
->>>>>>> fc854e96
 
 	outReqUpgrade, reqUpType := IsUpgrade(req)
 
