// Copyright 2011 The Go Authors. All rights reserved.
// Use of this source code is governed by a BSD-style
// license that can be found in the LICENSE file.

// Fork of Go's net/http/httputil/reverseproxy.go with multiple changes,
// including:
//
// * caching
// * load balancing
// * service discovery

package gateway

import (
	"bytes"
	"context"
	"crypto/tls"
	"crypto/x509"
	"errors"
	"fmt"
	"io"
	"io/ioutil"
	"net"
	"net/http"
	"net/url"
	"strconv"
	"strings"
	"sync"
	"time"

	"github.com/gorilla/websocket"
	"github.com/jensneuse/abstractlogger"

	"github.com/jensneuse/graphql-go-tools/pkg/graphql"
	gqlhttp "github.com/jensneuse/graphql-go-tools/pkg/http"
	"github.com/jensneuse/graphql-go-tools/pkg/subscription"

	"github.com/akutz/memconn"
<<<<<<< HEAD
=======
	"github.com/opentracing/opentracing-go"
	"github.com/opentracing/opentracing-go/ext"
	"github.com/pmylund/go-cache"
	"github.com/sirupsen/logrus"
	"golang.org/x/net/http/httpguts"
	"golang.org/x/net/http2"
>>>>>>> 094a100a

	"github.com/TykTechnologies/tyk/apidef"
	"github.com/TykTechnologies/tyk/ctx"
	"github.com/TykTechnologies/tyk/headers"
	"github.com/TykTechnologies/tyk/regexp"
	"github.com/TykTechnologies/tyk/trace"
	"github.com/TykTechnologies/tyk/user"
<<<<<<< HEAD

	opentracing "github.com/opentracing/opentracing-go"
	"github.com/opentracing/opentracing-go/ext"
	cache "github.com/pmylund/go-cache"
	"github.com/sirupsen/logrus"
	"golang.org/x/net/http/httpguts"
	"golang.org/x/net/http2"
=======
>>>>>>> 094a100a
)

var defaultUserAgent = "Tyk/" + VERSION

var corsHeaders = []string{
	"Access-Control-Allow-Origin",
	"Access-Control-Expose-Headers",
	"Access-Control-Max-Age",
	"Access-Control-Allow-Credentials",
	"Access-Control-Allow-Methods",
	"Access-Control-Allow-Headers"}

var ServiceCache *cache.Cache
var sdMu sync.RWMutex

func urlFromService(spec *APISpec) (*apidef.HostList, error) {

	doCacheRefresh := func() (*apidef.HostList, error) {
		log.Debug("--> Refreshing")
		spec.ServiceRefreshInProgress = true
		defer func() { spec.ServiceRefreshInProgress = false }()
		sd := ServiceDiscovery{}
		sd.Init(&spec.Proxy.ServiceDiscovery)
		data, err := sd.Target(spec.Proxy.ServiceDiscovery.QueryEndpoint)
		if err != nil {
			return nil, err
		}
		sdMu.Lock()
		spec.HasRun = true
		sdMu.Unlock()
		// Set the cached value
		if data.Len() == 0 {
			log.Warning("[PROXY][SD] Service Discovery returned empty host list! Returning last good set.")

			if spec.LastGoodHostList == nil {
				log.Warning("[PROXY][SD] Last good host list is nil, returning empty set.")
				spec.LastGoodHostList = apidef.NewHostList()
			}

			return spec.LastGoodHostList, nil
		}

		ServiceCache.Set(spec.APIID, data, cache.DefaultExpiration)
		// Stash it too
		spec.LastGoodHostList = data
		return data, nil
	}
	sdMu.RLock()
	hasRun := spec.HasRun
	sdMu.RUnlock()
	// First time? Refresh the cache and return that
	if !hasRun {
		log.Debug("First run! Setting cache")
		return doCacheRefresh()
	}

	// Not first run - check the cache
	cachedServiceData, found := ServiceCache.Get(spec.APIID)
	if !found {
		if spec.ServiceRefreshInProgress {
			// Are we already refreshing the cache? skip and return last good conf
			log.Debug("Cache expired! But service refresh in progress")
			return spec.LastGoodHostList, nil
		}
		// Refresh the spec
		log.Debug("Cache expired! Refreshing...")
		return doCacheRefresh()
	}

	log.Debug("Returning from cache.")
	return cachedServiceData.(*apidef.HostList), nil
}

// httpScheme matches http://* and https://*, case insensitive
var httpScheme = regexp.MustCompile(`^(?i)https?://`)

func EnsureTransport(host, protocol string) string {
	host = strings.TrimSpace(host)
	protocol = strings.TrimSpace(protocol)
	u, err := url.Parse(host)
	if err != nil {
		return host
	}
	switch u.Scheme {
	case "":
		if protocol == "" {
			protocol = "http"
		}
		u.Scheme = protocol
	case "h2c":
		u.Scheme = "http"
	}
	return u.String()
}

func (gw *Gateway) nextTarget(targetData *apidef.HostList, spec *APISpec) (string, error) {
	if spec.Proxy.EnableLoadBalancing {
		log.Debug("[PROXY] [LOAD BALANCING] Load balancer enabled, getting upstream target")
		// Use a HostList
		startPos := spec.RoundRobin.WithLen(targetData.Len())
		pos := startPos
		for {
			gotHost, err := targetData.GetIndex(pos)
			if err != nil {
				return "", err
			}

			host := EnsureTransport(gotHost, spec.Protocol)
			if !spec.Proxy.CheckHostAgainstUptimeTests {
				return host, nil // we don't care if it's up
			}
			// As checked by HostCheckerManager.AmIPolling
<<<<<<< HEAD
			if GlobalHostChecker.store == nil {
				return host, nil
			}
			if !GlobalHostChecker.HostDown(host) {
=======
			if gw.GlobalHostChecker.store == nil {
				return host, nil
			}
			if !gw.GlobalHostChecker.HostDown(host) {
>>>>>>> 094a100a
				return host, nil // we do care and it's up
			}
			// if the host is down, keep trying all the rest
			// in order from where we started.
			if pos = (pos + 1) % targetData.Len(); pos == startPos {
				return "", fmt.Errorf("all hosts are down, uptime tests are failing")
			}
		}

	}
	// Use standard target - might still be service data
	log.Debug("TARGET DATA:", targetData)

	gotHost, err := targetData.GetIndex(0)
	if err != nil {
		return "", err
	}
	return EnsureTransport(gotHost, spec.Protocol), nil
}

var (
	onceStartAllHostsDown sync.Once

	allHostsDownURL string
)

// TykNewSingleHostReverseProxy returns a new ReverseProxy that rewrites
// URLs to the scheme, host, and base path provided in target. If the
// target's path is "/base" and the incoming request was for "/dir",
// the target request will be for /base/dir. This version modifies the
// stdlib version by also setting the host to the target, this allows
// us to work with heroku and other such providers
func (gw *Gateway) TykNewSingleHostReverseProxy(target *url.URL, spec *APISpec, logger *logrus.Entry) *ReverseProxy {
	onceStartAllHostsDown.Do(func() {
		handler := func(w http.ResponseWriter, r *http.Request) {
			http.Error(w, "all hosts are down", http.StatusServiceUnavailable)
		}
		listener, err := net.Listen("tcp", "127.0.0.1:0")
		if err != nil {
			panic(err)
		}
		server := &http.Server{
			Handler:        http.HandlerFunc(handler),
			ReadTimeout:    1 * time.Second,
			WriteTimeout:   1 * time.Second,
			MaxHeaderBytes: 1 << 20,
		}
		allHostsDownURL = "http://" + listener.Addr().String()
		go func() {
			panic(server.Serve(listener))
		}()
	})
	if spec.Proxy.ServiceDiscovery.UseDiscoveryService {
		log.Debug("[PROXY] Service discovery enabled")
		if ServiceCache == nil {
			log.Debug("[PROXY] Service cache initialising")
			expiry := 120
			if spec.Proxy.ServiceDiscovery.CacheTimeout > 0 {
				expiry = int(spec.Proxy.ServiceDiscovery.CacheTimeout)
			} else if spec.GlobalConfig.ServiceDiscovery.DefaultCacheTimeout > 0 {
				expiry = spec.GlobalConfig.ServiceDiscovery.DefaultCacheTimeout
			}
			ServiceCache = cache.New(time.Duration(expiry)*time.Second, 15*time.Second)
		}
	}

	targetQuery := target.RawQuery
	director := func(req *http.Request) {
		hostList := spec.Proxy.StructuredTargetList
		switch {
		case spec.Proxy.ServiceDiscovery.UseDiscoveryService:
			var err error
			hostList, err = urlFromService(spec)
			if err != nil {
				log.Error("[PROXY] [SERVICE DISCOVERY] Failed target lookup: ", err)
				break
			}
			fallthrough // implies load balancing, with replaced host list
		case spec.Proxy.EnableLoadBalancing:
			host, err := gw.nextTarget(hostList, spec)
			if err != nil {
				log.Error("[PROXY] [LOAD BALANCING] ", err)
				host = allHostsDownURL
			}
			lbRemote, err := url.Parse(host)
			if err != nil {
				log.Error("[PROXY] [LOAD BALANCING] Couldn't parse target URL:", err)
			} else {
				// Only replace target if everything is OK
				target = lbRemote
				targetQuery = target.RawQuery
			}
		}

		targetToUse := target

		if spec.URLRewriteEnabled && req.Context().Value(ctx.RetainHost) == true {
			log.Debug("Detected host rewrite, overriding target")
			tmpTarget, err := url.Parse(req.URL.String())
			if err != nil {
				log.Error("Failed to parse URL! Err: ", err)
			} else {
				// Specifically override with a URL rewrite
				targetToUse = tmpTarget
			}
		}

		// No override, and no load balancing? Use the existing target

		// if this is false, there was an url rewrite, thus we
		// don't want to do anything to the path - req.URL is
		// already final.
		if targetToUse == target {
			req.URL.Scheme = targetToUse.Scheme
			req.URL.Host = targetToUse.Host
			req.URL.Path = singleJoiningSlash(targetToUse.Path, req.URL.Path, spec.Proxy.DisableStripSlash)
			if req.URL.RawPath != "" {
				req.URL.RawPath = singleJoiningSlash(targetToUse.Path, req.URL.RawPath, spec.Proxy.DisableStripSlash)
			}
		}

		if !spec.Proxy.PreserveHostHeader {
			req.Host = targetToUse.Host
		}

		if targetQuery == "" || req.URL.RawQuery == "" {
			req.URL.RawQuery = targetQuery + req.URL.RawQuery
		} else {
			req.URL.RawQuery = targetQuery + "&" + req.URL.RawQuery
		}
		if _, ok := req.Header[headers.UserAgent]; !ok {
			// Set Tyk's own default user agent. Without
			// this line, we would get the net/http default.
			req.Header.Set(headers.UserAgent, defaultUserAgent)
		}

		if spec.GlobalConfig.HttpServerOptions.SkipTargetPathEscaping {
			// force RequestURI to skip escaping if API's proxy is set for this
			// if we set opaque here it will force URL.RequestURI to skip escaping
			if req.URL.RawPath != "" {
				req.URL.Opaque = req.URL.RawPath
			}
		} else if req.URL.RawPath == req.URL.Path {
			// this should force URL to do escaping
			req.URL.RawPath = ""
		}

		switch req.URL.Scheme {
		case "ws":
			req.URL.Scheme = "http"
		case "wss":
			req.URL.Scheme = "https"
		}
	}

	if logger == nil {
		logger = logrus.NewEntry(log)
	}

	logger = logger.WithField("mw", "ReverseProxy")

	proxy := &ReverseProxy{
		Director:      director,
		TykAPISpec:    spec,
		FlushInterval: time.Duration(spec.GlobalConfig.HttpServerOptions.FlushInterval) * time.Millisecond,
		logger:        logger,
		wsUpgrader: websocket.Upgrader{
			// CheckOrigin is not needed for the upgrader as tyk already provides
			// its own middlewares for that.
			CheckOrigin: func(r *http.Request) bool {
				return true
			},
		},
		sp: sync.Pool{
			New: func() interface{} {
				buffer := make([]byte, 32*1024)
				return &buffer
			},
		},
		Gw: gw,
	}
	proxy.ErrorHandler.BaseMiddleware = BaseMiddleware{Spec: spec, Proxy: proxy, Gw: gw}
	return proxy
}

// ReverseProxy is an HTTP Handler that takes an incoming request and
// sends it to another server, proxying the response back to the
// client.
type ReverseProxy struct {
	// Director must be a function which modifies
	// the request into a new request to be sent
	// using Transport. Its response is then copied
	// back to the original client unmodified.
	Director func(*http.Request)

	// The transport used to perform proxy requests.
	// If nil, http.DefaultTransport is used.
	Transport http.RoundTripper

	// FlushInterval specifies the flush interval
	// to flush to the client while copying the
	// response body.
	// If zero, no periodic flushing is done.
	FlushInterval time.Duration

	// TLSClientConfig specifies the TLS configuration to use for 'wss'.
	// If nil, the default configuration is used.
	TLSClientConfig *tls.Config

	// wsUpgrader takes care of upgrading the incoming connection
	// to a websocket connection.
	wsUpgrader websocket.Upgrader

	TykAPISpec   *APISpec
	ErrorHandler ErrorHandler

	logger *logrus.Entry
	sp     sync.Pool
	Gw     *Gateway `json:"-"`
}

func (p *ReverseProxy) defaultTransport(dialerTimeout float64) *http.Transport {
	timeout := 30.0
	if dialerTimeout > 0 {
		log.Debug("Setting timeout for outbound request to: ", dialerTimeout)
		timeout = dialerTimeout
	}

	dialer := &net.Dialer{
		Timeout:   time.Duration(float64(timeout) * float64(time.Second)),
		KeepAlive: 30 * time.Second,
		DualStack: true,
	}
	dialContextFunc := dialer.DialContext
	if p.Gw.dnsCacheManager.IsCacheEnabled() {
		dialContextFunc = p.Gw.dnsCacheManager.WrapDialer(dialer)
	}

	return &http.Transport{
		DialContext:           dialContextFunc,
		MaxIdleConns:          p.Gw.GetConfig().MaxIdleConns,
		MaxIdleConnsPerHost:   p.Gw.GetConfig().MaxIdleConnsPerHost, // default is 100
		ResponseHeaderTimeout: time.Duration(dialerTimeout) * time.Second,
		TLSHandshakeTimeout:   10 * time.Second,
	}
}

func singleJoiningSlash(a, b string, disableStripSlash bool) string {
	if disableStripSlash && len(b) == 0 {
		return a
	}
	a = strings.TrimRight(a, "/")
	b = strings.TrimLeft(b, "/")
	if len(b) > 0 {
		return a + "/" + b
	}
	return a
}

func removeDuplicateCORSHeader(dst, src http.Header) {
	for _, v := range corsHeaders {
		keyName := http.CanonicalHeaderKey(v)
		if val := dst.Get(keyName); val != "" {
			src.Del(keyName)
		}
	}
}

func copyHeader(dst, src http.Header, ignoreCanonical bool) {

	removeDuplicateCORSHeader(dst, src)

	for k, vv := range src {
		if ignoreCanonical {
			dst[k] = append(dst[k], vv...)
			continue
		}
		for _, v := range vv {
			dst.Add(k, v)
		}
	}
}

func addCustomHeader(h http.Header, key string, value []string, ignoreCanonical bool) {
	if ignoreCanonical {
		h[key] = append(h[key], value...)
	} else {
		for _, v := range value {
			h.Add(key, v)
		}
	}

}

func setCustomHeader(h http.Header, key string, value string, ignoreCanonical bool) {
	if ignoreCanonical {
		h[key] = []string{value}
	} else {
		h.Set(key, value)
	}
}

func cloneHeader(h http.Header) http.Header {
	h2 := make(http.Header, len(h))
	for k, vv := range h {
		vv2 := make([]string, len(vv))
		copy(vv2, vv)
		h2[k] = vv2
	}
	return h2
}

// Hop-by-hop headers. These are removed when sent to the backend.
// http://www.w3.org/Protocols/rfc2616/rfc2616-sec13.html
var hopHeaders = []string{
	"Connection",
	"Proxy-Connection", // non-standard but still sent by libcurl and rejected by e.g. google
	"Keep-Alive",
	"Proxy-Authenticate",
	"Proxy-Authorization",
	"Te",      // canonicalized version of "TE"
	"Trailer", // not Trailers per URL above; http://www.rfc-editor.org/errata_search.php?eid=4522
	"Transfer-Encoding",
	"Upgrade",
}

func (p *ReverseProxy) ServeHTTP(rw http.ResponseWriter, req *http.Request) ProxyResponse {
	startTime := time.Now()
	p.logger.WithField("ts", startTime.UnixNano()).Debug("Started")
	resp := p.WrappedServeHTTP(rw, req, recordDetail(req, p.TykAPISpec))

	finishTime := time.Since(startTime)
	p.logger.WithField("ns", finishTime.Nanoseconds()).Debug("Finished")

	// make response body to be nopCloser and re-readable before serve it through chain of middlewares
	nopCloseResponseBody(resp.Response)

	return resp
}

func (p *ReverseProxy) ServeHTTPForCache(rw http.ResponseWriter, req *http.Request) ProxyResponse {
	startTime := time.Now()
	p.logger.WithField("ts", startTime.UnixNano()).Debug("Started")

	resp := p.WrappedServeHTTP(rw, req, true)
	nopCloseResponseBody(resp.Response)
	finishTime := time.Since(startTime)
	p.logger.WithField("ns", finishTime.Nanoseconds()).Debug("Finished")

	return resp
}

func (p *ReverseProxy) CheckHardTimeoutEnforced(spec *APISpec, req *http.Request) (bool, float64) {
	if !spec.EnforcedTimeoutEnabled {
		return false, spec.GlobalConfig.ProxyDefaultTimeout
	}

	vInfo, _ := spec.Version(req)
	versionPaths := spec.RxPaths[vInfo.Name]
	found, meta := spec.CheckSpecMatchesStatus(req, versionPaths, HardTimeout)
	if found {
		intMeta := meta.(*int)
		p.logger.Debug("HARD TIMEOUT ENFORCED: ", *intMeta)
		return true, float64(*intMeta)
	}

	return false, spec.GlobalConfig.ProxyDefaultTimeout
}

func (p *ReverseProxy) CheckHeaderInRemoveList(hdr string, spec *APISpec, req *http.Request) bool {
	vInfo, _ := spec.Version(req)
	versionPaths := spec.RxPaths[vInfo.Name]
	for _, gdKey := range vInfo.GlobalHeadersRemove {
		if strings.ToLower(gdKey) == strings.ToLower(hdr) {
			return true
		}
	}

	// Check path config
	if found, meta := spec.CheckSpecMatchesStatus(req, versionPaths, HeaderInjected); found {
		hmeta := meta.(*apidef.HeaderInjectionMeta)
		for _, gdKey := range hmeta.DeleteHeaders {
			if strings.ToLower(gdKey) == strings.ToLower(hdr) {
				return true
			}
		}
	}

	return false
}

func (p *ReverseProxy) CheckCircuitBreakerEnforced(spec *APISpec, req *http.Request) (bool, *ExtendedCircuitBreakerMeta) {
	if !spec.CircuitBreakerEnabled {
		return false, nil
	}

	versionInfo, _ := spec.Version(req)
	versionPaths := spec.RxPaths[versionInfo.Name]
	found, meta := spec.CheckSpecMatchesStatus(req, versionPaths, CircuitBreaker)
	if found {
		exMeta := meta.(*ExtendedCircuitBreakerMeta)
		p.logger.Debug("CB Enforced for path: ", *exMeta)
		return true, exMeta
	}

	return false, nil
}

func proxyFromAPI(api *APISpec) func(*http.Request) (*url.URL, error) {
	return func(req *http.Request) (*url.URL, error) {
		if api != nil && api.Proxy.Transport.ProxyURL != "" {
			return url.Parse(api.Proxy.Transport.ProxyURL)
		}
		return http.ProxyFromEnvironment(req)
	}
}

func tlsClientConfig(s *APISpec) *tls.Config {
	config := &tls.Config{}

	if s.GlobalConfig.ProxySSLInsecureSkipVerify {
		config.InsecureSkipVerify = true
	}

	if s.Proxy.Transport.SSLInsecureSkipVerify {
		config.InsecureSkipVerify = true
	}

	if s.GlobalConfig.ProxySSLMinVersion > 0 {
		config.MinVersion = s.GlobalConfig.ProxySSLMinVersion
	}

	if s.Proxy.Transport.SSLMinVersion > 0 {
		config.MinVersion = s.Proxy.Transport.SSLMinVersion
	}

	if s.GlobalConfig.ProxySSLMaxVersion > 0 {
		config.MaxVersion = s.GlobalConfig.ProxySSLMaxVersion
	}

	if s.Proxy.Transport.SSLMaxVersion > 0 {
		config.MaxVersion = s.Proxy.Transport.SSLMaxVersion
	}

	if len(s.GlobalConfig.ProxySSLCipherSuites) > 0 {
		config.CipherSuites = getCipherAliases(s.GlobalConfig.ProxySSLCipherSuites)
	}

	if len(s.Proxy.Transport.SSLCipherSuites) > 0 {
		config.CipherSuites = getCipherAliases(s.Proxy.Transport.SSLCipherSuites)
	}

	if !s.GlobalConfig.ProxySSLDisableRenegotiation {
		config.Renegotiation = tls.RenegotiateFreelyAsClient
	}

	return config
}

<<<<<<< HEAD
func httpTransport(timeOut float64, rw http.ResponseWriter, req *http.Request, outReq *http.Request, p *ReverseProxy) *TykRoundTripper {
	p.logger.Debug("Creating new transport")

	transport := defaultTransport(timeOut) // modifies a newly created transport
=======
func (p *ReverseProxy) httpTransport(timeOut float64, rw http.ResponseWriter, req *http.Request, outReq *http.Request) *TykRoundTripper {
	p.logger.Debug("Creating new transport")
	transport := p.defaultTransport(timeOut) // modifies a newly created transport
>>>>>>> 094a100a
	transport.TLSClientConfig = &tls.Config{}
	transport.Proxy = proxyFromAPI(p.TykAPISpec)

	if p.Gw.GetConfig().ProxySSLInsecureSkipVerify {
		transport.TLSClientConfig.InsecureSkipVerify = true
	}

	if p.TykAPISpec.Proxy.Transport.SSLInsecureSkipVerify {
		transport.TLSClientConfig.InsecureSkipVerify = true
	}

	// When request routed through the proxy `DialTLS` is not used, and only VerifyPeerCertificate is supported
	// The reason behind two separate checks is that `DialTLS` supports specifying public keys per hostname, and `VerifyPeerCertificate` only global ones, e.g. `*`
	if proxyURL, _ := transport.Proxy(req); proxyURL != nil {
		p.logger.Debug("Detected proxy: " + proxyURL.String())
		transport.TLSClientConfig.VerifyPeerCertificate = p.Gw.verifyPeerCertificatePinnedCheck(p.TykAPISpec, transport.TLSClientConfig)

		if transport.TLSClientConfig.VerifyPeerCertificate != nil {
			p.logger.Debug("Certificate pinning check is enabled")
		}
	} else {
		transport.DialTLS = p.Gw.customDialTLSCheck(p.TykAPISpec, transport.TLSClientConfig)
	}

	if p.TykAPISpec.GlobalConfig.ProxySSLMinVersion > 0 {
		transport.TLSClientConfig.MinVersion = p.TykAPISpec.GlobalConfig.ProxySSLMinVersion
	}

	if p.TykAPISpec.Proxy.Transport.SSLMinVersion > 0 {
		transport.TLSClientConfig.MinVersion = p.TykAPISpec.Proxy.Transport.SSLMinVersion
	}

	if p.TykAPISpec.GlobalConfig.ProxySSLMaxVersion > 0 {
		transport.TLSClientConfig.MaxVersion = p.TykAPISpec.GlobalConfig.ProxySSLMaxVersion
	}

	if p.TykAPISpec.Proxy.Transport.SSLMaxVersion > 0 {
		transport.TLSClientConfig.MaxVersion = p.TykAPISpec.Proxy.Transport.SSLMaxVersion
	}

	if len(p.TykAPISpec.GlobalConfig.ProxySSLCipherSuites) > 0 {
		transport.TLSClientConfig.CipherSuites = getCipherAliases(p.TykAPISpec.GlobalConfig.ProxySSLCipherSuites)
	}

	if len(p.TykAPISpec.Proxy.Transport.SSLCipherSuites) > 0 {
		transport.TLSClientConfig.CipherSuites = getCipherAliases(p.TykAPISpec.Proxy.Transport.SSLCipherSuites)
	}

	if !p.Gw.GetConfig().ProxySSLDisableRenegotiation {
		transport.TLSClientConfig.Renegotiation = tls.RenegotiateFreelyAsClient
	}

	transport.DisableKeepAlives = p.TykAPISpec.GlobalConfig.ProxyCloseConnections

	if p.Gw.GetConfig().ProxyEnableHttp2 {
		http2.ConfigureTransport(transport)
	}

	p.logger.Debug("Out request url: ", outReq.URL.String())

	if outReq.URL.Scheme == "h2c" {
		p.logger.Info("Enabling h2c mode")
		h2t := &http2.Transport{
			// kind of a hack, but for plaintext/H2C requests, pretend to dial TLS
			DialTLS: func(network, addr string, _ *tls.Config) (net.Conn, error) {
				return net.Dial(network, addr)
			},
			AllowHTTP: true,
		}
<<<<<<< HEAD
		return &TykRoundTripper{transport, h2t, p.logger}
	}

	return &TykRoundTripper{transport, nil, p.logger}
=======
		return &TykRoundTripper{transport, h2t, p.logger, p.Gw}
	}

	return &TykRoundTripper{transport, nil, p.logger, p.Gw}
>>>>>>> 094a100a
}

func (p *ReverseProxy) setCommonNameVerifyPeerCertificate(tlsConfig *tls.Config, hostName string) {
	tlsConfig.InsecureSkipVerify = true

	// if verifyPeerCertificate was set previously, make sure it is also executed
	prevFunc := tlsConfig.VerifyPeerCertificate
	tlsConfig.VerifyPeerCertificate = func(rawCerts [][]byte, verifiedChains [][]*x509.Certificate) error {
		if prevFunc != nil {
			err := prevFunc(rawCerts, verifiedChains)
			if err != nil {
				p.logger.Error("Failed to verify server certificate: " + err.Error())
				return err
			}
		}

		// followed https://github.com/golang/go/issues/21971#issuecomment-332693931
		certs := make([]*x509.Certificate, len(rawCerts))
		for i, asn1Data := range rawCerts {
			cert, err := x509.ParseCertificate(asn1Data)
			if err != nil {
				return errors.New("failed to parse certificate from server: " + err.Error())
			}
			certs[i] = cert
		}

		if !p.TykAPISpec.Proxy.Transport.SSLInsecureSkipVerify && !p.Gw.GetConfig().ProxySSLInsecureSkipVerify {
			opts := x509.VerifyOptions{
				Roots:         tlsConfig.RootCAs,
				CurrentTime:   time.Now(),
				DNSName:       "", // <- skip hostname verification
				Intermediates: x509.NewCertPool(),
			}

			for i, cert := range certs {
				if i == 0 {
					continue
				}
				opts.Intermediates.AddCert(cert)
			}
			_, err := certs[0].Verify(opts)
			if err != nil {
				p.logger.Error("Failed to verify server certificate: " + err.Error())
				return err
			}
		}

		return validateCommonName(hostName, certs[0])
	}
}

type TykRoundTripper struct {
	transport    *http.Transport
	h2ctransport *http2.Transport
	logger       *logrus.Entry
<<<<<<< HEAD
}

func (rt *TykRoundTripper) RoundTrip(r *http.Request) (*http.Response, error) {
=======
	Gw           *Gateway `json:"-"`
}

func (rt *TykRoundTripper) RoundTrip(r *http.Request) (*http.Response, error) {

>>>>>>> 094a100a
	hasInternalHeader := r.Header.Get(apidef.TykInternalApiHeader) != ""

	if r.URL.Scheme == "tyk" || hasInternalHeader {
		if hasInternalHeader {
			r.Header.Del(apidef.TykInternalApiHeader)
		}

<<<<<<< HEAD
		handler, found := findInternalHttpHandlerByNameOrID(r.Host)
=======
		handler, found := rt.Gw.findInternalHttpHandlerByNameOrID(r.Host)
>>>>>>> 094a100a
		if !found {
			rt.logger.WithField("looping_url", "tyk://"+r.Host).Error("Couldn't detect target")
			return nil, errors.New("handler could")
		}

		rt.logger.WithField("looping_url", "tyk://"+r.Host).Debug("Executing request on internal route")

		return handleInMemoryLoop(handler, r)
	}

	if rt.h2ctransport != nil {
		return rt.h2ctransport.RoundTrip(r)
	}
	return rt.transport.RoundTrip(r)
}

const (
	inMemNetworkName = "in-mem-network"
	inMemNetworkType = "memu"
)

func handleInMemoryLoop(handler http.Handler, r *http.Request) (resp *http.Response, err error) {
	// use separate provider for each request
	provider := memconn.Provider{}

	// start in mem listener
	lis, err := provider.Listen(inMemNetworkType, inMemNetworkName)
	// on lis.Close http.Serve will return with error and stop goroutine
	defer func() { _ = lis.Close() }()

	// start http server with in mem listener
	// Note: do not try to use http.Server it is working only with mux
	mux := http.NewServeMux()
	mux.Handle("/", handler)
	go func() { _ = http.Serve(lis, mux) }()

	r.URL.Scheme = "http"

	// create http client with in mem transport
	client := &http.Client{
		Transport: &http.Transport{
			DialContext: func(ctx context.Context, _, _ string) (net.Conn, error) {
				return provider.DialContext(ctx, inMemNetworkType, inMemNetworkName)
			},
		},
	}

	return client.Do(r)
}
<<<<<<< HEAD

func (p *ReverseProxy) handleOutboundRequest(roundTripper *TykRoundTripper, outreq *http.Request, w http.ResponseWriter) (res *http.Response, hijacked bool, latency time.Duration, err error) {
	begin := time.Now()
	defer func() {
		latency = time.Since(begin)
	}()

=======

func (p *ReverseProxy) handleOutboundRequest(roundTripper *TykRoundTripper, outreq *http.Request, w http.ResponseWriter) (res *http.Response, hijacked bool, latency time.Duration, err error) {
	begin := time.Now()
	defer func() {
		latency = time.Since(begin)
	}()

>>>>>>> 094a100a
	if p.TykAPISpec.GraphQL.Enabled {
		res, hijacked, err = p.handleGraphQL(roundTripper, outreq, w)
		return
	}

	res, err = p.sendRequestToUpstream(roundTripper, outreq)
	return
}

func isCORSPreflight(r *http.Request) bool {
	return r.Method == http.MethodOptions
}

func (p *ReverseProxy) handleGraphQL(roundTripper *TykRoundTripper, outreq *http.Request, w http.ResponseWriter) (res *http.Response, hijacked bool, err error) {
	isWebSocketUpgrade := ctxGetGraphQLIsWebSocketUpgrade(outreq)
	needEngine := needsGraphQLExecutionEngine(p.TykAPISpec)

	switch {
	case isCORSPreflight(outreq):
		if needEngine {
			err = errors.New("options passthrough not allowed")
			return
		}
	case isWebSocketUpgrade:
		if needEngine {
			return p.handleGraphQLEngineWebsocketUpgrade(roundTripper, outreq, w)
		}
	default:
		gqlRequest := ctxGetGraphQLRequest(outreq)
		if gqlRequest == nil {
			err = errors.New("graphql request is nil")
			return
		}
		gqlRequest.SetHeader(outreq.Header)

		var isIntrospection bool
		isIntrospection, err = gqlRequest.IsIntrospectionQuery()
		if err != nil {
			return
		}

		if isIntrospection {
			res, err = p.handleGraphQLIntrospection()
			return
		}
		if needEngine {
			return p.handoverRequestToGraphQLExecutionEngine(roundTripper, gqlRequest, outreq)
		}
	}

	res, err = p.sendRequestToUpstream(roundTripper, outreq)
	return
}

func (p *ReverseProxy) handleGraphQLIntrospection() (res *http.Response, err error) {
	result, err := graphql.SchemaIntrospection(p.TykAPISpec.GraphQLExecutor.Schema)
	if err != nil {
		return
	}

	res = result.GetAsHTTPResponse()
	return
}

func (p *ReverseProxy) handleGraphQLEngineWebsocketUpgrade(roundTripper *TykRoundTripper, r *http.Request, w http.ResponseWriter) (res *http.Response, hijacked bool, err error) {
	conn, err := p.wsUpgrader.Upgrade(w, r, http.Header{
		headers.SecWebSocketProtocol: {GraphQLWebSocketProtocol},
	})
	if err != nil {
		p.logger.Error("websocket upgrade for GraphQL engine failed: ", err)
		return nil, false, err
	}

	p.handoverWebSocketConnectionToGraphQLExecutionEngine(roundTripper, conn.UnderlyingConn(), r)
	return nil, true, nil
}

func (p *ReverseProxy) handoverRequestToGraphQLExecutionEngine(roundTripper *TykRoundTripper, gqlRequest *graphql.Request, outreq *http.Request) (res *http.Response, hijacked bool, err error) {
	p.TykAPISpec.GraphQLExecutor.Client.Transport = NewGraphQLEngineTransport(DetermineGraphQLEngineTransportType(p.TykAPISpec), roundTripper)

	switch p.TykAPISpec.GraphQL.Version {
	case apidef.GraphQLConfigVersionNone:
		fallthrough
	case apidef.GraphQLConfigVersion1:
		if p.TykAPISpec.GraphQLExecutor.Engine == nil {
			err = errors.New("execution engine is nil")
			return
		}

		var result *graphql.ExecutionResult
		result, err = p.TykAPISpec.GraphQLExecutor.Engine.Execute(context.Background(), gqlRequest, graphql.ExecutionOptions{ExtraArguments: gqlRequest.Variables})
		if err != nil {
			return
		}

		res = result.GetAsHTTPResponse()
		return
	case apidef.GraphQLConfigVersion2:
		if p.TykAPISpec.GraphQLExecutor.EngineV2 == nil {
			err = errors.New("execution engine is nil")
			return
		}

		isProxyOnly := isGraphQLProxyOnly(p.TykAPISpec)
		reqCtx := context.Background()
		if isProxyOnly {
			reqCtx = NewGraphQLProxyOnlyContext(context.Background(), outreq)
		}

		resultWriter := graphql.NewEngineResultWriter()
		err = p.TykAPISpec.GraphQLExecutor.EngineV2.Execute(reqCtx, gqlRequest, &resultWriter,
			graphql.WithBeforeFetchHook(p.TykAPISpec.GraphQLExecutor.HooksV2.BeforeFetchHook),
			graphql.WithAfterFetchHook(p.TykAPISpec.GraphQLExecutor.HooksV2.AfterFetchHook),
		)
		if err != nil {
			return
		}

		httpStatus := http.StatusOK
		header := make(http.Header)
		header.Set("Content-Type", "application/json")

		if isProxyOnly {
			proxyOnlyCtx := reqCtx.(*GraphQLProxyOnlyContext)
			header = proxyOnlyCtx.upstreamResponse.Header
			httpStatus = proxyOnlyCtx.upstreamResponse.StatusCode
		}

		res = resultWriter.AsHTTPResponse(httpStatus, header)
		return
	}

	return nil, false, errors.New("graphql configuration is invalid")
}

func (p *ReverseProxy) handoverWebSocketConnectionToGraphQLExecutionEngine(roundTripper *TykRoundTripper, conn net.Conn, req *http.Request) {
	p.TykAPISpec.GraphQLExecutor.Client.Transport = NewGraphQLEngineTransport(DetermineGraphQLEngineTransportType(p.TykAPISpec), roundTripper)

	absLogger := abstractlogger.NewLogrusLogger(log, absLoggerLevel(log.Level))
	done := make(chan bool)
	errChan := make(chan error)

	var executorPool subscription.ExecutorPool
	switch p.TykAPISpec.GraphQL.Version {
	case apidef.GraphQLConfigVersionNone:
		fallthrough
	case apidef.GraphQLConfigVersion1:
		if p.TykAPISpec.GraphQLExecutor.Engine == nil {
			log.Error("could not start graphql websocket handler: execution engine is nil")
			return
		}
		executorPool = subscription.NewExecutorV1Pool(p.TykAPISpec.GraphQLExecutor.Engine.NewExecutionHandler())
	case apidef.GraphQLConfigVersion2:
		if p.TykAPISpec.GraphQLExecutor.EngineV2 == nil {
			log.Error("could not start graphql websocket handler: execution engine is nil")
			return
		}
		initialRequestContext := subscription.NewInitialHttpRequestContext(req)
		executorPool = subscription.NewExecutorV2Pool(p.TykAPISpec.GraphQLExecutor.EngineV2, initialRequestContext)
	}

	go gqlhttp.HandleWebsocket(done, errChan, conn, executorPool, absLogger)
	select {
	case err := <-errChan:
		log.Error("could not start graphql websocket handler: ", err)
	case <-done:
	}
}

func (p *ReverseProxy) sendRequestToUpstream(roundTripper *TykRoundTripper, outreq *http.Request) (res *http.Response, err error) {
	return roundTripper.RoundTrip(outreq)
}

func (p *ReverseProxy) WrappedServeHTTP(rw http.ResponseWriter, req *http.Request, withCache bool) ProxyResponse {
	if trace.IsEnabled() {
		span, ctx := trace.Span(req.Context(), req.URL.Path)
		defer span.Finish()
		ext.SpanKindRPCClient.Set(span)
		req = req.WithContext(ctx)
	}
	var roundTripper *TykRoundTripper

	reqCtx := req.Context()
	if cn, ok := rw.(http.CloseNotifier); ok {
		var cancel context.CancelFunc
		reqCtx, cancel = context.WithCancel(reqCtx)
		defer cancel()
		notifyChan := cn.CloseNotify()
		go func() {
			select {
			case <-notifyChan:
				cancel()
			case <-reqCtx.Done():
			}
		}()
	}

	// Do this before we make a shallow copy
	session := ctxGetSession(req)

	outreq := new(http.Request)
	logreq := new(http.Request)

	*outreq = *req // includes shallow copies of maps, but okay
	*logreq = *req
	// remove context data from the copies
	setContext(outreq, context.Background())
	setContext(logreq, context.Background())

	p.logger.Debug("Upstream request URL: ", req.URL)

	// We need to double set the context for the outbound request to reprocess the target
	if p.TykAPISpec.URLRewriteEnabled && req.Context().Value(ctx.RetainHost) == true {
		p.logger.Debug("Detected host rewrite, notifying director")
		setCtxValue(outreq, ctx.RetainHost, true)
	}

	if req.ContentLength == 0 {
		outreq.Body = nil // Issue 16036: nil Body for http.Transport retries
	}
	outreq = outreq.WithContext(reqCtx)

	outreq.Header = cloneHeader(req.Header)
	if trace.IsEnabled() {
		span := opentracing.SpanFromContext(req.Context())
		trace.Inject(p.TykAPISpec.Name, span, outreq.Header)
	}
	p.Director(outreq)
	outreq.Close = false

	p.logger.Debug("Outbound request URL: ", outreq.URL.String())

	outReqUpgrade, reqUpType := p.IsUpgrade(req)

	// See RFC 2616, section 14.10.
	if c := outreq.Header.Get("Connection"); c != "" {
		for _, f := range strings.Split(c, ",") {
			if f = strings.TrimSpace(f); f != "" {
				outreq.Header.Del(f)
			}
		}
	}
	// Remove other hop-by-hop headers to the backend. Especially
	// important is "Connection" because we want a persistent
	// connection, regardless of what the client sent to us.
	for _, h := range hopHeaders {
		hv := outreq.Header.Get(h)
		if hv == "" {
			continue
		}
		if h == "Te" && hv == "trailers" {
			continue
		}
		outreq.Header.Del(h)
		logreq.Header.Del(h)
	}

	if outReqUpgrade {
		outreq.Header.Set("Connection", "Upgrade")
		logreq.Header.Set("Connection", "Upgrade")
		outreq.Header.Set("Upgrade", reqUpType)
		logreq.Header.Set("Upgrade", reqUpType)
	}

	addrs := requestIPHops(req)
	if !p.CheckHeaderInRemoveList(headers.XForwardFor, p.TykAPISpec, req) {
		outreq.Header.Set(headers.XForwardFor, addrs)
	}

	// Circuit breaker
	breakerEnforced, breakerConf := p.CheckCircuitBreakerEnforced(p.TykAPISpec, req)

	// set up TLS certificates for upstream if needed
	var tlsCertificates []tls.Certificate
	if cert := p.Gw.getUpstreamCertificate(outreq.Host, p.TykAPISpec); cert != nil {
		p.logger.Debug("Found upstream mutual TLS certificate")
		tlsCertificates = []tls.Certificate{*cert}
	}

	p.TykAPISpec.Lock()

	// create HTTP transport
	createTransport := p.TykAPISpec.HTTPTransport == nil

	// Check if timeouts are set for this endpoint
<<<<<<< HEAD
	if !createTransport && config.Global().MaxConnTime != 0 {
		createTransport = time.Since(p.TykAPISpec.HTTPTransportCreated) > time.Duration(config.Global().MaxConnTime)*time.Second
=======
	if !createTransport && p.Gw.GetConfig().MaxConnTime != 0 {
		createTransport = time.Since(p.TykAPISpec.HTTPTransportCreated) > time.Duration(p.Gw.GetConfig().MaxConnTime)*time.Second
>>>>>>> 094a100a
	}

	if createTransport {
		_, timeout := p.CheckHardTimeoutEnforced(p.TykAPISpec, req)
<<<<<<< HEAD
		p.TykAPISpec.HTTPTransport = httpTransport(timeout, rw, req, outreq, p)
=======
		p.TykAPISpec.HTTPTransport = p.httpTransport(timeout, rw, req, outreq)
>>>>>>> 094a100a
		p.TykAPISpec.HTTPTransportCreated = time.Now()
	}

	roundTripper = p.TykAPISpec.HTTPTransport

	if roundTripper.transport != nil {
		roundTripper.transport.TLSClientConfig.Certificates = tlsCertificates
	}
	p.TykAPISpec.Unlock()

	if outreq.URL.Scheme == "h2c" {
		outreq.URL.Scheme = "http"
	}

<<<<<<< HEAD
	if p.TykAPISpec.Proxy.Transport.SSLForceCommonNameCheck || config.Global().SSLForceCommonNameCheck {
=======
	if p.TykAPISpec.Proxy.Transport.SSLForceCommonNameCheck || p.Gw.GetConfig().SSLForceCommonNameCheck {
>>>>>>> 094a100a
		// if proxy is enabled, add CommonName verification in verifyPeerCertificate
		// DialTLS is not executed if proxy is used
		httpTransport := roundTripper.transport

		p.logger.Debug("Using forced SSL CN check")

		if proxyURL, _ := httpTransport.Proxy(req); proxyURL != nil {
			p.logger.Debug("Detected proxy: " + proxyURL.String())
			tlsConfig := httpTransport.TLSClientConfig
			host, _, _ := net.SplitHostPort(outreq.Host)
			p.setCommonNameVerifyPeerCertificate(tlsConfig, host)
		}

	}

	// do request round trip
	var (
		res             *http.Response
		isHijacked      bool
		upstreamLatency time.Duration
		err             error
	)

	if breakerEnforced {
		if !breakerConf.CB.Ready() {
			p.logger.Debug("ON REQUEST: Circuit Breaker is in OPEN state")
			p.ErrorHandler.HandleError(rw, logreq, "Service temporarily unavailable.", 503, true)
			return ProxyResponse{}
		}
		p.logger.Debug("ON REQUEST: Circuit Breaker is in CLOSED or HALF-OPEN state")

		res, isHijacked, upstreamLatency, err = p.handleOutboundRequest(roundTripper, outreq, rw)
		if err != nil || res.StatusCode/100 == 5 {
			breakerConf.CB.Fail()
		} else {
			breakerConf.CB.Success()
		}
	} else {
		res, isHijacked, upstreamLatency, err = p.handleOutboundRequest(roundTripper, outreq, rw)
	}

	if err != nil {

		token := ctxGetAuthToken(req)

		var alias string
		if session != nil {
			alias = session.Alias
		}

		p.logger.WithFields(logrus.Fields{
			"prefix":      "proxy",
			"user_ip":     addrs,
			"server_name": outreq.Host,
			"user_id":     p.Gw.obfuscateKey(token),
			"user_name":   alias,
			"org_id":      p.TykAPISpec.OrgID,
			"api_id":      p.TykAPISpec.APIID,
		}).Error("http: proxy error: ", err)
		if strings.Contains(err.Error(), "timeout awaiting response headers") {
			p.ErrorHandler.HandleError(rw, logreq, "Upstream service reached hard timeout.", http.StatusGatewayTimeout, true)

			if p.TykAPISpec.Proxy.ServiceDiscovery.UseDiscoveryService {
				if ServiceCache != nil {
					p.logger.Debug("[PROXY] [SERVICE DISCOVERY] Upstream host failed, refreshing host list")
					ServiceCache.Delete(p.TykAPISpec.APIID)
				}
			}
			return ProxyResponse{UpstreamLatency: upstreamLatency}
		}

		if strings.Contains(err.Error(), "context canceled") {
			p.ErrorHandler.HandleError(rw, logreq, "Client closed request", 499, true)
			return ProxyResponse{UpstreamLatency: upstreamLatency}
		}

		if strings.Contains(err.Error(), "no such host") {
			p.ErrorHandler.HandleError(rw, logreq, "Upstream host lookup failed", http.StatusInternalServerError, true)
			return ProxyResponse{UpstreamLatency: upstreamLatency}
		}
		p.ErrorHandler.HandleError(rw, logreq, "There was a problem proxying the request", http.StatusInternalServerError, true)
		return ProxyResponse{UpstreamLatency: upstreamLatency}

	}

	if isHijacked {
		return ProxyResponse{UpstreamLatency: upstreamLatency}
	}

<<<<<<< HEAD
	upgrade, _ := IsUpgrade(req)
=======
	upgrade, _ := p.IsUpgrade(req)
>>>>>>> 094a100a
	// Deal with 101 Switching Protocols responses: (WebSocket, h2c, etc)
	if upgrade {
		if err := p.handleUpgradeResponse(rw, outreq, res); err != nil {
			p.ErrorHandler.HandleError(rw, logreq, err.Error(), http.StatusInternalServerError, true)
			return ProxyResponse{UpstreamLatency: upstreamLatency}
		}
	}

	ses := new(user.SessionState)
	if session != nil {
		ses = session
	}

	// Middleware chain handling here - very simple, but should do
	// the trick. Chain can be empty, in which case this is a no-op.
	// abortRequest is set to true when a response hook fails
	// For reference see "HandleError" in coprocess.go
	abortRequest, err := handleResponseChain(p.TykAPISpec.ResponseChain, rw, res, req, ses)
	if abortRequest {
		return ProxyResponse{UpstreamLatency: upstreamLatency}
	}

	if err != nil {
		p.logger.Error("Response chain failed! ", err)
	}

	inres := new(http.Response)
	if withCache {
		*inres = *res // includes shallow copies of maps, but okay

		if !upgrade {
			defer res.Body.Close()

			// Buffer body data
			var bodyBuffer bytes.Buffer
			bodyBuffer2 := new(bytes.Buffer)

			p.CopyResponse(&bodyBuffer, res.Body, p.flushInterval(res))
			*bodyBuffer2 = bodyBuffer

			// Create new ReadClosers so we can split output
			res.Body = ioutil.NopCloser(&bodyBuffer)
			inres.Body = ioutil.NopCloser(bodyBuffer2)
		}
	}

	// We should at least copy the status code in
	inres.StatusCode = res.StatusCode
	inres.ContentLength = res.ContentLength
	p.HandleResponse(rw, res, ses)
	return ProxyResponse{UpstreamLatency: upstreamLatency, Response: inres}
}

func (p *ReverseProxy) HandleResponse(rw http.ResponseWriter, res *http.Response, ses *user.SessionState) error {

	// Remove hop-by-hop headers listed in the
	// "Connection" header of the response.
	if c := res.Header.Get(headers.Connection); c != "" {
		for _, f := range strings.Split(c, ",") {
			if f = strings.TrimSpace(f); f != "" {
				res.Header.Del(f)
			}
		}
	}

	for _, h := range hopHeaders {
		res.Header.Del(h)
	}
	defer res.Body.Close()

	// Close connections
	if p.Gw.GetConfig().CloseConnections {
		res.Header.Set(headers.Connection, "close")
	}

	// Add resource headers
	if ses != nil {
		// We have found a session, lets report back
		quotaMax, quotaRemaining, _, quotaRenews := ses.GetQuotaLimitByAPIID(p.TykAPISpec.APIID)
		res.Header.Set(headers.XRateLimitLimit, strconv.Itoa(int(quotaMax)))
		res.Header.Set(headers.XRateLimitRemaining, strconv.Itoa(int(quotaRemaining)))
		res.Header.Set(headers.XRateLimitReset, strconv.Itoa(int(quotaRenews)))
	}

<<<<<<< HEAD
	copyHeader(rw.Header(), res.Header, config.Global().IgnoreCanonicalMIMEHeaderKey)
=======
	copyHeader(rw.Header(), res.Header, p.Gw.GetConfig().IgnoreCanonicalMIMEHeaderKey)
>>>>>>> 094a100a

	announcedTrailers := len(res.Trailer)
	if announcedTrailers > 0 {
		trailerKeys := make([]string, 0, len(res.Trailer))
		for k := range res.Trailer {
			trailerKeys = append(trailerKeys, k)
		}
		rw.Header().Add("Trailer", strings.Join(trailerKeys, ", "))
	}

	// do not write on a hijacked connection
	if res.StatusCode != http.StatusSwitchingProtocols {
		rw.WriteHeader(res.StatusCode)
	}

	if len(res.Trailer) > 0 {
		// Force chunking if we saw a response trailer.
		// This prevents net/http from calculating the length for short
		// bodies and adding a Content-Length.
		if fl, ok := rw.(http.Flusher); ok {
			fl.Flush()
		}
	}

	p.CopyResponse(rw, res.Body, p.flushInterval(res))

	if len(res.Trailer) == announcedTrailers {
<<<<<<< HEAD
		copyHeader(rw.Header(), res.Trailer, config.Global().IgnoreCanonicalMIMEHeaderKey)
=======
		copyHeader(rw.Header(), res.Trailer, p.Gw.GetConfig().IgnoreCanonicalMIMEHeaderKey)
>>>>>>> 094a100a
		return nil
	}

	for k, vv := range res.Trailer {
		k = http.TrailerPrefix + k
		for _, v := range vv {
			rw.Header().Add(k, v)
		}
	}
	return nil
}

// flushInterval returns the p.FlushInterval value, conditionally
// overriding its value for a specific request/response.
func (p *ReverseProxy) flushInterval(res *http.Response) time.Duration {
	resCT := res.Header.Get("Content-Type")

	// For Server-Sent Events responses, flush immediately.
	// The MIME type is defined in https://www.w3.org/TR/eventsource/#text-event-stream
	if resCT == "text/event-stream" {
		return -1 // negative means immediately
	}

	// We might have the case of streaming for which Content-Length might be unset.
	if res.ContentLength == -1 {
		return -1
	}

	return p.FlushInterval
}

func (p *ReverseProxy) CopyResponse(dst io.Writer, src io.Reader, flushInterval time.Duration) {

	if flushInterval != 0 {
		if wf, ok := dst.(writeFlusher); ok {
			mlw := &maxLatencyWriter{
				dst:     wf,
				latency: flushInterval,
			}
			defer mlw.stop()

			// set up initial timer so headers get flushed even if body writes are delayed
			mlw.flushPending = true
			mlw.t = time.AfterFunc(flushInterval, mlw.delayedFlush)

			dst = mlw
		}
	}

	p.copyBuffer(dst, src)
}

func (p *ReverseProxy) copyBuffer(dst io.Writer, src io.Reader) (int64, error) {

	buf := p.sp.Get().(*[]byte)
	defer p.sp.Put(buf)

	var written int64
	for {
		nr, rerr := src.Read(*buf)
		if rerr != nil && rerr != io.EOF && rerr != context.Canceled {
			p.logger.WithFields(logrus.Fields{
				"prefix": "proxy",
				"org_id": p.TykAPISpec.OrgID,
				"api_id": p.TykAPISpec.APIID,
			}).Error("http: proxy error during body copy: ", rerr)
		}
		if nr > 0 {
			nw, werr := dst.Write((*buf)[:nr])
			if nw > 0 {
				written += int64(nw)
			}
			if werr != nil {
				return written, werr
			}
			if nr != nw {
				return written, io.ErrShortWrite
			}
		}
		if rerr != nil {
			return written, rerr
		}
	}
}

func upgradeType(h http.Header) string {
	if !httpguts.HeaderValuesContainsToken(h["Connection"], "Upgrade") {
		return ""
	}
	return strings.ToLower(h.Get("Upgrade"))
}

func (p *ReverseProxy) handleUpgradeResponse(rw http.ResponseWriter, req *http.Request, res *http.Response) error {
<<<<<<< HEAD
	copyHeader(res.Header, rw.Header(), config.Global().IgnoreCanonicalMIMEHeaderKey)
=======
	copyHeader(res.Header, rw.Header(), p.Gw.GetConfig().IgnoreCanonicalMIMEHeaderKey)
>>>>>>> 094a100a

	hj, ok := rw.(http.Hijacker)
	if !ok {
		return fmt.Errorf("can't switch protocols using non-Hijacker ResponseWriter type %T", rw)
	}
	backConn, ok := res.Body.(io.ReadWriteCloser)
	if !ok {
		return fmt.Errorf("internal error: 101 switching protocols response with non-writable body")
	}
	backConnCloseCh := make(chan bool)
	go func() {
		// Ensure that the cancelation of a request closes the backend.
		// See issue https://golang.org/issue/35559.
		select {
		case <-req.Context().Done():
		case <-backConnCloseCh:
		}
		backConn.Close()
	}()

	defer close(backConnCloseCh)
	conn, brw, err := hj.Hijack()
	if err != nil {
		return fmt.Errorf("Hijack failed on protocol switch: %v", err)
	}
	defer conn.Close()
	res.Body = nil // so res.Write only writes the headers; we have res.Body in backConn above
	if err := res.Write(brw); err != nil {
		return fmt.Errorf("response write: %v", err)
	}
	if err := brw.Flush(); err != nil {
		return fmt.Errorf("response flush: %v", err)
	}
	errc := make(chan error, 1)
	spc := switchProtocolCopier{user: conn, backend: backConn}
	go spc.copyToBackend(errc)
	go spc.copyFromBackend(errc)
	<-errc

	res.Body = ioutil.NopCloser(strings.NewReader(""))

	return nil
}

// switchProtocolCopier exists so goroutines proxying data back and
// forth have nice names in stacks.
type switchProtocolCopier struct {
	user, backend io.ReadWriter
}

func (c switchProtocolCopier) copyFromBackend(errc chan<- error) {
	_, err := io.Copy(c.user, c.backend)
	errc <- err
}

func (c switchProtocolCopier) copyToBackend(errc chan<- error) {
	_, err := io.Copy(c.backend, c.user)
	errc <- err
}

type writeFlusher interface {
	io.Writer
	http.Flusher
}

type maxLatencyWriter struct {
	dst     writeFlusher
	latency time.Duration // non-zero; negative means to flush immediately

	mu           sync.Mutex // protects t, flushPending, and dst.Flush
	t            *time.Timer
	flushPending bool
}

func (m *maxLatencyWriter) Write(p []byte) (n int, err error) {
	m.mu.Lock()
	defer m.mu.Unlock()
	n, err = m.dst.Write(p)
	if m.latency < 0 {
		m.dst.Flush()
		return
	}
	if m.flushPending {
		return
	}
	if m.t == nil {
		m.t = time.AfterFunc(m.latency, m.delayedFlush)
	} else {
		m.t.Reset(m.latency)
	}
	m.flushPending = true
	return
}

func (m *maxLatencyWriter) delayedFlush() {
	m.mu.Lock()
	defer m.mu.Unlock()
	if !m.flushPending { // if stop was called but AfterFunc already started this goroutine
		return
	}
	m.dst.Flush()
	m.flushPending = false
}

func (m *maxLatencyWriter) stop() {
	m.mu.Lock()
	defer m.mu.Unlock()
	m.flushPending = false
	if m.t != nil {
		m.t.Stop()
	}
}

func requestIPHops(r *http.Request) string {
	clientIP, _, err := net.SplitHostPort(r.RemoteAddr)
	if err != nil {
		return ""
	}
	// If we aren't the first proxy retain prior
	// X-Forwarded-For information as a comma+space
	// separated list and fold multiple headers into one.
	if prior, ok := r.Header["X-Forwarded-For"]; ok {
		clientIP = strings.Join(prior, ", ") + ", " + clientIP
	}
	return clientIP
}

// nopCloser is just like ioutil's, but here to let us re-read the same
// buffer inside by moving position to the start every time we done with reading
type nopCloser struct {
	io.ReadSeeker
}

// Read just a wrapper around real Read which also moves position to the start if we get EOF
// to have it ready for next read-cycle
func (n nopCloser) Read(p []byte) (int, error) {
	num, err := n.ReadSeeker.Read(p)
	if err == io.EOF { // move to start to have it ready for next read cycle
		n.Seek(0, io.SeekStart)
	}
	return num, err
}

// Close is a no-op Close
func (n nopCloser) Close() error {
	return nil
}

func copyBody(body io.ReadCloser) io.ReadCloser {
	// check if body was already read and converted into our nopCloser
	if nc, ok := body.(nopCloser); ok {
		// seek to the beginning to have it ready for next read
		nc.Seek(0, io.SeekStart)
		return body
	}

	// body is http's io.ReadCloser - let's close it after we read data
	defer body.Close()

	// body is http's io.ReadCloser - read it up until EOF
	var bodyRead bytes.Buffer
	_, err := io.Copy(&bodyRead, body)
	if err != nil {
		log.Error("copyBody failed", err)
	}

	// use seek-able reader for further body usage
	reusableBody := bytes.NewReader(bodyRead.Bytes())

	return nopCloser{reusableBody}
}

func copyRequest(r *http.Request) *http.Request {
	if r.ContentLength == -1 {
		return r
	}

	if r.Body != nil {
		r.Body = copyBody(r.Body)
	}
	return r
}

func copyResponse(r *http.Response) *http.Response {
	// for the case of streaming for which Content-Length might be unset = -1.

	if r.ContentLength == -1 {
		return r
	}

	// If the response is 101 Switching Protocols then the body will contain a
	// `*http.readWriteCloserBody` which cannot be copied (see stdlib documentation).
	// In this case we want to return immediately to avoid a silent crash.
	if r.StatusCode == http.StatusSwitchingProtocols {
		return r
	}

	if r.Body != nil {
		r.Body = copyBody(r.Body)
	}
	return r
}

func nopCloseRequestBody(r *http.Request) {
	if r == nil {
		return
	}

	copyRequest(r)
}

func nopCloseResponseBody(r *http.Response) {
	if r == nil {
		return
	}

	copyResponse(r)
}

func (p *ReverseProxy) IsUpgrade(req *http.Request) (bool, string) {
	if !p.Gw.GetConfig().HttpServerOptions.EnableWebSockets {
		return false, ""
	}

	connection := strings.ToLower(strings.TrimSpace(req.Header.Get(headers.Connection)))
	if connection != "upgrade" {
		return false, ""
	}

	upgrade := strings.ToLower(strings.TrimSpace(req.Header.Get("Upgrade")))
	if upgrade != "" {
		return true, upgrade
	}

	return false, ""
}

// IsGrpcStreaming  determines wether a request represents a grpc streaming req
func IsGrpcStreaming(r *http.Request) bool {
	return r.ContentLength == -1 && r.Header.Get(headers.ContentType) == "application/grpc"
}<|MERGE_RESOLUTION|>--- conflicted
+++ resolved
@@ -36,15 +36,12 @@
 	"github.com/jensneuse/graphql-go-tools/pkg/subscription"
 
 	"github.com/akutz/memconn"
-<<<<<<< HEAD
-=======
 	"github.com/opentracing/opentracing-go"
 	"github.com/opentracing/opentracing-go/ext"
 	"github.com/pmylund/go-cache"
 	"github.com/sirupsen/logrus"
 	"golang.org/x/net/http/httpguts"
 	"golang.org/x/net/http2"
->>>>>>> 094a100a
 
 	"github.com/TykTechnologies/tyk/apidef"
 	"github.com/TykTechnologies/tyk/ctx"
@@ -52,16 +49,6 @@
 	"github.com/TykTechnologies/tyk/regexp"
 	"github.com/TykTechnologies/tyk/trace"
 	"github.com/TykTechnologies/tyk/user"
-<<<<<<< HEAD
-
-	opentracing "github.com/opentracing/opentracing-go"
-	"github.com/opentracing/opentracing-go/ext"
-	cache "github.com/pmylund/go-cache"
-	"github.com/sirupsen/logrus"
-	"golang.org/x/net/http/httpguts"
-	"golang.org/x/net/http2"
-=======
->>>>>>> 094a100a
 )
 
 var defaultUserAgent = "Tyk/" + VERSION
@@ -174,17 +161,10 @@
 				return host, nil // we don't care if it's up
 			}
 			// As checked by HostCheckerManager.AmIPolling
-<<<<<<< HEAD
-			if GlobalHostChecker.store == nil {
-				return host, nil
-			}
-			if !GlobalHostChecker.HostDown(host) {
-=======
 			if gw.GlobalHostChecker.store == nil {
 				return host, nil
 			}
 			if !gw.GlobalHostChecker.HostDown(host) {
->>>>>>> 094a100a
 				return host, nil // we do care and it's up
 			}
 			// if the host is down, keep trying all the rest
@@ -644,16 +624,9 @@
 	return config
 }
 
-<<<<<<< HEAD
-func httpTransport(timeOut float64, rw http.ResponseWriter, req *http.Request, outReq *http.Request, p *ReverseProxy) *TykRoundTripper {
-	p.logger.Debug("Creating new transport")
-
-	transport := defaultTransport(timeOut) // modifies a newly created transport
-=======
 func (p *ReverseProxy) httpTransport(timeOut float64, rw http.ResponseWriter, req *http.Request, outReq *http.Request) *TykRoundTripper {
 	p.logger.Debug("Creating new transport")
 	transport := p.defaultTransport(timeOut) // modifies a newly created transport
->>>>>>> 094a100a
 	transport.TLSClientConfig = &tls.Config{}
 	transport.Proxy = proxyFromAPI(p.TykAPISpec)
 
@@ -723,17 +696,10 @@
 			},
 			AllowHTTP: true,
 		}
-<<<<<<< HEAD
-		return &TykRoundTripper{transport, h2t, p.logger}
-	}
-
-	return &TykRoundTripper{transport, nil, p.logger}
-=======
 		return &TykRoundTripper{transport, h2t, p.logger, p.Gw}
 	}
 
 	return &TykRoundTripper{transport, nil, p.logger, p.Gw}
->>>>>>> 094a100a
 }
 
 func (p *ReverseProxy) setCommonNameVerifyPeerCertificate(tlsConfig *tls.Config, hostName string) {
@@ -789,17 +755,11 @@
 	transport    *http.Transport
 	h2ctransport *http2.Transport
 	logger       *logrus.Entry
-<<<<<<< HEAD
+	Gw           *Gateway `json:"-"`
 }
 
 func (rt *TykRoundTripper) RoundTrip(r *http.Request) (*http.Response, error) {
-=======
-	Gw           *Gateway `json:"-"`
-}
-
-func (rt *TykRoundTripper) RoundTrip(r *http.Request) (*http.Response, error) {
-
->>>>>>> 094a100a
+
 	hasInternalHeader := r.Header.Get(apidef.TykInternalApiHeader) != ""
 
 	if r.URL.Scheme == "tyk" || hasInternalHeader {
@@ -807,11 +767,7 @@
 			r.Header.Del(apidef.TykInternalApiHeader)
 		}
 
-<<<<<<< HEAD
-		handler, found := findInternalHttpHandlerByNameOrID(r.Host)
-=======
 		handler, found := rt.Gw.findInternalHttpHandlerByNameOrID(r.Host)
->>>>>>> 094a100a
 		if !found {
 			rt.logger.WithField("looping_url", "tyk://"+r.Host).Error("Couldn't detect target")
 			return nil, errors.New("handler could")
@@ -861,7 +817,6 @@
 
 	return client.Do(r)
 }
-<<<<<<< HEAD
 
 func (p *ReverseProxy) handleOutboundRequest(roundTripper *TykRoundTripper, outreq *http.Request, w http.ResponseWriter) (res *http.Response, hijacked bool, latency time.Duration, err error) {
 	begin := time.Now()
@@ -869,15 +824,6 @@
 		latency = time.Since(begin)
 	}()
 
-=======
-
-func (p *ReverseProxy) handleOutboundRequest(roundTripper *TykRoundTripper, outreq *http.Request, w http.ResponseWriter) (res *http.Response, hijacked bool, latency time.Duration, err error) {
-	begin := time.Now()
-	defer func() {
-		latency = time.Since(begin)
-	}()
-
->>>>>>> 094a100a
 	if p.TykAPISpec.GraphQL.Enabled {
 		res, hijacked, err = p.handleGraphQL(roundTripper, outreq, w)
 		return
@@ -1163,22 +1109,13 @@
 	createTransport := p.TykAPISpec.HTTPTransport == nil
 
 	// Check if timeouts are set for this endpoint
-<<<<<<< HEAD
-	if !createTransport && config.Global().MaxConnTime != 0 {
-		createTransport = time.Since(p.TykAPISpec.HTTPTransportCreated) > time.Duration(config.Global().MaxConnTime)*time.Second
-=======
 	if !createTransport && p.Gw.GetConfig().MaxConnTime != 0 {
 		createTransport = time.Since(p.TykAPISpec.HTTPTransportCreated) > time.Duration(p.Gw.GetConfig().MaxConnTime)*time.Second
->>>>>>> 094a100a
 	}
 
 	if createTransport {
 		_, timeout := p.CheckHardTimeoutEnforced(p.TykAPISpec, req)
-<<<<<<< HEAD
-		p.TykAPISpec.HTTPTransport = httpTransport(timeout, rw, req, outreq, p)
-=======
 		p.TykAPISpec.HTTPTransport = p.httpTransport(timeout, rw, req, outreq)
->>>>>>> 094a100a
 		p.TykAPISpec.HTTPTransportCreated = time.Now()
 	}
 
@@ -1193,11 +1130,7 @@
 		outreq.URL.Scheme = "http"
 	}
 
-<<<<<<< HEAD
-	if p.TykAPISpec.Proxy.Transport.SSLForceCommonNameCheck || config.Global().SSLForceCommonNameCheck {
-=======
 	if p.TykAPISpec.Proxy.Transport.SSLForceCommonNameCheck || p.Gw.GetConfig().SSLForceCommonNameCheck {
->>>>>>> 094a100a
 		// if proxy is enabled, add CommonName verification in verifyPeerCertificate
 		// DialTLS is not executed if proxy is used
 		httpTransport := roundTripper.transport
@@ -1287,11 +1220,7 @@
 		return ProxyResponse{UpstreamLatency: upstreamLatency}
 	}
 
-<<<<<<< HEAD
-	upgrade, _ := IsUpgrade(req)
-=======
 	upgrade, _ := p.IsUpgrade(req)
->>>>>>> 094a100a
 	// Deal with 101 Switching Protocols responses: (WebSocket, h2c, etc)
 	if upgrade {
 		if err := p.handleUpgradeResponse(rw, outreq, res); err != nil {
@@ -1376,11 +1305,7 @@
 		res.Header.Set(headers.XRateLimitReset, strconv.Itoa(int(quotaRenews)))
 	}
 
-<<<<<<< HEAD
-	copyHeader(rw.Header(), res.Header, config.Global().IgnoreCanonicalMIMEHeaderKey)
-=======
 	copyHeader(rw.Header(), res.Header, p.Gw.GetConfig().IgnoreCanonicalMIMEHeaderKey)
->>>>>>> 094a100a
 
 	announcedTrailers := len(res.Trailer)
 	if announcedTrailers > 0 {
@@ -1408,11 +1333,7 @@
 	p.CopyResponse(rw, res.Body, p.flushInterval(res))
 
 	if len(res.Trailer) == announcedTrailers {
-<<<<<<< HEAD
-		copyHeader(rw.Header(), res.Trailer, config.Global().IgnoreCanonicalMIMEHeaderKey)
-=======
 		copyHeader(rw.Header(), res.Trailer, p.Gw.GetConfig().IgnoreCanonicalMIMEHeaderKey)
->>>>>>> 094a100a
 		return nil
 	}
 
@@ -1506,11 +1427,7 @@
 }
 
 func (p *ReverseProxy) handleUpgradeResponse(rw http.ResponseWriter, req *http.Request, res *http.Response) error {
-<<<<<<< HEAD
-	copyHeader(res.Header, rw.Header(), config.Global().IgnoreCanonicalMIMEHeaderKey)
-=======
 	copyHeader(res.Header, rw.Header(), p.Gw.GetConfig().IgnoreCanonicalMIMEHeaderKey)
->>>>>>> 094a100a
 
 	hj, ok := rw.(http.Hijacker)
 	if !ok {
