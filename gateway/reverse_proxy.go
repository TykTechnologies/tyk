// Copyright 2011 The Go Authors. All rights reserved.
// Use of this source code is governed by a BSD-style
// license that can be found in the LICENSE file.

// Fork of Go's net/http/httputil/reverseproxy.go with multiple changes,
// including:
//
// * caching
// * load balancing
// * service discovery

package gateway

import (
	"bytes"
	"context"
	"crypto/tls"
	"crypto/x509"
	"errors"
	"fmt"
	"io"
	"io/ioutil"
	"net"
	"net/http"
	"net/url"
	"strconv"
	"strings"
	"sync"
	"time"

	"github.com/gorilla/websocket"
	"github.com/jensneuse/abstractlogger"
	"github.com/jensneuse/graphql-go-tools/pkg/graphql"
	gqlhttp "github.com/jensneuse/graphql-go-tools/pkg/http"
	"github.com/jensneuse/graphql-go-tools/pkg/subscription"

	"github.com/opentracing/opentracing-go"
	"github.com/opentracing/opentracing-go/ext"
	"github.com/pmylund/go-cache"
	"github.com/sirupsen/logrus"
	"golang.org/x/net/http/httpguts"
	"golang.org/x/net/http2"

	"github.com/TykTechnologies/tyk/apidef"
	"github.com/TykTechnologies/tyk/ctx"
	"github.com/TykTechnologies/tyk/headers"
	"github.com/TykTechnologies/tyk/regexp"
	"github.com/TykTechnologies/tyk/trace"
	"github.com/TykTechnologies/tyk/user"
)

var defaultUserAgent = "Tyk/" + VERSION

var corsHeaders = []string{
	"Access-Control-Allow-Origin",
	"Access-Control-Expose-Headers",
	"Access-Control-Max-Age",
	"Access-Control-Allow-Credentials",
	"Access-Control-Allow-Methods",
	"Access-Control-Allow-Headers"}

var ServiceCache *cache.Cache
var sdMu sync.RWMutex

func urlFromService(spec *APISpec) (*apidef.HostList, error) {

	doCacheRefresh := func() (*apidef.HostList, error) {
		log.Debug("--> Refreshing")
		spec.ServiceRefreshInProgress = true
		defer func() { spec.ServiceRefreshInProgress = false }()
		sd := ServiceDiscovery{}
		sd.Init(&spec.Proxy.ServiceDiscovery)
		data, err := sd.Target(spec.Proxy.ServiceDiscovery.QueryEndpoint)
		if err != nil {
			return nil, err
		}
		sdMu.Lock()
		spec.HasRun = true
		sdMu.Unlock()
		// Set the cached value
		if data.Len() == 0 {
			log.Warning("[PROXY][SD] Service Discovery returned empty host list! Returning last good set.")

			if spec.LastGoodHostList == nil {
				log.Warning("[PROXY][SD] Last good host list is nil, returning empty set.")
				spec.LastGoodHostList = apidef.NewHostList()
			}

			return spec.LastGoodHostList, nil
		}

		ServiceCache.Set(spec.APIID, data, cache.DefaultExpiration)
		// Stash it too
		spec.LastGoodHostList = data
		return data, nil
	}
	sdMu.RLock()
	hasRun := spec.HasRun
	sdMu.RUnlock()
	// First time? Refresh the cache and return that
	if !hasRun {
		log.Debug("First run! Setting cache")
		return doCacheRefresh()
	}

	// Not first run - check the cache
	cachedServiceData, found := ServiceCache.Get(spec.APIID)
	if !found {
		if spec.ServiceRefreshInProgress {
			// Are we already refreshing the cache? skip and return last good conf
			log.Debug("Cache expired! But service refresh in progress")
			return spec.LastGoodHostList, nil
		}
		// Refresh the spec
		log.Debug("Cache expired! Refreshing...")
		return doCacheRefresh()
	}

	log.Debug("Returning from cache.")
	return cachedServiceData.(*apidef.HostList), nil
}

// httpScheme matches http://* and https://*, case insensitive
var httpScheme = regexp.MustCompile(`^(?i)https?://`)

func EnsureTransport(host, protocol string) string {
	host = strings.TrimSpace(host)
	protocol = strings.TrimSpace(protocol)
	u, err := url.Parse(host)
	if err != nil {
		return host
	}
	switch u.Scheme {
	case "":
		if protocol == "" {
			protocol = "http"
		}
		u.Scheme = protocol
	case "h2c":
		u.Scheme = "http"
	}
	return u.String()
}

func (gw *Gateway) nextTarget(targetData *apidef.HostList, spec *APISpec) (string, error) {
	if spec.Proxy.EnableLoadBalancing {
		log.Debug("[PROXY] [LOAD BALANCING] Load balancer enabled, getting upstream target")
		// Use a HostList
		startPos := spec.RoundRobin.WithLen(targetData.Len())
		pos := startPos
		for {
			gotHost, err := targetData.GetIndex(pos)
			if err != nil {
				return "", err
			}

			host := EnsureTransport(gotHost, spec.Protocol)
			if !spec.Proxy.CheckHostAgainstUptimeTests {
				return host, nil // we don't care if it's up
			}
			// As checked by HostCheckerManager.AmIPolling
			if gw.GlobalHostChecker.store == nil {
				return host, nil
			}
			if !gw.GlobalHostChecker.HostDown(host) {
				return host, nil // we do care and it's up
			}
			// if the host is down, keep trying all the rest
			// in order from where we started.
			if pos = (pos + 1) % targetData.Len(); pos == startPos {
				return "", fmt.Errorf("all hosts are down, uptime tests are failing")
			}
		}

	}
	// Use standard target - might still be service data
	log.Debug("TARGET DATA:", targetData)

	gotHost, err := targetData.GetIndex(0)
	if err != nil {
		return "", err
	}
	return EnsureTransport(gotHost, spec.Protocol), nil
}

var (
	onceStartAllHostsDown sync.Once

	allHostsDownURL string
)

// TykNewSingleHostReverseProxy returns a new ReverseProxy that rewrites
// URLs to the scheme, host, and base path provided in target. If the
// target's path is "/base" and the incoming request was for "/dir",
// the target request will be for /base/dir. This version modifies the
// stdlib version by also setting the host to the target, this allows
// us to work with heroku and other such providers
func (gw *Gateway) TykNewSingleHostReverseProxy(target *url.URL, spec *APISpec, logger *logrus.Entry) *ReverseProxy {
	onceStartAllHostsDown.Do(func() {
		handler := func(w http.ResponseWriter, r *http.Request) {
			http.Error(w, "all hosts are down", http.StatusServiceUnavailable)
		}
		listener, err := net.Listen("tcp", "127.0.0.1:0")
		if err != nil {
			panic(err)
		}
		server := &http.Server{
			Handler:        http.HandlerFunc(handler),
			ReadTimeout:    1 * time.Second,
			WriteTimeout:   1 * time.Second,
			MaxHeaderBytes: 1 << 20,
		}
		allHostsDownURL = "http://" + listener.Addr().String()
		go func() {
			panic(server.Serve(listener))
		}()
	})
	if spec.Proxy.ServiceDiscovery.UseDiscoveryService {
		log.Debug("[PROXY] Service discovery enabled")
		if ServiceCache == nil {
			log.Debug("[PROXY] Service cache initialising")
			expiry := 120
			if spec.Proxy.ServiceDiscovery.CacheTimeout > 0 {
				expiry = int(spec.Proxy.ServiceDiscovery.CacheTimeout)
			} else if spec.GlobalConfig.ServiceDiscovery.DefaultCacheTimeout > 0 {
				expiry = spec.GlobalConfig.ServiceDiscovery.DefaultCacheTimeout
			}
			ServiceCache = cache.New(time.Duration(expiry)*time.Second, 15*time.Second)
		}
	}

	targetQuery := target.RawQuery
	director := func(req *http.Request) {
		hostList := spec.Proxy.StructuredTargetList
		switch {
		case spec.Proxy.ServiceDiscovery.UseDiscoveryService:
			var err error
			hostList, err = urlFromService(spec)
			if err != nil {
				log.Error("[PROXY] [SERVICE DISCOVERY] Failed target lookup: ", err)
				break
			}
			fallthrough // implies load balancing, with replaced host list
		case spec.Proxy.EnableLoadBalancing:
			host, err := gw.nextTarget(hostList, spec)
			if err != nil {
				log.Error("[PROXY] [LOAD BALANCING] ", err)
				host = allHostsDownURL
			}
			lbRemote, err := url.Parse(host)
			if err != nil {
				log.Error("[PROXY] [LOAD BALANCING] Couldn't parse target URL:", err)
			} else {
				// Only replace target if everything is OK
				target = lbRemote
				targetQuery = target.RawQuery
			}
		}

		targetToUse := target

		if spec.URLRewriteEnabled && req.Context().Value(ctx.RetainHost) == true {
			log.Debug("Detected host rewrite, overriding target")
			tmpTarget, err := url.Parse(req.URL.String())
			if err != nil {
				log.Error("Failed to parse URL! Err: ", err)
			} else {
				// Specifically override with a URL rewrite
				targetToUse = tmpTarget
			}
		}

		// No override, and no load balancing? Use the existing target

		// if this is false, there was an url rewrite, thus we
		// don't want to do anything to the path - req.URL is
		// already final.
		if targetToUse == target {
			req.URL.Scheme = targetToUse.Scheme
			req.URL.Host = targetToUse.Host
			req.URL.Path = singleJoiningSlash(targetToUse.Path, req.URL.Path, spec.Proxy.DisableStripSlash)
			if req.URL.RawPath != "" {
				req.URL.RawPath = singleJoiningSlash(targetToUse.Path, req.URL.RawPath, spec.Proxy.DisableStripSlash)
			}
		}

		if !spec.Proxy.PreserveHostHeader {
			req.Host = targetToUse.Host
		}

		if targetQuery == "" || req.URL.RawQuery == "" {
			req.URL.RawQuery = targetQuery + req.URL.RawQuery
		} else {
			req.URL.RawQuery = targetQuery + "&" + req.URL.RawQuery
		}
		if _, ok := req.Header[headers.UserAgent]; !ok {
			// Set Tyk's own default user agent. Without
			// this line, we would get the net/http default.
			req.Header.Set(headers.UserAgent, defaultUserAgent)
		}

		if spec.GlobalConfig.HttpServerOptions.SkipTargetPathEscaping {
			// force RequestURI to skip escaping if API's proxy is set for this
			// if we set opaque here it will force URL.RequestURI to skip escaping
			if req.URL.RawPath != "" {
				req.URL.Opaque = req.URL.RawPath
			}
		} else if req.URL.RawPath == req.URL.Path {
			// this should force URL to do escaping
			req.URL.RawPath = ""
		}

		switch req.URL.Scheme {
		case "ws":
			req.URL.Scheme = "http"
		case "wss":
			req.URL.Scheme = "https"
		}
	}

	if logger == nil {
		logger = logrus.NewEntry(log)
	}

	logger = logger.WithField("mw", "ReverseProxy")

	proxy := &ReverseProxy{
		Director:      director,
		TykAPISpec:    spec,
		FlushInterval: time.Duration(spec.GlobalConfig.HttpServerOptions.FlushInterval) * time.Millisecond,
		logger:        logger,
		wsUpgrader: websocket.Upgrader{
			// CheckOrigin is not needed for the upgrader as tyk already provides
			// its own middlewares for that.
			CheckOrigin: func(r *http.Request) bool {
				return true
			},
		},
		sp: sync.Pool{
			New: func() interface{} {
				buffer := make([]byte, 32*1024)
				return &buffer
			},
		},
		Gw: gw,
	}
	proxy.ErrorHandler.BaseMiddleware = BaseMiddleware{Spec: spec, Proxy: proxy, Gw: gw}
	return proxy
}

// ReverseProxy is an HTTP Handler that takes an incoming request and
// sends it to another server, proxying the response back to the
// client.
type ReverseProxy struct {
	// Director must be a function which modifies
	// the request into a new request to be sent
	// using Transport. Its response is then copied
	// back to the original client unmodified.
	Director func(*http.Request)

	// The transport used to perform proxy requests.
	// If nil, http.DefaultTransport is used.
	Transport http.RoundTripper

	// FlushInterval specifies the flush interval
	// to flush to the client while copying the
	// response body.
	// If zero, no periodic flushing is done.
	FlushInterval time.Duration

	// TLSClientConfig specifies the TLS configuration to use for 'wss'.
	// If nil, the default configuration is used.
	TLSClientConfig *tls.Config

	// wsUpgrader takes care of upgrading the incoming connection
	// to a websocket connection.
	wsUpgrader websocket.Upgrader

	TykAPISpec   *APISpec
	ErrorHandler ErrorHandler

	logger *logrus.Entry
	sp     sync.Pool
	Gw     *Gateway `json:"-"`
}

func (p *ReverseProxy) defaultTransport(dialerTimeout float64) *http.Transport {
	timeout := 30.0
	if dialerTimeout > 0 {
		log.Debug("Setting timeout for outbound request to: ", dialerTimeout)
		timeout = dialerTimeout
	}

	dialer := &net.Dialer{
		Timeout:   time.Duration(float64(timeout) * float64(time.Second)),
		KeepAlive: 30 * time.Second,
		DualStack: true,
	}
	dialContextFunc := dialer.DialContext
	if p.Gw.dnsCacheManager.IsCacheEnabled() {
		dialContextFunc = p.Gw.dnsCacheManager.WrapDialer(dialer)
	}

	return &http.Transport{
		DialContext:           dialContextFunc,
		MaxIdleConns:          p.Gw.GetConfig().MaxIdleConns,
		MaxIdleConnsPerHost:   p.Gw.GetConfig().MaxIdleConnsPerHost, // default is 100
		ResponseHeaderTimeout: time.Duration(dialerTimeout) * time.Second,
		TLSHandshakeTimeout:   10 * time.Second,
	}
}

func singleJoiningSlash(a, b string, disableStripSlash bool) string {
	if disableStripSlash && len(b) == 0 {
		return a
	}
	a = strings.TrimRight(a, "/")
	b = strings.TrimLeft(b, "/")
	if len(b) > 0 {
		return a + "/" + b
	}
	return a
}

func removeDuplicateCORSHeader(dst, src http.Header) {
	for _, v := range corsHeaders {
		keyName := http.CanonicalHeaderKey(v)
		if val := dst.Get(keyName); val != "" {
			src.Del(keyName)
		}
	}
}

func copyHeader(dst, src http.Header, ignoreCanonical bool) {

	removeDuplicateCORSHeader(dst, src)

	for k, vv := range src {
		if ignoreCanonical {
			dst[k] = append(dst[k], vv...)
			continue
		}
		for _, v := range vv {
			dst.Add(k, v)
		}
	}
}

func addCustomHeader(h http.Header, key string, value []string, ignoreCanonical bool) {
	if ignoreCanonical {
		h[key] = append(h[key], value...)
	} else {
		for _, v := range value {
			h.Add(key, v)
		}
	}

}

func setCustomHeader(h http.Header, key string, value string, ignoreCanonical bool) {
	if ignoreCanonical {
		h[key] = []string{value}
	} else {
		h.Set(key, value)
	}
}

func cloneHeader(h http.Header) http.Header {
	h2 := make(http.Header, len(h))
	for k, vv := range h {
		vv2 := make([]string, len(vv))
		copy(vv2, vv)
		h2[k] = vv2
	}
	return h2
}

// Hop-by-hop headers. These are removed when sent to the backend.
// http://www.w3.org/Protocols/rfc2616/rfc2616-sec13.html
var hopHeaders = []string{
	"Connection",
	"Proxy-Connection", // non-standard but still sent by libcurl and rejected by e.g. google
	"Keep-Alive",
	"Proxy-Authenticate",
	"Proxy-Authorization",
	"Te",      // canonicalized version of "TE"
	"Trailer", // not Trailers per URL above; http://www.rfc-editor.org/errata_search.php?eid=4522
	"Transfer-Encoding",
	"Upgrade",
}

func (p *ReverseProxy) ServeHTTP(rw http.ResponseWriter, req *http.Request) ProxyResponse {
	startTime := time.Now()
	p.logger.WithField("ts", startTime.UnixNano()).Debug("Started")
	resp := p.WrappedServeHTTP(rw, req, recordDetail(req, p.TykAPISpec))

	finishTime := time.Since(startTime)
	p.logger.WithField("ns", finishTime.Nanoseconds()).Debug("Finished")

	// make response body to be nopCloser and re-readable before serve it through chain of middlewares
	nopCloseResponseBody(resp.Response)

	return resp
}

func (p *ReverseProxy) ServeHTTPForCache(rw http.ResponseWriter, req *http.Request) ProxyResponse {
	startTime := time.Now()
	p.logger.WithField("ts", startTime.UnixNano()).Debug("Started")

	resp := p.WrappedServeHTTP(rw, req, true)
	nopCloseResponseBody(resp.Response)
	finishTime := time.Since(startTime)
	p.logger.WithField("ns", finishTime.Nanoseconds()).Debug("Finished")

	return resp
}

func (p *ReverseProxy) CheckHardTimeoutEnforced(spec *APISpec, req *http.Request) (bool, float64) {
	if !spec.EnforcedTimeoutEnabled {
		return false, spec.GlobalConfig.ProxyDefaultTimeout
	}

	_, versionPaths, _, _ := spec.Version(req)
	found, meta := spec.CheckSpecMatchesStatus(req, versionPaths, HardTimeout)
	if found {
		intMeta := meta.(*int)
		p.logger.Debug("HARD TIMEOUT ENFORCED: ", *intMeta)
		return true, float64(*intMeta)
	}

	return false, spec.GlobalConfig.ProxyDefaultTimeout
}

func (p *ReverseProxy) CheckHeaderInRemoveList(hdr string, spec *APISpec, req *http.Request) bool {
	vInfo, versionPaths, _, _ := spec.Version(req)
	for _, gdKey := range vInfo.GlobalHeadersRemove {
		if strings.ToLower(gdKey) == strings.ToLower(hdr) {
			return true
		}
	}

	// Check path config
	if found, meta := spec.CheckSpecMatchesStatus(req, versionPaths, HeaderInjected); found {
		hmeta := meta.(*apidef.HeaderInjectionMeta)
		for _, gdKey := range hmeta.DeleteHeaders {
			if strings.ToLower(gdKey) == strings.ToLower(hdr) {
				return true
			}
		}
	}

	return false
}

func (p *ReverseProxy) CheckCircuitBreakerEnforced(spec *APISpec, req *http.Request) (bool, *ExtendedCircuitBreakerMeta) {
	if !spec.CircuitBreakerEnabled {
		return false, nil
	}

	_, versionPaths, _, _ := spec.Version(req)
	found, meta := spec.CheckSpecMatchesStatus(req, versionPaths, CircuitBreaker)
	if found {
		exMeta := meta.(*ExtendedCircuitBreakerMeta)
		p.logger.Debug("CB Enforced for path: ", *exMeta)
		return true, exMeta
	}

	return false, nil
}

func proxyFromAPI(api *APISpec) func(*http.Request) (*url.URL, error) {
	return func(req *http.Request) (*url.URL, error) {
		if api != nil && api.Proxy.Transport.ProxyURL != "" {
			return url.Parse(api.Proxy.Transport.ProxyURL)
		}
		return http.ProxyFromEnvironment(req)
	}
}

func tlsClientConfig(s *APISpec) *tls.Config {
	config := &tls.Config{}

	if s.GlobalConfig.ProxySSLInsecureSkipVerify {
		config.InsecureSkipVerify = true
	}

	if s.Proxy.Transport.SSLInsecureSkipVerify {
		config.InsecureSkipVerify = true
	}

	if s.GlobalConfig.ProxySSLMinVersion > 0 {
		config.MinVersion = s.GlobalConfig.ProxySSLMinVersion
	}

	if s.Proxy.Transport.SSLMinVersion > 0 {
		config.MinVersion = s.Proxy.Transport.SSLMinVersion
	}

	if s.GlobalConfig.ProxySSLMaxVersion > 0 {
		config.MaxVersion = s.GlobalConfig.ProxySSLMaxVersion
	}

	if s.Proxy.Transport.SSLMaxVersion > 0 {
		config.MaxVersion = s.Proxy.Transport.SSLMaxVersion
	}

	if len(s.GlobalConfig.ProxySSLCipherSuites) > 0 {
		config.CipherSuites = getCipherAliases(s.GlobalConfig.ProxySSLCipherSuites)
	}

	if len(s.Proxy.Transport.SSLCipherSuites) > 0 {
		config.CipherSuites = getCipherAliases(s.Proxy.Transport.SSLCipherSuites)
	}

	if !s.GlobalConfig.ProxySSLDisableRenegotiation {
		config.Renegotiation = tls.RenegotiateFreelyAsClient
	}

	return config
}

func (p *ReverseProxy) httpTransport(timeOut float64, rw http.ResponseWriter, req *http.Request, outReq *http.Request) *TykRoundTripper {
	p.logger.Debug("Creating new transport")
	transport := p.defaultTransport(timeOut) // modifies a newly created transport
	transport.TLSClientConfig = &tls.Config{}
	transport.Proxy = proxyFromAPI(p.TykAPISpec)

	if p.Gw.GetConfig().ProxySSLInsecureSkipVerify {
		transport.TLSClientConfig.InsecureSkipVerify = true
	}

	if p.TykAPISpec.Proxy.Transport.SSLInsecureSkipVerify {
		transport.TLSClientConfig.InsecureSkipVerify = true
	}

	// When request routed through the proxy `DialTLS` is not used, and only VerifyPeerCertificate is supported
	// The reason behind two separate checks is that `DialTLS` supports specifying public keys per hostname, and `VerifyPeerCertificate` only global ones, e.g. `*`
	if proxyURL, _ := transport.Proxy(req); proxyURL != nil {
		p.logger.Debug("Detected proxy: " + proxyURL.String())
		transport.TLSClientConfig.VerifyPeerCertificate = p.Gw.verifyPeerCertificatePinnedCheck(p.TykAPISpec, transport.TLSClientConfig)

		if transport.TLSClientConfig.VerifyPeerCertificate != nil {
			p.logger.Debug("Certificate pinning check is enabled")
		}
	} else {
		transport.DialTLS = p.Gw.customDialTLSCheck(p.TykAPISpec, transport.TLSClientConfig)
	}

	if p.TykAPISpec.GlobalConfig.ProxySSLMinVersion > 0 {
		transport.TLSClientConfig.MinVersion = p.TykAPISpec.GlobalConfig.ProxySSLMinVersion
	}

	if p.TykAPISpec.Proxy.Transport.SSLMinVersion > 0 {
		transport.TLSClientConfig.MinVersion = p.TykAPISpec.Proxy.Transport.SSLMinVersion
	}

	if p.TykAPISpec.GlobalConfig.ProxySSLMaxVersion > 0 {
		transport.TLSClientConfig.MaxVersion = p.TykAPISpec.GlobalConfig.ProxySSLMaxVersion
	}

	if p.TykAPISpec.Proxy.Transport.SSLMaxVersion > 0 {
		transport.TLSClientConfig.MaxVersion = p.TykAPISpec.Proxy.Transport.SSLMaxVersion
	}

	if len(p.TykAPISpec.GlobalConfig.ProxySSLCipherSuites) > 0 {
		transport.TLSClientConfig.CipherSuites = getCipherAliases(p.TykAPISpec.GlobalConfig.ProxySSLCipherSuites)
	}

	if len(p.TykAPISpec.Proxy.Transport.SSLCipherSuites) > 0 {
		transport.TLSClientConfig.CipherSuites = getCipherAliases(p.TykAPISpec.Proxy.Transport.SSLCipherSuites)
	}

	if !p.Gw.GetConfig().ProxySSLDisableRenegotiation {
		transport.TLSClientConfig.Renegotiation = tls.RenegotiateFreelyAsClient
	}

	transport.DisableKeepAlives = p.TykAPISpec.GlobalConfig.ProxyCloseConnections

	if p.Gw.GetConfig().ProxyEnableHttp2 {
		http2.ConfigureTransport(transport)
	}

	p.logger.Debug("Out request url: ", outReq.URL.String())

	if outReq.URL.Scheme == "h2c" {
		p.logger.Info("Enabling h2c mode")
		h2t := &http2.Transport{
			// kind of a hack, but for plaintext/H2C requests, pretend to dial TLS
			DialTLS: func(network, addr string, _ *tls.Config) (net.Conn, error) {
				return net.Dial(network, addr)
			},
			AllowHTTP: true,
		}
		return &TykRoundTripper{transport, h2t, p.logger, p.Gw}
	}

	return &TykRoundTripper{transport, nil, p.logger, p.Gw}
}

func (p *ReverseProxy) setCommonNameVerifyPeerCertificate(tlsConfig *tls.Config, hostName string) {
	tlsConfig.InsecureSkipVerify = true

	// if verifyPeerCertificate was set previously, make sure it is also executed
	prevFunc := tlsConfig.VerifyPeerCertificate
	tlsConfig.VerifyPeerCertificate = func(rawCerts [][]byte, verifiedChains [][]*x509.Certificate) error {
		if prevFunc != nil {
			err := prevFunc(rawCerts, verifiedChains)
			if err != nil {
				p.logger.Error("Failed to verify server certificate: " + err.Error())
				return err
			}
		}

		// followed https://github.com/golang/go/issues/21971#issuecomment-332693931
		certs := make([]*x509.Certificate, len(rawCerts))
		for i, asn1Data := range rawCerts {
			cert, err := x509.ParseCertificate(asn1Data)
			if err != nil {
				return errors.New("failed to parse certificate from server: " + err.Error())
			}
			certs[i] = cert
		}

		if !p.TykAPISpec.Proxy.Transport.SSLInsecureSkipVerify && !p.Gw.GetConfig().ProxySSLInsecureSkipVerify {
			opts := x509.VerifyOptions{
				Roots:         tlsConfig.RootCAs,
				CurrentTime:   time.Now(),
				DNSName:       "", // <- skip hostname verification
				Intermediates: x509.NewCertPool(),
			}

			for i, cert := range certs {
				if i == 0 {
					continue
				}
				opts.Intermediates.AddCert(cert)
			}
			_, err := certs[0].Verify(opts)
			if err != nil {
				p.logger.Error("Failed to verify server certificate: " + err.Error())
				return err
			}
		}

		return validateCommonName(hostName, certs[0])
	}
}

type TykRoundTripper struct {
	transport    *http.Transport
	h2ctransport *http2.Transport
	logger       *logrus.Entry
	Gw           *Gateway `json:"-"`
}

func (rt *TykRoundTripper) RoundTrip(r *http.Request) (*http.Response, error) {
<<<<<<< HEAD
	if r.URL.Scheme == "tyk" {
		handler, found := rt.Gw.findInternalHttpHandlerByNameOrID(r.Host)
=======
	hasInternalHeader := r.Header.Get(apidef.TykInternalApiHeader) != ""

	if r.URL.Scheme == "tyk" || hasInternalHeader {
		if hasInternalHeader {
			r.Header.Del(apidef.TykInternalApiHeader)
		}

		handler, found := findInternalHttpHandlerByNameOrID(r.Host)
>>>>>>> 529518d2
		if !found {
			rt.logger.WithField("looping_url", "tyk://"+r.Host).Error("Couldn't detect target")
			return nil, errors.New("handler could")
		}

		rt.logger.WithField("looping_url", "tyk://"+r.Host).Debug("Executing request on internal route")

		srv := NewInMemoryServer(handler)
		defer func() { _ = srv.Close() }()

		r.URL.Scheme = "http"
		return srv.NewClient().Do(r)
	}

	if rt.h2ctransport != nil {
		return rt.h2ctransport.RoundTrip(r)
	}
	return rt.transport.RoundTrip(r)
}

func (p *ReverseProxy) handleOutboundRequest(roundTripper *TykRoundTripper, outreq *http.Request, w http.ResponseWriter) (res *http.Response, hijacked bool, latency time.Duration, err error) {
	begin := time.Now()
	defer func() {
		latency = time.Since(begin)
	}()

	if p.TykAPISpec.GraphQL.Enabled {
		res, hijacked, err = p.handleGraphQL(roundTripper, outreq, w)
		return
	}

	res, err = p.sendRequestToUpstream(roundTripper, outreq)
	return
}

func isCORSPreflight(r *http.Request) bool {
	return r.Method == http.MethodOptions
}

func (p *ReverseProxy) handleGraphQL(roundTripper *TykRoundTripper, outreq *http.Request, w http.ResponseWriter) (res *http.Response, hijacked bool, err error) {
	isWebSocketUpgrade := ctxGetGraphQLIsWebSocketUpgrade(outreq)
	needEngine := needsGraphQLExecutionEngine(p.TykAPISpec)

	switch {
	case isCORSPreflight(outreq):
		if needEngine {
			err = errors.New("options passthrough not allowed")
			return
		}
	case isWebSocketUpgrade:
		if needEngine {
			return p.handleGraphQLEngineWebsocketUpgrade(roundTripper, outreq, w)
		}
	default:
		gqlRequest := ctxGetGraphQLRequest(outreq)
		if gqlRequest == nil {
			err = errors.New("graphql request is nil")
			return
		}
		gqlRequest.SetHeader(outreq.Header)

		var isIntrospection bool
		isIntrospection, err = gqlRequest.IsIntrospectionQuery()
		if err != nil {
			return
		}

		if isIntrospection {
			res, err = p.handleGraphQLIntrospection()
			return
		}
		if needEngine {
			return p.handoverRequestToGraphQLExecutionEngine(roundTripper, gqlRequest)
		}
	}

	res, err = p.sendRequestToUpstream(roundTripper, outreq)
	return
}

func (p *ReverseProxy) handleGraphQLIntrospection() (res *http.Response, err error) {
	result, err := graphql.SchemaIntrospection(p.TykAPISpec.GraphQLExecutor.Schema)
	if err != nil {
		return
	}

	res = result.GetAsHTTPResponse()
	return
}

func (p *ReverseProxy) handleGraphQLEngineWebsocketUpgrade(roundTripper *TykRoundTripper, r *http.Request, w http.ResponseWriter) (res *http.Response, hijacked bool, err error) {
	conn, err := p.wsUpgrader.Upgrade(w, r, http.Header{
		headers.SecWebSocketProtocol: {GraphQLWebSocketProtocol},
	})
	if err != nil {
		p.logger.Error("websocket upgrade for GraphQL engine failed: ", err)
		return nil, false, err
	}

	p.handoverWebSocketConnectionToGraphQLExecutionEngine(roundTripper, conn.UnderlyingConn())
	return nil, true, nil
}

func (p *ReverseProxy) handoverRequestToGraphQLExecutionEngine(roundTripper *TykRoundTripper, gqlRequest *graphql.Request) (res *http.Response, hijacked bool, err error) {
	p.TykAPISpec.GraphQLExecutor.Client.Transport = roundTripper

	switch p.TykAPISpec.GraphQL.Version {
	case apidef.GraphQLConfigVersionNone:
		fallthrough
	case apidef.GraphQLConfigVersion1:
		if p.TykAPISpec.GraphQLExecutor.Engine == nil {
			err = errors.New("execution engine is nil")
			return
		}

		var result *graphql.ExecutionResult
		result, err = p.TykAPISpec.GraphQLExecutor.Engine.Execute(context.Background(), gqlRequest, graphql.ExecutionOptions{ExtraArguments: gqlRequest.Variables})
		if err != nil {
			return
		}

		res = result.GetAsHTTPResponse()
		return
	case apidef.GraphQLConfigVersion2:
		if p.TykAPISpec.GraphQLExecutor.EngineV2 == nil {
			err = errors.New("execution engine is nil")
			return
		}

		resultWriter := graphql.NewEngineResultWriter()
		err = p.TykAPISpec.GraphQLExecutor.EngineV2.Execute(context.Background(), gqlRequest, &resultWriter,
			graphql.WithBeforeFetchHook(p.TykAPISpec.GraphQLExecutor.HooksV2.BeforeFetchHook),
			graphql.WithAfterFetchHook(p.TykAPISpec.GraphQLExecutor.HooksV2.AfterFetchHook),
		)
		if err != nil {
			return
		}

		header := make(http.Header)
		header.Set("Content-Type", "application/json")
		res = resultWriter.AsHTTPResponse(http.StatusOK, header)
		return
	}

	return nil, false, errors.New("graphql configuration is invalid")
}

func (p *ReverseProxy) handoverWebSocketConnectionToGraphQLExecutionEngine(roundTripper *TykRoundTripper, conn net.Conn) {
	p.TykAPISpec.GraphQLExecutor.Client.Transport = roundTripper

	absLogger := abstractlogger.NewLogrusLogger(log, absLoggerLevel(log.Level))
	done := make(chan bool)
	errChan := make(chan error)

	var executorPool subscription.ExecutorPool
	switch p.TykAPISpec.GraphQL.Version {
	case apidef.GraphQLConfigVersionNone:
		fallthrough
	case apidef.GraphQLConfigVersion1:
		if p.TykAPISpec.GraphQLExecutor.Engine == nil {
			log.Error("could not start graphql websocket handler: execution engine is nil")
			return
		}
		executorPool = subscription.NewExecutorV1Pool(p.TykAPISpec.GraphQLExecutor.Engine.NewExecutionHandler())
	case apidef.GraphQLConfigVersion2:
		if p.TykAPISpec.GraphQLExecutor.EngineV2 == nil {
			log.Error("could not start graphql websocket handler: execution engine is nil")
			return
		}
		executorPool = subscription.NewExecutorV2Pool(p.TykAPISpec.GraphQLExecutor.EngineV2)
	}

	go gqlhttp.HandleWebsocket(done, errChan, conn, executorPool, absLogger)
	select {
	case err := <-errChan:
		log.Error("could not start graphql websocket handler: ", err)
	case <-done:
	}
}

func (p *ReverseProxy) sendRequestToUpstream(roundTripper *TykRoundTripper, outreq *http.Request) (res *http.Response, err error) {
	return roundTripper.RoundTrip(outreq)
}

func (p *ReverseProxy) WrappedServeHTTP(rw http.ResponseWriter, req *http.Request, withCache bool) ProxyResponse {
	if trace.IsEnabled() {
		span, ctx := trace.Span(req.Context(), req.URL.Path)
		defer span.Finish()
		ext.SpanKindRPCClient.Set(span)
		req = req.WithContext(ctx)
	}
	var roundTripper *TykRoundTripper

	reqCtx := req.Context()
	if cn, ok := rw.(http.CloseNotifier); ok {
		var cancel context.CancelFunc
		reqCtx, cancel = context.WithCancel(reqCtx)
		defer cancel()
		notifyChan := cn.CloseNotify()
		go func() {
			select {
			case <-notifyChan:
				cancel()
			case <-reqCtx.Done():
			}
		}()
	}

	// Do this before we make a shallow copy
	session := ctxGetSession(req)

	outreq := new(http.Request)
	logreq := new(http.Request)

	*outreq = *req // includes shallow copies of maps, but okay
	*logreq = *req
	// remove context data from the copies
	setContext(outreq, context.Background())
	setContext(logreq, context.Background())

	p.logger.Debug("Upstream request URL: ", req.URL)

	// We need to double set the context for the outbound request to reprocess the target
	if p.TykAPISpec.URLRewriteEnabled && req.Context().Value(ctx.RetainHost) == true {
		p.logger.Debug("Detected host rewrite, notifying director")
		setCtxValue(outreq, ctx.RetainHost, true)
	}

	if req.ContentLength == 0 {
		outreq.Body = nil // Issue 16036: nil Body for http.Transport retries
	}
	outreq = outreq.WithContext(reqCtx)

	outreq.Header = cloneHeader(req.Header)
	if trace.IsEnabled() {
		span := opentracing.SpanFromContext(req.Context())
		trace.Inject(p.TykAPISpec.Name, span, outreq.Header)
	}
	p.Director(outreq)
	outreq.Close = false

	p.logger.Debug("Outbound request URL: ", outreq.URL.String())

	outReqUpgrade, reqUpType := p.IsUpgrade(req)

	// See RFC 2616, section 14.10.
	if c := outreq.Header.Get("Connection"); c != "" {
		for _, f := range strings.Split(c, ",") {
			if f = strings.TrimSpace(f); f != "" {
				outreq.Header.Del(f)
			}
		}
	}
	// Remove other hop-by-hop headers to the backend. Especially
	// important is "Connection" because we want a persistent
	// connection, regardless of what the client sent to us.
	for _, h := range hopHeaders {
		hv := outreq.Header.Get(h)
		if hv == "" {
			continue
		}
		if h == "Te" && hv == "trailers" {
			continue
		}
		outreq.Header.Del(h)
		logreq.Header.Del(h)
	}

	if outReqUpgrade {
		outreq.Header.Set("Connection", "Upgrade")
		logreq.Header.Set("Connection", "Upgrade")
		outreq.Header.Set("Upgrade", reqUpType)
		logreq.Header.Set("Upgrade", reqUpType)
	}

	addrs := requestIPHops(req)
	if !p.CheckHeaderInRemoveList(headers.XForwardFor, p.TykAPISpec, req) {
		outreq.Header.Set(headers.XForwardFor, addrs)
	}

	// Circuit breaker
	breakerEnforced, breakerConf := p.CheckCircuitBreakerEnforced(p.TykAPISpec, req)

	// set up TLS certificates for upstream if needed
	var tlsCertificates []tls.Certificate
	if cert := p.Gw.getUpstreamCertificate(outreq.Host, p.TykAPISpec); cert != nil {
		p.logger.Debug("Found upstream mutual TLS certificate")
		tlsCertificates = []tls.Certificate{*cert}
	}

	p.TykAPISpec.Lock()

	// create HTTP transport
	createTransport := p.TykAPISpec.HTTPTransport == nil

	// Check if timeouts are set for this endpoint
	if !createTransport && p.Gw.GetConfig().MaxConnTime != 0 {
		createTransport = time.Since(p.TykAPISpec.HTTPTransportCreated) > time.Duration(p.Gw.GetConfig().MaxConnTime)*time.Second
	}

	if createTransport {
		_, timeout := p.CheckHardTimeoutEnforced(p.TykAPISpec, req)
		p.TykAPISpec.HTTPTransport = p.httpTransport(timeout, rw, req, outreq)
		p.TykAPISpec.HTTPTransportCreated = time.Now()
	}

	roundTripper = p.TykAPISpec.HTTPTransport

	if roundTripper.transport != nil {
		roundTripper.transport.TLSClientConfig.Certificates = tlsCertificates
	}
	p.TykAPISpec.Unlock()

	if outreq.URL.Scheme == "h2c" {
		outreq.URL.Scheme = "http"
	}

	if p.TykAPISpec.Proxy.Transport.SSLForceCommonNameCheck || p.Gw.GetConfig().SSLForceCommonNameCheck {
		// if proxy is enabled, add CommonName verification in verifyPeerCertificate
		// DialTLS is not executed if proxy is used
		httpTransport := roundTripper.transport

		p.logger.Debug("Using forced SSL CN check")

		if proxyURL, _ := httpTransport.Proxy(req); proxyURL != nil {
			p.logger.Debug("Detected proxy: " + proxyURL.String())
			tlsConfig := httpTransport.TLSClientConfig
			host, _, _ := net.SplitHostPort(outreq.Host)
			p.setCommonNameVerifyPeerCertificate(tlsConfig, host)
		}

	}

	// do request round trip
	var (
		res             *http.Response
		isHijacked      bool
		upstreamLatency time.Duration
		err             error
	)

	if breakerEnforced {
		if !breakerConf.CB.Ready() {
			p.logger.Debug("ON REQUEST: Circuit Breaker is in OPEN state")
			p.ErrorHandler.HandleError(rw, logreq, "Service temporarily unavailable.", 503, true)
			return ProxyResponse{}
		}
		p.logger.Debug("ON REQUEST: Circuit Breaker is in CLOSED or HALF-OPEN state")

		res, isHijacked, upstreamLatency, err = p.handleOutboundRequest(roundTripper, outreq, rw)
		if err != nil || res.StatusCode/100 == 5 {
			breakerConf.CB.Fail()
		} else {
			breakerConf.CB.Success()
		}
	} else {
		res, isHijacked, upstreamLatency, err = p.handleOutboundRequest(roundTripper, outreq, rw)
	}

	if err != nil {

		token := ctxGetAuthToken(req)

		var alias string
		if session != nil {
			alias = session.Alias
		}

		p.logger.WithFields(logrus.Fields{
			"prefix":      "proxy",
			"user_ip":     addrs,
			"server_name": outreq.Host,
			"user_id":     p.Gw.obfuscateKey(token),
			"user_name":   alias,
			"org_id":      p.TykAPISpec.OrgID,
			"api_id":      p.TykAPISpec.APIID,
		}).Error("http: proxy error: ", err)
		if strings.Contains(err.Error(), "timeout awaiting response headers") {
			p.ErrorHandler.HandleError(rw, logreq, "Upstream service reached hard timeout.", http.StatusGatewayTimeout, true)

			if p.TykAPISpec.Proxy.ServiceDiscovery.UseDiscoveryService {
				if ServiceCache != nil {
					p.logger.Debug("[PROXY] [SERVICE DISCOVERY] Upstream host failed, refreshing host list")
					ServiceCache.Delete(p.TykAPISpec.APIID)
				}
			}
			return ProxyResponse{UpstreamLatency: upstreamLatency}
		}

		if strings.Contains(err.Error(), "context canceled") {
			p.ErrorHandler.HandleError(rw, logreq, "Client closed request", 499, true)
			return ProxyResponse{UpstreamLatency: upstreamLatency}
		}

		if strings.Contains(err.Error(), "no such host") {
			p.ErrorHandler.HandleError(rw, logreq, "Upstream host lookup failed", http.StatusInternalServerError, true)
			return ProxyResponse{UpstreamLatency: upstreamLatency}
		}
		p.ErrorHandler.HandleError(rw, logreq, "There was a problem proxying the request", http.StatusInternalServerError, true)
		return ProxyResponse{UpstreamLatency: upstreamLatency}

	}

	if isHijacked {
		return ProxyResponse{UpstreamLatency: upstreamLatency}
	}

	upgrade, _ := p.IsUpgrade(req)
	// Deal with 101 Switching Protocols responses: (WebSocket, h2c, etc)
	if upgrade {
		if err := p.handleUpgradeResponse(rw, outreq, res); err != nil {
			p.ErrorHandler.HandleError(rw, logreq, err.Error(), http.StatusInternalServerError, true)
			return ProxyResponse{UpstreamLatency: upstreamLatency}
		}
	}

	ses := new(user.SessionState)
	if session != nil {
		ses = session
	}

	// Middleware chain handling here - very simple, but should do
	// the trick. Chain can be empty, in which case this is a no-op.
	// abortRequest is set to true when a response hook fails
	// For reference see "HandleError" in coprocess.go
	abortRequest, err := handleResponseChain(p.TykAPISpec.ResponseChain, rw, res, req, ses)
	if abortRequest {
		return ProxyResponse{UpstreamLatency: upstreamLatency}
	}

	if err != nil {
		p.logger.Error("Response chain failed! ", err)
	}

	inres := new(http.Response)
	if withCache {
		*inres = *res // includes shallow copies of maps, but okay

		if !upgrade {
			defer res.Body.Close()

			// Buffer body data
			var bodyBuffer bytes.Buffer
			bodyBuffer2 := new(bytes.Buffer)

			p.CopyResponse(&bodyBuffer, res.Body, p.flushInterval(res))
			*bodyBuffer2 = bodyBuffer

			// Create new ReadClosers so we can split output
			res.Body = ioutil.NopCloser(&bodyBuffer)
			inres.Body = ioutil.NopCloser(bodyBuffer2)
		}
	}

	// We should at least copy the status code in
	inres.StatusCode = res.StatusCode
	inres.ContentLength = res.ContentLength
	p.HandleResponse(rw, res, ses)
	return ProxyResponse{UpstreamLatency: upstreamLatency, Response: inres}
}

func (p *ReverseProxy) HandleResponse(rw http.ResponseWriter, res *http.Response, ses *user.SessionState) error {

	// Remove hop-by-hop headers listed in the
	// "Connection" header of the response.
	if c := res.Header.Get(headers.Connection); c != "" {
		for _, f := range strings.Split(c, ",") {
			if f = strings.TrimSpace(f); f != "" {
				res.Header.Del(f)
			}
		}
	}

	for _, h := range hopHeaders {
		res.Header.Del(h)
	}
	defer res.Body.Close()

	// Close connections
	if p.Gw.GetConfig().CloseConnections {
		res.Header.Set(headers.Connection, "close")
	}

	// Add resource headers
	if ses != nil {
		// We have found a session, lets report back
		quotaMax, quotaRemaining, _, quotaRenews := ses.GetQuotaLimitByAPIID(p.TykAPISpec.APIID)
		res.Header.Set(headers.XRateLimitLimit, strconv.Itoa(int(quotaMax)))
		res.Header.Set(headers.XRateLimitRemaining, strconv.Itoa(int(quotaRemaining)))
		res.Header.Set(headers.XRateLimitReset, strconv.Itoa(int(quotaRenews)))
	}

	copyHeader(rw.Header(), res.Header, p.Gw.GetConfig().IgnoreCanonicalMIMEHeaderKey)

	announcedTrailers := len(res.Trailer)
	if announcedTrailers > 0 {
		trailerKeys := make([]string, 0, len(res.Trailer))
		for k := range res.Trailer {
			trailerKeys = append(trailerKeys, k)
		}
		rw.Header().Add("Trailer", strings.Join(trailerKeys, ", "))
	}

	// do not write on a hijacked connection
	if res.StatusCode != http.StatusSwitchingProtocols {
		rw.WriteHeader(res.StatusCode)
	}

	if len(res.Trailer) > 0 {
		// Force chunking if we saw a response trailer.
		// This prevents net/http from calculating the length for short
		// bodies and adding a Content-Length.
		if fl, ok := rw.(http.Flusher); ok {
			fl.Flush()
		}
	}

	p.CopyResponse(rw, res.Body, p.flushInterval(res))

	if len(res.Trailer) == announcedTrailers {
		copyHeader(rw.Header(), res.Trailer, p.Gw.GetConfig().IgnoreCanonicalMIMEHeaderKey)
		return nil
	}

	for k, vv := range res.Trailer {
		k = http.TrailerPrefix + k
		for _, v := range vv {
			rw.Header().Add(k, v)
		}
	}
	return nil
}

// flushInterval returns the p.FlushInterval value, conditionally
// overriding its value for a specific request/response.
func (p *ReverseProxy) flushInterval(res *http.Response) time.Duration {
	resCT := res.Header.Get("Content-Type")

	// For Server-Sent Events responses, flush immediately.
	// The MIME type is defined in https://www.w3.org/TR/eventsource/#text-event-stream
	if resCT == "text/event-stream" {
		return -1 // negative means immediately
	}

	// We might have the case of streaming for which Content-Length might be unset.
	if res.ContentLength == -1 {
		return -1
	}

	return p.FlushInterval
}

func (p *ReverseProxy) CopyResponse(dst io.Writer, src io.Reader, flushInterval time.Duration) {

	if flushInterval != 0 {
		if wf, ok := dst.(writeFlusher); ok {
			mlw := &maxLatencyWriter{
				dst:     wf,
				latency: flushInterval,
			}
			defer mlw.stop()

			// set up initial timer so headers get flushed even if body writes are delayed
			mlw.flushPending = true
			mlw.t = time.AfterFunc(flushInterval, mlw.delayedFlush)

			dst = mlw
		}
	}

	p.copyBuffer(dst, src)
}

func (p *ReverseProxy) copyBuffer(dst io.Writer, src io.Reader) (int64, error) {

	buf := p.sp.Get().(*[]byte)
	defer p.sp.Put(buf)

	var written int64
	for {
		nr, rerr := src.Read(*buf)
		if rerr != nil && rerr != io.EOF && rerr != context.Canceled {
			p.logger.WithFields(logrus.Fields{
				"prefix": "proxy",
				"org_id": p.TykAPISpec.OrgID,
				"api_id": p.TykAPISpec.APIID,
			}).Error("http: proxy error during body copy: ", rerr)
		}
		if nr > 0 {
			nw, werr := dst.Write((*buf)[:nr])
			if nw > 0 {
				written += int64(nw)
			}
			if werr != nil {
				return written, werr
			}
			if nr != nw {
				return written, io.ErrShortWrite
			}
		}
		if rerr != nil {
			return written, rerr
		}
	}
}

func upgradeType(h http.Header) string {
	if !httpguts.HeaderValuesContainsToken(h["Connection"], "Upgrade") {
		return ""
	}
	return strings.ToLower(h.Get("Upgrade"))
}

func (p *ReverseProxy) handleUpgradeResponse(rw http.ResponseWriter, req *http.Request, res *http.Response) error {
	copyHeader(res.Header, rw.Header(), p.Gw.GetConfig().IgnoreCanonicalMIMEHeaderKey)

	hj, ok := rw.(http.Hijacker)
	if !ok {
		return fmt.Errorf("can't switch protocols using non-Hijacker ResponseWriter type %T", rw)
	}
	backConn, ok := res.Body.(io.ReadWriteCloser)
	if !ok {
		return fmt.Errorf("internal error: 101 switching protocols response with non-writable body")
	}
	backConnCloseCh := make(chan bool)
	go func() {
		// Ensure that the cancelation of a request closes the backend.
		// See issue https://golang.org/issue/35559.
		select {
		case <-req.Context().Done():
		case <-backConnCloseCh:
		}
		backConn.Close()
	}()

	defer close(backConnCloseCh)
	conn, brw, err := hj.Hijack()
	if err != nil {
		return fmt.Errorf("Hijack failed on protocol switch: %v", err)
	}
	defer conn.Close()
	res.Body = nil // so res.Write only writes the headers; we have res.Body in backConn above
	if err := res.Write(brw); err != nil {
		return fmt.Errorf("response write: %v", err)
	}
	if err := brw.Flush(); err != nil {
		return fmt.Errorf("response flush: %v", err)
	}
	errc := make(chan error, 1)
	spc := switchProtocolCopier{user: conn, backend: backConn}
	go spc.copyToBackend(errc)
	go spc.copyFromBackend(errc)
	<-errc

	res.Body = ioutil.NopCloser(strings.NewReader(""))

	return nil
}

// switchProtocolCopier exists so goroutines proxying data back and
// forth have nice names in stacks.
type switchProtocolCopier struct {
	user, backend io.ReadWriter
}

func (c switchProtocolCopier) copyFromBackend(errc chan<- error) {
	_, err := io.Copy(c.user, c.backend)
	errc <- err
}

func (c switchProtocolCopier) copyToBackend(errc chan<- error) {
	_, err := io.Copy(c.backend, c.user)
	errc <- err
}

type writeFlusher interface {
	io.Writer
	http.Flusher
}

type maxLatencyWriter struct {
	dst     writeFlusher
	latency time.Duration // non-zero; negative means to flush immediately

	mu           sync.Mutex // protects t, flushPending, and dst.Flush
	t            *time.Timer
	flushPending bool
}

func (m *maxLatencyWriter) Write(p []byte) (n int, err error) {
	m.mu.Lock()
	defer m.mu.Unlock()
	n, err = m.dst.Write(p)
	if m.latency < 0 {
		m.dst.Flush()
		return
	}
	if m.flushPending {
		return
	}
	if m.t == nil {
		m.t = time.AfterFunc(m.latency, m.delayedFlush)
	} else {
		m.t.Reset(m.latency)
	}
	m.flushPending = true
	return
}

func (m *maxLatencyWriter) delayedFlush() {
	m.mu.Lock()
	defer m.mu.Unlock()
	if !m.flushPending { // if stop was called but AfterFunc already started this goroutine
		return
	}
	m.dst.Flush()
	m.flushPending = false
}

func (m *maxLatencyWriter) stop() {
	m.mu.Lock()
	defer m.mu.Unlock()
	m.flushPending = false
	if m.t != nil {
		m.t.Stop()
	}
}

func requestIPHops(r *http.Request) string {
	clientIP, _, err := net.SplitHostPort(r.RemoteAddr)
	if err != nil {
		return ""
	}
	// If we aren't the first proxy retain prior
	// X-Forwarded-For information as a comma+space
	// separated list and fold multiple headers into one.
	if prior, ok := r.Header["X-Forwarded-For"]; ok {
		clientIP = strings.Join(prior, ", ") + ", " + clientIP
	}
	return clientIP
}

// nopCloser is just like ioutil's, but here to let us re-read the same
// buffer inside by moving position to the start every time we done with reading
type nopCloser struct {
	io.ReadSeeker
}

// Read just a wrapper around real Read which also moves position to the start if we get EOF
// to have it ready for next read-cycle
func (n nopCloser) Read(p []byte) (int, error) {
	num, err := n.ReadSeeker.Read(p)
	if err == io.EOF { // move to start to have it ready for next read cycle
		n.Seek(0, io.SeekStart)
	}
	return num, err
}

// Close is a no-op Close
func (n nopCloser) Close() error {
	return nil
}

func copyBody(body io.ReadCloser) io.ReadCloser {
	// check if body was already read and converted into our nopCloser
	if nc, ok := body.(nopCloser); ok {
		// seek to the beginning to have it ready for next read
		nc.Seek(0, io.SeekStart)
		return body
	}

	// body is http's io.ReadCloser - let's close it after we read data
	defer body.Close()

	// body is http's io.ReadCloser - read it up until EOF
	var bodyRead bytes.Buffer
	io.Copy(&bodyRead, body)

	// use seek-able reader for further body usage
	reusableBody := bytes.NewReader(bodyRead.Bytes())

	return nopCloser{reusableBody}
}

func copyRequest(r *http.Request) *http.Request {
	if r.ContentLength == -1 {
		return r
	}

	if r.Body != nil {
		r.Body = copyBody(r.Body)
	}
	return r
}

func copyResponse(r *http.Response) *http.Response {
	// for the case of streaming for which Content-Length might be unset = -1.
	if r.ContentLength == -1 {
		return r
	}

	if r.Body != nil {
		r.Body = copyBody(r.Body)
	}
	return r
}

func nopCloseRequestBody(r *http.Request) {
	if r == nil {
		return
	}

	copyRequest(r)
}

func nopCloseResponseBody(r *http.Response) {
	if r == nil {
		return
	}

	copyResponse(r)
}

func (p *ReverseProxy) IsUpgrade(req *http.Request) (bool, string) {
	if !p.Gw.GetConfig().HttpServerOptions.EnableWebSockets {
		return false, ""
	}

	EncodeAccept := strings.ToLower(strings.TrimSpace(req.Header.Get(headers.Accept)))
	if EncodeAccept == "text/event-stream" {
		return true, ""
	}

	connection := strings.ToLower(strings.TrimSpace(req.Header.Get(headers.Connection)))
	if connection != "upgrade" {
		return false, ""
	}

	upgrade := strings.ToLower(strings.TrimSpace(req.Header.Get("Upgrade")))
	if upgrade != "" {
		return true, upgrade
	}

	return false, ""
}

// IsGrpcStreaming  determines wether a request represents a grpc streaming req
func IsGrpcStreaming(r *http.Request) bool {
	return r.ContentLength == -1 && r.Header.Get(headers.ContentType) == "application/grpc"
}<|MERGE_RESOLUTION|>--- conflicted
+++ resolved
@@ -754,10 +754,7 @@
 }
 
 func (rt *TykRoundTripper) RoundTrip(r *http.Request) (*http.Response, error) {
-<<<<<<< HEAD
-	if r.URL.Scheme == "tyk" {
-		handler, found := rt.Gw.findInternalHttpHandlerByNameOrID(r.Host)
-=======
+
 	hasInternalHeader := r.Header.Get(apidef.TykInternalApiHeader) != ""
 
 	if r.URL.Scheme == "tyk" || hasInternalHeader {
@@ -765,8 +762,7 @@
 			r.Header.Del(apidef.TykInternalApiHeader)
 		}
 
-		handler, found := findInternalHttpHandlerByNameOrID(r.Host)
->>>>>>> 529518d2
+		handler, found := rt.Gw.findInternalHttpHandlerByNameOrID(r.Host)
 		if !found {
 			rt.logger.WithField("looping_url", "tyk://"+r.Host).Error("Couldn't detect target")
 			return nil, errors.New("handler could")
