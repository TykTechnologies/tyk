--- conflicted
+++ resolved
@@ -620,15 +620,9 @@
 	return config
 }
 
-<<<<<<< HEAD
-func (p *ReverseProxy) httpTransport(timeOut float64, rw http.ResponseWriter, req *http.Request) *TykRoundTripper {
+func (p *ReverseProxy) httpTransport(timeOut float64, rw http.ResponseWriter, req *http.Request, outReq *http.Request) *TykRoundTripper {
+	p.logger.Debug("Creating new transport")
 	transport := p.defaultTransport(timeOut) // modifies a newly created transport
-=======
-func httpTransport(timeOut float64, rw http.ResponseWriter, req *http.Request, outReq *http.Request, p *ReverseProxy) *TykRoundTripper {
-	p.logger.Debug("Creating new transport")
-
-	transport := defaultTransport(timeOut) // modifies a newly created transport
->>>>>>> 8f10bf25
 	transport.TLSClientConfig = &tls.Config{}
 	transport.Proxy = proxyFromAPI(p.TykAPISpec)
 
@@ -936,31 +930,6 @@
 	}
 	var roundTripper *TykRoundTripper
 
-<<<<<<< HEAD
-	p.TykAPISpec.Lock()
-
-	// create HTTP transport
-	createTransport := p.TykAPISpec.HTTPTransport == nil
-
-	// Check if timeouts are set for this endpoint
-	if !createTransport && p.Gw.GetConfig().MaxConnTime != 0 {
-		createTransport = time.Since(p.TykAPISpec.HTTPTransportCreated) > time.Duration(p.Gw.GetConfig().MaxConnTime)*time.Second
-	}
-
-	if createTransport {
-		_, timeout := p.CheckHardTimeoutEnforced(p.TykAPISpec, req)
-		p.TykAPISpec.HTTPTransport = p.httpTransport(timeout, rw, req)
-		p.TykAPISpec.HTTPTransportCreated = time.Now()
-
-		p.logger.Debug("Creating new transport")
-	}
-
-	roundTripper = p.TykAPISpec.HTTPTransport
-
-	p.TykAPISpec.Unlock()
-
-=======
->>>>>>> 8f10bf25
 	reqCtx := req.Context()
 	if cn, ok := rw.(http.CloseNotifier); ok {
 		var cancel context.CancelFunc
@@ -1064,13 +1033,13 @@
 	createTransport := p.TykAPISpec.HTTPTransport == nil
 
 	// Check if timeouts are set for this endpoint
-	if !createTransport && config.Global().MaxConnTime != 0 {
-		createTransport = time.Since(p.TykAPISpec.HTTPTransportCreated) > time.Duration(config.Global().MaxConnTime)*time.Second
+	if !createTransport && p.Gw.GetConfig().MaxConnTime != 0 {
+		createTransport = time.Since(p.TykAPISpec.HTTPTransportCreated) > time.Duration(p.Gw.GetConfig().MaxConnTime)*time.Second
 	}
 
 	if createTransport {
 		_, timeout := p.CheckHardTimeoutEnforced(p.TykAPISpec, req)
-		p.TykAPISpec.HTTPTransport = httpTransport(timeout, rw, req, outreq, p)
+		p.TykAPISpec.HTTPTransport = p.httpTransport(timeout, rw, req, outreq)
 		p.TykAPISpec.HTTPTransportCreated = time.Now()
 	}
 
@@ -1081,15 +1050,11 @@
 	}
 	p.TykAPISpec.Unlock()
 
-<<<<<<< HEAD
-	if p.TykAPISpec.Proxy.Transport.SSLForceCommonNameCheck || p.Gw.GetConfig().SSLForceCommonNameCheck {
-=======
 	if outreq.URL.Scheme == "h2c" {
 		outreq.URL.Scheme = "http"
 	}
 
-	if p.TykAPISpec.Proxy.Transport.SSLForceCommonNameCheck || config.Global().SSLForceCommonNameCheck {
->>>>>>> 8f10bf25
+	if p.TykAPISpec.Proxy.Transport.SSLForceCommonNameCheck || p.Gw.GetConfig().SSLForceCommonNameCheck {
 		// if proxy is enabled, add CommonName verification in verifyPeerCertificate
 		// DialTLS is not executed if proxy is used
 		httpTransport := roundTripper.transport
