--- conflicted
+++ resolved
@@ -1860,17 +1860,7 @@
 		return
 	}
 
-<<<<<<< HEAD
-	authHeaderName := ctx.GetUpstreamAuthHeader(req)
-	if authHeaderName == "" {
-		return
-	}
-
-	authHeaderValue := ctx.GetUpstreamAuthValue(req)
-	outReq.Header.Add(authHeaderName, authHeaderValue)
-=======
 	if authProvider := httputil.GetUpstreamAuth(req); authProvider != nil {
 		authProvider.Fill(outReq)
 	}
->>>>>>> 71dfe14d
 }