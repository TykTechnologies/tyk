// Copyright 2011 The Go Authors. All rights reserved.
// Use of this source code is governed by a BSD-style
// license that can be found in the LICENSE file.

// Fork of Go's net/http/httputil/reverseproxy.go with multiple changes,
// including:
//
// * caching
// * load balancing
// * service discovery

package gateway

import (
	"bytes"
	"context"
	"crypto/tls"
	"crypto/x509"
	"errors"
	"fmt"
	"io"
	"io/ioutil"
	"net"
	"net/http"
	"net/textproto"
	"net/url"
	"strconv"
	"strings"
	"sync"
	"time"

	"github.com/akutz/memconn"
	"github.com/gorilla/websocket"
	"github.com/opentracing/opentracing-go"
	"github.com/opentracing/opentracing-go/ext"
	"github.com/sirupsen/logrus"
	"golang.org/x/net/http/httpguts"
	"golang.org/x/net/http2"

	"github.com/TykTechnologies/tyk/apidef"
	"github.com/TykTechnologies/tyk/ctx"
	"github.com/TykTechnologies/tyk/header"
	"github.com/TykTechnologies/tyk/internal/graphengine"
	"github.com/TykTechnologies/tyk/internal/httputil"
	"github.com/TykTechnologies/tyk/internal/otel"
	"github.com/TykTechnologies/tyk/regexp"
	"github.com/TykTechnologies/tyk/trace"
	"github.com/TykTechnologies/tyk/user"
)

var defaultUserAgent = "Tyk/" + VERSION

var corsHeaders = []string{
	"Access-Control-Allow-Origin",
	"Access-Control-Expose-Headers",
	"Access-Control-Max-Age",
	"Access-Control-Allow-Credentials",
	"Access-Control-Allow-Methods",
	"Access-Control-Allow-Headers"}

var sdMu sync.RWMutex

func urlFromService(spec *APISpec, gw *Gateway) (*apidef.HostList, error) {

	doCacheRefresh := func() (*apidef.HostList, error) {
		log.Debug("--> Refreshing")
		spec.ServiceRefreshInProgress = true
		defer func() { spec.ServiceRefreshInProgress = false }()
		sd := ServiceDiscovery{}
		sd.Init(&spec.Proxy.ServiceDiscovery)
		data, err := sd.Target(spec.Proxy.ServiceDiscovery.QueryEndpoint)
		if err != nil {
			return nil, err
		}
		sdMu.Lock()
		spec.HasRun = true
		sdMu.Unlock()
		// Set the cached value
		if data.Len() == 0 {
			log.Warning("[PROXY][SD] Service Discovery returned empty host list! Returning last good set.")

			if spec.LastGoodHostList == nil {
				log.Warning("[PROXY][SD] Last good host list is nil, returning empty set.")
				spec.LastGoodHostList = apidef.NewHostList()
			}

			return spec.LastGoodHostList, nil
		}

		ttl, cacheEnabled := spec.Proxy.ServiceDiscovery.CacheOptions()
		if !cacheEnabled {
			ttl = 0 // use gateway default cache time to live.
		}
		gw.ServiceCache.Set(spec.APIID, data, ttl)

		// Stash it too
		spec.LastGoodHostList = data
		return data, nil
	}
	sdMu.RLock()
	hasRun := spec.HasRun
	sdMu.RUnlock()
	// First time? Refresh the cache and return that
	if !hasRun {
		log.Debug("First run! Setting cache")
		return doCacheRefresh()
	}

	// Not first run - check the cache
	cachedServiceData, found := gw.ServiceCache.Get(spec.APIID)
	if !found {
		if spec.ServiceRefreshInProgress {
			// Are we already refreshing the cache? skip and return last good conf
			log.Debug("Cache expired! But service refresh in progress")
			return spec.LastGoodHostList, nil
		}
		// Refresh the spec
		log.Debug("Cache expired! Refreshing...")
		return doCacheRefresh()
	}

	log.Debug("Returning from cache.")
	return cachedServiceData.(*apidef.HostList), nil
}

// httpScheme matches http://* and https://*, case insensitive
var httpScheme = regexp.MustCompile(`^(?i)https?://`)

// EnsureTransport sanitizes host/protocol pairs and returns a valid URL.
func EnsureTransport(host, protocol string) string {
	host = strings.TrimSpace(host)
	protocol = strings.TrimSpace(protocol)

	// sanitize protocol
	if protocol == "" {
		protocol = "http"
	}

	// if host has no protocol, amend it
	if !strings.Contains(host, "://") {
		host = protocol + "://" + host
	}

	host = strings.Replace(host, "h2c://", "http://", 1)

	u, err := url.Parse(host)
	if err != nil {
		return host
	}
	return u.String()
}

func (gw *Gateway) nextTarget(targetData *apidef.HostList, spec *APISpec) (string, error) {
	if spec.Proxy.EnableLoadBalancing {
		log.Debug("[PROXY] [LOAD BALANCING] Load balancer enabled, getting upstream target")
		// Use a HostList
		startPos := spec.RoundRobin.WithLen(targetData.Len())
		pos := startPos
		for {
			gotHost, err := targetData.GetIndex(pos)
			if err != nil {
				return "", err
			}

			host := EnsureTransport(gotHost, spec.Protocol)
			if !spec.Proxy.CheckHostAgainstUptimeTests {
				return host, nil // we don't care if it's up
			}
			// As checked by HostCheckerManager.AmIPolling
			if gw.GlobalHostChecker.store == nil {
				return host, nil
			}
			if !gw.GlobalHostChecker.HostDown(host) {
				return host, nil // we do care and it's up
			}
			// if the host is down, keep trying all the rest
			// in order from where we started.
			if pos = (pos + 1) % targetData.Len(); pos == startPos {
				return "", fmt.Errorf("all hosts are down, uptime tests are failing")
			}
		}

	}
	// Use standard target - might still be service data
	log.Debug("TARGET DATA:", targetData)

	gotHost, err := targetData.GetIndex(0)
	if err != nil {
		return "", err
	}
	return EnsureTransport(gotHost, spec.Protocol), nil
}

var (
	onceStartAllHostsDown sync.Once

	allHostsDownURL string
)

// TykNewSingleHostReverseProxy returns a new ReverseProxy that rewrites
// URLs to the scheme, host, and base path provided in target. If the
// target's path is "/base" and the incoming request was for "/dir",
// the target request will be for /base/dir. This version modifies the
// stdlib version by also setting the host to the target, this allows
// us to work with heroku and other such providers
func (gw *Gateway) TykNewSingleHostReverseProxy(target *url.URL, spec *APISpec, logger *logrus.Entry) *ReverseProxy {
	onceStartAllHostsDown.Do(func() {
		handler := func(w http.ResponseWriter, r *http.Request) {
			http.Error(w, "all hosts are down", http.StatusServiceUnavailable)
		}
		listener, err := net.Listen("tcp", "127.0.0.1:0")
		if err != nil {
			panic(err)
		}
		server := &http.Server{
			Handler:        http.HandlerFunc(handler),
			ReadTimeout:    1 * time.Second,
			WriteTimeout:   1 * time.Second,
			MaxHeaderBytes: 1 << 20,
		}
		allHostsDownURL = "http://" + listener.Addr().String()
		go func() {
			panic(server.Serve(listener))
		}()
	})

	if logger == nil {
		logger = logrus.NewEntry(log)
	}

	logger = logger.WithField("mw", "ReverseProxy")

	targetQuery := target.RawQuery
	director := func(req *http.Request) {
		logger := logger
		spec := spec
		target := target
		gw := gw

		hostList := spec.Proxy.StructuredTargetList
		switch {
		case spec.Proxy.ServiceDiscovery.UseDiscoveryService:
			var err error
			hostList, err = urlFromService(spec, gw)
			if err != nil {
				logger.Error("[PROXY] [SERVICE DISCOVERY] Failed target lookup: ", err)
				break
			}
			fallthrough // implies load balancing, with replaced host list
		case spec.Proxy.EnableLoadBalancing:
			host, err := gw.nextTarget(hostList, spec)
			if err != nil {
				logger.Error("[PROXY] [LOAD BALANCING] ", err)
				host = allHostsDownURL
			}
			lbRemote, err := url.Parse(host)
			if err != nil {
				logger.Error("[PROXY] [LOAD BALANCING] Couldn't parse target URL:", err)
			} else {
				// Only replace target if everything is OK
				target = lbRemote
				targetQuery = target.RawQuery
			}
		}

		targetToUse := target

		if spec.URLRewriteEnabled && req.Context().Value(ctx.RetainHost) == true {
			logger.Debug("Detected host rewrite, overriding target")
			tmpTarget, err := url.Parse(req.URL.String())
			if err != nil {
				logger.Error("Failed to parse URL! Err: ", err)
			} else {
				// Specifically override with a URL rewrite
				targetToUse = tmpTarget
			}
		}

		// No override, and no load balancing? Use the existing target

		// if this is false, there was an url rewrite, thus we
		// don't want to do anything to the path - req.URL is
		// already final.
		if targetToUse == target {
			req.URL.Scheme = targetToUse.Scheme
			req.URL.Host = targetToUse.Host
			req.URL.Path = singleJoiningSlash(targetToUse.Path, req.URL.Path, spec.Proxy.DisableStripSlash)
			if req.URL.RawPath != "" {
				req.URL.RawPath = singleJoiningSlash(targetToUse.Path, req.URL.RawPath, spec.Proxy.DisableStripSlash)
			}
		}

		if !spec.Proxy.PreserveHostHeader {
			req.Host = targetToUse.Host
		}

		if targetQuery == "" || req.URL.RawQuery == "" {
			req.URL.RawQuery = targetQuery + req.URL.RawQuery
		} else {
			req.URL.RawQuery = targetQuery + "&" + req.URL.RawQuery
		}
		if _, ok := req.Header[header.UserAgent]; !ok {
			// Set Tyk's own default user agent. Without
			// this line, we would get the net/http default.
			req.Header.Set(header.UserAgent, defaultUserAgent)
		}

		if spec.GlobalConfig.HttpServerOptions.SkipTargetPathEscaping {
			// force RequestURI to skip escaping if API's proxy is set for this
			// if we set opaque here it will force URL.RequestURI to skip escaping
			if req.URL.RawPath != "" {
				req.URL.Opaque = req.URL.RawPath
			}
		} else if req.URL.RawPath == req.URL.Path {
			// this should force URL to do escaping
			req.URL.RawPath = ""
		}

		switch req.URL.Scheme {
		case "ws":
			req.URL.Scheme = "http"
		case "wss":
			req.URL.Scheme = "https"
		}
	}

	proxy := &ReverseProxy{
		Director:      director,
		TykAPISpec:    spec,
		FlushInterval: time.Duration(spec.GlobalConfig.HttpServerOptions.FlushInterval) * time.Millisecond,
		logger:        logger,
		wsUpgrader: websocket.Upgrader{
			// CheckOrigin is not needed for the upgrader as tyk already provides
			// its own middlewares for that.
			CheckOrigin: func(r *http.Request) bool {
				return true
			},
		},
		sp: sync.Pool{
			New: func() interface{} {
				buffer := make([]byte, 32*1024)
				return &buffer
			},
		},
		Gw: gw,
	}
	proxy.ErrorHandler.BaseMiddleware = &BaseMiddleware{Spec: spec, Proxy: proxy, Gw: gw}
	return proxy
}

// ReverseProxy is an HTTP Handler that takes an incoming request and
// sends it to another server, proxying the response back to the
// client.
type ReverseProxy struct {
	// Director must be a function which modifies
	// the request into a new request to be sent
	// using Transport. Its response is then copied
	// back to the original client unmodified.
	Director func(*http.Request)

	// The transport used to perform proxy requests.
	// If nil, http.DefaultTransport is used.
	Transport http.RoundTripper

	// FlushInterval specifies the flush interval
	// to flush to the client while copying the
	// response body.
	// If zero, no periodic flushing is done.
	FlushInterval time.Duration

	// TLSClientConfig specifies the TLS configuration to use for 'wss'.
	// If nil, the default configuration is used.
	TLSClientConfig *tls.Config

	// wsUpgrader takes care of upgrading the incoming connection
	// to a websocket connection.
	wsUpgrader websocket.Upgrader

	TykAPISpec   *APISpec
	ErrorHandler ErrorHandler

	logger *logrus.Entry
	sp     sync.Pool
	Gw     *Gateway `json:"-"`
}

var idleConnTimeout = 90

func (p *ReverseProxy) defaultTransport(dialerTimeout float64) *http.Transport {
	timeout := 30.0
	if dialerTimeout > 0 {
		log.Debug("Setting timeout for outbound request to: ", dialerTimeout)
		timeout = dialerTimeout
	}

	dialer := &net.Dialer{
		Timeout:   time.Duration(float64(timeout) * float64(time.Second)),
		KeepAlive: 30 * time.Second,
		DualStack: true,
	}
	dialContextFunc := dialer.DialContext
	if p.Gw.dnsCacheManager.IsCacheEnabled() {
		dialContextFunc = p.Gw.dnsCacheManager.WrapDialer(dialer)
	}

	if p.Gw.dialCtxFn != nil {
		dialContextFunc = p.Gw.dialCtxFn
	}

	transport := &http.Transport{
		DialContext:           dialContextFunc,
		MaxIdleConns:          p.Gw.GetConfig().MaxIdleConns,
		MaxIdleConnsPerHost:   p.Gw.GetConfig().MaxIdleConnsPerHost, // default is 100
		IdleConnTimeout:       time.Duration(idleConnTimeout) * time.Second,
		ResponseHeaderTimeout: time.Duration(dialerTimeout) * time.Second,
		TLSHandshakeTimeout:   10 * time.Second,
	}

	return transport
}

func singleJoiningSlash(targetPath, subPath string, disableStripSlash bool) string {
	if disableStripSlash && (len(subPath) == 0 || subPath == "/") {
		return targetPath
	}

	targetPath = strings.TrimRight(targetPath, "/")
	subPath = strings.TrimLeft(subPath, "/")

	if len(subPath) > 0 {
		return targetPath + "/" + subPath
	}
	return targetPath
}

func removeDuplicateCORSHeader(dst, src http.Header) {
	for _, v := range corsHeaders {
		keyName := http.CanonicalHeaderKey(v)
		if val := dst.Get(keyName); val != "" {
			src.Del(keyName)
		}
	}
}

func copyHeader(dst, src http.Header, ignoreCanonical bool) {

	removeDuplicateCORSHeader(dst, src)

	for k, vv := range src {
		if ignoreCanonical {
			dst[k] = append(dst[k], vv...)
			continue
		}
		for _, v := range vv {
			dst.Add(k, v)
		}
	}
}

func addCustomHeader(h http.Header, key string, value []string, ignoreCanonical bool) {
	if ignoreCanonical {
		h[key] = append(h[key], value...)
	} else {
		for _, v := range value {
			h.Add(key, v)
		}
	}

}

func setCustomHeader(h http.Header, key string, value string, ignoreCanonical bool) {
	if ignoreCanonical {
		h[key] = []string{value}
	} else {
		h.Set(key, value)
	}
}

// setCustomHeaderMultipleValues accepts multiple values for a key header and append it
func setCustomHeaderMultipleValues(h http.Header, key string, values []string, ignoreCanonical bool) {
	for _, value := range values {
		if ignoreCanonical {
			h[key] = append(h[key], value)
		} else {
			h.Add(key, value)
		}
	}
}

func cloneHeader(h http.Header) http.Header {
	h2 := make(http.Header, len(h))
	for k, vv := range h {
		vv2 := make([]string, len(vv))
		copy(vv2, vv)
		h2[k] = vv2
	}
	return h2
}

// Hop-by-hop headers. These are removed when sent to the backend.
// http://www.w3.org/Protocols/rfc2616/rfc2616-sec13.html
var hopHeaders = []string{
	"Connection",
	"Proxy-Connection", // non-standard but still sent by libcurl and rejected by e.g. google
	"Keep-Alive",
	"Proxy-Authenticate",
	"Proxy-Authorization",
	"Te",      // canonicalized version of "TE"
	"Trailer", // not Trailers per URL above; http://www.rfc-editor.org/errata_search.php?eid=4522
	"Transfer-Encoding",
	"Upgrade",
}

func (p *ReverseProxy) ServeHTTP(rw http.ResponseWriter, req *http.Request) ProxyResponse {
	startTime := time.Now()
	p.logger.WithField("ts", startTime.UnixNano()).Debug("Started")

	resp := p.WrappedServeHTTP(rw, req, true)

	finishTime := time.Since(startTime)
	p.logger.WithField("ns", finishTime.Nanoseconds()).Debug("Finished")

	// make response body to be nopCloser and re-readable before serve it through chain of middlewares
	nopCloseResponseBody(resp.Response)

	return resp
}

func (p *ReverseProxy) ServeHTTPForCache(rw http.ResponseWriter, req *http.Request) ProxyResponse {
	startTime := time.Now()
	p.logger.WithField("ts", startTime.UnixNano()).Debug("Started")

	resp := p.WrappedServeHTTP(rw, req, true)
	nopCloseResponseBody(resp.Response)
	finishTime := time.Since(startTime)
	p.logger.WithField("ns", finishTime.Nanoseconds()).Debug("Finished")

	return resp
}

const defaultProxyTimeout float64 = 30

func proxyTimeout(spec *APISpec) float64 {
	if spec.GlobalConfig.ProxyDefaultTimeout > 0 {
		return spec.GlobalConfig.ProxyDefaultTimeout
	}
	return defaultProxyTimeout
}

// CheckHardTimeoutEnforced checks APISpec versions for a fine grained timeout
// value. The value is defined in seconds, but we're using float64 to enable
// sub-second durations for tests. Changing to int would break that behaviour.
func (p *ReverseProxy) CheckHardTimeoutEnforced(spec *APISpec, req *http.Request) (bool, float64) {
	if !spec.EnforcedTimeoutEnabled {
		return false, 0
	}

	vInfo, _ := spec.Version(req)
	versionPaths := spec.RxPaths[vInfo.Name]
	found, meta := spec.CheckSpecMatchesStatus(req, versionPaths, HardTimeout)
	if found {
		intMeta, ok := meta.(*int)
		if ok && *intMeta > 0 {
			p.logger.Debug("HARD TIMEOUT ENFORCED: ", *intMeta)
			return true, float64(*intMeta)
		}
	}

	return false, 0
}

func (p *ReverseProxy) CheckHeaderInRemoveList(hdr string, spec *APISpec, req *http.Request) bool {
	vInfo, _ := spec.Version(req)
	versionPaths := spec.RxPaths[vInfo.Name]
	for _, gdKey := range vInfo.GlobalHeadersRemove {
		if strings.ToLower(gdKey) == strings.ToLower(hdr) {
			return true
		}
	}

	// Check path config
	if found, meta := spec.CheckSpecMatchesStatus(req, versionPaths, HeaderInjected); found {
		hmeta := meta.(*apidef.HeaderInjectionMeta)
		for _, gdKey := range hmeta.DeleteHeaders {
			if strings.ToLower(gdKey) == strings.ToLower(hdr) {
				return true
			}
		}
	}

	return false
}

func (p *ReverseProxy) CheckCircuitBreakerEnforced(spec *APISpec, req *http.Request) (bool, *ExtendedCircuitBreakerMeta) {
	if !spec.CircuitBreakerEnabled {
		return false, nil
	}

	versionInfo, _ := spec.Version(req)
	versionPaths := spec.RxPaths[versionInfo.Name]
	found, meta := spec.CheckSpecMatchesStatus(req, versionPaths, CircuitBreaker)
	if found {
		exMeta := meta.(*ExtendedCircuitBreakerMeta)
		p.logger.Debug("CB Enforced for path: ", *exMeta)
		return true, exMeta
	}

	return false, nil
}

func proxyFromAPI(api *APISpec) func(*http.Request) (*url.URL, error) {
	return func(req *http.Request) (*url.URL, error) {
		if api != nil && api.Proxy.Transport.ProxyURL != "" {
			return url.Parse(api.Proxy.Transport.ProxyURL)
		}
		return http.ProxyFromEnvironment(req)
	}
}

func tlsClientConfig(s *APISpec, gw *Gateway) *tls.Config {
	config := &tls.Config{}

	if s.Protocol == "tls" || s.Protocol == "tcp" {
		targetURL, err := url.Parse(s.Proxy.TargetURL)
		if err != nil {
			targetURL, err = url.Parse("tcp://" + s.Proxy.TargetURL)
			if err != nil {
				mainLog.WithError(err).Error("Error parsing target URL")
			}
		}

		if targetURL != nil {
			var tlsCertificates []tls.Certificate
			if cert := gw.getUpstreamCertificate(targetURL.Host, s); cert != nil {
				mainLog.Debug("Found upstream mutual TLS certificate")
				tlsCertificates = []tls.Certificate{*cert}
			}

			config.Certificates = tlsCertificates
		}
	}

	if s.GlobalConfig.ProxySSLInsecureSkipVerify {
		config.InsecureSkipVerify = true
	}

	if s.Proxy.Transport.SSLInsecureSkipVerify {
		config.InsecureSkipVerify = true
	}

	if s.GlobalConfig.ProxySSLMinVersion > 0 {
		config.MinVersion = s.GlobalConfig.ProxySSLMinVersion
	}

	if s.Proxy.Transport.SSLMinVersion > 0 {
		config.MinVersion = s.Proxy.Transport.SSLMinVersion
	}

	if s.GlobalConfig.ProxySSLMaxVersion > 0 {
		config.MaxVersion = s.GlobalConfig.ProxySSLMaxVersion
	}

	if s.Proxy.Transport.SSLMaxVersion > 0 {
		config.MaxVersion = s.Proxy.Transport.SSLMaxVersion
	}

	if len(s.GlobalConfig.ProxySSLCipherSuites) > 0 {
		config.CipherSuites = getCipherAliases(s.GlobalConfig.ProxySSLCipherSuites)
	}

	if len(s.Proxy.Transport.SSLCipherSuites) > 0 {
		config.CipherSuites = getCipherAliases(s.Proxy.Transport.SSLCipherSuites)
	}

	if !s.GlobalConfig.ProxySSLDisableRenegotiation {
		config.Renegotiation = tls.RenegotiateFreelyAsClient
	}

	return config
}

func (p *ReverseProxy) httpTransport(timeOut float64, rw http.ResponseWriter, req *http.Request, outReq *http.Request) *TykRoundTripper {
	p.logger.Debug("Creating new transport")
	transport := p.defaultTransport(timeOut) // modifies a newly created transport
	transport.TLSClientConfig = &tls.Config{}
	transport.Proxy = proxyFromAPI(p.TykAPISpec)

	if p.Gw.GetConfig().ProxySSLInsecureSkipVerify {
		transport.TLSClientConfig.InsecureSkipVerify = true
	}

	if p.TykAPISpec.Proxy.Transport.SSLInsecureSkipVerify {
		transport.TLSClientConfig.InsecureSkipVerify = true
	}

	// When request routed through the proxy `DialTLS` is not used, and only VerifyPeerCertificate is supported
	// The reason behind two separate checks is that `DialTLS` supports specifying public keys per hostname, and `VerifyPeerCertificate` only global ones, e.g. `*`
	if proxyURL, _ := transport.Proxy(req); proxyURL != nil {
		p.logger.Debug("Detected proxy: " + proxyURL.String())
		transport.TLSClientConfig.VerifyPeerCertificate = p.Gw.verifyPeerCertificatePinnedCheck(p.TykAPISpec, transport.TLSClientConfig)

		if transport.TLSClientConfig.VerifyPeerCertificate != nil {
			p.logger.Debug("Certificate pinning check is enabled")
		}
	} else {
		transport.DialTLS = p.Gw.customDialTLSCheck(p.TykAPISpec, transport.TLSClientConfig)
	}

	if p.TykAPISpec.GlobalConfig.ProxySSLMinVersion > 0 {
		transport.TLSClientConfig.MinVersion = p.TykAPISpec.GlobalConfig.ProxySSLMinVersion
	}

	if p.TykAPISpec.Proxy.Transport.SSLMinVersion > 0 {
		transport.TLSClientConfig.MinVersion = p.TykAPISpec.Proxy.Transport.SSLMinVersion
	}

	if p.TykAPISpec.GlobalConfig.ProxySSLMaxVersion > 0 {
		transport.TLSClientConfig.MaxVersion = p.TykAPISpec.GlobalConfig.ProxySSLMaxVersion
	}

	if p.TykAPISpec.Proxy.Transport.SSLMaxVersion > 0 {
		transport.TLSClientConfig.MaxVersion = p.TykAPISpec.Proxy.Transport.SSLMaxVersion
	}

	if len(p.TykAPISpec.GlobalConfig.ProxySSLCipherSuites) > 0 {
		transport.TLSClientConfig.CipherSuites = getCipherAliases(p.TykAPISpec.GlobalConfig.ProxySSLCipherSuites)
	}

	if len(p.TykAPISpec.Proxy.Transport.SSLCipherSuites) > 0 {
		transport.TLSClientConfig.CipherSuites = getCipherAliases(p.TykAPISpec.Proxy.Transport.SSLCipherSuites)
	}

	if !p.Gw.GetConfig().ProxySSLDisableRenegotiation {
		transport.TLSClientConfig.Renegotiation = tls.RenegotiateFreelyAsClient
	}

	transport.DisableKeepAlives = p.TykAPISpec.GlobalConfig.ProxyCloseConnections

	if p.Gw.GetConfig().ProxyEnableHttp2 {
		http2.ConfigureTransport(transport)
	}

	p.logger.Debug("Out request url: ", outReq.URL.String())

	if outReq.URL.Scheme == "h2c" {
		p.logger.Info("Enabling h2c mode")
		h2t := &http2.Transport{
			// kind of a hack, but for plaintext/H2C requests, pretend to dial TLS
			DialTLS: func(network, addr string, _ *tls.Config) (net.Conn, error) {
				return net.Dial(network, addr)
			},
			AllowHTTP: true,
		}
		return &TykRoundTripper{transport, h2t, p.logger, p.Gw}
	}

	return &TykRoundTripper{transport, nil, p.logger, p.Gw}
}

func (p *ReverseProxy) setCommonNameVerifyPeerCertificate(tlsConfig *tls.Config, hostName string) {
	tlsConfig.InsecureSkipVerify = true

	// if verifyPeerCertificate was set previously, make sure it is also executed
	prevFunc := tlsConfig.VerifyPeerCertificate
	tlsConfig.VerifyPeerCertificate = func(rawCerts [][]byte, verifiedChains [][]*x509.Certificate) error {
		if prevFunc != nil {
			err := prevFunc(rawCerts, verifiedChains)
			if err != nil {
				p.logger.Error("Failed to verify server certificate: " + err.Error())
				return err
			}
		}

		// followed https://github.com/golang/go/issues/21971#issuecomment-332693931
		certs := make([]*x509.Certificate, len(rawCerts))
		for i, asn1Data := range rawCerts {
			cert, err := x509.ParseCertificate(asn1Data)
			if err != nil {
				return errors.New("failed to parse certificate from server: " + err.Error())
			}
			certs[i] = cert
		}

		if !p.TykAPISpec.Proxy.Transport.SSLInsecureSkipVerify && !p.Gw.GetConfig().ProxySSLInsecureSkipVerify {
			opts := x509.VerifyOptions{
				Roots:         tlsConfig.RootCAs,
				CurrentTime:   time.Now(),
				DNSName:       "", // <- skip hostname verification
				Intermediates: x509.NewCertPool(),
			}

			for i, cert := range certs {
				if i == 0 {
					continue
				}
				opts.Intermediates.AddCert(cert)
			}
			_, err := certs[0].Verify(opts)
			if err != nil {
				p.logger.Error("Failed to verify server certificate: " + err.Error())
				return err
			}
		}

		return validateCommonName(hostName, certs[0])
	}
}

type TykRoundTripper struct {
	transport    *http.Transport
	h2ctransport *http2.Transport
	logger       *logrus.Entry
	Gw           *Gateway `json:"-"`
}

func (rt *TykRoundTripper) RoundTrip(r *http.Request) (*http.Response, error) {

	hasInternalHeader := r.Header.Get(apidef.TykInternalApiHeader) != ""

	if r.URL.Scheme == "tyk" || hasInternalHeader {
		if hasInternalHeader {
			r.Header.Del(apidef.TykInternalApiHeader)
		}

		handler, _, found := rt.Gw.findInternalHttpHandlerByNameOrID(r.Host)
		if !found {
			rt.logger.WithField("looping_url", "tyk://"+r.Host).Error("Couldn't detect target")
			return nil, errors.New("handler could")
		}

		rt.logger.WithField("looping_url", "tyk://"+r.Host).Debug("Executing request on internal route")

		return handleInMemoryLoop(handler, r)
	}

	if rt.Gw.GetConfig().OpenTelemetry.Enabled {
		var baseRoundTripper http.RoundTripper = rt.transport
		if rt.h2ctransport != nil {
			baseRoundTripper = rt.h2ctransport
		}

		tr := otel.HTTPRoundTripper(baseRoundTripper)
		return tr.RoundTrip(r)
	}
	if rt.h2ctransport != nil {
		return rt.h2ctransport.RoundTrip(r)
	}

	return rt.transport.RoundTrip(r)
}

const (
	checkIdleMemConnInterval = 5 * time.Minute
	maxIdleMemConnDuration   = time.Minute
	inMemNetworkName         = "in-mem-network"
	inMemNetworkType         = "memu"
)

type memConnProvider struct {
	listener net.Listener
	provider *memconn.Provider
	expireAt time.Time
}

var memConnProviders = &struct {
	mtx sync.RWMutex
	m   map[string]*memConnProvider
}{
	m: make(map[string]*memConnProvider),
}

// cleanIdleMemConnProvidersEagerly deletes idle memconn.Provider instances and
// closes the underlying listener to free resources.
func cleanIdleMemConnProvidersEagerly(pointInTime time.Time) {
	memConnProviders.mtx.Lock()
	defer memConnProviders.mtx.Unlock()

	for host, mp := range memConnProviders.m {
		if mp.expireAt.Before(pointInTime) {
			delete(memConnProviders.m, host)
			// on listener.Close http.Serve will return with error and stop goroutine
			_ = mp.listener.Close()
		}
	}
}

// cleanIdleMemConnProviders checks memconn.Provider instances periodically and
// deletes idle ones.
func cleanIdleMemConnProviders(ctx context.Context) {
	ticker := time.NewTicker(checkIdleMemConnInterval)
	defer ticker.Stop()

	for {
		select {
		case <-ctx.Done():
			return
		case <-ticker.C:
			cleanIdleMemConnProvidersEagerly(time.Now())
		}
	}
}

// getMemConnProvider return the cached memconn.Provider, if it's available in the cache.
func getMemConnProvider(addr string) (*memconn.Provider, error) {
	host, _, err := net.SplitHostPort(addr)
	if err != nil {
		return nil, err
	}

	memConnProviders.mtx.RLock()
	defer memConnProviders.mtx.RUnlock()

	p, ok := memConnProviders.m[host]
	if !ok {
		return nil, fmt.Errorf("no provider found for: %s", addr)
	}

	return p.provider, nil
}

// createMemConnProviderIfNeeded creates a new memconn.Provider and net.Listener
// for the given host.
func createMemConnProviderIfNeeded(handler http.Handler, r *http.Request) error {
	memConnProviders.mtx.Lock()
	defer memConnProviders.mtx.Unlock()

	p, ok := memConnProviders.m[r.Host]
	if ok {
		// Clean the providers and close its listener, if it is idle for a while.
		p.expireAt = time.Now().Add(maxIdleMemConnDuration)
		return nil
	}

	provider := &memconn.Provider{}
	// start in mem listener
	lis, err := provider.Listen(inMemNetworkType, inMemNetworkName)
	if err != nil {
		return err
	}

	// start http server with in mem listener
	// Note: do not try to use http.Server it is working only with mux
	mux := http.NewServeMux()
	mux.Handle("/", http.HandlerFunc(func(w http.ResponseWriter, wrappingHandlerReq *http.Request) {
		reqWithPropagatedContext := wrappingHandlerReq.WithContext(r.Context())
		handler.ServeHTTP(w, reqWithPropagatedContext)
	}))

	go func() { _ = http.Serve(lis, mux) }()

	memConnProviders.m[r.Host] = &memConnProvider{
		listener: lis,
		provider: provider,
		expireAt: time.Now().Add(maxIdleMemConnDuration),
	}
	return nil
}

// memConnClient is used to make request to internal APIs.
var memConnClient = &http.Client{
	Transport: &http.Transport{
		DialContext: func(ctx context.Context, _, addr string) (net.Conn, error) {
			provider, err := getMemConnProvider(addr)
			if err != nil {
				return nil, err
			}
			return provider.DialContext(ctx, inMemNetworkType, inMemNetworkName)
		},
	},
}

func handleInMemoryLoop(handler http.Handler, r *http.Request) (resp *http.Response, err error) {
	err = createMemConnProviderIfNeeded(handler, r)
	if err != nil {
		return nil, err
	}

	r.URL.Scheme = "http"
	return memConnClient.Do(r)
}

func (p *ReverseProxy) handleOutboundRequest(roundTripper *TykRoundTripper, outreq *http.Request, w http.ResponseWriter) (res *http.Response, hijacked bool, latency time.Duration, err error) {
	begin := time.Now()
	defer func() {
		latency = time.Since(begin)
	}()

	if p.TykAPISpec.HasMock {
		if res, err = p.mockResponse(outreq); res != nil {
			return
		}
	}

	if p.TykAPISpec.GraphQL.Enabled {
		res, hijacked, err = p.handleGraphQL(roundTripper, outreq, w)
		return
	}

	res, err = p.sendRequestToUpstream(roundTripper, outreq)
	return
}

func isCORSPreflight(r *http.Request) bool {
	return r.Method == http.MethodOptions
}

func (p *ReverseProxy) handleGraphQL(roundTripper *TykRoundTripper, outreq *http.Request, w http.ResponseWriter) (res *http.Response, hijacked bool, err error) {
	isWebSocketUpgrade := ctxGetGraphQLIsWebSocketUpgrade(outreq)
	needsEngine := needsGraphQLExecutionEngine(p.TykAPISpec)

	requestHeadersRewrite := make(map[string]apidef.RequestHeadersRewriteConfig)
	for key, value := range p.TykAPISpec.GraphQL.Proxy.RequestHeadersRewrite {
		// Use the canonical format of the MIME header key.
		requestHeadersRewrite[textproto.CanonicalMIMEHeaderKey(key)] = value
	}
	res, hijacked, err = p.TykAPISpec.GraphEngine.HandleReverseProxy(graphengine.ReverseProxyParams{
		RoundTripper:       roundTripper,
		ResponseWriter:     w,
		OutRequest:         outreq,
		WebSocketUpgrader:  &p.wsUpgrader,
		NeedsEngine:        needsEngine,
		IsCORSPreflight:    isCORSPreflight(outreq),
		IsWebSocketUpgrade: isWebSocketUpgrade,
		HeadersConfig: graphengine.ReverseProxyHeadersConfig{
			ProxyOnly: graphengine.ProxyOnlyHeadersConfig{
				UseImmutableHeaders:   p.TykAPISpec.GraphQL.Proxy.Features.UseImmutableHeaders,
				RequestHeadersRewrite: requestHeadersRewrite,
			},
		},
	})
	if err != nil {
		return nil, hijacked, err
	}

	// If the response is nil, then we are dealing with the legacy v1 engine, so we will do a regular proxy.
	// This should only apply when the connection was not hijacked (= upgraded to websocket).
	if res == nil && !hijacked {
		res, err = p.sendRequestToUpstream(roundTripper, outreq)
		return
	}

	return res, hijacked, err
}

func (p *ReverseProxy) sendRequestToUpstream(roundTripper *TykRoundTripper, outreq *http.Request) (res *http.Response, err error) {
	return roundTripper.RoundTrip(outreq)
}

func (p *ReverseProxy) WrappedServeHTTP(rw http.ResponseWriter, req *http.Request, withCache bool) ProxyResponse {
	if trace.IsEnabled() {
		span, ctx := trace.Span(req.Context(), req.URL.Path)
		defer span.Finish()
		ext.SpanKindRPCClient.Set(span)
		req = req.WithContext(ctx)
	}
	var roundTripper *TykRoundTripper

	reqCtx := req.Context()
	if cn, ok := rw.(http.CloseNotifier); ok {
		var cancel context.CancelFunc
		reqCtx, cancel = context.WithCancel(reqCtx)
		defer cancel()
		notifyChan := cn.CloseNotify()
		go func() {
			select {
			case <-notifyChan:
				cancel()
			case <-reqCtx.Done():
			}
		}()
	}

	// Do this before we make a shallow copy
	session := ctxGetSession(req)

	outreq := new(http.Request)
	logreq := new(http.Request)

	*outreq = *req // includes shallow copies of maps, but okay
	*logreq = *req
	// remove context data from the copies
	setContext(outreq, context.Background())
	setContext(logreq, context.Background())

	p.logger.Debug("Upstream request URL: ", req.URL)

	// We need to double set the context for the outbound request to reprocess the target
	if p.TykAPISpec.URLRewriteEnabled && req.Context().Value(ctx.RetainHost) == true {
		p.logger.Debug("Detected host rewrite, notifying director")
		setCtxValue(outreq, ctx.RetainHost, true)
	}

	if req.ContentLength == 0 {
		outreq.Body = nil // Issue 16036: nil Body for http.Transport retries
	}
	outreq = outreq.WithContext(reqCtx)
	setContext(logreq, outreq.Context())

	outreq.Header = cloneHeader(req.Header)
	if trace.IsEnabled() {
		span := opentracing.SpanFromContext(req.Context())
		trace.Inject(p.TykAPISpec.Name, span, outreq.Header)
	}
	p.Director(outreq)
	outreq.Close = false

	p.logger.Debug("Outbound request URL: ", outreq.URL.String())

	reqUpType, outReqUpgrade := p.IsUpgrade(req)

	// See RFC 2616, section 14.10.
	if c := outreq.Header.Get("Connection"); c != "" {
		for _, f := range strings.Split(c, ",") {
			if f = strings.TrimSpace(f); f != "" {
				outreq.Header.Del(f)
			}
		}
	}
	// Remove other hop-by-hop headers to the backend. Especially
	// important is "Connection" because we want a persistent
	// connection, regardless of what the client sent to us.
	for _, h := range hopHeaders {
		hv := outreq.Header.Get(h)
		if hv == "" {
			continue
		}
		if h == "Te" && hv == "trailers" {
			continue
		}
		outreq.Header.Del(h)
		logreq.Header.Del(h)
	}

	if outReqUpgrade {
		outreq.Header.Set("Connection", "Upgrade")
		logreq.Header.Set("Connection", "Upgrade")
		outreq.Header.Set("Upgrade", reqUpType)
		logreq.Header.Set("Upgrade", reqUpType)
	}

	addrs := requestIPHops(req)
	if !p.CheckHeaderInRemoveList(header.XForwardFor, p.TykAPISpec, req) {
		outreq.Header.Set(header.XForwardFor, addrs)
	}

	// Circuit breaker
	breakerEnforced, breakerConf := p.CheckCircuitBreakerEnforced(p.TykAPISpec, req)

	// set up TLS certificates for upstream if needed
	var tlsCertificates []tls.Certificate
	if cert := p.Gw.getUpstreamCertificate(outreq.URL.Host, p.TykAPISpec); cert != nil {
		p.logger.Debug("Found upstream mutual TLS certificate")
		tlsCertificates = []tls.Certificate{*cert}
	}

	p.TykAPISpec.Lock()

	isTimeoutEnforced, enforcedTimeout := p.CheckHardTimeoutEnforced(p.TykAPISpec, outreq)

	// limit request time with context timeout
	if isTimeoutEnforced {
		timeoutContext, cancel := context.WithTimeout(outreq.Context(), time.Duration(enforcedTimeout)*time.Second)
		defer cancel()

		outreq = outreq.WithContext(timeoutContext)
	}

	// create HTTP transport
	createTransport := p.TykAPISpec.HTTPTransport == nil

	// Check if timeouts are set for this endpoint
	if !createTransport && p.Gw.GetConfig().MaxConnTime != 0 {
		createTransport = time.Since(p.TykAPISpec.HTTPTransportCreated) > time.Duration(p.Gw.GetConfig().MaxConnTime)*time.Second
	}

	if createTransport {
		var oldTransport *http.Transport

		if p.TykAPISpec.HTTPTransport != nil {
			oldTransport = p.TykAPISpec.HTTPTransport.transport
			// Prevent new idle connections to be generated.
			oldTransport.DisableKeepAlives = true
		}

		timeout := proxyTimeout(p.TykAPISpec)

		p.TykAPISpec.HTTPTransport = p.httpTransport(timeout, rw, req, outreq)
		p.TykAPISpec.HTTPTransportCreated = time.Now()

		if oldTransport != nil {
			oldTransport.CloseIdleConnections()
		}
	}

	roundTripper = p.TykAPISpec.HTTPTransport

	if roundTripper.transport != nil {
		roundTripper.transport.TLSClientConfig.Certificates = tlsCertificates
	}
	p.TykAPISpec.Unlock()

	if outreq.URL.Scheme == "h2c" {
		outreq.URL.Scheme = "http"
	}

	if p.TykAPISpec.Proxy.Transport.SSLForceCommonNameCheck || p.Gw.GetConfig().SSLForceCommonNameCheck {
		// if proxy is enabled, add CommonName verification in verifyPeerCertificate
		// DialTLS is not executed if proxy is used
		httpTransport := roundTripper.transport

		p.logger.Debug("Using forced SSL CN check")

		if proxyURL, _ := httpTransport.Proxy(req); proxyURL != nil {
			p.logger.Debug("Detected proxy: " + proxyURL.String())
			tlsConfig := httpTransport.TLSClientConfig
			host, _, _ := net.SplitHostPort(outreq.Host)
			p.setCommonNameVerifyPeerCertificate(tlsConfig, host)
		}

	}

	// do request round trip
	var (
		res             *http.Response
		isHijacked      bool
		upstreamLatency time.Duration
		err             error
	)

	if breakerEnforced {
		if !breakerConf.CB.Ready() {
			p.logger.Debug("ON REQUEST: Circuit Breaker is in OPEN state")
			p.ErrorHandler.HandleError(rw, logreq, "Service temporarily unavailable.", 503, true)
			return ProxyResponse{}
		}
		p.logger.Debug("ON REQUEST: Circuit Breaker is in CLOSED or HALF-OPEN state")

		res, isHijacked, upstreamLatency, err = p.handleOutboundRequest(roundTripper, outreq, rw)
		if err != nil || res.StatusCode/100 == 5 {
			breakerConf.CB.Fail()
		} else {
			breakerConf.CB.Success()
		}
	} else {
		res, isHijacked, upstreamLatency, err = p.handleOutboundRequest(roundTripper, outreq, rw)
	}

	if err != nil {
		token := ctxGetAuthToken(req)

		var alias string
		if session != nil {
			alias = session.Alias
		}

		p.logger.WithFields(logrus.Fields{
			"prefix":      "proxy",
			"user_ip":     addrs,
			"server_name": outreq.Host,
			"user_id":     p.Gw.obfuscateKey(token),
			"user_name":   alias,
			"org_id":      p.TykAPISpec.OrgID,
			"api_id":      p.TykAPISpec.APIID,
		}).Error("http: proxy error: ", err)

		if strings.HasPrefix(err.Error(), "mock:") {
			p.ErrorHandler.HandleError(rw, logreq, err.Error(), res.StatusCode, true)
			return ProxyResponse{UpstreamLatency: upstreamLatency}
		}

		if strings.Contains(err.Error(), "timeout awaiting response headers") || strings.Contains(err.Error(), "context deadline exceeded") {
			p.ErrorHandler.HandleError(rw, logreq, "Upstream service reached hard timeout.", http.StatusGatewayTimeout, true)

			if p.TykAPISpec.Proxy.ServiceDiscovery.UseDiscoveryService {
				p.logger.Debug("[PROXY] [SERVICE DISCOVERY] Upstream host failed, refreshing host list")
				p.Gw.ServiceCache.Delete(p.TykAPISpec.APIID)
			}
			return ProxyResponse{UpstreamLatency: upstreamLatency}
		}

		if strings.Contains(err.Error(), "context canceled") {
			p.ErrorHandler.HandleError(rw, logreq, "Client closed request", 499, true)
			return ProxyResponse{UpstreamLatency: upstreamLatency}
		}

		if strings.Contains(err.Error(), "no such host") {
			p.ErrorHandler.HandleError(rw, logreq, "Upstream host lookup failed", http.StatusInternalServerError, true)
			return ProxyResponse{UpstreamLatency: upstreamLatency}
		}
		p.ErrorHandler.HandleError(rw, logreq, "There was a problem proxying the request", http.StatusInternalServerError, true)
		return ProxyResponse{UpstreamLatency: upstreamLatency}

	}

	if isHijacked {
		return ProxyResponse{UpstreamLatency: upstreamLatency}
	}

	_, upgrade := p.IsUpgrade(req)
	// Deal with 101 Switching Protocols responses: (WebSocket, h2c, etc)
	if upgrade && res.StatusCode == 101 {
		if err := p.handleUpgradeResponse(rw, outreq, res); err != nil {
			p.ErrorHandler.HandleError(rw, logreq, err.Error(), http.StatusInternalServerError, true)
			return ProxyResponse{UpstreamLatency: upstreamLatency}
		}
	}

	ses := new(user.SessionState)
	if session != nil {
		ses = session
	}

	// Middleware chain handling here - very simple, but should do
	// the trick. Chain can be empty, in which case this is a no-op.
	// abortRequest is set to true when a response hook fails
	// For reference see "HandleError" in coprocess.go
	abortRequest, err := handleResponseChain(p.TykAPISpec.ResponseChain, rw, res, req, ses)
	if abortRequest {
		return ProxyResponse{UpstreamLatency: upstreamLatency}
	}

	if err != nil {
		p.logger.Error("Response chain failed! ", err)
	}

	inres := new(http.Response)

	if httputil.IsStreamingRequest(req) || httputil.IsStreamingResponse(res) {
		withCache = false
	}

	if withCache {
		*inres = *res // includes shallow copies of maps, but okay

		if !upgrade {
			defer res.Body.Close()

			// Buffer body data
			var bodyBuffer bytes.Buffer
			bodyBuffer2 := new(bytes.Buffer)

			p.CopyResponse(&bodyBuffer, res.Body, p.flushInterval(res))
			*bodyBuffer2 = bodyBuffer

			// Create new ReadClosers so we can split output
			res.Body = ioutil.NopCloser(&bodyBuffer)
			inres.Body = ioutil.NopCloser(bodyBuffer2)
		}
	}

	// We should at least copy the status code in
	inres.StatusCode = res.StatusCode
	inres.ContentLength = res.ContentLength
	p.HandleResponse(rw, res, ses)
	return ProxyResponse{UpstreamLatency: upstreamLatency, Response: inres}
}

func (p *ReverseProxy) HandleResponse(rw http.ResponseWriter, res *http.Response, ses *user.SessionState) error {
	// Remove hop-by-hop headers listed in the
	// "Connection" header of the response.
	if c := res.Header.Get(header.Connection); c != "" {
		for _, f := range strings.Split(c, ",") {
			if f = strings.TrimSpace(f); f != "" {
				res.Header.Del(f)
			}
		}
	}

	for _, h := range hopHeaders {
		res.Header.Del(h)
	}
	defer res.Body.Close()

	// Close connections
	if p.Gw.GetConfig().CloseConnections {
		res.Header.Set(header.Connection, "close")
	}

	// Add resource headers
	if ses != nil {
		// We have found a session, lets report back
		quotaMax, quotaRemaining, _, quotaRenews := ses.GetQuotaLimitByAPIID(p.TykAPISpec.APIID)
		res.Header.Set(header.XRateLimitLimit, strconv.Itoa(int(quotaMax)))
		res.Header.Set(header.XRateLimitRemaining, strconv.Itoa(int(quotaRemaining)))
		res.Header.Set(header.XRateLimitReset, strconv.Itoa(int(quotaRenews)))
	}

	copyHeader(rw.Header(), res.Header, p.Gw.GetConfig().IgnoreCanonicalMIMEHeaderKey)

	announcedTrailers := len(res.Trailer)
	if announcedTrailers > 0 {
		trailerKeys := make([]string, 0, len(res.Trailer))
		for k := range res.Trailer {
			trailerKeys = append(trailerKeys, k)
		}
		rw.Header().Add("Trailer", strings.Join(trailerKeys, ", "))
	}

	// do not write on a hijacked connection
	if res.StatusCode != http.StatusSwitchingProtocols {
		rw.WriteHeader(res.StatusCode)
	}

	if len(res.Trailer) > 0 {
		// Force chunking if we saw a response trailer.
		// This prevents net/http from calculating the length for short
		// bodies and adding a Content-Length.
		if fl, ok := rw.(http.Flusher); ok {
			fl.Flush()
		}
	}

	p.CopyResponse(rw, res.Body, p.flushInterval(res))

	if len(res.Trailer) == announcedTrailers {
		copyHeader(rw.Header(), res.Trailer, p.Gw.GetConfig().IgnoreCanonicalMIMEHeaderKey)
		return nil
	}

	for k, vv := range res.Trailer {
		k = http.TrailerPrefix + k
		for _, v := range vv {
			rw.Header().Add(k, v)
		}
	}
	return nil
}

// flushInterval returns the p.FlushInterval value, conditionally
// overriding its value for a specific request/response.
func (p *ReverseProxy) flushInterval(res *http.Response) time.Duration {
	resCT := res.Header.Get("Content-Type")

	// For Server-Sent Events responses, flush immediately.
	// The MIME type is defined in https://www.w3.org/TR/eventsource/#text-event-stream
	if resCT == "text/event-stream" {
		return -1 // negative means immediately
	}

	// We might have the case of streaming for which Content-Length might be unset.
	if res.ContentLength == -1 {
		return -1
	}

	return p.FlushInterval
}

func (p *ReverseProxy) CopyResponse(dst io.Writer, src io.Reader, flushInterval time.Duration) {

	if flushInterval != 0 {
		if wf, ok := dst.(writeFlusher); ok {
			mlw := &maxLatencyWriter{
				dst:     wf,
				latency: flushInterval,
			}
			defer mlw.stop()

			// set up initial timer so headers get flushed even if body writes are delayed
			mlw.flushPending = true
			mlw.t = time.AfterFunc(flushInterval, mlw.delayedFlush)

			dst = mlw
		}
	}

	p.copyBuffer(dst, src)
}

func (p *ReverseProxy) copyBuffer(dst io.Writer, src io.Reader) (int64, error) {

	buf := p.sp.Get().(*[]byte)
	defer p.sp.Put(buf)

	var written int64
	for {
		nr, rerr := src.Read(*buf)
		if rerr != nil && rerr != io.EOF && rerr != context.Canceled {
			p.logger.WithFields(logrus.Fields{
				"prefix": "proxy",
				"org_id": p.TykAPISpec.OrgID,
				"api_id": p.TykAPISpec.APIID,
			}).Error("http: proxy error during body copy: ", rerr)
		}
		if nr > 0 {
			nw, werr := dst.Write((*buf)[:nr])
			if nw > 0 {
				written += int64(nw)
			}
			if werr != nil {
				return written, werr
			}
			if nr != nw {
				return written, io.ErrShortWrite
			}
		}
		if rerr != nil {
			return written, rerr
		}
	}
}

func upgradeType(h http.Header) string {
	if !httpguts.HeaderValuesContainsToken(h["Connection"], "Upgrade") {
		return ""
	}
	return strings.ToLower(h.Get("Upgrade"))
}

func (p *ReverseProxy) handleUpgradeResponse(rw http.ResponseWriter, req *http.Request, res *http.Response) error {
	copyHeader(res.Header, rw.Header(), p.Gw.GetConfig().IgnoreCanonicalMIMEHeaderKey)

	hj, ok := rw.(http.Hijacker)
	if !ok {
		return fmt.Errorf("can't switch protocols using non-Hijacker ResponseWriter type %T", rw)
	}
	backConn, ok := res.Body.(io.ReadWriteCloser)
	if !ok {
		return fmt.Errorf("internal error: 101 switching protocols response with non-writable body")
	}
	backConnCloseCh := make(chan bool)
	go func() {
		// Ensure that the cancelation of a request closes the backend.
		// See issue https://golang.org/issue/35559.
		select {
		case <-req.Context().Done():
		case <-backConnCloseCh:
		}
		backConn.Close()
	}()

	defer close(backConnCloseCh)
	conn, brw, err := hj.Hijack()
	if err != nil {
		return fmt.Errorf("Hijack failed on protocol switch: %v", err)
	}
	defer conn.Close()
	res.Body = nil // so res.Write only writes the headers; we have res.Body in backConn above
	if err := res.Write(brw); err != nil {
		return fmt.Errorf("response write: %v", err)
	}
	if err := brw.Flush(); err != nil {
		return fmt.Errorf("response flush: %v", err)
	}
	errc := make(chan error, 1)
	spc := switchProtocolCopier{user: conn, backend: backConn}
	go spc.copyToBackend(errc)
	go spc.copyFromBackend(errc)
	<-errc

	res.Body = ioutil.NopCloser(strings.NewReader(""))

	return nil
}

// switchProtocolCopier exists so goroutines proxying data back and
// forth have nice names in stacks.
type switchProtocolCopier struct {
	user, backend io.ReadWriter
}

func (c switchProtocolCopier) copyFromBackend(errc chan<- error) {
	_, err := io.Copy(c.user, c.backend)
	errc <- err
}

func (c switchProtocolCopier) copyToBackend(errc chan<- error) {
	_, err := io.Copy(c.backend, c.user)
	errc <- err
}

type writeFlusher interface {
	io.Writer
	http.Flusher
}

type maxLatencyWriter struct {
	dst     writeFlusher
	latency time.Duration // non-zero; negative means to flush immediately

	mu           sync.Mutex // protects t, flushPending, and dst.Flush
	t            *time.Timer
	flushPending bool
}

func (m *maxLatencyWriter) Write(p []byte) (n int, err error) {
	m.mu.Lock()
	defer m.mu.Unlock()
	n, err = m.dst.Write(p)
	if m.latency < 0 {
		m.dst.Flush()
		return
	}
	if m.flushPending {
		return
	}
	if m.t == nil {
		m.t = time.AfterFunc(m.latency, m.delayedFlush)
	} else {
		m.t.Reset(m.latency)
	}
	m.flushPending = true
	return
}

func (m *maxLatencyWriter) delayedFlush() {
	m.mu.Lock()
	defer m.mu.Unlock()
	if !m.flushPending { // if stop was called but AfterFunc already started this goroutine
		return
	}
	m.dst.Flush()
	m.flushPending = false
}

func (m *maxLatencyWriter) stop() {
	m.mu.Lock()
	defer m.mu.Unlock()
	m.flushPending = false
	if m.t != nil {
		m.t.Stop()
	}
}

func requestIPHops(r *http.Request) string {
	clientIP, _, err := net.SplitHostPort(r.RemoteAddr)
	if err != nil {
		return ""
	}
	// If we aren't the first proxy retain prior
	// X-Forwarded-For information as a comma+space
	// separated list and fold multiple headers into one.
	if prior, ok := r.Header["X-Forwarded-For"]; ok {
		clientIP = strings.Join(prior, ", ") + ", " + clientIP
	}
	return clientIP
}

// nopCloser is just like ioutil's, but here to let us re-read the same
// buffer inside by moving position to the start every time we done with reading
type nopCloser struct {
	io.ReadSeeker
}

// Read just a wrapper around real Read which also moves position to the start if we get EOF
// to have it ready for next read-cycle
func (n nopCloser) Read(p []byte) (int, error) {
	num, err := n.ReadSeeker.Read(p)
	if err == io.EOF { // move to start to have it ready for next read cycle
		_, seekErr := n.Seek(0, io.SeekStart)
		if seekErr != nil {
			log.WithError(seekErr).Error("can't rewind nopCloser")
		}
	}
	return num, err
}

// nopCloserBuffer is like nopCloser above but uses pointer receiver for seeking
// within an internal bytes.Buffer reference.
type nopCloserBuffer struct {
	reader   io.ReadCloser
	once     sync.Once
	buf      bytes.Buffer
	position int64
}

// newNopCloserBuffer creates a new instance of a *nopCloserBuffer.
func newNopCloserBuffer(buf io.ReadCloser) (*nopCloserBuffer, error) {
	return &nopCloserBuffer{
		reader: buf,
	}, nil
}

// copy creates a copy of the io.Reader when we read from it (lazy).
func (n *nopCloserBuffer) copy() (err error) {
	n.once.Do(func() {
		_, err = io.Copy(&n.buf, n.reader)
		if err == nil {
			if closeErr := n.reader.Close(); closeErr != nil {
				log.WithError(closeErr).Warn("nopCloserBuffer: error closing original reader")
			}
			n.reader = nil
		}
	})
	return
}

// Read just a wrapper around real Read which also moves position to the start if we get EOF
// to have it ready for next read-cycle
func (n *nopCloserBuffer) Read(p []byte) (int, error) {
	if err := n.copy(); err != nil {
		return 0, err
	}

	idx := n.position
	num, err := bytes.NewBuffer(n.buf.Bytes()[idx:]).Read(p)

	if err == nil {
		cnt := int64(n.buf.Len())
		if idx+int64(len(p)) < cnt {
			n.position += int64(len(p))
		} else {
			n.position = cnt
		}
	}

	// move to start to have it ready for next read cycle
	if err == io.EOF {
		_, seekErr := n.Seek(0, io.SeekStart)
		if seekErr != nil {
			log.WithError(seekErr).Error("can't rewind nopCloserBuffer")
		}
	}

	return num, err
}

// Seek seeks within the buffer
func (n *nopCloserBuffer) Seek(offset int64, whence int) (int64, error) {
	if whence != io.SeekStart {
		return 0, errors.New("invalid seek method, only supporting SeekStart")
	}

	if offset == 0 && n.position == 0 {
		return 0, nil
	}

	if err := n.copy(); err != nil {
		return 0, err
	}

	cnt := int64(n.buf.Len())

	if offset >= cnt || offset < 0 {
		return 0, errors.New("invalid seek offset")
	}

	n.position = offset

	return offset, nil
}

// Close is a no-op Close
func (n nopCloser) Close() error {
	return nil
}

// Close is a no-op Close
func (n *nopCloserBuffer) Close() error {
	return nil
}

func copyBody(body io.ReadCloser, greedy bool) (io.ReadCloser, error) {
	// check if body was already read and converted into our nopCloser
	if nc, ok := body.(*nopCloserBuffer); ok {
		// seek to the beginning to have it ready for next read
		nc.Seek(0, io.SeekStart)
		return body, nil
	}

	// body is http's io.ReadCloser - read it up
	rwc, err := newNopCloserBuffer(body)
	if err != nil {
		log.WithError(err).Error("error creating buffered request body")
		return body, nil
	}

	// Consume reader if it's from a http client response.
	//
	// Server would automatically call Close(), we only do it for
	// the *http.Response struct, but not *http.Request.
	if greedy {
		if err := rwc.copy(); err != nil {
			log.WithError(err).Error("error reading request body")
			return body, err
		}
	}

	// use seek-able reader for further body usage
	return rwc, nil
}

func copyRequest(r *http.Request) (*http.Request, error) {
	var err error
	if r.ContentLength == -1 {
		return r, nil
	}

	if r.Body != nil {
		r.Body, err = copyBody(r.Body, false)
	}

	return r, err
}

func copyResponse(r *http.Response) (*http.Response, error) {
	var err error
	// If the response is 101 Switching Protocols then the body will contain a
	// `*http.readWriteCloserBody` which cannot be copied (see stdlib documentation).
	// In this case we want to return immediately to avoid a silent crash.
	if r.StatusCode == http.StatusSwitchingProtocols {
		return r, nil
	}

	if r.Body != nil {
		r.Body, err = copyBody(r.Body, true)
	}

	return r, err
}

func nopCloseRequestBodyErr(r *http.Request) (err error) {
	if r == nil {
		return nil
	}

	if r.Body != nil {
		r.Body, err = copyBody(r.Body, true)
	}

	return err
}

func nopCloseRequestBody(r *http.Request) {
	if r == nil {
		return
	}

	copyRequest(r)
}

func nopCloseResponseBody(r *http.Response) {
	if r == nil {
		return
	}

	copyResponse(r)
}

<<<<<<< HEAD
=======
// IsUpgrade will return the upgrade header value and true if present for the request.
// It requires EnableWebSockets to be enabled in the gateway HTTP server config.
>>>>>>> db90d09f
func (p *ReverseProxy) IsUpgrade(req *http.Request) (string, bool) {
	if !p.Gw.GetConfig().HttpServerOptions.EnableWebSockets {
		return "", false
	}

	return httputil.IsUpgrade(req)
}<|MERGE_RESOLUTION|>--- conflicted
+++ resolved
@@ -1836,11 +1836,8 @@
 	copyResponse(r)
 }
 
-<<<<<<< HEAD
-=======
 // IsUpgrade will return the upgrade header value and true if present for the request.
 // It requires EnableWebSockets to be enabled in the gateway HTTP server config.
->>>>>>> db90d09f
 func (p *ReverseProxy) IsUpgrade(req *http.Request) (string, bool) {
 	if !p.Gw.GetConfig().HttpServerOptions.EnableWebSockets {
 		return "", false
