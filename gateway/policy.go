--- conflicted
+++ resolved
@@ -192,11 +192,7 @@
 		return nil, err
 	}
 
-<<<<<<< HEAD
-	if err := saveRPCPoliciesBackup(rpcPolicies); err != nil {
-=======
 	if err := gw.saveRPCPoliciesBackup(rpcPolicies); err != nil {
->>>>>>> f603dec3
 		log.Error(err)
 	}
 
