package gateway

import (
	"encoding/json"
	"errors"
	"io/ioutil"
	"net/http"
	"os"
	"path/filepath"

	"github.com/jensneuse/graphql-go-tools/pkg/graphql"

	"github.com/TykTechnologies/tyk/rpc"

	"github.com/sirupsen/logrus"

	"github.com/TykTechnologies/tyk/user"
)

type DBAccessDefinition struct {
	APIName           string                       `json:"apiname"`
	APIID             string                       `json:"apiid"`
	Versions          []string                     `json:"versions"`
	AllowedURLs       []user.AccessSpec            `bson:"allowed_urls" json:"allowed_urls"` // mapped string MUST be a valid regex
	RestrictedTypes   []graphql.Type               `json:"restricted_types"`
	FieldAccessRights []user.FieldAccessDefinition `json:"field_access_rights"`
	Limit             *user.APILimit               `json:"limit"`
}

func (d *DBAccessDefinition) ToRegularAD() user.AccessDefinition {
	ad := user.AccessDefinition{
		APIName:           d.APIName,
		APIID:             d.APIID,
		Versions:          d.Versions,
		AllowedURLs:       d.AllowedURLs,
		RestrictedTypes:   d.RestrictedTypes,
		FieldAccessRights: d.FieldAccessRights,
	}

	if d.Limit != nil {
		ad.Limit = *d.Limit
	}
	return ad
}

type DBPolicy struct {
	user.Policy
	AccessRights map[string]DBAccessDefinition `bson:"access_rights" json:"access_rights"`
}

func (d *DBPolicy) ToRegularPolicy() user.Policy {
	policy := d.Policy
	policy.AccessRights = make(map[string]user.AccessDefinition)

	for k, v := range d.AccessRights {
		policy.AccessRights[k] = v.ToRegularAD()
	}
	return policy
}

func LoadPoliciesFromFile(filePath string) map[string]user.Policy {
	f, err := os.Open(filePath)
	if err != nil {
		log.WithFields(logrus.Fields{
			"prefix": "policy",
		}).Error("Couldn't open policy file: ", err)
		return nil
	}
	defer f.Close()

	var policies map[string]user.Policy
	if err := json.NewDecoder(f).Decode(&policies); err != nil {
		log.WithFields(logrus.Fields{
			"prefix": "policy",
		}).Error("Couldn't unmarshal policies: ", err)
	}
	return policies
}

func LoadPoliciesFromDir(dir string) map[string]user.Policy {
	policies := make(map[string]user.Policy)
	// Grab json files from directory
	paths, _ := filepath.Glob(filepath.Join(dir, "*.json"))
	for _, path := range paths {
		log.Info("Loading policy from dir ", path)
		f, err := os.Open(path)
		if err != nil {
			log.Error("Couldn't open policy file from dir: ", err)
			continue
		}
		pol := &user.Policy{}
		if err := json.NewDecoder(f).Decode(pol); err != nil {
			log.Errorf("Couldn't unmarshal policy configuration from dir: %v : %v", path, err)
		}
		f.Close()
		policies[pol.ID] = *pol
	}
	return policies
}

// LoadPoliciesFromDashboard will connect and download Policies from a Tyk Dashboard instance.
func (gw *Gateway) LoadPoliciesFromDashboard(endpoint, secret string, allowExplicit bool) map[string]user.Policy {

	// Get the definitions
	newRequest, err := http.NewRequest("GET", endpoint, nil)
	if err != nil {
		log.Error("Failed to create request: ", err)
	}

	newRequest.Header.Set("authorization", secret)
	newRequest.Header.Set("x-tyk-nodeid", gw.GetNodeID())

	gw.ServiceNonceMutex.RLock()
	newRequest.Header.Set("x-tyk-nonce", gw.ServiceNonce)
	gw.ServiceNonceMutex.RUnlock()

	log.WithFields(logrus.Fields{
		"prefix": "policy",
	}).Info("Mutex lock acquired... calling")
	c := gw.initialiseClient()

	log.WithFields(logrus.Fields{
		"prefix": "policy",
	}).Info("Calling dashboard service for policy list")
	resp, err := c.Do(newRequest)
	if err != nil {
		log.Error("Policy request failed: ", err)
		return nil
	}
	defer resp.Body.Close()

	if resp.StatusCode != http.StatusOK {
		body, _ := ioutil.ReadAll(resp.Body)
		log.Error("Policy request login failure, Response was: ", string(body))
		gw.reLogin()
		return nil
	}

	// Extract Policies
	var list struct {
		Message []DBPolicy
		Nonce   string
	}
	if err := json.NewDecoder(resp.Body).Decode(&list); err != nil {
		log.Error("Failed to decode policy body: ", err)
		return nil
	}

	gw.ServiceNonceMutex.Lock()
	gw.ServiceNonce = list.Nonce
	gw.ServiceNonceMutex.Unlock()
	log.Debug("Loading Policies Finished: Nonce Set: ", list.Nonce)

	policies := make(map[string]user.Policy, len(list.Message))

	log.WithFields(logrus.Fields{
		"prefix": "policy",
	}).Info("Processing policy list")
	for _, p := range list.Message {
		id := p.MID.Hex()
		if allowExplicit && p.ID != "" {
			id = p.ID
		}
		p.ID = id
		if _, ok := policies[id]; ok {
			log.WithFields(logrus.Fields{
				"prefix":   "policy",
				"policyID": p.ID,
				"OrgID":    p.OrgID,
			}).Warning("--> Skipping policy, new item has a duplicate ID!")
			continue
		}
		policies[id] = p.ToRegularPolicy()
	}

	return policies
}

func parsePoliciesFromRPC(list string) (map[string]user.Policy, error) {
	var dbPolicyList []user.Policy

	if err := json.Unmarshal([]byte(list), &dbPolicyList); err != nil {
		return nil, err
	}

	policies := make(map[string]user.Policy, len(dbPolicyList))

	for _, p := range dbPolicyList {
		p.ID = p.MID.Hex()
		policies[p.MID.Hex()] = p
	}

	return policies, nil
}

func (gw *Gateway) LoadPoliciesFromRPC(orgId string) (map[string]user.Policy, error) {
	if rpc.IsEmergencyMode() {
		return gw.LoadPoliciesFromRPCBackup()
	}

	store := &RPCStorageHandler{Gw: gw}
	if !store.Connect() {
		return nil, errors.New("Policies backup: Failed connecting to database")
	}

	rpcPolicies := store.GetPolicies(orgId)

	policies, err := parsePoliciesFromRPC(rpcPolicies)

	if err != nil {
		log.WithFields(logrus.Fields{
			"prefix": "policy",
		}).Error("Failed decode: ", err, rpcPolicies)
		return nil, err
	}

<<<<<<< HEAD
	if err := saveRPCPoliciesBackup(rpcPolicies); err != nil {
=======
	if err := gw.saveRPCPoliciesBackup(rpcPolicies); err != nil {
>>>>>>> 094a100a
		log.Error(err)
	}

	return policies, nil
}<|MERGE_RESOLUTION|>--- conflicted
+++ resolved
@@ -214,11 +214,7 @@
 		return nil, err
 	}
 
-<<<<<<< HEAD
-	if err := saveRPCPoliciesBackup(rpcPolicies); err != nil {
-=======
 	if err := gw.saveRPCPoliciesBackup(rpcPolicies); err != nil {
->>>>>>> 094a100a
 		log.Error(err)
 	}
 
