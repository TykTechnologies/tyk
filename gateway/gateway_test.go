--- conflicted
+++ resolved
@@ -561,11 +561,7 @@
 			spec.EnableDetailedRecording = false
 		})
 
-<<<<<<< HEAD
-		key := CreateSession(func(sess *user.SessionState) {
-=======
 		key := CreateSession(ts.Gw, func(sess *user.SessionState) {
->>>>>>> f603dec3
 			sess.EnableDetailRecording = true
 		})
 
@@ -762,21 +758,7 @@
 }
 
 func TestListener(t *testing.T) {
-<<<<<<< HEAD
-	// Trick to get spec JSON, without loading API
-	// Specs will be reseted when we do `StartTest`
-	BuildAndLoadAPI()
-
-	ReloadTestCase.Enable()
-	defer ReloadTestCase.Disable()
-
-	ReloadTestCase.StartTicker()
-	defer ReloadTestCase.StopTicker()
-
-	ts := StartTest()
-=======
-	ts := StartTest(nil)
->>>>>>> f603dec3
+	ts := StartTest(nil)
 	defer ts.Close()
 
 	ts.Gw.ReloadTestCase.Enable()
@@ -814,11 +796,7 @@
 
 // Admin api located on separate port
 func TestControlListener(t *testing.T) {
-<<<<<<< HEAD
-	ts := StartTest(TestConfig{
-=======
 	ts := StartTest(nil, TestConfig{
->>>>>>> f603dec3
 		SeparateControlAPI: true,
 	})
 	defer ts.Close()
@@ -851,11 +829,6 @@
 
 func TestHttpPprof(t *testing.T) {
 
-<<<<<<< HEAD
-	ts := StartTest(TestConfig{
-		SeparateControlAPI: true,
-	})
-=======
 	t.Run("HTTP Profile not active", func(t *testing.T) {
 		conf := func(globalConf *config.Config) {
 			globalConf.HTTPProfile = false
@@ -864,7 +837,6 @@
 			SeparateControlAPI: true,
 		})
 		defer ts.Close()
->>>>>>> f603dec3
 
 		ts.Run(t, []test.TestCase{
 			{Path: "/debug/pprof/", Code: 404},
@@ -1212,11 +1184,7 @@
 func TestGatewayHealthCheck(t *testing.T) {
 
 	t.Run("control api port == listen port", func(t *testing.T) {
-<<<<<<< HEAD
-		ts := StartTest()
-=======
 		ts := StartTest(nil)
->>>>>>> f603dec3
 		defer ts.Close()
 
 		t.Run("Without APIs", func(t *testing.T) {
@@ -1226,11 +1194,7 @@
 		})
 
 		t.Run("With API", func(t *testing.T) {
-<<<<<<< HEAD
-			BuildAndLoadAPI(func(spec *APISpec) {
-=======
 			ts.Gw.BuildAndLoadAPI(func(spec *APISpec) {
->>>>>>> f603dec3
 				spec.Proxy.ListenPath = "/sample"
 			})
 
@@ -1240,15 +1204,8 @@
 		})
 	})
 
-<<<<<<< HEAD
-	DoReload()
-
-	t.Run("control api port != listen port", func(t *testing.T) {
-		ts := StartTest(TestConfig{
-=======
 	t.Run("control api port != listen port", func(t *testing.T) {
 		ts := StartTest(nil, TestConfig{
->>>>>>> f603dec3
 			SeparateControlAPI: true,
 		})
 		defer ts.Close()
@@ -1261,11 +1218,7 @@
 		})
 
 		t.Run("With API", func(t *testing.T) {
-<<<<<<< HEAD
-			BuildAndLoadAPI(func(spec *APISpec) {
-=======
 			ts.Gw.BuildAndLoadAPI(func(spec *APISpec) {
->>>>>>> f603dec3
 				spec.Proxy.ListenPath = "/sample"
 			})
 
@@ -1304,22 +1257,14 @@
 }
 
 func TestCacheAllSafeRequestsWithCachedHeaders(t *testing.T) {
-<<<<<<< HEAD
-	ts := StartTest()
-=======
-	ts := StartTest(nil)
->>>>>>> f603dec3
+	ts := StartTest(nil)
 	defer ts.Close()
 	cache := storage.RedisCluster{KeyPrefix: "cache-"}
 	defer cache.DeleteScanMatch("*")
 	authorization := "authorization"
 	tenant := "tenant-id"
 
-<<<<<<< HEAD
-	BuildAndLoadAPI(func(spec *APISpec) {
-=======
 	ts.Gw.BuildAndLoadAPI(func(spec *APISpec) {
->>>>>>> f603dec3
 		spec.CacheOptions = apidef.CacheOptions{
 			CacheTimeout:         120,
 			EnableCache:          true,
@@ -1331,19 +1276,11 @@
 	})
 
 	headerCache := map[string]string{"x-tyk-cached-response": "1"}
-<<<<<<< HEAD
-	sess1token := CreateSession(func(s *user.SessionState) {
-		s.Rate = 1
-		s.Per = 60
-	})
-	sess2token := CreateSession(func(s *user.SessionState) {
-=======
 	sess1token := CreateSession(ts.Gw, func(s *user.SessionState) {
 		s.Rate = 1
 		s.Per = 60
 	})
 	sess2token := CreateSession(ts.Gw, func(s *user.SessionState) {
->>>>>>> f603dec3
 		s.Rate = 1
 		s.Per = 60
 	})
@@ -1458,21 +1395,13 @@
 }
 
 func TestAdvanceCachePutRequest(t *testing.T) {
-<<<<<<< HEAD
-	ts := StartTest()
-=======
-	ts := StartTest(nil)
->>>>>>> f603dec3
+	ts := StartTest(nil)
 	defer ts.Close()
 	cache := storage.RedisCluster{KeyPrefix: "cache-"}
 	defer cache.DeleteScanMatch("*")
 	tenant := "tenant-id"
 
-<<<<<<< HEAD
-	BuildAndLoadAPI(func(spec *APISpec) {
-=======
 	ts.Gw.BuildAndLoadAPI(func(spec *APISpec) {
->>>>>>> f603dec3
 		spec.CacheOptions = apidef.CacheOptions{
 			CacheTimeout:           120,
 			EnableCache:            true,
@@ -1553,20 +1482,12 @@
 }
 
 func TestCacheAllSafeRequestsWithAdvancedCacheEndpoint(t *testing.T) {
-<<<<<<< HEAD
-	ts := StartTest()
-=======
-	ts := StartTest(nil)
->>>>>>> f603dec3
+	ts := StartTest(nil)
 	defer ts.Close()
 	cache := storage.RedisCluster{KeyPrefix: "cache-"}
 	defer cache.DeleteScanMatch("*")
 
-<<<<<<< HEAD
-	BuildAndLoadAPI(func(spec *APISpec) {
-=======
 	ts.Gw.BuildAndLoadAPI(func(spec *APISpec) {
->>>>>>> f603dec3
 		spec.CacheOptions = apidef.CacheOptions{
 			CacheTimeout:           120,
 			EnableCache:            true,
@@ -2013,11 +1934,7 @@
 		spec.UseKeylessAccess = false
 	})[0]
 
-<<<<<<< HEAD
-	keyID := CreateSession()
-=======
 	keyID := CreateSession(ts.Gw)
->>>>>>> f603dec3
 	authHeaders := map[string][]string{"Authorization": {keyID}}
 
 	ts.Run(t, []test.TestCase{
@@ -2133,21 +2050,13 @@
 }
 
 func TestCache_singleErrorResponse(t *testing.T) {
-<<<<<<< HEAD
-	ts := StartTest()
-=======
-	ts := StartTest(nil)
->>>>>>> f603dec3
+	ts := StartTest(nil)
 	defer ts.Close()
 	srv := httptest.NewServer(http.HandlerFunc(func(w http.ResponseWriter, r *http.Request) {
 		w.Write([]byte("{}"))
 	}))
 	defer srv.Close()
-<<<<<<< HEAD
-	BuildAndLoadAPI(func(spec *APISpec) {
-=======
 	ts.Gw.BuildAndLoadAPI(func(spec *APISpec) {
->>>>>>> f603dec3
 		spec.UseKeylessAccess = true
 		spec.Proxy.ListenPath = "/"
 		spec.Proxy.TargetURL = srv.URL
@@ -2169,13 +2078,9 @@
 }
 
 func TestOverrideErrors(t *testing.T) {
-<<<<<<< HEAD
-	defer ResetTestConfig()
-=======
-	ts := StartTest(nil)
-	defer ts.Close()
-
->>>>>>> f603dec3
+	ts := StartTest(nil)
+	defer ts.Close()
+
 	defer defaultTykErrors()
 
 	assert := func(expectedError string, expectedCode int, actualError error, actualCode int) {
@@ -2197,11 +2102,7 @@
 	const message6 = "Message6"
 	const code6 = 906
 
-<<<<<<< HEAD
-	testConf := config.Global()
-=======
 	testConf := ts.Gw.GetConfig()
->>>>>>> f603dec3
 
 	testConf.OverrideMessages = map[string]config.TykError{
 		ErrOAuthAuthorizationFieldMissing: {
@@ -2229,15 +2130,9 @@
 			Code:    code6,
 		},
 	}
-<<<<<<< HEAD
-	config.SetGlobal(testConf)
-
-	overrideTykErrors()
-=======
 	ts.Gw.SetConfig(testConf)
 
 	overrideTykErrors(ts.Gw)
->>>>>>> f603dec3
 
 	e, i := errorAndStatusCode(ErrOAuthAuthorizationFieldMissing)
 	assert(message1, code1, e, i)
@@ -2267,16 +2162,8 @@
 			},
 		}
 
-<<<<<<< HEAD
-		config.SetGlobal(testConf)
-
-		overrideTykErrors()
-=======
 		ts.Gw.SetConfig(testConf)
-
 		overrideTykErrors(ts.Gw)
->>>>>>> f603dec3
-
 		e, i := errorAndStatusCode(ErrOAuthAuthorizationFieldMissing)
 		assert(message1, code4, e, i)
 
@@ -2284,19 +2171,4 @@
 		assert(message4, code2, e, i)
 	})
 
-<<<<<<< HEAD
-=======
-}
-
-func TestMultiGatewayEnv(t *testing.T) {
-	t.Skip() //skipping it for now
-	for i := 0; i < 1000; i++ {
-		t.Logf("Creando gateway N %v", i)
-		ts := StartTest(nil)
-		// time.Sleep(20*time.Second)
-		ts.Close()
-	}
-	t.Log("...sleeping")
-	time.Sleep(1 * time.Minute)
->>>>>>> f603dec3
 }