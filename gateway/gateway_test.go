--- conflicted
+++ resolved
@@ -1217,16 +1217,11 @@
 	}...)
 }
 
-<<<<<<< HEAD
 func TestCacheAllSafeRequestsWithCachedHeaders(t *testing.T) {
-=======
-func TestCacheWithAdvanceUrlRewrite(t *testing.T) {
->>>>>>> 3fd28201
 	ts := StartTest()
 	defer ts.Close()
 	cache := storage.RedisCluster{KeyPrefix: "cache-"}
 	defer cache.DeleteScanMatch("*")
-<<<<<<< HEAD
 	authorization := "authorization"
 	tenant := "tenant-id"
 
@@ -1260,7 +1255,14 @@
 		{Method: "GET", Path: "/", HeadersNotMatch: headerCache, Delay: 10 * time.Millisecond},
 		{Method: "GET", Path: "/", HeadersMatch: headerCache},
 		{Method: "GET", Path: "/", Headers: map[string]string{tenant: "Some UUID", authorization: sess2token}, HeadersNotMatch: headerCache},
-=======
+	}...)
+}
+
+func TestCacheWithAdvanceUrlRewrite(t *testing.T) {
+	ts := StartTest()
+	defer ts.Close()
+	cache := storage.RedisCluster{KeyPrefix: "cache-"}
+	defer cache.DeleteScanMatch("*")
 
 	BuildAndLoadAPI(func(spec *APISpec) {
 		version := spec.VersionData.Versions["v1"]
@@ -1308,7 +1310,6 @@
 		{Method: http.MethodGet, Path: "/test", Headers: randomheaders, HeadersMatch: headerCache, BodyMatch: `"Url":"/newpath"`},
 		{Method: http.MethodPost, Path: "/test", HeadersNotMatch: headerCache},
 		{Method: http.MethodGet, Path: "/test", HeadersMatch: headerCache},
->>>>>>> 3fd28201
 	}...)
 }
 
@@ -1347,11 +1348,10 @@
 		{Method: http.MethodPost, Path: "/", Data: "{\"id\":\"1\",\"name\":\"test\"}", HeadersMatch: headerCache, Delay: 10 * time.Millisecond},
 		{Method: http.MethodPost, Path: "/", Data: "{\"id\":\"2\",\"name\":\"test\"}", HeadersNotMatch: headerCache, Delay: 10 * time.Millisecond},
 		// if regex match returns nil, then request body is ignored while generating cache key
-<<<<<<< HEAD
-		{Method: "POST", Path: "/", Data: "{\"name\":\"test\"}", HeadersNotMatch: headerCache, Delay: 10 * time.Millisecond},
-		{Method: "POST", Path: "/", Data: "{\"name\":\"test2\"}", HeadersMatch: headerCache, Delay: 10 * time.Millisecond},
-		{Method: "POST", Path: "/", Data: "{\"name\":\"test2\"}", Headers: map[string]string{tenant: "someUUID"}, HeadersNotMatch: headerCache, Delay: 10 * time.Millisecond},
-		{Method: "POST", Path: "/", Data: "{\"name\":\"test2\"}", Headers: map[string]string{tenant: "someUUID"}, HeadersMatch: headerCache},
+		{Method: http.MethodPost, Path: "/", Data: "{\"name\":\"test\"}", HeadersNotMatch: headerCache, Delay: 10 * time.Millisecond},
+		{Method: http.MethodPost, Path: "/", Data: "{\"name\":\"test2\"}", HeadersMatch: headerCache, Delay: 10 * time.Millisecond},
+		{Method: http.MethodPost, Path: "/", Data: "{\"name\":\"test2\"}", Headers: map[string]string{tenant: "someUUID"}, HeadersNotMatch: headerCache, Delay: 10 * time.Millisecond},
+		{Method: http.MethodPost, Path: "/", Data: "{\"name\":\"test2\"}", Headers: map[string]string{tenant: "someUUID"}, HeadersMatch: headerCache},
 	}...)
 }
 
@@ -1474,10 +1474,6 @@
 		// Make sure CacheAllSafeRequests is working
 		{Method: http.MethodGet, Path: "/", HeadersNotMatch: headerCache, Delay: 10 * time.Millisecond},
 		{Method: http.MethodGet, Path: "/", HeadersMatch: headerCache},
-=======
-		{Method: http.MethodPost, Path: "/", Data: "{\"name\":\"test\"}", HeadersNotMatch: headerCache, Delay: 10 * time.Millisecond},
-		{Method: http.MethodPost, Path: "/", Data: "{\"name\":\"test2\"}", HeadersMatch: headerCache, Delay: 10 * time.Millisecond},
->>>>>>> 3fd28201
 	}...)
 }
 
