--- conflicted
+++ resolved
@@ -561,11 +561,7 @@
 			spec.EnableDetailedRecording = false
 		})
 
-<<<<<<< HEAD
-		key := CreateSession(func(sess *user.SessionState) {
-=======
 		key := CreateSession(ts.Gw, func(sess *user.SessionState) {
->>>>>>> 094a100a
 			sess.EnableDetailRecording = true
 		})
 
@@ -762,21 +758,7 @@
 }
 
 func TestListener(t *testing.T) {
-<<<<<<< HEAD
-	// Trick to get spec JSON, without loading API
-	// Specs will be reseted when we do `StartTest`
-	BuildAndLoadAPI()
-
-	ReloadTestCase.Enable()
-	defer ReloadTestCase.Disable()
-
-	ReloadTestCase.StartTicker()
-	defer ReloadTestCase.StopTicker()
-
-	ts := StartTest()
-=======
-	ts := StartTest(nil)
->>>>>>> 094a100a
+	ts := StartTest(nil)
 	defer ts.Close()
 
 	ts.Gw.ReloadTestCase.Enable()
@@ -814,11 +796,7 @@
 
 // Admin api located on separate port
 func TestControlListener(t *testing.T) {
-<<<<<<< HEAD
-	ts := StartTest(TestConfig{
-=======
 	ts := StartTest(nil, TestConfig{
->>>>>>> 094a100a
 		SeparateControlAPI: true,
 	})
 	defer ts.Close()
@@ -851,11 +829,6 @@
 
 func TestHttpPprof(t *testing.T) {
 
-<<<<<<< HEAD
-	ts := StartTest(TestConfig{
-		SeparateControlAPI: true,
-	})
-=======
 	t.Run("HTTP Profile not active", func(t *testing.T) {
 		conf := func(globalConf *config.Config) {
 			globalConf.HTTPProfile = false
@@ -864,7 +837,6 @@
 			SeparateControlAPI: true,
 		})
 		defer ts.Close()
->>>>>>> 094a100a
 
 		ts.Run(t, []test.TestCase{
 			{Path: "/debug/pprof/", Code: 404},
@@ -1212,11 +1184,7 @@
 func TestGatewayHealthCheck(t *testing.T) {
 
 	t.Run("control api port == listen port", func(t *testing.T) {
-<<<<<<< HEAD
-		ts := StartTest()
-=======
 		ts := StartTest(nil)
->>>>>>> 094a100a
 		defer ts.Close()
 
 		t.Run("Without APIs", func(t *testing.T) {
@@ -1226,11 +1194,7 @@
 		})
 
 		t.Run("With API", func(t *testing.T) {
-<<<<<<< HEAD
-			BuildAndLoadAPI(func(spec *APISpec) {
-=======
 			ts.Gw.BuildAndLoadAPI(func(spec *APISpec) {
->>>>>>> 094a100a
 				spec.Proxy.ListenPath = "/sample"
 			})
 
@@ -1240,13 +1204,6 @@
 		})
 	})
 
-<<<<<<< HEAD
-	DoReload()
-
-	t.Run("control api port != listen port", func(t *testing.T) {
-		ts := StartTest(TestConfig{
-			SeparateControlAPI: true,
-=======
 	t.Run("control api port != listen port", func(t *testing.T) {
 		ts := StartTest(nil, TestConfig{
 			SeparateControlAPI: true,
@@ -1258,24 +1215,10 @@
 				{Path: "/hello", Code: http.StatusNotFound},
 				{ControlRequest: true, Path: "/hello", BodyMatch: `"status":"pass"`, Code: http.StatusOK},
 			}...)
->>>>>>> 094a100a
-		})
-		defer ts.Close()
-
-<<<<<<< HEAD
-		t.Run("Without APIs", func(t *testing.T) {
-			_, _ = ts.Run(t, []test.TestCase{
-				{Path: "/hello", Code: http.StatusNotFound},
-				{ControlRequest: true, Path: "/hello", BodyMatch: `"status":"pass"`, Code: http.StatusOK},
-			}...)
-		})
-
-		t.Run("With API", func(t *testing.T) {
-			BuildAndLoadAPI(func(spec *APISpec) {
-=======
+		})
+
 		t.Run("With API", func(t *testing.T) {
 			ts.Gw.BuildAndLoadAPI(func(spec *APISpec) {
->>>>>>> 094a100a
 				spec.Proxy.ListenPath = "/sample"
 			})
 
@@ -1314,24 +1257,14 @@
 }
 
 func TestCacheAllSafeRequestsWithCachedHeaders(t *testing.T) {
-<<<<<<< HEAD
-	ts := StartTest()
-	defer ts.Close()
-	cache := storage.RedisCluster{KeyPrefix: "cache-"}
-=======
 	ts := StartTest(nil)
 	defer ts.Close()
 	cache := storage.RedisCluster{KeyPrefix: "cache-", RedisController: ts.Gw.RedisController}
->>>>>>> 094a100a
 	defer cache.DeleteScanMatch("*")
 	authorization := "authorization"
 	tenant := "tenant-id"
 
-<<<<<<< HEAD
-	BuildAndLoadAPI(func(spec *APISpec) {
-=======
 	ts.Gw.BuildAndLoadAPI(func(spec *APISpec) {
->>>>>>> 094a100a
 		spec.CacheOptions = apidef.CacheOptions{
 			CacheTimeout:         120,
 			EnableCache:          true,
@@ -1343,19 +1276,11 @@
 	})
 
 	headerCache := map[string]string{"x-tyk-cached-response": "1"}
-<<<<<<< HEAD
-	sess1token := CreateSession(func(s *user.SessionState) {
-		s.Rate = 1
-		s.Per = 60
-	})
-	sess2token := CreateSession(func(s *user.SessionState) {
-=======
 	sess1token := CreateSession(ts.Gw, func(s *user.SessionState) {
 		s.Rate = 1
 		s.Per = 60
 	})
 	sess2token := CreateSession(ts.Gw, func(s *user.SessionState) {
->>>>>>> 094a100a
 		s.Rate = 1
 		s.Per = 60
 	})
@@ -1470,15 +1395,6 @@
 }
 
 func TestAdvanceCachePutRequest(t *testing.T) {
-<<<<<<< HEAD
-	ts := StartTest()
-	defer ts.Close()
-	cache := storage.RedisCluster{KeyPrefix: "cache-"}
-	defer cache.DeleteScanMatch("*")
-	tenant := "tenant-id"
-
-	BuildAndLoadAPI(func(spec *APISpec) {
-=======
 	ts := StartTest(nil)
 	defer ts.Close()
 	cache := storage.RedisCluster{KeyPrefix: "cache-", RedisController: ts.Gw.RedisController}
@@ -1486,7 +1402,6 @@
 	tenant := "tenant-id"
 
 	ts.Gw.BuildAndLoadAPI(func(spec *APISpec) {
->>>>>>> 094a100a
 		spec.CacheOptions = apidef.CacheOptions{
 			CacheTimeout:           120,
 			EnableCache:            true,
@@ -1567,21 +1482,12 @@
 }
 
 func TestCacheAllSafeRequestsWithAdvancedCacheEndpoint(t *testing.T) {
-<<<<<<< HEAD
-	ts := StartTest()
-	defer ts.Close()
-	cache := storage.RedisCluster{KeyPrefix: "cache-"}
-	defer cache.DeleteScanMatch("*")
-
-	BuildAndLoadAPI(func(spec *APISpec) {
-=======
 	ts := StartTest(nil)
 	defer ts.Close()
 	cache := storage.RedisCluster{KeyPrefix: "cache-", RedisController: ts.Gw.RedisController}
 	defer cache.DeleteScanMatch("*")
 
 	ts.Gw.BuildAndLoadAPI(func(spec *APISpec) {
->>>>>>> 094a100a
 		spec.CacheOptions = apidef.CacheOptions{
 			CacheTimeout:           120,
 			EnableCache:            true,
@@ -2028,11 +1934,7 @@
 		spec.UseKeylessAccess = false
 	})[0]
 
-<<<<<<< HEAD
-	keyID := CreateSession()
-=======
 	keyID := CreateSession(ts.Gw)
->>>>>>> 094a100a
 	authHeaders := map[string][]string{"Authorization": {keyID}}
 
 	ts.Run(t, []test.TestCase{
@@ -2148,21 +2050,13 @@
 }
 
 func TestCache_singleErrorResponse(t *testing.T) {
-<<<<<<< HEAD
-	ts := StartTest()
-=======
-	ts := StartTest(nil)
->>>>>>> 094a100a
+	ts := StartTest(nil)
 	defer ts.Close()
 	srv := httptest.NewServer(http.HandlerFunc(func(w http.ResponseWriter, r *http.Request) {
 		w.Write([]byte("{}"))
 	}))
 	defer srv.Close()
-<<<<<<< HEAD
-	BuildAndLoadAPI(func(spec *APISpec) {
-=======
 	ts.Gw.BuildAndLoadAPI(func(spec *APISpec) {
->>>>>>> 094a100a
 		spec.UseKeylessAccess = true
 		spec.Proxy.ListenPath = "/"
 		spec.Proxy.TargetURL = srv.URL
@@ -2184,13 +2078,9 @@
 }
 
 func TestOverrideErrors(t *testing.T) {
-<<<<<<< HEAD
-	defer ResetTestConfig()
-=======
-	ts := StartTest(nil)
-	defer ts.Close()
-
->>>>>>> 094a100a
+	ts := StartTest(nil)
+	defer ts.Close()
+
 	defer defaultTykErrors()
 
 	assert := func(expectedError string, expectedCode int, actualError error, actualCode int) {
@@ -2212,11 +2102,7 @@
 	const message6 = "Message6"
 	const code6 = 906
 
-<<<<<<< HEAD
-	testConf := config.Global()
-=======
 	testConf := ts.Gw.GetConfig()
->>>>>>> 094a100a
 
 	testConf.OverrideMessages = map[string]config.TykError{
 		ErrOAuthAuthorizationFieldMissing: {
@@ -2244,15 +2130,9 @@
 			Code:    code6,
 		},
 	}
-<<<<<<< HEAD
-	config.SetGlobal(testConf)
-
-	overrideTykErrors()
-=======
 	ts.Gw.SetConfig(testConf)
 
 	overrideTykErrors(ts.Gw)
->>>>>>> 094a100a
 
 	e, i := errorAndStatusCode(ErrOAuthAuthorizationFieldMissing)
 	assert(message1, code1, e, i)
@@ -2282,15 +2162,9 @@
 			},
 		}
 
-<<<<<<< HEAD
-		config.SetGlobal(testConf)
-
-		overrideTykErrors()
-=======
 		ts.Gw.SetConfig(testConf)
 
 		overrideTykErrors(ts.Gw)
->>>>>>> 094a100a
 
 		e, i := errorAndStatusCode(ErrOAuthAuthorizationFieldMissing)
 		assert(message1, code4, e, i)
@@ -2299,8 +2173,6 @@
 		assert(message4, code2, e, i)
 	})
 
-<<<<<<< HEAD
-=======
 }
 
 func TestMultiGatewayEnv(t *testing.T) {
@@ -2313,5 +2185,4 @@
 	}
 	t.Log("...sleeping")
 	time.Sleep(1 * time.Minute)
->>>>>>> 094a100a
 }