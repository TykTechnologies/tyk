package gateway

import (
	"bytes"
	"context"
	"encoding/json"
	"fmt"
	"io/ioutil"
	"net"
	"net/http"
	"net/http/httptest"
	"net/url"
	"os"
	"runtime"
	"strconv"

	"strings"
	"sync"
	"testing"
	"time"

	"github.com/go-redis/redis"
	"github.com/gorilla/websocket"
	proxyproto "github.com/pires/go-proxyproto"
	msgpack "gopkg.in/vmihailenco/msgpack.v2"

	"github.com/TykTechnologies/tyk/apidef"
	"github.com/TykTechnologies/tyk/cli"
	"github.com/TykTechnologies/tyk/config"
	"github.com/TykTechnologies/tyk/storage"
	"github.com/TykTechnologies/tyk/test"
	"github.com/TykTechnologies/tyk/user"
)

const defaultListenPort = 8080

func TestMain(m *testing.M) {
	os.Exit(InitTestMain(context.Background(), m))
}

func createNonThrottledSession() *user.SessionState {
	session := new(user.SessionState)
	session.Rate = 100.0
	session.Allowance = session.Rate
	session.LastCheck = time.Now().Unix()
	session.Per = 1.0
	session.QuotaRenewalRate = 300 // 5 minutes
	session.QuotaRenews = time.Now().Unix()
	session.QuotaRemaining = 10
	session.QuotaMax = 10
	session.Alias = "TEST-ALIAS"
	session.Mutex = &sync.RWMutex{}
	return session
}

func TestAA(t *testing.T) {
	ts := StartTest()

	ts.Start()
	defer ts.Close()

	BuildAndLoadAPI(func(spec *APISpec) {
		spec.Proxy.ListenPath = "/"
	})

	ts.Run(t, []test.TestCase{
		{Code: 200},
	}...)

}

type tykErrorResponse struct {
	Error string
}

func testKey(testName string, name string) string {
	return fmt.Sprintf("%s-%s", testName, name)
}

func TestParambasedAuth(t *testing.T) {
	ts := StartTest()
	defer ts.Close()

	BuildAndLoadAPI(func(spec *APISpec) {
		spec.Auth.UseParam = true
		spec.UseKeylessAccess = false
		spec.Proxy.ListenPath = "/"
	})

	key := CreateSession(func(s *user.SessionState) {
		s.SetAccessRights(map[string]user.AccessDefinition{"test": {
			APIID: "test", Versions: []string{"v1"},
		}})
		s.Mutex = &sync.RWMutex{}
	})

	form := url.Values{}
	form.Add("foo", "swiggetty")
	form.Add("bar", "swoggetty")
	form.Add("baz", "swoogetty")

	expectedBody := `"Form":{"authorization":"` + key + `","bar":"swoggetty","baz":"swoogetty","foo":"swiggetty"}`

	ts.Run(t, test.TestCase{
		Method:    "POST",
		Path:      "/?authorization=" + key,
		Headers:   map[string]string{"Content-Type": "application/x-www-form-urlencoded"},
		Data:      string(form.Encode()),
		Code:      200,
		BodyMatch: expectedBody,
	})
}

func TestStripPathWithURLRewrite(t *testing.T) {
	ts := StartTest()
	defer ts.Close()
	defer ResetTestConfig()

	t.Run("rewrite URL containing listen path", func(t *testing.T) {
		BuildAndLoadAPI(func(spec *APISpec) {
			version := spec.VersionData.Versions["v1"]
			json.Unmarshal([]byte(`{
                "use_extended_paths": true,
                "extended_paths": {
                        "url_rewrites": [{
                                "path": "/anything/",
                                "match_pattern": "/anything/(.*)",
                                "method": "GET",
				"rewrite_to":"/something/$1"
                        }]
                }
            }`), &version)
			spec.VersionData.Versions["v1"] = version
			spec.Proxy.ListenPath = "/myapi/"
			spec.Proxy.StripListenPath = true

		})

		ts.Run(t, []test.TestCase{
			{Path: "/myapi/anything/a/myapi/b/c", BodyMatch: `"Url":"/something/a/myapi/b/c"`},
		}...)
	})
}

func TestSkipTargetPassEscapingOff(t *testing.T) {
	ts := StartTest()
	defer ts.Close()
	defer ResetTestConfig()

	t.Run("With escaping, default", func(t *testing.T) {
		globalConf := config.Global()
		globalConf.HttpServerOptions.SkipTargetPathEscaping = false
		config.SetGlobal(globalConf)

		BuildAndLoadAPI(func(spec *APISpec) {
			spec.Proxy.ListenPath = "/"
		})

		ts.Run(t, []test.TestCase{
			{Path: "/(abc,xyz)?arg=val", BodyMatch: `"Url":"/%28abc,xyz%29\?arg=val`},
			{Path: "/%28abc,xyz%29?arg=val", BodyMatch: `"Url":"/%28abc,xyz%29\?arg=val`},
		}...)
	})

	t.Run("Without escaping", func(t *testing.T) {
		globalConf := config.Global()
		globalConf.HttpServerOptions.SkipTargetPathEscaping = true
		config.SetGlobal(globalConf)

		BuildAndLoadAPI(func(spec *APISpec) {
			spec.Proxy.ListenPath = "/"
		})

		ts.Run(t, []test.TestCase{
			{Path: "/(abc,xyz)?arg=val", BodyMatch: `"Url":"/\(abc,xyz\)\?arg=val"`},
			{Path: "/%28abc,xyz%29?arg=val", BodyMatch: `"Url":"/%28abc,xyz%29\?arg=val"`},
		}...)
	})

	t.Run("With escaping, listen path and target URL are set, StripListenPath is OFF", func(t *testing.T) {
		globalConf := config.Global()
		globalConf.HttpServerOptions.SkipTargetPathEscaping = false
		config.SetGlobal(globalConf)

		BuildAndLoadAPI(func(spec *APISpec) {
			spec.Proxy.StripListenPath = false
			spec.Proxy.ListenPath = "/listen_me"
			spec.Proxy.TargetURL = TestHttpAny + "/sent_to_me"
		})

		ts.Run(t, []test.TestCase{
			{Path: "/listen_me/(abc,xyz)?arg=val", BodyMatch: `"Url":"/sent_to_me/listen_me/%28abc,xyz%29\?arg=val"`},
			{Path: "/listen_me/%28abc,xyz%29?arg=val", BodyMatch: `"Url":"/sent_to_me/listen_me/%28abc,xyz%29\?arg=val"`},
		}...)
	})

	t.Run("Without escaping, listen path and target URL are set, StripListenPath is OFF", func(t *testing.T) {
		globalConf := config.Global()
		globalConf.HttpServerOptions.SkipTargetPathEscaping = true
		config.SetGlobal(globalConf)

		BuildAndLoadAPI(func(spec *APISpec) {
			spec.Proxy.StripListenPath = false
			spec.Proxy.ListenPath = "/listen_me"
			spec.Proxy.TargetURL = TestHttpAny + "/sent_to_me"
		})

		ts.Run(t, []test.TestCase{
			{Path: "/listen_me/(abc,xyz)?arg=val", BodyMatch: `"Url":"/sent_to_me/listen_me/\(abc,xyz\)\?arg=val"`},
			{Path: "/listen_me/%28abc,xyz%29?arg=val", BodyMatch: `"Url":"/sent_to_me/listen_me/%28abc,xyz%29\?arg=val"`},
		}...)
	})

	t.Run("With escaping, listen path and target URL are set, StripListenPath is ON", func(t *testing.T) {
		globalConf := config.Global()
		globalConf.HttpServerOptions.SkipTargetPathEscaping = false
		config.SetGlobal(globalConf)

		BuildAndLoadAPI(func(spec *APISpec) {
			spec.Proxy.StripListenPath = true
			spec.Proxy.ListenPath = "/listen_me"
			spec.Proxy.TargetURL = TestHttpAny + "/sent_to_me"
		})

		ts.Run(t, []test.TestCase{
			{Path: "/listen_me/(abc,xyz)?arg=val", BodyMatch: `"Url":"/sent_to_me/%28abc,xyz%29\?arg=val"`},
			{Path: "/listen_me/%28abc,xyz%29?arg=val", BodyMatch: `"Url":"/sent_to_me/%28abc,xyz%29\?arg=val"`},
		}...)
	})

	t.Run("Without escaping, listen path and target URL are set, StripListenPath is ON", func(t *testing.T) {
		globalConf := config.Global()
		globalConf.HttpServerOptions.SkipTargetPathEscaping = true
		config.SetGlobal(globalConf)

		BuildAndLoadAPI(func(spec *APISpec) {
			spec.Proxy.StripListenPath = true
			spec.Proxy.ListenPath = "/listen_me"
			spec.Proxy.TargetURL = TestHttpAny + "/sent_to_me"
		})

		ts.Run(t, []test.TestCase{
			{Path: "/listen_me/(abc,xyz)?arg=val", BodyMatch: `"Url":"/sent_to_me/\(abc,xyz\)\?arg=val"`},
			{Path: "/listen_me/%28abc,xyz%29?arg=val", BodyMatch: `"Url":"/sent_to_me/%28abc,xyz%29\?arg=val"`},
		}...)
	})
}

func TestSkipTargetPassEscapingOffWithSkipURLCleaningTrue(t *testing.T) {
	globalConf := config.Global()
	globalConf.HttpServerOptions.OverrideDefaults = true
	globalConf.HttpServerOptions.SkipURLCleaning = true
	config.SetGlobal(globalConf)
	defer ResetTestConfig()

	// here we expect that test gateway will be sending to test upstream requests with not cleaned URI
	// so test upstream shouldn't reply with 301 and process them as well
	prevSkipClean := defaultTestConfig.HttpServerOptions.OverrideDefaults &&
		defaultTestConfig.HttpServerOptions.SkipURLCleaning
	testServerRouter.SkipClean(true)
	defer testServerRouter.SkipClean(prevSkipClean)

	ts := StartTest()
	defer ts.Close()

	t.Run("With escaping, default", func(t *testing.T) {
		globalConf := config.Global()
		globalConf.HttpServerOptions.SkipTargetPathEscaping = false
		config.SetGlobal(globalConf)

		BuildAndLoadAPI(func(spec *APISpec) {
			spec.Proxy.ListenPath = "/"
		})

		ts.Run(t, []test.TestCase{
			{Path: "/abc/xyz/http%3A%2F%2Ftest.com?arg=val", BodyMatch: `"Url":"/abc/xyz/http%3A%2F%2Ftest.com\?arg=val`},
		}...)
	})

	t.Run("Without escaping, default", func(t *testing.T) {
		globalConf := config.Global()
		globalConf.HttpServerOptions.SkipTargetPathEscaping = true
		config.SetGlobal(globalConf)

		BuildAndLoadAPI(func(spec *APISpec) {
			spec.Proxy.ListenPath = "/"
		})

		ts.Run(t, []test.TestCase{
			{Path: "/abc/xyz/http%3A%2F%2Ftest.com?arg=val", BodyMatch: `"Url":"/abc/xyz/http%3A%2F%2Ftest.com\?arg=val`},
		}...)
	})

	t.Run("With escaping, listen path and target URL are set, StripListenPath is OFF", func(t *testing.T) {
		globalConf := config.Global()
		globalConf.HttpServerOptions.SkipTargetPathEscaping = false
		config.SetGlobal(globalConf)

		BuildAndLoadAPI(func(spec *APISpec) {
			spec.Proxy.StripListenPath = false
			spec.Proxy.ListenPath = "/listen_me"
			spec.Proxy.TargetURL = TestHttpAny + "/sent_to_me"
		})

		ts.Run(t, []test.TestCase{
			{Path: "/listen_me/(abc,xyz)?arg=val", BodyMatch: `"Url":"/sent_to_me/listen_me/%28abc,xyz%29\?arg=val"`},
			{Path: "/listen_me/%28abc,xyz%29?arg=val", BodyMatch: `"Url":"/sent_to_me/listen_me/%28abc,xyz%29\?arg=val"`},
			{Path: "/listen_me/http%3A%2F%2Ftest.com?arg=val", BodyMatch: `"Url":"/sent_to_me/listen_me/http%3A%2F%2Ftest.com\?arg=val`},
		}...)
	})

	t.Run("Without escaping, listen path and target URL are set, StripListenPath is OFF", func(t *testing.T) {
		globalConf := config.Global()
		globalConf.HttpServerOptions.SkipTargetPathEscaping = true
		config.SetGlobal(globalConf)

		BuildAndLoadAPI(func(spec *APISpec) {
			spec.Proxy.StripListenPath = false
			spec.Proxy.ListenPath = "/listen_me"
			spec.Proxy.TargetURL = TestHttpAny + "/sent_to_me"
		})

		ts.Run(t, []test.TestCase{
			{Path: "/listen_me/(abc,xyz)?arg=val", BodyMatch: `"Url":"/sent_to_me/listen_me/\(abc,xyz\)\?arg=val"`},
			{Path: "/listen_me/%28abc,xyz%29?arg=val", BodyMatch: `"Url":"/sent_to_me/listen_me/%28abc,xyz%29\?arg=val"`},
			{Path: "/listen_me/http%3A%2F%2Ftest.com?arg=val", BodyMatch: `"Url":"/sent_to_me/listen_me/http%3A%2F%2Ftest.com\?arg=val`},
		}...)
	})

	t.Run("With escaping, listen path and target URL are set, StripListenPath is ON", func(t *testing.T) {
		globalConf := config.Global()
		globalConf.HttpServerOptions.SkipTargetPathEscaping = false
		config.SetGlobal(globalConf)

		BuildAndLoadAPI(func(spec *APISpec) {
			spec.Proxy.StripListenPath = true
			spec.Proxy.ListenPath = "/listen_me"
			spec.Proxy.TargetURL = TestHttpAny + "/sent_to_me"
		})

		ts.Run(t, []test.TestCase{
			{Path: "/listen_me/(abc,xyz)?arg=val", BodyMatch: `"Url":"/sent_to_me/%28abc,xyz%29\?arg=val"`},
			{Path: "/listen_me/%28abc,xyz%29?arg=val", BodyMatch: `"Url":"/sent_to_me/%28abc,xyz%29\?arg=val"`},
			{Path: "/listen_me/http%3A%2F%2Ftest.com?arg=val", BodyMatch: `"Url":"/sent_to_me/http%3A%2F%2Ftest.com\?arg=val`},
		}...)
	})

	t.Run("Without escaping, listen path and target URL are set, StripListenPath is ON", func(t *testing.T) {
		globalConf := config.Global()
		globalConf.HttpServerOptions.SkipTargetPathEscaping = true
		config.SetGlobal(globalConf)

		BuildAndLoadAPI(func(spec *APISpec) {
			spec.Proxy.StripListenPath = true
			spec.Proxy.ListenPath = "/listen_me"
			spec.Proxy.TargetURL = TestHttpAny + "/sent_to_me"
		})

		ts.Run(t, []test.TestCase{
			{Path: "/listen_me/(abc,xyz)?arg=val", BodyMatch: `"Url":"/sent_to_me/\(abc,xyz\)\?arg=val"`},
			{Path: "/listen_me/%28abc,xyz%29?arg=val", BodyMatch: `"Url":"/sent_to_me/%28abc,xyz%29\?arg=val"`},
			{Path: "/listen_me/http%3A%2F%2Ftest.com?arg=val", BodyMatch: `"Url":"/sent_to_me/http%3A%2F%2Ftest.com\?arg=val`},
		}...)
	})

}

func TestQuota(t *testing.T) {
	ts := StartTest()
	defer ts.Close()

	var keyID string

	var webhookWG sync.WaitGroup
	webhook := httptest.NewServer(http.HandlerFunc(func(w http.ResponseWriter, r *http.Request) {
		if r.Header.Get("X-Tyk-Test-Header") != "Tyk v1.BANANA" {
			t.Error("Custom webhook header not set", r.Header)
		}

		var data map[string]string
		body, _ := ioutil.ReadAll(r.Body)
		json.Unmarshal(body, &data)

		if data["event"] != "QuotaExceeded" || data["message"] != "Key Quota Limit Exceeded" || data["key"] != keyID {
			t.Error("Webhook payload not match", data)
		}

		webhookWG.Done()
	}))
	defer webhook.Close()

	BuildAndLoadAPI(func(spec *APISpec) {
		spec.UseKeylessAccess = false
		spec.Proxy.ListenPath = "/"

		version := spec.VersionData.Versions["v1"]
		json.Unmarshal([]byte(`{
			"use_extended_paths": true,
			"extended_paths": {
				"ignored":[{
					"path": "/get",
					"method_actions": {"GET": {"action": "no_action"}}
				}]
			}
		}`), &version)
		spec.VersionData.Versions["v1"] = version

		json.Unmarshal([]byte(`
		{ "events": { "QuotaExceeded":
			[{
				"handler_name":"eh_log_handler",
				"handler_meta": {
					"prefix": "LOG-HANDLER-PREFIX"
				}
			},
			{
				"handler_name":"eh_web_hook_handler",
				"handler_meta": {
					"method": "POST",
					"target_path": "`+webhook.URL+`",
					"template_path": "templates/default_webhook.json",
					"header_map": {"X-Tyk-Test-Header": "Tyk v1.BANANA"},
					"event_timeout": 10
				}
			}]
		}}`), &spec.EventHandlers)
	})

	// Create session with Quota = 2
	keyID = CreateSession(func(s *user.SessionState) {
		s.QuotaMax = 2
		s.Mutex = &sync.RWMutex{}
	})

	authHeaders := map[string]string{
		"authorization": keyID,
	}

	webhookWG.Add(1)
	ts.Run(t, []test.TestCase{
		{Path: "/", Headers: authHeaders, Code: 200},
		// Ignored path should not affect quota
		{Path: "/get", Headers: authHeaders, Code: 200},
		{Path: "/", Headers: authHeaders, Code: 200},
		{Path: "/", Headers: authHeaders, Code: 403, BodyMatch: `"error": "Quota exceeded"`},
		// Ignored path works without auth
		{Path: "/get", Code: 200},
	}...)
	webhookWG.Wait()
}

func TestAnalytics(t *testing.T) {
	ts := StartTest(TestConfig{
		Delay: 20 * time.Millisecond,
	})
	defer ts.Close()
	base := config.Global()

	BuildAndLoadAPI(func(spec *APISpec) {
		spec.UseKeylessAccess = false
		spec.Proxy.ListenPath = "/"
	})

	// Cleanup before test
	// let records to to be sent
	time.Sleep(recordsBufferFlushInterval + 50)
	analytics.Store.GetAndDeleteSet(analyticsKeyName)

	t.Run("Log errors", func(t *testing.T) {
		ts.Run(t, []test.TestCase{
			{Path: "/", Code: 401},
			{Path: "/", Code: 401},
		}...)

		// let records to to be sent
		time.Sleep(recordsBufferFlushInterval + 50)

		results := analytics.Store.GetAndDeleteSet(analyticsKeyName)
		if len(results) != 2 {
			t.Error("Should return 2 record", len(results))
		}

		var record AnalyticsRecord
		msgpack.Unmarshal([]byte(results[0].(string)), &record)
		if record.ResponseCode != 401 {
			t.Error("Analytics record do not match: ", record)
		}
	})

	t.Run("Log success", func(t *testing.T) {
		key := CreateSession()

		authHeaders := map[string]string{
			"authorization": key,
		}

		ts.Run(t, test.TestCase{
			Path: "/", Headers: authHeaders, Code: 200,
		})

		// let records to to be sent
		time.Sleep(recordsBufferFlushInterval + 50)

		results := analytics.Store.GetAndDeleteSet(analyticsKeyName)
		if len(results) != 1 {
			t.Error("Should return 1 record: ", len(results))
		}

		var record AnalyticsRecord
		msgpack.Unmarshal([]byte(results[0].(string)), &record)
		if record.ResponseCode != 200 {
			t.Error("Analytics record do not match", record)
		}
	})

	t.Run("Detailed analytics with api spec config enabled", func(t *testing.T) {
		defer func() {
			config.SetGlobal(base)
		}()
		globalConf := config.Global()
		globalConf.AnalyticsConfig.EnableDetailedRecording = false
		config.SetGlobal(globalConf)

		BuildAndLoadAPI(func(spec *APISpec) {
			spec.UseKeylessAccess = false
			spec.Proxy.ListenPath = "/"
			spec.EnableDetailedRecording = true
		})

		key := CreateSession()

		authHeaders := map[string]string{
			"authorization": key,
		}

		ts.Run(t, test.TestCase{
			Path: "/", Headers: authHeaders, Code: 200,
		})

		// let records to to be sent
		time.Sleep(recordsBufferFlushInterval + 50)

		results := analytics.Store.GetAndDeleteSet(analyticsKeyName)
		if len(results) != 1 {
			t.Error("Should return 1 record: ", len(results))
		}

		var record AnalyticsRecord
		msgpack.Unmarshal([]byte(results[0].(string)), &record)
		if record.ResponseCode != 200 {
			t.Error("Analytics record do not match", record)
		}

		if record.RawRequest == "" {
			t.Error("Detailed request info not found", record)
		}

		if record.RawResponse == "" {
			t.Error("Detailed response info not found", record)
		}
	})

	t.Run("Detailed analytics with only key flag set", func(t *testing.T) {
		defer func() {
			config.SetGlobal(base)
		}()
		globalConf := config.Global()
		globalConf.AnalyticsConfig.EnableDetailedRecording = false
		config.SetGlobal(globalConf)

		BuildAndLoadAPI(func(spec *APISpec) {
			spec.UseKeylessAccess = false
			spec.Proxy.ListenPath = "/"
			spec.EnableDetailedRecording = false
		})

		key := CreateSession(func(sess *user.SessionState) {
			sess.EnableDetailRecording = true
<<<<<<< HEAD
=======
			sess.Mutex = &sync.RWMutex{}
>>>>>>> cd4a403e
		})

		authHeaders := map[string]string{
			"authorization": key,
		}

		ts.Run(t, test.TestCase{
			Path: "/", Headers: authHeaders, Code: 200,
		})

		// let records to to be sent
		time.Sleep(recordsBufferFlushInterval + 50)

		results := analytics.Store.GetAndDeleteSet(analyticsKeyName)
		if len(results) != 1 {
			t.Error("Should return 1 record: ", len(results))
		}

		var record AnalyticsRecord
		msgpack.Unmarshal([]byte(results[0].(string)), &record)
		if record.ResponseCode != 200 {
			t.Error("Analytics record do not match", record)
		}

		if record.RawRequest == "" {
			t.Error("Detailed request info not found", record)
		}

		if record.RawResponse == "" {
			t.Error("Detailed response info not found", record)
		}
	})
	t.Run("Detailed analytics", func(t *testing.T) {
		defer func() {
			config.SetGlobal(base)
		}()
		globalConf := config.Global()
		globalConf.AnalyticsConfig.EnableDetailedRecording = true
		config.SetGlobal(globalConf)

		BuildAndLoadAPI(func(spec *APISpec) {
			spec.UseKeylessAccess = false
			spec.Proxy.ListenPath = "/"
		})

		key := CreateSession()

		authHeaders := map[string]string{
			"authorization": key,
		}

		ts.Run(t, test.TestCase{
			Path: "/", Headers: authHeaders, Code: 200,
		})

		// let records to to be sent
		time.Sleep(recordsBufferFlushInterval + 50)

		results := analytics.Store.GetAndDeleteSet(analyticsKeyName)
		if len(results) != 1 {
			t.Error("Should return 1 record: ", len(results))
		}

		var record AnalyticsRecord
		msgpack.Unmarshal([]byte(results[0].(string)), &record)
		if record.ResponseCode != 200 {
			t.Error("Analytics record do not match", record)
		}

		if record.RawRequest == "" {
			t.Error("Detailed request info not found", record)
		}

		if record.RawResponse == "" {
			t.Error("Detailed response info not found", record)
		}
	})

	t.Run("Detailed analytics with latency", func(t *testing.T) {
		defer func() {
			config.SetGlobal(base)
		}()
		globalConf := config.Global()
		globalConf.AnalyticsConfig.EnableDetailedRecording = true
		config.SetGlobal(globalConf)
		ls := httptest.NewServer(http.HandlerFunc(func(w http.ResponseWriter, r *http.Request) {
			// We are delaying the response by 2 ms. This is important because anytime
			// less than 0 eg  0.2 ms will be round off to 0 which is not good to check if we have
			// latency correctly set.
			time.Sleep(2 * time.Millisecond)
		}))
		defer ls.Close()
		BuildAndLoadAPI(func(spec *APISpec) {
			spec.UseKeylessAccess = false
			spec.Proxy.ListenPath = "/"
			spec.Proxy.TargetURL = ls.URL
		})

		key := CreateSession()

		authHeaders := map[string]string{
			"authorization": key,
		}

		ts.Run(t, test.TestCase{
			Path: "/", Headers: authHeaders, Code: 200,
		})

		// let records to to be sent
		time.Sleep(recordsBufferFlushInterval + 50)

		results := analytics.Store.GetAndDeleteSet(analyticsKeyName)
		if len(results) != 1 {
			t.Error("Should return 1 record: ", len(results))
		}

		var record AnalyticsRecord
		msgpack.Unmarshal([]byte(results[0].(string)), &record)
		if record.ResponseCode != 200 {
			t.Error("Analytics record do not match", record)
		}

		if record.RawRequest == "" {
			t.Error("Detailed request info not found", record)
		}

		if record.RawResponse == "" {
			t.Error("Detailed response info not found", record)
		}
		if record.Latency.Total == 0 {
			t.Error("expected total latency to be set")
		}
		if record.Latency.Upstream == 0 {
			t.Error("expected upstream latency to be set")
		}
		if record.Latency.Total != record.RequestTime {
			t.Errorf("expected %d got %d", record.RequestTime, record.Latency.Total)
		}
	})

	t.Run("Detailed analytics with cache", func(t *testing.T) {
		defer func() {
			config.SetGlobal(base)
		}()
		globalConf := config.Global()
		globalConf.AnalyticsConfig.EnableDetailedRecording = true
		config.SetGlobal(globalConf)

		BuildAndLoadAPI(func(spec *APISpec) {
			spec.UseKeylessAccess = false
			spec.Proxy.ListenPath = "/"
			spec.CacheOptions = apidef.CacheOptions{
				CacheTimeout:         120,
				EnableCache:          true,
				CacheAllSafeRequests: true,
			}
		})

		key := CreateSession()

		authHeaders := map[string]string{
			"authorization": key,
		}

		ts.Run(t, []test.TestCase{
			{Path: "/", Headers: authHeaders, Code: 200},
			{Path: "/", Headers: authHeaders, Code: 200},
		}...)

		// let records to to be sent
		time.Sleep(recordsBufferFlushInterval + 50)

		results := analytics.Store.GetAndDeleteSet(analyticsKeyName)
		if len(results) != 2 {
			t.Fatal("Should return 1 record: ", len(results))
		}

		// Take second cached request
		var record AnalyticsRecord
		msgpack.Unmarshal([]byte(results[1].(string)), &record)
		if record.ResponseCode != 200 {
			t.Error("Analytics record do not match", record)
		}

		if record.RawRequest == "" {
			t.Error("Detailed request info not found", record)
		}

		if record.RawResponse == "" {
			t.Error("Detailed response info not found", record)
		}
	})
}

func TestListener(t *testing.T) {
	// Trick to get spec JSON, without loading API
	// Specs will be reseted when we do `StartTest`
	BuildAndLoadAPI()

	ts := StartTest()
	defer ts.Close()

	tests := []test.TestCase{
		// Cleanup before tests
		{Method: "DELETE", Path: "/tyk/apis/test", AdminAuth: true},
		{Method: "GET", Path: "/tyk/reload/?block=true", AdminAuth: true, Code: 200},

		{Method: "GET", Path: "/sample", Code: 404},
		{Method: "GET", Path: "/tyk/apis/", Code: 403},
		{Method: "GET", Path: "/tyk/apis/", AdminAuth: true, Code: 200, BodyMatch: `\[\]`},
		{Method: "GET", Path: "/tyk/apis", Code: 403},
		{Method: "GET", Path: "/tyk/apis", AdminAuth: true, Code: 200},
		{Method: "POST", Path: "/tyk/apis", Data: sampleAPI, AdminAuth: true, Code: 200},
		{Method: "GET", Path: "/tyk/apis/", AdminAuth: true, Code: 200, BodyMatch: `\[\]`},
		{Method: "POST", Path: "/tyk/apis/mismatch", AdminAuth: true, Code: 400},
		{Method: "GET", Path: "/tyk/apis/test", AdminAuth: true, Code: 404},
		// API definitions not reloaded yet
		{Method: "GET", Path: "/sample", Code: 404},
		{Method: "GET", Path: "/tyk/reload/?block=true", AdminAuth: true, Code: 200},
		{Method: "GET", Path: "/tyk/apis/test", AdminAuth: true, Code: 200, BodyMatch: `^{.*"api_id":"test".*}`},
		{Method: "GET", Path: "/tyk/apis/", AdminAuth: true, Code: 200, BodyMatch: `^\[.*"api_id":"test".*\]`},
		{Method: "GET", Path: "/sample", Code: 200},
		{Method: "GET", Path: "/samplefoo", Code: 200},
		{Method: "GET", Path: "/sample/", Code: 200},
		{Method: "GET", Path: "/sample/foo", Code: 200},
	}

	// have all needed reload ticks ready
	go func() {
		for i := 0; i < 4*4; i++ {
			ReloadTestCase.Tick()
		}
	}()

	ts.RunExt(t, tests...)
}

// Admin api located on separate port
func TestControlListener(t *testing.T) {
	ts := StartTest(TestConfig{
		sepatateControlAPI: true,
	})
	defer ts.Close()

	tests := []test.TestCase{
		{Method: "GET", Path: "/", Code: 404},
		{Method: "GET", Path: "/tyk/apis", Code: 404},

		// Querying control API
		{Method: "GET", Path: "/", Code: 404, ControlRequest: true},
		{Method: "GET", Path: "/tyk/apis", Code: 403, ControlRequest: true},
		{Method: "GET", Path: "/tyk/apis/", Code: 200, AdminAuth: true, ControlRequest: true},
	}

	ts.RunExt(t, tests...)
	DoReload()
	ts.RunExt(t, tests...)

	// Moved here because DoReload overrides it
	BuildAndLoadAPI(func(spec *APISpec) {
		spec.Proxy.ListenPath = "/user-api"
		spec.UseKeylessAccess = true
	})

	_, _ = ts.Run(t, []test.TestCase{
		{Path: "/user-api", Code: http.StatusOK},
		{Path: "/user-api", ControlRequest: true, Code: http.StatusNotFound},
	}...)
}

func TestHttpPprof(t *testing.T) {
	old := cli.HTTPProfile
	defer func() { cli.HTTPProfile = old }()

	ts := StartTest(TestConfig{
		sepatateControlAPI: true,
	})

	ts.Run(t, []test.TestCase{
		{Path: "/debug/pprof/", Code: 404},
		{Path: "/debug/pprof/", Code: 404, ControlRequest: true},
	}...)
	ts.Close()

	*cli.HTTPProfile = true

	ts.Start()
	ts.Run(t, []test.TestCase{
		{Path: "/debug/pprof/", Code: 404},
		{Path: "/debug/pprof/", Code: 200, ControlRequest: true},
		{Path: "/debug/pprof/heap", Code: 200, ControlRequest: true},
	}...)
	ts.Close()
}

func TestManagementNodeRedisEvents(t *testing.T) {
	defer ResetTestConfig()
	globalConf := config.Global()
	globalConf.ManagementNode = false
	config.SetGlobal(globalConf)

	t.Run("Without signing:", func(t *testing.T) {
		msg := redis.Message{
			Payload: `{"Command": "NoticeGatewayDRLNotification"}`,
		}

		callbackRun := false
		shouldHandle := func(got NotificationCommand) {
			callbackRun = true
			if want := NoticeGatewayDRLNotification; got != want {
				t.Fatalf("want %q, got %q", want, got)
			}
		}
		handleRedisEvent(&msg, shouldHandle, nil)
		if !callbackRun {
			t.Fatalf("Should run callback")
		}
		globalConf.ManagementNode = true
		config.SetGlobal(globalConf)
		notHandle := func(got NotificationCommand) {
			t.Fatalf("should have not handled redis event")
		}
		handleRedisEvent(msg, notHandle, nil)
	})

	t.Run("With signature", func(t *testing.T) {
		globalConf := config.Global()
		globalConf.AllowInsecureConfigs = false
		config.SetGlobal(globalConf)

		n := Notification{
			Command: NoticeGroupReload,
			Payload: string("test"),
		}
		n.Sign()
		msg := redis.Message{}
		payload, _ := json.Marshal(n)
		msg.Payload = string(payload)

		callbackRun := false
		shouldHandle := func(got NotificationCommand) {
			callbackRun = true
			if want := NoticeGroupReload; got != want {
				t.Fatalf("want %q, got %q", want, got)
			}
		}

		handleRedisEvent(&msg, shouldHandle, nil)
		if !callbackRun {
			t.Fatalf("Should run callback")
		}

		n.Signature = "wrong"
		payload, _ = json.Marshal(n)
		msg.Payload = string(payload)

		valid := false
		shouldFail := func(got NotificationCommand) {
			valid = true
		}
		handleRedisEvent(&msg, shouldFail, nil)
		if valid {
			t.Fatalf("Should fail validation")
		}
	})
}

func TestListenPathTykPrefix(t *testing.T) {
	ts := StartTest()
	defer ts.Close()

	BuildAndLoadAPI(func(spec *APISpec) {
		spec.Proxy.ListenPath = "/tyk-foo/"
	})

	ts.Run(t, test.TestCase{
		Path: "/tyk-foo/",
		Code: 200,
	})
}

func TestReloadGoroutineLeakWithAsyncWrites(t *testing.T) {
	ts := StartTest()
	defer ts.Close()

	globalConf := config.Global()
	globalConf.UseAsyncSessionWrite = true
	globalConf.EnableJSVM = false
	config.SetGlobal(globalConf)
	defer ResetTestConfig()

	specs := BuildAndLoadAPI(func(spec *APISpec) {
		spec.Proxy.ListenPath = "/"
	})

	before := runtime.NumGoroutine()

	LoadAPI(specs...) // just doing DoReload() doesn't load anything as BuildAndLoadAPI cleans up folder with API specs

	time.Sleep(100 * time.Millisecond)

	after := runtime.NumGoroutine()

	if before < after {
		t.Errorf("Goroutine leak, was: %d, after reload: %d", before, after)
	}
}

func TestReloadGoroutineLeakWithCircuitBreaker(t *testing.T) {
	ts := StartTest()
	defer ts.Close()

	globalConf := config.Global()
	globalConf.EnableJSVM = false
	config.SetGlobal(globalConf)
	defer ResetTestConfig()

	specs := BuildAndLoadAPI(func(spec *APISpec) {
		spec.Proxy.ListenPath = "/"
		UpdateAPIVersion(spec, "v1", func(version *apidef.VersionInfo) {
			version.ExtendedPaths = apidef.ExtendedPathsSet{
				CircuitBreaker: []apidef.CircuitBreakerMeta{
					{
						Path:                 "/",
						Method:               http.MethodGet,
						ThresholdPercent:     0.5,
						Samples:              5,
						ReturnToServiceAfter: 10,
					},
				},
			}
		})
	})

	before := runtime.NumGoroutine()

	LoadAPI(specs...) // just doing DoReload() doesn't load anything as BuildAndLoadAPI cleans up folder with API specs

	time.Sleep(100 * time.Millisecond)

	after := runtime.NumGoroutine()

	if before < after {
		t.Errorf("Goroutine leak, was: %d, after reload: %d", before, after)
	}
}

func listenProxyProto(ls net.Listener) error {
	pl := &proxyproto.Listener{Listener: ls}
	for {
		conn, err := pl.Accept()
		if err != nil {
			return err
		}
		recv := make([]byte, 4)
		_, err = conn.Read(recv)
		if err != nil {
			return err
		}
		if _, err := conn.Write([]byte("pong")); err != nil {
			return err
		}
	}
}

func TestProxyProtocol(t *testing.T) {
	l, err := net.Listen("tcp", "127.0.0.1:0")
	if err != nil {
		t.Fatal(err)
	}
	defer l.Close()
	go listenProxyProto(l)
	ts := StartTest()
	defer ts.Close()
	rp, err := net.Listen("tcp", "127.0.0.1:0")
	if err != nil {
		t.Fatal(err)
	}
	_, port, err := net.SplitHostPort(rp.Addr().String())
	if err != nil {
		t.Fatal(err)
	}
	p, err := strconv.Atoi(port)
	if err != nil {
		t.Fatal(err)
	}
	EnablePort(p, "tcp")
	defer ResetTestConfig()

	proxyAddr := rp.Addr().String()
	rp.Close()
	BuildAndLoadAPI(func(spec *APISpec) {
		spec.Proxy.ListenPath = "/"
		spec.Protocol = "tcp"
		spec.EnableProxyProtocol = true
		spec.ListenPort = p
		spec.Proxy.TargetURL = l.Addr().String()
	})

	// we want to check if the gateway started listening on the tcp port.
	ls, err := net.Dial("tcp", proxyAddr)
	if err != nil {
		t.Fatalf("expected the proxy to listen on address %s", proxyAddr)
	}
	defer ls.Close()
	ls.Write([]byte("ping"))
	recv := make([]byte, 4)
	_, err = ls.Read(recv)
	if err != nil {
		t.Fatalf("err: %v", err)
	}
	if !bytes.Equal(recv, []byte("pong")) {
		t.Fatalf("bad: %v", recv)
	}
}

func TestProxyUserAgent(t *testing.T) {
	ts := StartTest()
	defer ts.Close()

	BuildAndLoadAPI(func(spec *APISpec) {
		spec.Proxy.ListenPath = "/"
	})

	ts.Run(t, []test.TestCase{
		{
			Headers:   map[string]string{"User-Agent": ""},
			BodyMatch: fmt.Sprintf(`"User-Agent":"%s"`, defaultUserAgent),
		},
		{
			Headers:   map[string]string{"User-Agent": "SomeAgent"},
			BodyMatch: `"User-Agent":"SomeAgent"`,
		},
	}...)
}

func TestSkipUrlCleaning(t *testing.T) {
	globalConf := config.Global()
	globalConf.HttpServerOptions.OverrideDefaults = true
	globalConf.HttpServerOptions.SkipURLCleaning = true
	config.SetGlobal(globalConf)
	defer ResetTestConfig()

	ts := StartTest()
	defer ts.Close()

	s := httptest.NewServer(http.HandlerFunc(func(w http.ResponseWriter, r *http.Request) {
		w.Write([]byte(r.URL.Path))
	}))
	defer s.Close()

	BuildAndLoadAPI(func(spec *APISpec) {
		spec.Proxy.ListenPath = "/"
		spec.Proxy.TargetURL = s.URL
	})

	ts.Run(t, test.TestCase{
		Path: "/http://example.com", BodyMatch: "/http://example.com", Code: 200,
	})
}

func TestMultiTargetProxy(t *testing.T) {
	ts := StartTest()
	defer ts.Close()

	BuildAndLoadAPI(func(spec *APISpec) {
		spec.VersionData.NotVersioned = false
		spec.VersionData.Versions = map[string]apidef.VersionInfo{
			"vdef": {Name: "vdef"},
			"vother": {
				Name:           "vother",
				OverrideTarget: TestHttpAny + "/vother",
			},
		}
		spec.Proxy.ListenPath = "/"
	})

	ts.Run(t, []test.TestCase{
		{
			Headers:   map[string]string{"version": "vdef"},
			JSONMatch: map[string]string{"Url": `"/"`},
			Code:      200,
		},
		{
			Headers:   map[string]string{"version": "vother"},
			JSONMatch: map[string]string{"Url": `"/vother"`},
			Code:      200,
		},
	}...)
}

func TestCustomDomain(t *testing.T) {
	t.Run("With custom domain support", func(t *testing.T) {
		globalConf := config.Global()
		globalConf.EnableCustomDomains = true
		config.SetGlobal(globalConf)
		defer ResetTestConfig()

		ts := StartTest()
		defer ts.Close()

		BuildAndLoadAPI(
			func(spec *APISpec) {
				spec.Domain = "host1"
				spec.Proxy.ListenPath = "/with_domain"
			},
			func(spec *APISpec) {
				spec.Domain = ""
				spec.Proxy.ListenPath = "/without_domain"
			},
		)

		ts.Run(t, []test.TestCase{
			{Code: 200, Path: "/with_domain", Domain: "host1"},
			{Code: 404, Path: "/with_domain"},
			{Code: 200, Path: "/without_domain"},
			{Code: 200, Path: "/tyk/keys", AdminAuth: true},
		}...)
	})

	t.Run("Without custom domain support", func(t *testing.T) {
		ts := StartTest()
		defer ts.Close()

		BuildAndLoadAPI(
			func(spec *APISpec) {
				spec.Domain = "host1.local."
				spec.Proxy.ListenPath = "/"
			},
			func(spec *APISpec) {
				spec.Domain = ""
				spec.Proxy.ListenPath = "/"
			},
		)

		ts.Run(t, []test.TestCase{
			{Code: 200, Path: "/with_domain", Domain: "host1"},
			{Code: 200, Path: "/with_domain"},
			{Code: 200, Path: "/without_domain"},
			{Code: 200, Path: "/tyk/keys", AdminAuth: true},
		}...)
	})
}

func TestHelloHealthcheck(t *testing.T) {
	ts := StartTest()
	defer ts.Close()

	t.Run("Without APIs", func(t *testing.T) {
		ts.Run(t, []test.TestCase{
			{Method: "GET", Path: "/hello", Code: 200},
		}...)
	})

	t.Run("With APIs", func(t *testing.T) {
		BuildAndLoadAPI(func(spec *APISpec) {
			spec.Proxy.ListenPath = "/sample"
		})

		ts.Run(t, []test.TestCase{
			{Method: "GET", Path: "/hello", Code: 200},
			{Method: "GET", Path: "/sample/hello", Code: 200},
		}...)
	})
}

func TestCacheAllSafeRequests(t *testing.T) {
	ts := StartTest()
	defer ts.Close()
	cache := storage.RedisCluster{KeyPrefix: "cache-"}
	defer cache.DeleteScanMatch("*")

	BuildAndLoadAPI(func(spec *APISpec) {
		spec.CacheOptions = apidef.CacheOptions{
			CacheTimeout:         120,
			EnableCache:          true,
			CacheAllSafeRequests: true,
		}
		spec.Proxy.ListenPath = "/"
	})

	headerCache := map[string]string{"x-tyk-cached-response": "1"}

	ts.Run(t, []test.TestCase{
		{Method: "GET", Path: "/", HeadersNotMatch: headerCache, Delay: 10 * time.Millisecond},
		{Method: "GET", Path: "/", HeadersMatch: headerCache},
		{Method: "POST", Path: "/", HeadersNotMatch: headerCache},
		{Method: "POST", Path: "/", HeadersNotMatch: headerCache},
		{Method: "GET", Path: "/", HeadersMatch: headerCache},
	}...)
}

func TestCacheAllSafeRequestsWithCachedHeaders(t *testing.T) {
	ts := StartTest()
	defer ts.Close()
	cache := storage.RedisCluster{KeyPrefix: "cache-"}
	defer cache.DeleteScanMatch("*")
	authorization := "authorization"
	tenant := "tenant-id"

	BuildAndLoadAPI(func(spec *APISpec) {
		spec.CacheOptions = apidef.CacheOptions{
			CacheTimeout:         120,
			EnableCache:          true,
			CacheAllSafeRequests: true,
			CacheByHeaders:       []string{authorization, tenant},
		}
		spec.UseKeylessAccess = true
		spec.Proxy.ListenPath = "/"
	})

	headerCache := map[string]string{"x-tyk-cached-response": "1"}
	sess1token := CreateSession(func(s *user.SessionState) {
		s.Rate = 1
		s.Per = 60
<<<<<<< HEAD
=======
		s.Mutex = &sync.RWMutex{}
>>>>>>> cd4a403e
	})
	sess2token := CreateSession(func(s *user.SessionState) {
		s.Rate = 1
		s.Per = 60
<<<<<<< HEAD
=======
		s.Mutex = &sync.RWMutex{}
>>>>>>> cd4a403e
	})

	ts.Run(t, []test.TestCase{
		{Method: http.MethodGet, Path: "/", Headers: map[string]string{authorization: sess1token}, HeadersNotMatch: headerCache, Delay: 10 * time.Millisecond},
		{Method: http.MethodGet, Path: "/", Headers: map[string]string{authorization: sess1token}, HeadersMatch: headerCache},
		{Method: http.MethodGet, Path: "/", Headers: map[string]string{authorization: sess2token}, HeadersNotMatch: headerCache, Delay: 10 * time.Millisecond},
		{Method: http.MethodGet, Path: "/", Headers: map[string]string{tenant: "Some UUID"}, HeadersNotMatch: headerCache, Delay: 10 * time.Millisecond},
		{Method: http.MethodGet, Path: "/", Headers: map[string]string{tenant: "Some UUID"}, HeadersMatch: headerCache},
		{Method: http.MethodGet, Path: "/", HeadersNotMatch: headerCache, Delay: 10 * time.Millisecond},
		{Method: http.MethodGet, Path: "/", HeadersMatch: headerCache},
		{Method: http.MethodGet, Path: "/", Headers: map[string]string{tenant: "Some UUID", authorization: sess2token}, HeadersNotMatch: headerCache},
	}...)
}

func TestCacheWithAdvanceUrlRewrite(t *testing.T) {
	ts := StartTest()
	defer ts.Close()
	cache := storage.RedisCluster{KeyPrefix: "cache-"}
	defer cache.DeleteScanMatch("*")

	BuildAndLoadAPI(func(spec *APISpec) {
		version := spec.VersionData.Versions["v1"]
		version.UseExtendedPaths = true
		version.ExtendedPaths = apidef.ExtendedPathsSet{
			URLRewrite: []apidef.URLRewriteMeta{
				{
					Path:         "/test",
					Method:       http.MethodGet,
					MatchPattern: "/test(.*)",
					Triggers: []apidef.RoutingTrigger{
						{
							On: "all",
							Options: apidef.RoutingTriggerOptions{
								HeaderMatches: map[string]apidef.StringRegexMap{
									"rewritePath": {
										MatchPattern: "newpath",
									},
								},
							},
							RewriteTo: "/newpath",
						},
					},
				},
			},
			Cached: []string{"/test"},
		}
		spec.CacheOptions = apidef.CacheOptions{
			CacheTimeout: 120,
			EnableCache:  true,
		}
		spec.Proxy.ListenPath = "/"
		spec.VersionData.Versions["v1"] = version
	})

	headerCache := map[string]string{"x-tyk-cached-response": "1"}
	matchHeaders := map[string]string{"rewritePath": "newpath"}
	randomheaders := map[string]string{"something": "abcd"}

	ts.Run(t, []test.TestCase{
		{Method: http.MethodGet, Path: "/test", Headers: matchHeaders, HeadersNotMatch: headerCache, Delay: 10 * time.Millisecond},
		{Method: http.MethodGet, Path: "/test", Headers: matchHeaders, HeadersMatch: headerCache},
		//Even if trigger condition failed, as response is cached
		// will still get redirected response
		{Method: http.MethodGet, Path: "/test", Headers: randomheaders, HeadersMatch: headerCache, BodyMatch: `"Url":"/newpath"`},
		{Method: http.MethodPost, Path: "/test", HeadersNotMatch: headerCache},
		{Method: http.MethodGet, Path: "/test", HeadersMatch: headerCache},
	}...)
}

func TestCachePostRequest(t *testing.T) {
	ts := StartTest()
	defer ts.Close()
	cache := storage.RedisCluster{KeyPrefix: "cache-"}
	defer cache.DeleteScanMatch("*")
	tenant := "tenant-id"

	BuildAndLoadAPI(func(spec *APISpec) {
		spec.CacheOptions = apidef.CacheOptions{
			CacheTimeout:         120,
			EnableCache:          true,
			CacheAllSafeRequests: false,
			CacheByHeaders:       []string{tenant},
		}

		UpdateAPIVersion(spec, "v1", func(v *apidef.VersionInfo) {
			v.ExtendedPaths.AdvanceCacheConfig = []apidef.CacheMeta{
				{
					Method:        http.MethodPost,
					Path:          "/",
					CacheKeyRegex: "\"id\":[^,]*",
				},
			}
		})

		spec.Proxy.ListenPath = "/"
	})

	headerCache := map[string]string{"x-tyk-cached-response": "1"}

	ts.Run(t, []test.TestCase{
		{Method: http.MethodPost, Path: "/", Data: "{\"id\":\"1\",\"name\":\"test\"}", HeadersNotMatch: headerCache, Delay: 10 * time.Millisecond},
		{Method: http.MethodPost, Path: "/", Data: "{\"id\":\"1\",\"name\":\"test\"}", HeadersMatch: headerCache, Delay: 10 * time.Millisecond},
		{Method: http.MethodPost, Path: "/", Data: "{\"id\":\"2\",\"name\":\"test\"}", HeadersNotMatch: headerCache, Delay: 10 * time.Millisecond},
		// if regex match returns nil, then request body is ignored while generating cache key
		{Method: http.MethodPost, Path: "/", Data: "{\"name\":\"test\"}", HeadersNotMatch: headerCache, Delay: 10 * time.Millisecond},
		{Method: http.MethodPost, Path: "/", Data: "{\"name\":\"test2\"}", HeadersMatch: headerCache, Delay: 10 * time.Millisecond},
		{Method: http.MethodPost, Path: "/", Data: "{\"name\":\"test2\"}", Headers: map[string]string{tenant: "someUUID"}, HeadersNotMatch: headerCache, Delay: 10 * time.Millisecond},
		{Method: http.MethodPost, Path: "/", Data: "{\"name\":\"test2\"}", Headers: map[string]string{tenant: "someUUID"}, HeadersMatch: headerCache},
	}...)
}

func TestAdvanceCachePutRequest(t *testing.T) {
	ts := StartTest()
	defer ts.Close()
	cache := storage.RedisCluster{KeyPrefix: "cache-"}
	defer cache.DeleteScanMatch("*")
	tenant := "tenant-id"

	BuildAndLoadAPI(func(spec *APISpec) {
		spec.CacheOptions = apidef.CacheOptions{
			CacheTimeout:           120,
			EnableCache:            true,
			CacheAllSafeRequests:   true,
			CacheOnlyResponseCodes: []int{404}, // should not influence because of AdvanceCacheConfig.CacheOnlyResponseCodes
			CacheByHeaders:         []string{tenant},
		}
		spec.Proxy.ListenPath = "/"

		UpdateAPIVersion(spec, "v1", func(v *apidef.VersionInfo) {
			json.Unmarshal([]byte(`[{
						"method":"PUT",
						"path":"/put/",
						"cache_key_regex":"\"id\":[^,]*",
						"cache_response_codes":[200]
					},{
						"method":"PATCH",
						"path":"/patch/",
						"cache_key_regex":"\"id\":[^,]*",
						"cache_response_codes":[200]
					},{
						"method":"DELETE",
						"path":"/delete/",
						"cache_response_codes":[200]
					},{
						"method":"PUT",
						"path":"/full-body-hash/",
						"cache_response_codes":[200],
						"cache_key_regex":".*"
					}
                                ]`), &v.ExtendedPaths.AdvanceCacheConfig)
		})
		spec.Proxy.ListenPath = "/"
	})

	headerCache := map[string]string{"x-tyk-cached-response": "1"}

	ts.Run(t, []test.TestCase{
		{Method: http.MethodPut, Path: "/put/", Data: "{\"id\":\"1\",\"name\":\"test\"}", HeadersNotMatch: headerCache, Delay: 10 * time.Millisecond}, // 0
		{Method: http.MethodPut, Path: "/put/", Data: "{\"id\":\"1\",\"name\":\"test\"}", HeadersMatch: headerCache, Delay: 10 * time.Millisecond},
		{Method: http.MethodPut, Path: "/put/", Data: "{\"id\":\"2\",\"name\":\"test\"}", HeadersNotMatch: headerCache, Delay: 10 * time.Millisecond},
		// if regex match returns nil, then request body is ignored while generating cache key
		{Method: http.MethodPut, Path: "/put/", Data: "{\"name\":\"test\"}", HeadersNotMatch: headerCache, Delay: 10 * time.Millisecond},
		{Method: http.MethodPut, Path: "/put/", Data: "{\"name\":\"test2\"}", HeadersMatch: headerCache, Delay: 10 * time.Millisecond},
		{Method: http.MethodPut, Path: "/put/", Data: "{\"name\":\"test2\"}", Headers: map[string]string{"someheader": "someUUID"}, HeadersMatch: headerCache, Delay: 10 * time.Millisecond},
		// test when no body and no headers
		{Method: http.MethodPut, Path: "/put/", HeadersMatch: headerCache},
		// test CacheByHeaders change - header added
		{Method: http.MethodPut, Path: "/put/", Data: "{\"name\":\"test2\"}", Headers: map[string]string{tenant: "someUUID"}, HeadersNotMatch: headerCache, Delay: 10 * time.Millisecond},
		{Method: http.MethodPut, Path: "/put/", Data: "{\"name\":\"test2\"}", Headers: map[string]string{tenant: "someUUID"}, HeadersMatch: headerCache},

		// PATCH
		{Method: http.MethodPatch, Path: "/patch/", Data: "{\"id\":\"1\",\"name\":\"test\"}", HeadersNotMatch: headerCache, Delay: 10 * time.Millisecond},
		{Method: http.MethodPatch, Path: "/patch/", Data: "{\"id\":\"1\",\"name\":\"test\"}", HeadersMatch: headerCache, Delay: 10 * time.Millisecond}, // 10
		{Method: http.MethodPatch, Path: "/patch/", Data: "{\"id\":\"2\",\"name\":\"test\"}", HeadersNotMatch: headerCache, Delay: 10 * time.Millisecond},
		// if regex match returns nil, then request body is ignored while generating cache key
		{Method: http.MethodPatch, Path: "/patch/", Data: "{\"name\":\"test\"}", HeadersNotMatch: headerCache, Delay: 10 * time.Millisecond},
		{Method: http.MethodPatch, Path: "/patch/", Data: "{\"name\":\"test2\"}", HeadersMatch: headerCache, Delay: 10 * time.Millisecond},
		{Method: http.MethodPatch, Path: "/patch/", Data: "{\"name\":\"test2\"}", Headers: map[string]string{"someheader": "someUUID"}, HeadersMatch: headerCache, Delay: 10 * time.Millisecond},
		// test when no body and no headers
		{Method: http.MethodPatch, Path: "/patch/", HeadersMatch: headerCache},
		// test CacheByHeaders change - header added
		{Method: http.MethodPatch, Path: "/patch/", Data: "{\"name\":\"test2\"}", Headers: map[string]string{tenant: "someUUID"}, HeadersNotMatch: headerCache, Delay: 10 * time.Millisecond},
		{Method: http.MethodPatch, Path: "/patch/", Data: "{\"name\":\"test2\"}", Headers: map[string]string{tenant: "someUUID"}, HeadersMatch: headerCache},

		// DELETE
		{Method: http.MethodDelete, Path: "/delete/", HeadersNotMatch: headerCache, Delay: 10 * time.Millisecond},
		{Method: http.MethodDelete, Path: "/delete/", HeadersMatch: headerCache, Delay: 10 * time.Millisecond},
		{Method: http.MethodDelete, Path: "/delete/", Headers: map[string]string{tenant: "someUUID"}, HeadersNotMatch: headerCache, Delay: 10 * time.Millisecond}, // 20
		{Method: http.MethodDelete, Path: "/delete/", Headers: map[string]string{tenant: "someUUID"}, HeadersMatch: headerCache},

		// Put with full body hash
		{Method: http.MethodPut, Path: "/full-body-hash/", Data: "{\"id\":\"1\",\"name\":\"test\"}", HeadersNotMatch: headerCache, Delay: 10 * time.Millisecond},
		{Method: http.MethodPut, Path: "/full-body-hash/", Data: "{\"id\":\"1\",\"name\":\"test2\"}", HeadersNotMatch: headerCache, Delay: 10 * time.Millisecond},
		{Method: http.MethodPut, Path: "/full-body-hash/", Data: "{\"id\":\"2\",\"name\":\"test2\"}", HeadersNotMatch: headerCache, Delay: 10 * time.Millisecond},
		{Method: http.MethodPut, Path: "/full-body-hash/", Data: "{\"id\":\"2\",\"name\":\"test2\"}", HeadersMatch: headerCache},
	}...)
}

func TestCacheAllSafeRequestsWithAdvancedCacheEndpoint(t *testing.T) {
	ts := StartTest()
	defer ts.Close()
	cache := storage.RedisCluster{KeyPrefix: "cache-"}
	defer cache.DeleteScanMatch("*")

	BuildAndLoadAPI(func(spec *APISpec) {
		spec.CacheOptions = apidef.CacheOptions{
			CacheTimeout:           120,
			EnableCache:            true,
			CacheAllSafeRequests:   true,
			CacheOnlyResponseCodes: []int{200}, // should not influence because of AdvanceCacheConfig.CacheOnlyResponseCodes
		}

		UpdateAPIVersion(spec, "v1", func(v *apidef.VersionInfo) {
			json.Unmarshal([]byte(`[{
						"method":"PUT",
						"path":"/",
						"cache_key_regex":"\"id\":[^,]*",
						"cache_response_codes":[404]
					}
                               ]`), &v.ExtendedPaths.AdvanceCacheConfig)
		})
		spec.Proxy.ListenPath = "/"
	})

	headerCache := map[string]string{"x-tyk-cached-response": "1"}

	ts.Run(t, []test.TestCase{
		// Make sure CacheAllSafeRequests is working
		{Method: http.MethodGet, Path: "/", HeadersNotMatch: headerCache, Delay: 10 * time.Millisecond},
		{Method: http.MethodGet, Path: "/", HeadersMatch: headerCache},
	}...)
}

func TestCacheEtag(t *testing.T) {
	ts := StartTest()
	defer ts.Close()
	cache := storage.RedisCluster{KeyPrefix: "cache-"}
	defer cache.DeleteScanMatch("*")

	upstream := httptest.NewServer(http.HandlerFunc(func(w http.ResponseWriter, r *http.Request) {
		w.Header().Set("Etag", "12345")
		w.Write([]byte("body"))
	}))

	BuildAndLoadAPI(func(spec *APISpec) {
		spec.CacheOptions = apidef.CacheOptions{
			CacheTimeout:         120,
			EnableCache:          true,
			CacheAllSafeRequests: true,
		}
		spec.Proxy.ListenPath = "/"
		spec.Proxy.TargetURL = upstream.URL
	})

	headerCache := map[string]string{"x-tyk-cached-response": "1"}
	invalidEtag := map[string]string{"If-None-Match": "invalid"}
	validEtag := map[string]string{"If-None-Match": "12345"}

	ts.Run(t, []test.TestCase{
		{Method: "GET", Path: "/", HeadersNotMatch: headerCache, Delay: 100 * time.Millisecond},
		{Method: "GET", Path: "/", HeadersMatch: headerCache, BodyMatch: "body"},
		{Method: "GET", Path: "/", Headers: invalidEtag, HeadersMatch: headerCache, BodyMatch: "body"},
		{Method: "GET", Path: "/", Headers: validEtag, HeadersMatch: headerCache, BodyNotMatch: "body"},
	}...)
}

// func TestWebsocketsUpstreamUpgradeRequest(t *testing.T) {
// 	// setup spec and do test HTTP upgrade-request
// 	globalConf := config.Global()
// 	globalConf.HttpServerOptions.EnableWebSockets = true
// 	config.SetGlobal(globalConf)
// 	defer ResetTestConfig()

// 	ts := StartTest()
// 	defer ts.Close()

// 	BuildAndLoadAPI(func(spec *APISpec) {
// 		spec.Proxy.ListenPath = "/"
// 	})

// 	ts.Run(t, test.TestCase{
// 		Path: "/ws",
// 		Headers: map[string]string{
// 			"Connection":            "Upgrade",
// 			"Upgrade":               "websocket",
// 			"Sec-Websocket-Version": "13",
// 			"Sec-Websocket-Key":     "abc",
// 		},
// 		Code: http.StatusSwitchingProtocols,
// 	})
// }

func TestWebsocketsSeveralOpenClose(t *testing.T) {
	globalConf := config.Global()
	globalConf.HttpServerOptions.EnableWebSockets = true
	config.SetGlobal(globalConf)
	defer ResetTestConfig()

	ts := StartTest()
	defer ts.Close()

	BuildAndLoadAPI(func(spec *APISpec) {
		spec.Proxy.ListenPath = "/"
	})

	baseURL := strings.Replace(ts.URL, "http://", "ws://", -1)

	// connect 1st time, send and read message, close connection
	conn1, _, err := websocket.DefaultDialer.Dial(baseURL+"/ws", nil)
	if err != nil {
		t.Fatalf("cannot make websocket connection: %v", err)
	}
	err = conn1.WriteMessage(websocket.BinaryMessage, []byte("test message 1"))
	if err != nil {
		t.Fatalf("cannot write message: %v", err)
	}
	_, p, err := conn1.ReadMessage()
	if err != nil {
		t.Fatalf("cannot read message: %v", err)
	}
	if string(p) != "reply to message: test message 1" {
		t.Error("Unexpected reply:", string(p))
	}
	conn1.Close()

	// connect 2nd time, send and read message, but don't close yet
	conn2, _, err := websocket.DefaultDialer.Dial(baseURL+"/ws", nil)
	if err != nil {
		t.Fatalf("cannot make websocket connection: %v", err)
	}
	err = conn2.WriteMessage(websocket.BinaryMessage, []byte("test message 2"))
	if err != nil {
		t.Fatalf("cannot write message: %v", err)
	}
	_, p, err = conn2.ReadMessage()
	if err != nil {
		t.Fatalf("cannot read message: %v", err)
	}
	if string(p) != "reply to message: test message 2" {
		t.Error("Unexpected reply:", string(p))
	}

	// connect 3d time having one connection already open before, send and read message
	conn3, _, err := websocket.DefaultDialer.Dial(baseURL+"/ws", nil)
	if err != nil {
		t.Fatalf("cannot make websocket connection: %v", err)
	}
	err = conn3.WriteMessage(websocket.BinaryMessage, []byte("test message 3"))
	if err != nil {
		t.Fatalf("cannot write message: %v", err)
	}
	_, p, err = conn3.ReadMessage()
	if err != nil {
		t.Fatalf("cannot read message: %v", err)
	}
	if string(p) != "reply to message: test message 3" {
		t.Error("Unexpected reply:", string(p))
	}

	// check that we still can interact via 2nd connection we did before
	err = conn2.WriteMessage(websocket.BinaryMessage, []byte("new test message 2"))
	if err != nil {
		t.Fatalf("cannot write message: %v", err)
	}
	_, p, err = conn2.ReadMessage()
	if err != nil {
		t.Fatalf("cannot read message: %v", err)
	}
	if string(p) != "reply to message: new test message 2" {
		t.Error("Unexpected reply:", string(p))
	}

	// check that we still can interact via 3d connection we did before
	err = conn3.WriteMessage(websocket.BinaryMessage, []byte("new test message 3"))
	if err != nil {
		t.Fatalf("cannot write message: %v", err)
	}
	_, p, err = conn3.ReadMessage()
	if err != nil {
		t.Fatalf("cannot read message: %v", err)
	}
	if string(p) != "reply to message: new test message 3" {
		t.Error("Unexpected reply:", string(p))
	}

	// clean up connections
	conn2.Close()
	conn3.Close()
}

func TestWebsocketsAndHTTPEndpointMatch(t *testing.T) {
	globalConf := config.Global()
	globalConf.HttpServerOptions.EnableWebSockets = true
	config.SetGlobal(globalConf)
	defer ResetTestConfig()

	ts := StartTest()
	defer ts.Close()

	BuildAndLoadAPI(func(spec *APISpec) {
		spec.Proxy.ListenPath = "/"
	})

	baseURL := strings.Replace(ts.URL, "http://", "ws://", -1)

	// connect to ws, send 1st message and check reply
	wsConn, _, err := websocket.DefaultDialer.Dial(baseURL+"/ws", nil)
	if err != nil {
		t.Fatalf("cannot make websocket connection: %v", err)
	}
	err = wsConn.WriteMessage(websocket.BinaryMessage, []byte("test message 1"))
	if err != nil {
		t.Fatalf("cannot write message: %v", err)
	}
	_, p, err := wsConn.ReadMessage()
	if err != nil {
		t.Fatalf("cannot read message: %v", err)
	}
	if string(p) != "reply to message: test message 1" {
		t.Error("Unexpected reply:", string(p))
	}

	// make 1st http request
	ts.Run(t, test.TestCase{
		Method: "GET",
		Path:   "/abc",
		Code:   http.StatusOK,
	})

	// send second WS connection upgrade request
	// connect to ws, send 1st message and check reply
	wsConn2, _, err := websocket.DefaultDialer.Dial(baseURL+"/ws", nil)
	if err != nil {
		t.Fatalf("cannot make websocket connection: %v", err)
	}
	err = wsConn2.WriteMessage(websocket.BinaryMessage, []byte("test message 1 to ws 2"))
	if err != nil {
		t.Fatalf("cannot write message: %v", err)
	}
	_, p, err = wsConn2.ReadMessage()
	if err != nil {
		t.Fatalf("cannot read message: %v", err)
	}
	if string(p) != "reply to message: test message 1 to ws 2" {
		t.Error("Unexpected reply:", string(p))
	}
	wsConn2.Close()

	// send second message to WS and check reply
	err = wsConn.WriteMessage(websocket.BinaryMessage, []byte("test message 2"))
	if err != nil {
		t.Fatalf("cannot write message: %v", err)
	}
	_, p, err = wsConn.ReadMessage()
	if err != nil {
		t.Fatalf("cannot read message: %v", err)
	}
	if string(p) != "reply to message: test message 2" {
		t.Error("Unexpected reply:", string(p))
	}

	// make 2nd http request
	ts.Run(t, test.TestCase{
		Method: "GET",
		Path:   "/abc",
		Code:   http.StatusOK,
	})

	wsConn.Close()

	// make 3d http request after closing WS connection
	ts.Run(t, test.TestCase{
		Method: "GET",
		Path:   "/abc",
		Code:   http.StatusOK,
	})
}

func createTestUptream(t *testing.T, allowedConns int, readsPerConn int) net.Listener {
	l, _ := net.Listen("tcp", "127.0.0.1:0")
	go func() {
		conns := 0

		for {
			conn, err := l.Accept()
			if err != nil {
				return
			}
			conns++

			if conns > allowedConns {
				t.Fatal("Too many connections")
				conn.Close()
				return
			}

			reads := 0
			go func() {
				for {
					buf := make([]byte, 1024)
					conn.SetDeadline(time.Now().Add(50 * time.Millisecond))
					_, err := conn.Read(buf)
					if err != nil {
						conn.Close()
						return
					}
					reads++

					if reads > readsPerConn {
						t.Error("Too many reads per conn")
						conn.Close()
						return
					}

					conn.SetDeadline(time.Now().Add(50 * time.Millisecond))
					conn.Write([]byte("HTTP/1.1 200 OK\r\nContent-Length: 0\r\n\r\n"))
				}
			}()
		}
	}()

	return l
}

func TestKeepAliveConns(t *testing.T) {
	ts := StartTest()
	defer ts.Close()
	defer ResetTestConfig()

	t.Run("Should use same connection", func(t *testing.T) {
		// set keep alive option
		globalConf := config.Global()
		globalConf.ProxyCloseConnections = false
		config.SetGlobal(globalConf)

		// Allow 1 connection with 3 reads
		upstream := createTestUptream(t, 1, 3)
		defer upstream.Close()

		BuildAndLoadAPI(func(spec *APISpec) {
			spec.Proxy.ListenPath = "/"
			spec.Proxy.TargetURL = "http://" + upstream.Addr().String()
		})

		ts.Run(t, []test.TestCase{
			{Code: 200},
			{Code: 200},
			{Code: 200},
		}...)
	})

	t.Run("Should use separate connection", func(t *testing.T) {
		globalConf := config.Global()
		globalConf.ProxyCloseConnections = true
		config.SetGlobal(globalConf)

		// Allow 3 connections with 1 read
		upstream := createTestUptream(t, 3, 1)
		defer upstream.Close()

		BuildAndLoadAPI(func(spec *APISpec) {
			spec.Proxy.ListenPath = "/"
			spec.Proxy.TargetURL = "http://" + upstream.Addr().String()
		})

		ts.Run(t, []test.TestCase{
			{Code: 200},
			{Code: 200},
			{Code: 200},
		}...)
	})

	t.Run("Should respect max_conn_time", func(t *testing.T) {
		globalConf := config.Global()
		globalConf.ProxyCloseConnections = false
		globalConf.MaxConnTime = 1
		config.SetGlobal(globalConf)

		// Allow 2 connection with 2 reads
		upstream := createTestUptream(t, 2, 2)
		defer upstream.Close()

		spec := BuildAndLoadAPI(func(spec *APISpec) {
			spec.Proxy.ListenPath = "/"
			spec.Proxy.TargetURL = "http://" + upstream.Addr().String()
		})[0]

		ts.Run(t, []test.TestCase{
			{Code: 200},
			{Code: 200},
		}...)

		// Set in past to re-create transport
		spec.HTTPTransportCreated = time.Now().Add(-time.Minute)

		// Should be called in new connection
		// We already made 2 requests above, so 3th in same not allowed
		ts.Run(t, test.TestCase{Code: 200})
	})
}

// TestRateLimitForAPIAndRateLimitAndQuotaCheck ensures that the Rate Limit for the key is applied before the rate limit
// for the API. Meaning that a single token cannot reduce service availability for other tokens by simply going over the
// API's global rate limit.
func TestRateLimitForAPIAndRateLimitAndQuotaCheck(t *testing.T) {
	defer ResetTestConfig()
	ts := StartTest()
	defer ts.Close()

	globalCfg := config.Global()
	globalCfg.EnableNonTransactionalRateLimiter = false
	globalCfg.EnableSentinelRateLimiter = true
	config.SetGlobal(globalCfg)

	BuildAndLoadAPI(func(spec *APISpec) {
		spec.APIID += "_" + time.Now().String()
		spec.UseKeylessAccess = false
		spec.DisableRateLimit = false
		spec.OrgID = "default"
		spec.GlobalRateLimit = apidef.GlobalRateLimit{
			Rate: 2,
			Per:  60,
		}
		spec.Proxy.ListenPath = "/"
	})

	sess1token := CreateSession(func(s *user.SessionState) {
		s.Rate = 1
		s.Per = 60
		s.Mutex = &sync.RWMutex{}
	})
	defer GlobalSessionManager.RemoveSession("default", sess1token, false)

	sess2token := CreateSession(func(s *user.SessionState) {
		s.Rate = 1
		s.Per = 60
		s.Mutex = &sync.RWMutex{}
	})
	defer GlobalSessionManager.RemoveSession("default", sess2token, false)

	ts.Run(t, []test.TestCase{
		{Headers: map[string]string{"Authorization": sess1token}, Code: http.StatusOK, Path: "/", Delay: 100 * time.Millisecond},
		{Headers: map[string]string{"Authorization": sess1token}, Code: http.StatusTooManyRequests, Path: "/"},
		{Headers: map[string]string{"Authorization": sess2token}, Code: http.StatusOK, Path: "/", Delay: 100 * time.Millisecond},
		{Headers: map[string]string{"Authorization": sess2token}, Code: http.StatusTooManyRequests, Path: "/"},
	}...)
}

func TestTracing(t *testing.T) {
	ts := StartTest()
	defer ts.Close()

	prepareStorage()
	spec := BuildAPI(func(spec *APISpec) {
		spec.UseKeylessAccess = false
	})[0]

	keyID := CreateSession(func(s *user.SessionState) { s.Mutex = &sync.RWMutex{} })
	authHeaders := map[string][]string{"Authorization": {keyID}}

	ts.Run(t, []test.TestCase{
		{Method: "GET", Path: "/tyk/debug", AdminAuth: true, Code: 405},
		{Method: "POST", Path: "/tyk/debug", AdminAuth: true, Code: 400, BodyMatch: "Request malformed"},
		{Method: "POST", Path: "/tyk/debug", Data: `{}`, AdminAuth: true, Code: 400, BodyMatch: "Spec field is missing"},
		{Method: "POST", Path: "/tyk/debug", Data: `{"Spec": {}}`, AdminAuth: true, Code: 400, BodyMatch: "Request field is missing"},
		{Method: "POST", Path: "/tyk/debug", Data: `{"Spec": {}, "Request": {}}`, AdminAuth: true, Code: 400, BodyMatch: "Spec not valid, skipped!"},
		{Method: "POST", Path: "/tyk/debug", Data: traceRequest{Spec: spec.APIDefinition, Request: &traceHttpRequest{Method: "GET", Path: "/"}}, AdminAuth: true, Code: 200, BodyMatch: `401 Unauthorized`},
		{Method: "POST", Path: "/tyk/debug", Data: traceRequest{Spec: spec.APIDefinition, Request: &traceHttpRequest{Path: "/", Headers: authHeaders}}, AdminAuth: true, Code: 200, BodyMatch: `200 OK`},
	}...)

	t.Run("Custom auth header", func(t *testing.T) {
		spec.AuthConfigs = map[string]apidef.AuthConfig{
			authTokenType: {
				AuthHeaderName: "Custom-Auth-Header",
			},
		}

		customAuthHeaders := map[string][]string{"custom-auth-header": {keyID}}

		_, _ = ts.Run(t, []test.TestCase{
			{Method: http.MethodPost, Path: "/tyk/debug", Data: traceRequest{Spec: spec.APIDefinition,
				Request: &traceHttpRequest{Path: "/", Headers: authHeaders}}, AdminAuth: true, Code: 200, BodyMatch: `401 Unauthorized`},
			{Method: http.MethodPost, Path: "/tyk/debug", Data: traceRequest{Spec: spec.APIDefinition,
				Request: &traceHttpRequest{Path: "/", Headers: customAuthHeaders}}, AdminAuth: true, Code: 200, BodyMatch: `200 OK`},
		}...)
	})
}

func TestBrokenClients(t *testing.T) {
	ts := StartTest()
	defer ts.Close()
	defer ResetTestConfig()

	globalConf := config.Global()
	globalConf.ProxyDefaultTimeout = 1
	config.SetGlobal(globalConf)

	BuildAndLoadAPI(func(spec *APISpec) {
		spec.UseKeylessAccess = true
		spec.Proxy.ListenPath = "/"
		spec.EnforcedTimeoutEnabled = true
	})

	buf := make([]byte, 1024)

	t.Run("Valid client", func(t *testing.T) {
		conn, _ := net.DialTimeout("tcp", mainProxy().listener.Addr().String(), 0)
		conn.Write([]byte("GET / HTTP/1.1\r\nHost: 127.0.0.1\r\n\r\n"))
		conn.Read(buf)

		if string(buf[:12]) != "HTTP/1.1 200" {
			t.Error("Invalid server response:", string(buf))
		}
	})

	t.Run("Invalid client: close without read", func(t *testing.T) {
		time.Sleep(recordsBufferFlushInterval + 50*time.Millisecond)
		analytics.Store.GetAndDeleteSet(analyticsKeyName)

		conn, _ := net.DialTimeout("tcp", mainProxy().listener.Addr().String(), 0)
		conn.Write([]byte("GET / HTTP/1.1\r\nHost: 127.0.0.1\r\n\r\n"))
		conn.Close()
		//conn.Read(buf)

		time.Sleep(recordsBufferFlushInterval + 50*time.Millisecond)
		results := analytics.Store.GetAndDeleteSet(analyticsKeyName)

		var record AnalyticsRecord
		msgpack.Unmarshal([]byte(results[0].(string)), &record)
		if record.ResponseCode != 499 {
			t.Fatal("Analytics record do not match:", record)
		}
	})
}

func TestStripRegex(t *testing.T) {
	sample := []struct {
		strip  string
		path   string
		expect string
		vars   map[string]string
	}{
		{
			strip:  "/base",
			path:   "/base/path",
			expect: "/path",
			vars:   map[string]string{},
		},
		{
			strip:  "/base/{key}",
			path:   "/base/path/path",
			expect: "/path",
			vars: map[string]string{
				"key": "path",
			},
		},
		{
			strip:  "/taihoe-test/{test:[\\w\\d]+}/id/",
			path:   "/taihoe-test/asdas234234dad/id/v1/get",
			expect: "v1/get",
			vars: map[string]string{
				"test": "asdas234234dad",
			},
		},
	}
	for _, v := range sample {
		got := stripListenPath(v.strip, v.path, v.vars)
		if got != v.expect {
			t.Errorf("expected %s got %s", v.expect, got)
		}
	}
}

func TestCache_singleErrorResponse(t *testing.T) {
	ts := StartTest()
	defer ts.Close()
	srv := httptest.NewServer(http.HandlerFunc(func(w http.ResponseWriter, r *http.Request) {}))
	defer srv.Close()
	BuildAndLoadAPI(func(spec *APISpec) {
		spec.UseKeylessAccess = true
		spec.Proxy.ListenPath = "/"
		spec.Proxy.TargetURL = srv.URL
		spec.CacheOptions.CacheTimeout = 1
		spec.CacheOptions.EnableCache = true
		spec.CacheOptions.CacheAllSafeRequests = true
	})
	ts.Run(t,
		test.TestCase{Method: http.MethodGet, Path: "/", Code: http.StatusOK},
	)
	time.Sleep(time.Second)
	srv.Close()
	wantBody := `{
    "error": "There was a problem proxying the request"
}`
	ts.Run(t,
		test.TestCase{Method: http.MethodGet, Path: "/", Code: http.StatusInternalServerError, BodyMatch: wantBody},
	)
}

func TestOverrideErrors(t *testing.T) {
	defer ResetTestConfig()
	defer defaultTykErrors()

	assert := func(expectedError string, expectedCode int, actualError error, actualCode int) {
		if !(expectedError == actualError.Error() && expectedCode == actualCode) {
			t.Fatal("Override failed")
		}
	}

	const message1 = "Message1"
	const code1 = 901
	const message2 = "Message2"
	const code2 = 902
	const message3 = "Message3"
	const code3 = 903
	const message4 = "Message4"
	const code4 = 904
	const message5 = "Message5"
	const code5 = 905
	const message6 = "Message6"
	const code6 = 906

	testConf := config.Global()

	testConf.OverrideMessages = map[string]config.TykError{
		ErrOAuthAuthorizationFieldMissing: {
			Message: message1,
			Code:    code1,
		},
		ErrOAuthAuthorizationFieldMalformed: {
			Message: message2,
			Code:    code2,
		},
		ErrOAuthKeyNotFound: {
			Message: message3,
			Code:    code3,
		},
		ErrOAuthClientDeleted: {
			Message: message4,
			Code:    code4,
		},
		ErrAuthAuthorizationFieldMissing: {
			Message: message5,
			Code:    code5,
		},
		ErrAuthKeyNotFound: {
			Message: message6,
			Code:    code6,
		},
	}
	config.SetGlobal(testConf)

	overrideTykErrors()

	e, i := errorAndStatusCode(ErrOAuthAuthorizationFieldMissing)
	assert(message1, code1, e, i)

	e, i = errorAndStatusCode(ErrOAuthAuthorizationFieldMalformed)
	assert(message2, code2, e, i)

	e, i = errorAndStatusCode(ErrOAuthKeyNotFound)
	assert(message3, code3, e, i)

	e, i = errorAndStatusCode(ErrOAuthClientDeleted)
	assert(message4, code4, e, i)

	e, i = errorAndStatusCode(ErrAuthAuthorizationFieldMissing)
	assert(message5, code5, e, i)

	e, i = errorAndStatusCode(ErrAuthKeyNotFound)
	assert(message6, code6, e, i)

	t.Run("Partial override", func(t *testing.T) {
		testConf.OverrideMessages = map[string]config.TykError{
			ErrOAuthAuthorizationFieldMissing: {
				Code: code4,
			},
			ErrOAuthAuthorizationFieldMalformed: {
				Message: message4,
			},
		}

		config.SetGlobal(testConf)

		overrideTykErrors()

		e, i := errorAndStatusCode(ErrOAuthAuthorizationFieldMissing)
		assert(message1, code4, e, i)

		e, i = errorAndStatusCode(ErrOAuthAuthorizationFieldMalformed)
		assert(message4, code2, e, i)
	})

}<|MERGE_RESOLUTION|>--- conflicted
+++ resolved
@@ -576,10 +576,7 @@
 
 		key := CreateSession(func(sess *user.SessionState) {
 			sess.EnableDetailRecording = true
-<<<<<<< HEAD
-=======
 			sess.Mutex = &sync.RWMutex{}
->>>>>>> cd4a403e
 		})
 
 		authHeaders := map[string]string{
@@ -1295,18 +1292,12 @@
 	sess1token := CreateSession(func(s *user.SessionState) {
 		s.Rate = 1
 		s.Per = 60
-<<<<<<< HEAD
-=======
 		s.Mutex = &sync.RWMutex{}
->>>>>>> cd4a403e
 	})
 	sess2token := CreateSession(func(s *user.SessionState) {
 		s.Rate = 1
 		s.Per = 60
-<<<<<<< HEAD
-=======
 		s.Mutex = &sync.RWMutex{}
->>>>>>> cd4a403e
 	})
 
 	ts.Run(t, []test.TestCase{
