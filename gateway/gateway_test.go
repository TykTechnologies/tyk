--- conflicted
+++ resolved
@@ -14,7 +14,7 @@
 	"runtime"
 	"strconv"
 
-	"github.com/TykTechnologies/tyk/analytics"
+	"github.com/TykTechnologies/tyk-pump/analytics"
 
 	"github.com/stretchr/testify/assert"
 
@@ -405,330 +405,6 @@
 	webhookWG.Wait()
 }
 
-<<<<<<< HEAD
-=======
-func TestAnalytics(t *testing.T) {
-	ts := StartTest(nil, TestConfig{
-		Delay: 20 * time.Millisecond,
-	})
-	defer ts.Close()
-	base := ts.Gw.GetConfig()
-
-	ts.Gw.BuildAndLoadAPI(func(spec *APISpec) {
-		spec.UseKeylessAccess = false
-		spec.Proxy.ListenPath = "/"
-	})
-
-	// Cleanup before test
-	// let records to to be sent
-	time.Sleep(recordsBufferFlushInterval + 50)
-	ts.Gw.Analytics.Store.GetAndDeleteSet(analyticsKeyName)
-
-	t.Run("Log errors", func(t *testing.T) {
-		ts.Run(t, []test.TestCase{
-			{Path: "/", Code: 401},
-			{Path: "/", Code: 401},
-		}...)
-
-		// let records to to be sent
-		time.Sleep(recordsBufferFlushInterval + 50)
-
-		results := ts.Gw.Analytics.Store.GetAndDeleteSet(analyticsKeyName)
-		if len(results) != 2 {
-			t.Error("Should return 2 record", len(results))
-		}
-
-		var record analytics.Record
-		msgpack.Unmarshal([]byte(results[0].(string)), &record)
-		if record.ResponseCode != 401 {
-			t.Error("Analytics record do not match: ", record)
-		}
-	})
-
-	t.Run("Log success", func(t *testing.T) {
-		key := CreateSession(ts.Gw)
-
-		authHeaders := map[string]string{
-			"authorization": key,
-		}
-
-		ts.Run(t, test.TestCase{
-			Path: "/", Headers: authHeaders, Code: 200,
-		})
-
-		// let records to to be sent
-		time.Sleep(recordsBufferFlushInterval + 50)
-
-		results := ts.Gw.Analytics.Store.GetAndDeleteSet(analyticsKeyName)
-		if len(results) != 1 {
-			t.Error("Should return 1 record: ", len(results))
-		}
-
-		var record analytics.Record
-		msgpack.Unmarshal([]byte(results[0].(string)), &record)
-		if record.ResponseCode != 200 {
-			t.Error("Analytics record do not match", record)
-		}
-	})
-
-	t.Run("Detailed analytics with api spec config enabled", func(t *testing.T) {
-		defer func() {
-			ts.Gw.SetConfig(base)
-		}()
-		globalConf := ts.Gw.GetConfig()
-		globalConf.AnalyticsConfig.EnableDetailedRecording = false
-		ts.Gw.SetConfig(globalConf)
-
-		ts.Gw.BuildAndLoadAPI(func(spec *APISpec) {
-			spec.UseKeylessAccess = false
-			spec.Proxy.ListenPath = "/"
-			spec.EnableDetailedRecording = true
-		})
-
-		key := CreateSession(ts.Gw)
-
-		authHeaders := map[string]string{
-			"authorization": key,
-		}
-
-		ts.Run(t, test.TestCase{
-			Path: "/", Headers: authHeaders, Code: 200,
-		})
-
-		// let records to to be sent
-		time.Sleep(recordsBufferFlushInterval + 50)
-
-		results := ts.Gw.Analytics.Store.GetAndDeleteSet(analyticsKeyName)
-		if len(results) != 1 {
-			t.Error("Should return 1 record: ", len(results))
-		}
-
-		var record analytics.Record
-		msgpack.Unmarshal([]byte(results[0].(string)), &record)
-		if record.ResponseCode != 200 {
-			t.Error("Analytics record do not match", record)
-		}
-
-		if record.RawRequest == "" {
-			t.Error("Detailed request info not found", record)
-		}
-
-		if record.RawResponse == "" {
-			t.Error("Detailed response info not found", record)
-		}
-	})
-
-	t.Run("Detailed analytics with only key flag set", func(t *testing.T) {
-		defer func() {
-			ts.Gw.SetConfig(base)
-		}()
-		globalConf := ts.Gw.GetConfig()
-		globalConf.AnalyticsConfig.EnableDetailedRecording = false
-		ts.Gw.SetConfig(globalConf)
-
-		ts.Gw.BuildAndLoadAPI(func(spec *APISpec) {
-			spec.UseKeylessAccess = false
-			spec.Proxy.ListenPath = "/"
-			spec.EnableDetailedRecording = false
-		})
-
-		key := CreateSession(ts.Gw, func(sess *user.SessionState) {
-			sess.EnableDetailRecording = true
-		})
-
-		authHeaders := map[string]string{
-			"authorization": key,
-		}
-
-		ts.Run(t, test.TestCase{
-			Path: "/", Headers: authHeaders, Code: 200,
-		})
-
-		// let records to to be sent
-		time.Sleep(recordsBufferFlushInterval + 50)
-
-		results := ts.Gw.Analytics.Store.GetAndDeleteSet(analyticsKeyName)
-		if len(results) != 1 {
-			t.Error("Should return 1 record: ", len(results))
-		}
-
-		var record analytics.Record
-		msgpack.Unmarshal([]byte(results[0].(string)), &record)
-		if record.ResponseCode != 200 {
-			t.Error("Analytics record do not match", record)
-		}
-
-		if record.RawRequest == "" {
-			t.Error("Detailed request info not found", record)
-		}
-
-		if record.RawResponse == "" {
-			t.Error("Detailed response info not found", record)
-		}
-	})
-	t.Run("Detailed analytics", func(t *testing.T) {
-		defer func() {
-			ts.Gw.SetConfig(base)
-		}()
-		globalConf := ts.Gw.GetConfig()
-		globalConf.AnalyticsConfig.EnableDetailedRecording = true
-		ts.Gw.SetConfig(globalConf)
-
-		ts.Gw.BuildAndLoadAPI(func(spec *APISpec) {
-			spec.UseKeylessAccess = false
-			spec.Proxy.ListenPath = "/"
-		})
-
-		key := CreateSession(ts.Gw)
-
-		authHeaders := map[string]string{
-			"authorization": key,
-		}
-
-		ts.Run(t, test.TestCase{
-			Path: "/", Headers: authHeaders, Code: 200,
-		})
-
-		// let records to to be sent
-		time.Sleep(recordsBufferFlushInterval + 50)
-
-		results := ts.Gw.Analytics.Store.GetAndDeleteSet(analyticsKeyName)
-		if len(results) != 1 {
-			t.Error("Should return 1 record: ", len(results))
-		}
-
-		var record analytics.Record
-		msgpack.Unmarshal([]byte(results[0].(string)), &record)
-		if record.ResponseCode != 200 {
-			t.Error("Analytics record do not match", record)
-		}
-
-		if record.RawRequest == "" {
-			t.Error("Detailed request info not found", record)
-		}
-
-		if record.RawResponse == "" {
-			t.Error("Detailed response info not found", record)
-		}
-	})
-
-	t.Run("Detailed analytics with latency", func(t *testing.T) {
-		defer func() {
-			ts.Gw.SetConfig(base)
-		}()
-		globalConf := ts.Gw.GetConfig()
-		globalConf.AnalyticsConfig.EnableDetailedRecording = true
-		ts.Gw.SetConfig(globalConf)
-		ls := httptest.NewServer(http.HandlerFunc(func(w http.ResponseWriter, r *http.Request) {
-			// We are delaying the response by 2 ms. This is important because anytime
-			// less than 0 eg  0.2 ms will be round off to 0 which is not good to check if we have
-			// latency correctly set.
-			time.Sleep(2 * time.Millisecond)
-		}))
-		defer ls.Close()
-		ts.Gw.BuildAndLoadAPI(func(spec *APISpec) {
-			spec.UseKeylessAccess = false
-			spec.Proxy.ListenPath = "/"
-			spec.Proxy.TargetURL = ls.URL
-		})
-
-		key := CreateSession(ts.Gw)
-
-		authHeaders := map[string]string{
-			"authorization": key,
-		}
-
-		ts.Run(t, test.TestCase{
-			Path: "/", Headers: authHeaders, Code: 200,
-		})
-
-		// let records to to be sent
-		time.Sleep(recordsBufferFlushInterval + 50)
-
-		results := ts.Gw.Analytics.Store.GetAndDeleteSet(analyticsKeyName)
-		if len(results) != 1 {
-			t.Error("Should return 1 record: ", len(results))
-		}
-
-		var record analytics.Record
-		msgpack.Unmarshal([]byte(results[0].(string)), &record)
-		if record.ResponseCode != 200 {
-			t.Error("Analytics record do not match", record)
-		}
-
-		if record.RawRequest == "" {
-			t.Error("Detailed request info not found", record)
-		}
-
-		if record.RawResponse == "" {
-			t.Error("Detailed response info not found", record)
-		}
-		if record.Latency.Total == 0 {
-			t.Error("expected total latency to be set")
-		}
-		if record.Latency.Upstream == 0 {
-			t.Error("expected upstream latency to be set")
-		}
-		if record.Latency.Total != record.RequestTime {
-			t.Errorf("expected %d got %d", record.RequestTime, record.Latency.Total)
-		}
-	})
-
-	t.Run("Detailed analytics with cache", func(t *testing.T) {
-		defer func() {
-			ts.Gw.SetConfig(base)
-		}()
-		globalConf := ts.Gw.GetConfig()
-		globalConf.AnalyticsConfig.EnableDetailedRecording = true
-		ts.Gw.SetConfig(globalConf)
-
-		ts.Gw.BuildAndLoadAPI(func(spec *APISpec) {
-			spec.UseKeylessAccess = false
-			spec.Proxy.ListenPath = "/"
-			spec.CacheOptions = apidef.CacheOptions{
-				CacheTimeout:         120,
-				EnableCache:          true,
-				CacheAllSafeRequests: true,
-			}
-		})
-
-		key := CreateSession(ts.Gw)
-
-		authHeaders := map[string]string{
-			"authorization": key,
-		}
-
-		ts.Run(t, []test.TestCase{
-			{Path: "/", Headers: authHeaders, Code: 200},
-			{Path: "/", Headers: authHeaders, Code: 200},
-		}...)
-
-		// let records to to be sent
-		time.Sleep(recordsBufferFlushInterval + 50)
-
-		results := ts.Gw.Analytics.Store.GetAndDeleteSet(analyticsKeyName)
-		if len(results) != 2 {
-			t.Fatal("Should return 1 record: ", len(results))
-		}
-
-		// Take second cached request
-		var record analytics.Record
-		msgpack.Unmarshal([]byte(results[1].(string)), &record)
-		if record.ResponseCode != 200 {
-			t.Error("Analytics record do not match", record)
-		}
-
-		if record.RawRequest == "" {
-			t.Error("Detailed request info not found", record)
-		}
-
-		if record.RawResponse == "" {
-			t.Error("Detailed response info not found", record)
-		}
-	})
-}
-
->>>>>>> 47e82c6d
 func TestListener(t *testing.T) {
 	ts := StartTest(nil)
 	defer ts.Close()
@@ -1990,7 +1666,7 @@
 		time.Sleep(recordsBufferFlushInterval + 50*time.Millisecond)
 		results := ts.Gw.Analytics.Store.GetAndDeleteSet(analyticsKeyName)
 
-		var record analytics.Record
+		var record analytics.AnalyticsRecord
 		msgpack.Unmarshal([]byte(results[0].(string)), &record)
 		if record.ResponseCode != 499 {
 			t.Fatal("Analytics record do not match:", record)
