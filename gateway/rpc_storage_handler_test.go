package gateway

import (
	"fmt"
	"net/http"
	"testing"

<<<<<<< HEAD
=======
	"github.com/TykTechnologies/tyk/config"
	"github.com/TykTechnologies/tyk/headers"
>>>>>>> 529518d2
	"github.com/TykTechnologies/tyk/storage"
	"github.com/TykTechnologies/tyk/test"
	"github.com/TykTechnologies/tyk/user"
	"github.com/lonelycode/osin"
	"github.com/stretchr/testify/assert"
)

const (
	RevokeOauthHashedToken        = "RevokeOauthHashedToken"
	RevokeOauthToken              = "RevokeOauthToken"
	RevokeOauthRefreshToken       = "RevokeOauthRefreshToken"
	RevokeOauthRefreshHashedToken = "RevokeOauthRefreshHashedToken" // we do  not support hashed refresh tokens yet

	DefaultOrg = "default-org-id"
)

func buildStringEvent(eventType, token, apiId string) string {
	switch eventType {
	case RevokeOauthHashedToken:
		// string is as= {the-hashed-token}#hashed:{api-id}:oAuthRevokeToken
		token = storage.HashStr(token)
		return fmt.Sprintf("%s#hashed:%s:oAuthRevokeToken", token, apiId)
	case RevokeOauthToken:
		// string is as= {the-token}:{api-id}:oAuthRevokeToken
		return fmt.Sprintf("%s:%s:oAuthRevokeToken", token, apiId)
	case RevokeOauthRefreshToken:
		// string is as= {the-token}:{api-id}:oAuthRevokeToken
		return fmt.Sprintf("%s:%s:oAuthRevokeRefreshToken", token, apiId)
	case RevokeOauthRefreshHashedToken:
		// string is as= {the-token}:{api-id}:oAuthRevokeToken
		return fmt.Sprintf("%s:%s:oAuthRevokeToken", token, apiId)
	}
	return ""
}

func getAccessToken(td tokenData) string {
	return td.AccessToken
}

func getRefreshToken(td tokenData) string {
	return td.RefreshToken
}

func TestProcessKeySpaceChangesForOauth(t *testing.T) {

	cases := []struct {
		TestName string
		Event    string
		Hashed   bool
		GetToken func(td tokenData) string
	}{
		{
			TestName: RevokeOauthToken,
			Event:    RevokeOauthToken,
			Hashed:   false,
			GetToken: getAccessToken,
		},
		{
			TestName: RevokeOauthHashedToken,
			Event:    RevokeOauthHashedToken,
			Hashed:   true,
			GetToken: getAccessToken,
		},
		{
			TestName: RevokeOauthRefreshToken,
			Event:    RevokeOauthRefreshToken,
			Hashed:   false,
			GetToken: getRefreshToken,
		},
	}

	for _, tc := range cases {
		t.Run(tc.TestName, func(t *testing.T) {
			ts := StartTest(nil)
			defer ts.Close()

			globalConf := ts.Gw.GetConfig()
			globalConf.HashKeys = tc.Hashed
			ts.Gw.SetConfig(globalConf)

			rpcListener := RPCStorageHandler{
				KeyPrefix:        "rpc.listener.",
				SuppressRegister: true,
				HashKeys:         tc.Hashed,
				Gw:               ts.Gw,
			}

			myApi := ts.LoadTestOAuthSpec()
			oauthClient := ts.createTestOAuthClient(myApi, authClientID)
			tokenData := getToken(t, ts)
			token := tc.GetToken(tokenData)

			var getKeyFromStore func(string) (string, error)
			if tc.Event == RevokeOauthRefreshToken {
				//Refresh token are threated in a different way due that they reside in a different level and we cannot access them directly
				client := new(OAuthClient)
				client.MetaData = oauthClient.MetaData
				client.Description = oauthClient.Description
				client.ClientSecret = oauthClient.GetSecret()
				client.PolicyID = oauthClient.PolicyID
				client.ClientRedirectURI = oauthClient.ClientRedirectURI

				storage := myApi.OAuthManager.OsinServer.Storage
				ret := &osin.AccessData{
					AccessToken:  tokenData.AccessToken,
					RefreshToken: tokenData.RefreshToken,
					Client:       client,
				}
				storage.SaveAccess(ret)

				getKeyFromStore = func(token string) (string, error) {
					accessData, err := storage.LoadRefresh(token)
					var refresh string
					if accessData != nil {
						refresh = accessData.RefreshToken
					}
					return refresh, err
				}
			} else {
<<<<<<< HEAD
				getKeyFromStore = ts.Gw.GlobalSessionManager.Store().GetKey
				ts.Gw.GlobalSessionManager.Store().DeleteAllKeys()
				err := ts.Gw.GlobalSessionManager.Store().SetKey(token, token, 100)
				if err != nil {
					t.Fatal("could not set key in global session manager")
				}

				_, err = ts.Gw.GlobalSessionManager.Store().GetKey(token)
				if err != nil {
					t.Fatal("Key should be pre-loaded in store previously so the test can perform the revoke action.")
				}
=======
				getKeyFromStore = GlobalSessionManager.Store().GetKey
				GlobalSessionManager.Store().DeleteAllKeys()
				err := GlobalSessionManager.Store().SetRawKey(token, token, 100)
				assert.NoError(t, err)
				_, err = GlobalSessionManager.Store().GetRawKey(token)
				assert.NoError(t, err)
>>>>>>> 529518d2
			}

			stringEvent := buildStringEvent(tc.Event, token, myApi.APIID)
			rpcListener.ProcessKeySpaceChanges([]string{stringEvent}, myApi.OrgID)
			found, err := getKeyFromStore(token)
			if err == nil {
				t.Error(" key not removed. event:", stringEvent, " found:", found)
			} else {
				assert.Equal(t, err.Error(), "key not found", "expected error msg is 'key not found'")
			}
		})
	}
}

func TestProcessKeySpaceChanges_ResetQuota(t *testing.T) {
	rpcListener := RPCStorageHandler{
		KeyPrefix:        "rpc.listener.",
		SuppressRegister: true,
		HashKeys:         false,
	}

	GlobalSessionManager.Store().DeleteAllKeys()
	defer GlobalSessionManager.Store().DeleteAllKeys()

	g := StartTest()
	defer g.Close()

	api := BuildAndLoadAPI(func(spec *APISpec) {
		spec.UseKeylessAccess = false
		spec.Proxy.ListenPath = "/api"
	})[0]

	session, key := g.CreateSession(func(s *user.SessionState) {
		s.AccessRights = map[string]user.AccessDefinition{api.APIID: {
			APIID: api.APIID,
			Limit: &user.APILimit{
				QuotaMax: 30,
			},
		}}
	})

	auth := map[string]string{
		headers.Authorization: key,
	}

	// Call 3 times
	_, _ = g.Run(t, []test.TestCase{
		{Path: "/api", Headers: auth, Code: http.StatusOK},
		{Path: "/api", Headers: auth, Code: http.StatusOK},
		{Path: "/api", Headers: auth, Code: http.StatusOK},
	}...)

	// AllowanceScope is api id.
	quotaKey := QuotaKeyPrefix + api.APIID + "-" + key
	quotaCounter, err := GlobalSessionManager.Store().GetRawKey(quotaKey)
	assert.NoError(t, err)
	assert.Equal(t, "3", quotaCounter)

	rpcListener.ProcessKeySpaceChanges([]string{key + ":resetQuota", key}, api.OrgID)

	// mock of key reload in mdcb environment
	err = GlobalSessionManager.UpdateSession(key, session, 0, false)
	assert.NoError(t, err)

	// Call 1 time
	_, _ = g.Run(t, test.TestCase{Path: "/api", Headers: auth, Code: http.StatusOK})

	// ProcessKeySpaceChanges should reset the quota counter, it should be 1 instead of 4.
	quotaCounter, err = GlobalSessionManager.Store().GetRawKey(quotaKey)
	assert.NoError(t, err)
	assert.Equal(t, "1", quotaCounter)
}<|MERGE_RESOLUTION|>--- conflicted
+++ resolved
@@ -5,11 +5,7 @@
 	"net/http"
 	"testing"
 
-<<<<<<< HEAD
-=======
-	"github.com/TykTechnologies/tyk/config"
 	"github.com/TykTechnologies/tyk/headers"
->>>>>>> 529518d2
 	"github.com/TykTechnologies/tyk/storage"
 	"github.com/TykTechnologies/tyk/test"
 	"github.com/TykTechnologies/tyk/user"
@@ -129,26 +125,12 @@
 					return refresh, err
 				}
 			} else {
-<<<<<<< HEAD
 				getKeyFromStore = ts.Gw.GlobalSessionManager.Store().GetKey
 				ts.Gw.GlobalSessionManager.Store().DeleteAllKeys()
-				err := ts.Gw.GlobalSessionManager.Store().SetKey(token, token, 100)
-				if err != nil {
-					t.Fatal("could not set key in global session manager")
-				}
-
-				_, err = ts.Gw.GlobalSessionManager.Store().GetKey(token)
-				if err != nil {
-					t.Fatal("Key should be pre-loaded in store previously so the test can perform the revoke action.")
-				}
-=======
-				getKeyFromStore = GlobalSessionManager.Store().GetKey
-				GlobalSessionManager.Store().DeleteAllKeys()
-				err := GlobalSessionManager.Store().SetRawKey(token, token, 100)
+				err := ts.Gw.GlobalSessionManager.Store().SetRawKey(token, token, 100)
 				assert.NoError(t, err)
-				_, err = GlobalSessionManager.Store().GetRawKey(token)
+				_, err = ts.Gw.GlobalSessionManager.Store().GetRawKey(token)
 				assert.NoError(t, err)
->>>>>>> 529518d2
 			}
 
 			stringEvent := buildStringEvent(tc.Event, token, myApi.APIID)
@@ -169,14 +151,13 @@
 		SuppressRegister: true,
 		HashKeys:         false,
 	}
-
-	GlobalSessionManager.Store().DeleteAllKeys()
-	defer GlobalSessionManager.Store().DeleteAllKeys()
-
 	g := StartTest()
 	defer g.Close()
 
-	api := BuildAndLoadAPI(func(spec *APISpec) {
+	g.Gw.GlobalSessionManager.Store().DeleteAllKeys()
+	defer g.Gw.GlobalSessionManager.Store().DeleteAllKeys()
+
+	api := g.Gw.BuildAndLoadAPI(func(spec *APISpec) {
 		spec.UseKeylessAccess = false
 		spec.Proxy.ListenPath = "/api"
 	})[0]
@@ -203,21 +184,21 @@
 
 	// AllowanceScope is api id.
 	quotaKey := QuotaKeyPrefix + api.APIID + "-" + key
-	quotaCounter, err := GlobalSessionManager.Store().GetRawKey(quotaKey)
+	quotaCounter, err := g.Gw.GlobalSessionManager.Store().GetRawKey(quotaKey)
 	assert.NoError(t, err)
 	assert.Equal(t, "3", quotaCounter)
 
 	rpcListener.ProcessKeySpaceChanges([]string{key + ":resetQuota", key}, api.OrgID)
 
 	// mock of key reload in mdcb environment
-	err = GlobalSessionManager.UpdateSession(key, session, 0, false)
+	err = g.Gw.GlobalSessionManager.UpdateSession(key, session, 0, false)
 	assert.NoError(t, err)
 
 	// Call 1 time
 	_, _ = g.Run(t, test.TestCase{Path: "/api", Headers: auth, Code: http.StatusOK})
 
 	// ProcessKeySpaceChanges should reset the quota counter, it should be 1 instead of 4.
-	quotaCounter, err = GlobalSessionManager.Store().GetRawKey(quotaKey)
+	quotaCounter, err = g.Gw.GlobalSessionManager.Store().GetRawKey(quotaKey)
 	assert.NoError(t, err)
 	assert.Equal(t, "1", quotaCounter)
 }