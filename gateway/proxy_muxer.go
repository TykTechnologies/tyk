--- conflicted
+++ resolved
@@ -420,6 +420,7 @@
 }
 
 func (m *proxyMux) serve(gw *Gateway) {
+	conf := gw.GetConfig()
 	for _, p := range m.proxies {
 		if p.listener == nil {
 			listener, err := m.generateListener(p.port, p.protocol, gw)
@@ -440,7 +441,6 @@
 		case "tcp", "tls":
 			mainLog.Warning("Starting TCP server on:", p.listener.Addr().String())
 			go p.tcpProxy.Serve(p.getListener())
-<<<<<<< HEAD
 		case "https", "h2c":
 			mainLog.Warning("Starting HTTPS server on:", p.listener.Addr().String())
 			p.SetupServer(gw)
@@ -448,52 +448,17 @@
 			if err != nil {
 				mainLog.WithError(err).Error("Can't start listener")
 				continue
-=======
-		case "http", "https", "h2c":
-			mainLog.Warning("Starting HTTP server on:", p.listener.Addr().String())
-			readTimeout := 120 * time.Second
-			writeTimeout := 120 * time.Second
-
-			if conf.HttpServerOptions.ReadTimeout > 0 {
-				readTimeout = time.Duration(conf.HttpServerOptions.ReadTimeout) * time.Second
-			}
-
-			if conf.HttpServerOptions.WriteTimeout > 0 {
-				writeTimeout = time.Duration(conf.HttpServerOptions.WriteTimeout) * time.Second
-			}
-
-			h := &handleWrapper{
-				router:             p.router,
-				maxRequestBodySize: conf.HttpServerOptions.MaxRequestBodySize,
-			}
-
-			// by default enabling h2c by wrapping handler in h2c. This ensures all features including tracing work
-			// in h2c services.
-			h2s := &http2.Server{}
-			handler := &h2cWrapper{
-				w: h,
-				h: h2c.NewHandler(h, h2s),
-			}
-
-			addr := conf.ListenAddress + ":" + strconv.Itoa(p.port)
-			p.httpServer = &http.Server{
-				Addr:         addr,
-				ReadTimeout:  readTimeout,
-				WriteTimeout: writeTimeout,
-				Handler:      handler,
-			}
-			if gw.ConnectionWatcher != nil {
-				p.httpServer.ConnState = gw.ConnectionWatcher.OnStateChange
-			}
-
+			}
 			if conf.CloseConnections {
 				p.httpServer.SetKeepAlivesEnabled(false)
->>>>>>> 48abfdff
 			}
 			go p.httpServer.Serve(listener)
 		case "http":
 			mainLog.Warning("Starting HTTP server on:", p.listener.Addr().String())
 			p.SetupServer(gw)
+			if conf.CloseConnections {
+				p.httpServer.SetKeepAlivesEnabled(false)
+			}
 			go p.httpServer.Serve(p.listener)
 		}
 		p.started = true
