--- conflicted
+++ resolved
@@ -411,24 +411,16 @@
 				w: h.(*handleWrapper),
 				h: h2c.NewHandler(h, h2s),
 			}
-<<<<<<< HEAD
 
 			addr := conf.ListenAddress + ":" + strconv.Itoa(p.port)
-=======
-			addr := config.Global().ListenAddress + ":" + strconv.Itoa(p.port)
->>>>>>> 8a98995c
 			p.httpServer = &http.Server{
 				Addr:         addr,
 				ReadTimeout:  readTimeout,
 				WriteTimeout: writeTimeout,
 				Handler:      h,
 			}
-<<<<<<< HEAD
 
 			if conf.CloseConnections {
-=======
-			if config.Global().CloseConnections {
->>>>>>> 8a98995c
 				p.httpServer.SetKeepAlivesEnabled(false)
 			}
 			go p.httpServer.Serve(p.listener)
