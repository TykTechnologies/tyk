--- conflicted
+++ resolved
@@ -122,11 +122,7 @@
 	return nil
 }
 
-<<<<<<< HEAD
-func (m *proxyMux) setRouter(port int, protocol string, router *mux.Router) {
-=======
 func (m *proxyMux) setRouter(port int, protocol string, router *mux.Router, conf config.Config) {
->>>>>>> 094a100a
 
 	if port == 0 {
 		port = conf.ListenPort
@@ -368,11 +364,7 @@
 		}
 	}
 
-<<<<<<< HEAD
-	m.serve()
-=======
 	m.serve(gw)
->>>>>>> 094a100a
 }
 
 func (m *proxyMux) serve(gw *Gateway) {
@@ -419,33 +411,16 @@
 				w: h.(*handleWrapper),
 				h: h2c.NewHandler(h, h2s),
 			}
-<<<<<<< HEAD
-			var h http.Handler
-			h = &handleWrapper{p.router}
-			// by default enabling h2c by wrapping handler in h2c. This ensures all features including tracing work
-			// in h2c services.
-			h2s := &http2.Server{}
-			h = &h2cWrapper{
-				w: h.(*handleWrapper),
-				h: h2c.NewHandler(h, h2s),
-			}
-			addr := config.Global().ListenAddress + ":" + strconv.Itoa(p.port)
-=======
 
 			addr := conf.ListenAddress + ":" + strconv.Itoa(p.port)
->>>>>>> 094a100a
 			p.httpServer = &http.Server{
 				Addr:         addr,
 				ReadTimeout:  readTimeout,
 				WriteTimeout: writeTimeout,
 				Handler:      h,
 			}
-<<<<<<< HEAD
-			if config.Global().CloseConnections {
-=======
 
 			if conf.CloseConnections {
->>>>>>> 094a100a
 				p.httpServer.SetKeepAlivesEnabled(false)
 			}
 			go p.httpServer.Serve(p.listener)
