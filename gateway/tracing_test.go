--- conflicted
+++ resolved
@@ -5,14 +5,6 @@
 	"context"
 	"encoding/base64"
 	"encoding/json"
-<<<<<<< HEAD
-	"github.com/TykTechnologies/tyk/header"
-	"github.com/TykTechnologies/tyk/internal/middleware"
-=======
-	"github.com/google/uuid"
->>>>>>> 5970948b
-	"github.com/mccutchen/go-httpbin/v2/httpbin"
-	"github.com/samber/lo"
 	"io"
 	"net/http"
 	"net/http/httptest"
@@ -20,6 +12,11 @@
 	"testing"
 	"time"
 
+	"github.com/TykTechnologies/tyk/header"
+	"github.com/TykTechnologies/tyk/internal/middleware"
+	"github.com/google/uuid"
+	"github.com/mccutchen/go-httpbin/v2/httpbin"
+	"github.com/samber/lo"
 	"github.com/stretchr/testify/assert"
 	"github.com/stretchr/testify/require"
 
@@ -50,51 +47,6 @@
 					ListenPath: "",
 				},
 			},
-<<<<<<< HEAD
-		},
-		OAS: &oas.OAS{},
-	}
-
-	request, err := tr.toRequest(ctx, ts.Gw.GetConfig().IgnoreCanonicalMIMEHeaderKey)
-	assert.NoError(t, err)
-	assert.NotNil(t, request)
-
-	bodyInBytes, err := io.ReadAll(request.Body)
-	assert.NoError(t, err)
-
-	assert.Equal(t, http.MethodPost, request.Method)
-	assert.Equal(t, "", request.URL.Host)
-	assert.Equal(t, "", request.URL.Path)
-	assert.Equal(t, headers, request.Header)
-	assert.Equal(t, string(bodyInBytes), body)
-}
-
-func TestTraceHandler_RateLimiterGlobalWorksAsExpected(t *testing.T) {
-	ts := StartTest(nil)
-	defer ts.Close()
-	tServer := httptest.NewServer(httpbin.New())
-	defer tServer.Close()
-
-	oasDef, err := oas.NewOas(
-		oas.WithTestListenPathAndUpstream("/test", tServer.URL),
-		oas.WithGlobalRateLimit(1, 60*time.Second),
-		oas.WithGet("/rate-limited-api", func(b *oas.EndpointBuilder) {
-			b.Mock(func(_ *oas.MockResponse) {})
-		}),
-	)
-
-	require.NoError(t, err)
-	require.NotNil(t, oasDef)
-
-	// Create trace request
-	traceReq := traceRequest{
-		Request: &traceHttpRequest{
-			Method: http.MethodGet,
-			Path:   "/rate-limited-api",
-		},
-		OAS: oasDef,
-	}
-=======
 			OAS: &oas.OAS{},
 		}
 
@@ -114,7 +66,7 @@
 
 	t.Run("api-scoped rate limit works as expected", func(t *testing.T) {
 		oasDef, err := oas.NewOas(
-			oas.WithTestDefaults(),
+			oas.WithTestListenPathAndUpstream("/test", testServer.URL),
 			oas.WithGlobalRateLimit(1, 60*time.Second),
 			oas.WithGet("/rate-limited-api", func(b *oas.EndpointBuilder) {
 				b.Mock(func(_ *oas.MockResponse) {})
@@ -128,7 +80,7 @@
 		traceReq := traceRequest{
 			Request: &traceHttpRequest{
 				Method: http.MethodGet,
-				Path:   "/test/rate-limited-api",
+				Path:   "/rate-limited-api",
 			},
 			OAS: oasDef,
 		}
@@ -148,6 +100,21 @@
 		ts.Gw.traceHandler(w1, req1)
 		require.Equal(t, http.StatusOK, w1.Code)
 
+		var traceResp1 traceResponse
+		err = json.Unmarshal(w1.Body.Bytes(), &traceResp1)
+		assert.NoError(t, err)
+
+		_, tResponse1, err := traceResp1.parseTrace()
+		require.NoError(t, err)
+
+		// Verify rate limit response
+		assert.Equal(t, http.StatusOK, tResponse1.StatusCode)
+		logs1, err := traceResp1.logs()
+		assert.NoError(t, err)
+		require.True(t, lo.SomeBy(logs1, func(logEntry traceLogEntry) bool {
+			return logEntry.Mw == new(mockResponseMiddleware).Name() && logEntry.Code == middleware.StatusRespond
+		}))
+
 		// Second request should be rate limited
 		req2 := httptest.NewRequest(http.MethodPost, "/debug/trace", bytes.NewReader(reqBody))
 		req2.Header.Set("Content-Type", "application/json")
@@ -160,26 +127,22 @@
 		err = json.Unmarshal(w2.Body.Bytes(), &traceResp2)
 		assert.NoError(t, err)
 
-		logs, err := traceResp2.logs()
-		require.NoError(t, err)
-
-		_, tResponse, err := traceResp2.parseTrace()
-		require.NoError(t, err)
-
-		defer func() {
-			_ = tResponse.Body.Close()
-		}()
+		logs2, err := traceResp2.logs()
+		require.NoError(t, err)
+
+		_, tResponse2, err := traceResp2.parseTrace()
+		require.NoError(t, err)
 
 		// Verify rate limit response
-		assert.Equal(t, http.StatusTooManyRequests, tResponse.StatusCode)
-		require.True(t, lo.SomeBy(logs, func(item traceLogEntry) bool {
+		assert.Equal(t, http.StatusTooManyRequests, tResponse2.StatusCode)
+		require.True(t, lo.SomeBy(logs2, func(item traceLogEntry) bool {
 			return strings.Contains(item.Msg, "API Rate Limit Exceeded")
 		}))
 	})
 
 	t.Run("endpoint-scoped rate limit middleware works as expected", func(t *testing.T) {
 		oasDef, err := oas.NewOas(
-			oas.WithTestDefaults(),
+			oas.WithTestListenPathAndUpstream("/test", testServer.URL),
 			oas.WithGet("/rate-limited-api", func(b *oas.EndpointBuilder) {
 				b.Mock(func(_ *oas.MockResponse) {}).RateLimit(1, time.Second)
 			}),
@@ -249,13 +212,13 @@
 		require.NoError(t, err)
 
 		oasDef, err := oas.NewOas(
-			oas.WithTestDefaults(),
+			oas.WithTestListenPathAndUpstream("/test", testServer.URL),
 			oas.WithGet("/mock", func(b *oas.EndpointBuilder) {
 				b.Mock(func(mock *oas.MockResponse) {
 					mock.Code = http.StatusCreated
 					mock.Body = string(msgJson)
-					mock.Headers = append(mock.Headers, oas.Header{Name: "hello", Value: "world"})
-					mock.Headers = append(mock.Headers, oas.Header{Name: "Content-Type", Value: "application/json"})
+					mock.Headers.Add("hello", "world")
+					mock.Headers.Add(header.ContentType, "application/json")
 				})
 			}),
 		)
@@ -322,8 +285,7 @@
 		var hdr = HeaderCnf{Name: "Content-Type", Value: "application/json"}
 
 		oasDef, err := oas.NewOas(
-			oas.WithTestDefaults(),
-			oas.WithUpstreamUrl(testServer.URL),
+			oas.WithTestListenPathAndUpstream("/test", testServer.URL),
 			oas.WithGet("/uuid", func(b *oas.EndpointBuilder) {
 				b.
 					TransformResponseHeaders(func(headers *oas.TransformHeaders) {
@@ -351,7 +313,6 @@
 		reqBody, err := json.Marshal(traceReq)
 		require.NoError(t, err)
 		require.NotNil(t, reqBody)
->>>>>>> 5970948b
 
 		req := httptest.NewRequest(http.MethodPost, "/debug/trace", bytes.NewReader(reqBody))
 		req.Header.Set("Content-Type", "application/json")
@@ -367,30 +328,9 @@
 		request, response, err := traceResp.parseTrace()
 		require.NoError(t, err)
 
-<<<<<<< HEAD
-	var traceResp1 traceResponse
-	err = json.Unmarshal(w1.Body.Bytes(), &traceResp1)
-	assert.NoError(t, err)
-
-	_, tResponse1, err := traceResp1.parseTrace()
-	require.NoError(t, err)
-
-	// Verify rate limit response
-	assert.Equal(t, http.StatusOK, tResponse1.StatusCode)
-	logs1, err := traceResp1.logs()
-	assert.NoError(t, err)
-	require.True(t, lo.SomeBy(logs1, func(logEntry traceLogEntry) bool {
-		return logEntry.Mw == new(mockResponseMiddleware).Name() && logEntry.Code == middleware.StatusRespond
-	}))
-
-	// Second request should be rate limited
-	req2 := httptest.NewRequest(http.MethodPost, "/debug/trace", bytes.NewReader(reqBody))
-	req2.Header.Set("Content-Type", "application/json")
-=======
 		defer func() {
 			_ = response.Body.Close()
 		}()
->>>>>>> 5970948b
 
 		require.NotNil(t, request)
 		require.NotNil(t, response)
@@ -399,44 +339,6 @@
 		logs, err := traceResp.logs()
 		assert.NoError(t, err)
 
-<<<<<<< HEAD
-	logs2, err := traceResp2.logs()
-	require.NoError(t, err)
-
-	_, tResponse2, err := traceResp2.parseTrace()
-	require.NoError(t, err)
-
-	// Verify rate limit response
-	assert.Equal(t, http.StatusTooManyRequests, tResponse2.StatusCode)
-	require.True(t, lo.SomeBy(logs2, func(item traceLogEntry) bool {
-		return strings.Contains(item.Msg, "API Rate Limit Exceeded")
-	}))
-}
-
-func TestTraceHandler_RateLimiterExceeded(t *testing.T) {
-	ts := StartTest(nil)
-	defer ts.Close()
-	tServer := httptest.NewServer(httpbin.New())
-	defer tServer.Close()
-
-	oasDef, err := oas.NewOas(
-		oas.WithTestListenPathAndUpstream("/test", tServer.URL),
-		oas.WithGet("/rate-limited-api", func(b *oas.EndpointBuilder) {
-			b.Mock(func(_ *oas.MockResponse) {}).RateLimit(1, time.Second)
-		}),
-	)
-
-	require.NoError(t, err)
-	require.NotNil(t, oasDef)
-
-	// Create trace request
-	traceReq := traceRequest{
-		Request: &traceHttpRequest{
-			Method: http.MethodGet,
-			Path:   "/rate-limited-api",
-		},
-		OAS: oasDef,
-=======
 		assert.Greater(t, lo.CountBy(logs, byType(traceLogResponse)), 0)
 		assert.True(t, lo.CountBy(logs, byMiddleware(new(HeaderInjector).Name())) > 0, "at least one mw log exist")
 		assert.Equal(t, response.Header.Values(hdr.Name), []string{hdr.Value})
@@ -458,87 +360,11 @@
 func byType(typ traceLogType) cntPredicate[traceLogEntry] {
 	return func(entry traceLogEntry) bool {
 		return entry.Type == typ
->>>>>>> 5970948b
 	}
 }
 
-<<<<<<< HEAD
-func TestTraceHandler_MockMiddlewareRespondsWithProvidedData(t *testing.T) {
-	ts := StartTest(nil)
-	defer ts.Close()
-	tServer := httptest.NewServer(httpbin.New())
-	defer tServer.Close()
-
-	type typedResponse struct {
-		Message string `json:"message"`
-	}
-
-	srcMessage := typedResponse{
-		Message: "knock knock this is mock",
-	}
-
-	msgJson, err := json.Marshal(srcMessage)
-	require.NoError(t, err)
-
-	oasDef, err := oas.NewOas(
-		oas.WithTestListenPathAndUpstream("/test", tServer.URL),
-		oas.WithGet("/mock", func(b *oas.EndpointBuilder) {
-			b.Mock(func(mock *oas.MockResponse) {
-				mock.Code = http.StatusCreated
-				mock.Body = string(msgJson)
-				mock.Headers.Add("hello", "world")
-				mock.Headers.Add(header.ContentType, "application/json")
-			})
-		}),
-	)
-
-	require.NoError(t, err)
-	require.NotNil(t, oasDef)
-
-	// Create trace request
-	traceReq := traceRequest{
-		Request: &traceHttpRequest{
-			Method: http.MethodGet,
-			Path:   "/mock",
-		},
-		OAS: oasDef,
-	}
-
-	reqBody, err := json.Marshal(traceReq)
-	require.NoError(t, err)
-	require.NotNil(t, reqBody)
-
-	req := httptest.NewRequest(http.MethodPost, "/debug/trace", bytes.NewReader(reqBody))
-	req.Header.Set("Content-Type", "application/json")
-
-	res := httptest.NewRecorder()
-	ts.Gw.traceHandler(res, req)
-	require.Equal(t, http.StatusOK, res.Code)
-
-	var traceResp traceResponse
-
-	err = json.NewDecoder(res.Body).Decode(&traceResp)
-	assert.NoError(t, err)
-
-	request, response, err := traceResp.parseTrace()
-	require.NoError(t, err)
-
-	defer func() {
-		_ = response.Body.Close()
-	}()
-
-	require.NotNil(t, request)
-	require.NotNil(t, response)
-
-	var mockedResponse typedResponse
-	require.Equal(t, http.StatusCreated, response.StatusCode)
-	err = json.NewDecoder(response.Body).Decode(&mockedResponse)
-	assert.NoError(t, err)
-	assert.Equal(t, srcMessage.Message, mockedResponse.Message)
-=======
 func byMiddleware(mwName string) cntPredicate[traceLogEntry] {
 	return func(entry traceLogEntry) bool {
 		return entry.Mw == mwName
 	}
->>>>>>> 5970948b
 }