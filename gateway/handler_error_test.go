package gateway

import (
	"bytes"
	"io/ioutil"
	"net/http"
	"net/http/httptest"
	"os"
	"path/filepath"
	"strings"
	"testing"

	"github.com/TykTechnologies/tyk/headers"
	"github.com/TykTechnologies/tyk/test"
)

func (s *Test) TestHandleError_text_xml(t *testing.T) {
	file := filepath.Join(s.Gw.GetConfig().TemplatePath, "error_500.xml")
	xml := `<error>
	<code>500</code>
	<message>{{.Message}}</message>
</error>`
	err := ioutil.WriteFile(file, []byte(xml), 0600)
	if err != nil {
		t.Fatal(err)
	}
	defer os.Remove(file)
	expect := `
<error>
	<code>500</code>
	<message>There was a problem proxying the request</message>
<<<<<<< HEAD
</error>
	`
	ts := StartTest(nil)
	defer ts.Close()
	h := httptest.NewServer(http.HandlerFunc(func(w http.ResponseWriter, r *http.Request) {}))
	h.Close()
	s.Gw.BuildAndLoadAPI(func(spec *APISpec) {
=======
</error>`
	ts := StartTest()
	defer ts.Close()

	// Simulate 500 error
	h := httptest.NewServer(http.HandlerFunc(func(w http.ResponseWriter, r *http.Request) {
		panic("I should fail!")
	}))
	defer h.Close()

	BuildAndLoadAPI(func(spec *APISpec) {
>>>>>>> 8ec9903b
		spec.Proxy.ListenPath = "/"
		spec.Proxy.TargetURL = h.URL
	})
	ts.Run(t, test.TestCase{
		Path: "/",
		Code: http.StatusInternalServerError,
		Headers: map[string]string{
			headers.ContentType: headers.TextXML,
		},
		BodyMatchFunc: func(b []byte) bool {
			return strings.TrimSpace(expect) == string(bytes.TrimSpace(b))
		},
	})
}<|MERGE_RESOLUTION|>--- conflicted
+++ resolved
@@ -29,15 +29,6 @@
 <error>
 	<code>500</code>
 	<message>There was a problem proxying the request</message>
-<<<<<<< HEAD
-</error>
-	`
-	ts := StartTest(nil)
-	defer ts.Close()
-	h := httptest.NewServer(http.HandlerFunc(func(w http.ResponseWriter, r *http.Request) {}))
-	h.Close()
-	s.Gw.BuildAndLoadAPI(func(spec *APISpec) {
-=======
 </error>`
 	ts := StartTest()
 	defer ts.Close()
@@ -48,8 +39,8 @@
 	}))
 	defer h.Close()
 
-	BuildAndLoadAPI(func(spec *APISpec) {
->>>>>>> 8ec9903b
+	ts.Gw.BuildAndLoadAPI(func(spec *APISpec) {
+
 		spec.Proxy.ListenPath = "/"
 		spec.Proxy.TargetURL = h.URL
 	})
