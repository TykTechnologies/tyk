--- conflicted
+++ resolved
@@ -29,21 +29,11 @@
 	<code>500</code>
 	<message>There was a problem proxying the request</message>
 </error>`
+
 	ts := StartTest(nil)
 	defer ts.Close()
 
-<<<<<<< HEAD
-	// Simulate 500 error
-	h := httptest.NewServer(http.HandlerFunc(func(w http.ResponseWriter, r *http.Request) {
-		panic("I should fail!")
-	}))
-	defer h.Close()
-
 	ts.Gw.BuildAndLoadAPI(func(spec *APISpec) {
-
-=======
-	BuildAndLoadAPI(func(spec *APISpec) {
->>>>>>> eba23d73
 		spec.Proxy.ListenPath = "/"
 		spec.Proxy.TargetURL = "http://localhost:66666"
 	})
