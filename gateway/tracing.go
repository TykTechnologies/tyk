package gateway

import (
	"bytes"
	"encoding/json"
	"net/http"
	"net/http/httptest"
	"net/http/httputil"
	"strings"

	"github.com/gorilla/mux"
	"github.com/sirupsen/logrus"

	"github.com/TykTechnologies/tyk/apidef"
	"github.com/TykTechnologies/tyk/config"
)

type traceHttpRequest struct {
	Method  string      `json:"method"`
	Path    string      `json:"path"`
	Body    string      `json:"body"`
	Headers http.Header `json:"headers"`
}

<<<<<<< HEAD
func (tr *traceHttpRequest) toRequest() (*http.Request, error) {
=======
func (tr *traceHttpRequest) toRequest(ignoreCanonicalMIMEHeaderKey bool) (*http.Request, error) {
>>>>>>> f603dec3
	r, err := http.NewRequest(tr.Method, tr.Path, strings.NewReader(tr.Body))
	if err != nil {
		return nil, err
	}

<<<<<<< HEAD
	ignoreCanonical := config.Global().IgnoreCanonicalMIMEHeaderKey
	for key, values := range tr.Headers {
		addCustomHeader(r.Header, key, values, ignoreCanonical)
=======
	for key, values := range tr.Headers {
		addCustomHeader(r.Header, key, values, ignoreCanonicalMIMEHeaderKey)
>>>>>>> f603dec3
	}

	ctxSetTrace(r)

	return r, nil
}

// TraceRequest is for tracing an HTTP request
// swagger:model TraceRequest
type traceRequest struct {
	Request *traceHttpRequest     `json:"request"`
	Spec    *apidef.APIDefinition `json:"spec"`
}

// TraceResponse is for tracing an HTTP response
// swagger:model TraceResponse
type traceResponse struct {
	Message  string `json:"message"`
	Response string `json:"response"`
	Logs     string `json:"logs"`
}

// Tracing request
// Used to test API definition by sending sample request,
// and analysisng output of both response and logs
//
//---
// requestBody:
//   content:
//     application/json:
//       schema:
//         "$ref": "#/definitions/traceRequest"
//       examples:
//         request:
//           method: GET
//           path: /get
//           headers:
//              Authorization: key
//         spec:
//           api_name: "Test"
// responses:
//   200:
//     description: Success tracing request
//     schema:
//       "$ref": "#/definitions/traceResponse"
//     examples:
//       message: "ok"
//       response:
//         code: 200
//         headers:
//           Header: value
//         body: body-value
//       logs: {...}\n{...}
func (gw *Gateway) traceHandler(w http.ResponseWriter, r *http.Request) {
	var traceReq traceRequest
	if err := json.NewDecoder(r.Body).Decode(&traceReq); err != nil {
		log.Error("Couldn't decode trace request: ", err)

		doJSONWrite(w, http.StatusBadRequest, apiError("Request malformed"))
		return
	}

	if traceReq.Spec == nil {
		log.Error("Spec field is missing")
		doJSONWrite(w, http.StatusBadRequest, apiError("Spec field is missing"))
		return
	}

	if traceReq.Request == nil {
		log.Error("Request field is missing")
		doJSONWrite(w, http.StatusBadRequest, apiError("Request field is missing"))
		return
	}

	var logStorage bytes.Buffer
	logger := logrus.New()
	logger.Formatter = &logrus.JSONFormatter{}
	logger.Level = logrus.DebugLevel
	logger.Out = &logStorage

	gs := gw.prepareStorage()
	subrouter := mux.NewRouter()

	loader := &APIDefinitionLoader{gw}
	spec := loader.MakeSpec(traceReq.Spec, logrus.NewEntry(logger))

	chainObj := gw.processSpec(spec, nil, &gs, subrouter, logrus.NewEntry(logger))
	spec.middlewareChain = chainObj

	if chainObj.ThisHandler == nil {
		doJSONWrite(w, http.StatusBadRequest, traceResponse{Message: "error", Logs: logStorage.String()})
		return
	}

	wr := httptest.NewRecorder()
<<<<<<< HEAD
	tr, err := traceReq.Request.toRequest()
=======
	tr, err := traceReq.Request.toRequest(gw.GetConfig().IgnoreCanonicalMIMEHeaderKey)
>>>>>>> f603dec3
	if err != nil {
		doJSONWrite(w, http.StatusInternalServerError, apiError("Unexpected failure: "+err.Error()))
		return
	}
	nopCloseRequestBody(tr)
	chainObj.ThisHandler.ServeHTTP(wr, tr)

	var response string
	if dump, err := httputil.DumpResponse(wr.Result(), true); err == nil {
		response = string(dump)
	} else {
		response = err.Error()
	}

	var request string
	if dump, err := httputil.DumpRequest(tr, true); err == nil {
		request = string(dump)
	} else {
		request = err.Error()
	}

	requestDump := "====== Request ======\n" + request + "\n====== Response ======\n" + response

	doJSONWrite(w, http.StatusOK, traceResponse{Message: "ok", Response: requestDump, Logs: logStorage.String()})
}<|MERGE_RESOLUTION|>--- conflicted
+++ resolved
@@ -12,7 +12,6 @@
 	"github.com/sirupsen/logrus"
 
 	"github.com/TykTechnologies/tyk/apidef"
-	"github.com/TykTechnologies/tyk/config"
 )
 
 type traceHttpRequest struct {
@@ -22,24 +21,15 @@
 	Headers http.Header `json:"headers"`
 }
 
-<<<<<<< HEAD
-func (tr *traceHttpRequest) toRequest() (*http.Request, error) {
-=======
+
 func (tr *traceHttpRequest) toRequest(ignoreCanonicalMIMEHeaderKey bool) (*http.Request, error) {
->>>>>>> f603dec3
 	r, err := http.NewRequest(tr.Method, tr.Path, strings.NewReader(tr.Body))
 	if err != nil {
 		return nil, err
 	}
 
-<<<<<<< HEAD
-	ignoreCanonical := config.Global().IgnoreCanonicalMIMEHeaderKey
-	for key, values := range tr.Headers {
-		addCustomHeader(r.Header, key, values, ignoreCanonical)
-=======
 	for key, values := range tr.Headers {
 		addCustomHeader(r.Header, key, values, ignoreCanonicalMIMEHeaderKey)
->>>>>>> f603dec3
 	}
 
 	ctxSetTrace(r)
@@ -135,11 +125,7 @@
 	}
 
 	wr := httptest.NewRecorder()
-<<<<<<< HEAD
-	tr, err := traceReq.Request.toRequest()
-=======
 	tr, err := traceReq.Request.toRequest(gw.GetConfig().IgnoreCanonicalMIMEHeaderKey)
->>>>>>> f603dec3
 	if err != nil {
 		doJSONWrite(w, http.StatusInternalServerError, apiError("Unexpected failure: "+err.Error()))
 		return
