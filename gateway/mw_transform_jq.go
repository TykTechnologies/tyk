// +build jq

package gateway

import (
	"bytes"
	"encoding/json"
	"errors"
	"io"
	"io/ioutil"
	"net/http"

	"github.com/sirupsen/logrus"

	"github.com/TykTechnologies/tyk/apidef"
	"github.com/TykTechnologies/tyk/config"
)

type TransformJQMiddleware struct {
	BaseMiddleware
}

// JQResult structure stores the result of Tyk-JQ filter.
// It means that the result of the filter must contains the following fields
type JQResult struct {
	Body           interface{}            `mapstructure:"body"`
	RewriteHeaders map[string]string      `mapstructure:"rewrite_headers"`
	TykContext     map[string]interface{} `mapstructure:"tyk_context"`
}

func (t *TransformJQMiddleware) Name() string {
	return "TransformJQMiddleware"
}

func (t *TransformJQMiddleware) EnabledForSpec() bool {

	for _, version := range t.Spec.VersionData.Versions {
		if len(version.ExtendedPaths.TransformJQ) > 0 {
			return true
		}
	}
	return false
}

// ProcessRequest will run any checks on the request on the way through the system, return an error to have the chain fail
func (t *TransformJQMiddleware) ProcessRequest(w http.ResponseWriter, r *http.Request, _ interface{}) (error, int) {
	vInfo, _ := t.Spec.Version(r)

	versionPaths, _ := a.RxPaths[vInfo.Name]

	found, meta := t.Spec.CheckSpecMatchesStatus(r, versionPaths, TransformedJQ)
	if !found {
		return nil, http.StatusOK
	}

	err := t.transformJQBody(r, meta.(*TransformJQSpec))
	if err != nil {
		log.WithFields(logrus.Fields{
			"prefix":      "inbound-transform-jq",
			"server_name": t.Spec.Proxy.TargetURL,
			"api_id":      t.Spec.APIID,
			"path":        r.URL.Path,
		}).Error(err)
		return err, 415
	}
	return nil, http.StatusOK
}

func (t *TransformJQMiddleware) transformJQBody(r *http.Request, ts *TransformJQSpec) error {
	defer r.Body.Close()

	var bodyObj interface{}
	dec := json.NewDecoder(r.Body)
	err := dec.Decode(&bodyObj)

	// Do not fail if the body is empty
	if err != nil && err != io.EOF {
		return err
	}

	jqObj := map[string]interface{}{
		"body":         bodyObj,
		"_tyk_context": ctxGetData(r),
	}

	jqResult, err := lockedJQTransform(t.Spec, ts, jqObj)
	if err != nil {
		return err
	}

	transformed, _ := json.Marshal(jqResult.Body)
	bodyBuffer := bytes.NewBuffer(transformed)
	r.Body = ioutil.NopCloser(bodyBuffer)
	r.ContentLength = int64(bodyBuffer.Len())
	t
	// Replace header in the request
<<<<<<< HEAD
	ignoreCanonical := config.Global().IgnoreCanonicalMIMEHeaderKey
=======
	ignoreCanonical := t.GetConfig().IgnoreCanonicalMIMEHeaderKey
>>>>>>> f603dec3
	for hName, hValue := range jqResult.RewriteHeaders {
		setCustomHeader(r.Header, hName, hValue, ignoreCanonical)
	}

	if t.Spec.EnableContextVars {
		// Set variables in context vars
		contextDataObject := ctxGetData(r)
		for k, v := range jqResult.TykContext {
			contextDataObject[k] = v
		}
		ctxSetData(r, contextDataObject)
	}

	return nil
}

func lockedJQTransform(s *APISpec, t *TransformJQSpec, jqObj map[string]interface{}) (JQResult, error) {
	s.Lock()
	value, err := t.JQFilter.Handle(jqObj)
	s.Unlock()
	if err != nil {
		return JQResult{}, err
	}
	// The filter MUST return the following JSON object
	//  {
	//    "body": THE_TRANSFORMED_BODY,
	//    "rewrite_headers": {"header1_name": "header1_value", ...},
	//    "tyk_context": {"var1_name": "var1_value", ...}
	//  }

	var jqResult JQResult
	values, ok := value.(map[string]interface{})
	if !ok {
		return JQResult{}, errors.New("Invalid JSON object returned by JQ filter. Allowed field are 'body', 'rewrite_headers' and 'tyk_context'")
	}

	jqResult.Body = values["body"]

	headers, converted := values["rewrite_headers"].(map[string]interface{})
	if !converted {
		log.Error("rewrite_headers field must be a JSON object of string/string pairs")
	} else {
		jqResult.RewriteHeaders = make(map[string]string)
		for k, v := range headers {
			switch x := v.(type) {
			case string:
				jqResult.RewriteHeaders[k] = x
			default:
				log.Errorf("rewrite_header field must be a JSON object of string/string pairs (%s isn't)", k)
			}
		}
	}

	jqResult.TykContext, _ = values["tyk_context"].(map[string]interface{})

	return jqResult, nil
}

type TransformJQSpec struct {
	apidef.TransformJQMeta
	JQFilter *JQ
}

func (a *APIDefinitionLoader) compileTransformJQPathSpec(paths []apidef.TransformJQMeta, stat URLStatus, conf config.Config) []URLSpec {
	urlSpec := []URLSpec{}

	log.Debug("Checking for JQ tranform paths ...")
	for _, stringSpec := range paths {
		newSpec := URLSpec{}
		a.generateRegex(stringSpec.Path, &newSpec, stat, conf)
		newTransformSpec := TransformJQSpec{TransformJQMeta: stringSpec}

		var err error
		newTransformSpec.JQFilter, err = NewJQ(stringSpec.Filter)

		if stat == TransformedJQ {
			newSpec.TransformJQAction = newTransformSpec
		} else {
			newSpec.TransformJQResponseAction = newTransformSpec
		}

		if err == nil {
			urlSpec = append(urlSpec, newSpec)
		} else {
			log.Error("JQ Filter load failure! Skipping transformation: ", err)
		}
	}

	return urlSpec
}<|MERGE_RESOLUTION|>--- conflicted
+++ resolved
@@ -92,13 +92,9 @@
 	bodyBuffer := bytes.NewBuffer(transformed)
 	r.Body = ioutil.NopCloser(bodyBuffer)
 	r.ContentLength = int64(bodyBuffer.Len())
-	t
+
 	// Replace header in the request
-<<<<<<< HEAD
-	ignoreCanonical := config.Global().IgnoreCanonicalMIMEHeaderKey
-=======
 	ignoreCanonical := t.GetConfig().IgnoreCanonicalMIMEHeaderKey
->>>>>>> f603dec3
 	for hName, hValue := range jqResult.RewriteHeaders {
 		setCustomHeader(r.Header, hName, hValue, ignoreCanonical)
 	}
