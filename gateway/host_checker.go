--- conflicted
+++ resolved
@@ -283,12 +283,8 @@
 		req.Header.Set("Connection", "close")
 		HostCheckerClient.Transport = &http.Transport{
 			TLSClientConfig: &tls.Config{
-<<<<<<< HEAD
 				InsecureSkipVerify: h.Gw.GetConfig().ProxySSLInsecureSkipVerify,
-=======
-				InsecureSkipVerify: config.Global().ProxySSLInsecureSkipVerify,
-				MaxVersion:         config.Global().ProxySSLMaxVersion,
->>>>>>> 8ec9903b
+				MaxVersion:         h.Gw.GetConfig().ProxySSLMaxVersion,
 			},
 		}
 		if toCheck.Timeout != 0 {
