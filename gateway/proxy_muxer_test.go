package gateway

import (
	"encoding/json"
	"net"
	"net/http"
	"net/http/httptest"
	"reflect"
	"strconv"
	"sync/atomic"
	"testing"

	"github.com/TykTechnologies/tyk/config"
)

func TestTCPDial_with_service_discovery(t *testing.T) {
	service1, err := net.Listen("tcp", "127.0.0.1:0")
	if err != nil {
		t.Fatal(err)
	}
	defer service1.Close()
	msg := "whois"
	go func() {
		for {
			ls, err := service1.Accept()
			if err != nil {
				break
			}
			buf := make([]byte, len(msg))
			_, err = ls.Read(buf)
			if err != nil {
				break
			}
			ls.Write([]byte("service1"))
		}
	}()
	service2, err := net.Listen("tcp", "127.0.0.1:0")
	if err != nil {
		t.Fatal(err)
	}
	defer service1.Close()
	go func() {
		for {
			ls, err := service2.Accept()
			if err != nil {
				break
			}
			buf := make([]byte, len(msg))
			_, err = ls.Read(buf)
			if err != nil {
				break
			}
			ls.Write([]byte("service2"))
		}
	}()
	var active atomic.Value
	active.Store(0)
	sds := httptest.NewServer(http.HandlerFunc(func(w http.ResponseWriter, r *http.Request) {
		list := []string{
			"tcp://" + service1.Addr().String(),
			"tcp://" + service2.Addr().String(),
		}
		idx := active.Load().(int)
		if idx == 0 {
			idx = 1
		} else {
			idx = 0
		}
		active.Store(idx)
		json.NewEncoder(w).Encode([]interface{}{
			map[string]string{
				"hostname": list[idx],
			},
		})
	}))
	defer sds.Close()
	ts := StartTest()
	defer ts.Close()
	rp, err := net.Listen("tcp", "127.0.0.1:0")
	if err != nil {
		t.Fatal(err)
	}
	_, port, err := net.SplitHostPort(rp.Addr().String())
	if err != nil {
		t.Fatal(err)
	}
	p, err := strconv.Atoi(port)
	if err != nil {
		t.Fatal(err)
	}
	EnablePort(p, "tcp")
	defer ResetTestConfig()
	address := rp.Addr().String()
	rp.Close()
	BuildAndLoadAPI(func(spec *APISpec) {
		spec.Proxy.ListenPath = "/"
		spec.Protocol = "tcp"
		spec.Proxy.ServiceDiscovery.UseDiscoveryService = true
		spec.Proxy.ServiceDiscovery.EndpointReturnsList = true
		spec.Proxy.ServiceDiscovery.QueryEndpoint = sds.URL
		spec.Proxy.ServiceDiscovery.DataPath = "hostname"
		spec.Proxy.EnableLoadBalancing = true
		spec.ListenPort = p
		spec.Proxy.TargetURL = service1.Addr().String()
	})

	e := "service1"
	var result []string

	dial := func() string {
		l, err := net.Dial("tcp", address)
		if err != nil {
			t.Fatal(err)
		}
		defer l.Close()
		_, err = l.Write([]byte("whois"))
		if err != nil {
			t.Fatal(err)
		}
		buf := make([]byte, len(e))
		_, err = l.Read(buf)
		if err != nil {
			t.Fatal(err)
		}
		return string(buf)
	}
	for i := 0; i < 4; i++ {
		if ServiceCache != nil {
			ServiceCache.Flush()
		}
		result = append(result, dial())
	}
	expect := []string{"service2", "service1", "service2", "service1"}
	if !reflect.DeepEqual(result, expect) {
		t.Errorf("expected %#v got %#v", expect, result)
	}
}

<<<<<<< HEAD
func TestTCP_missing_port(t *testing.T) {
	ts := StartTest()
	defer ts.Close()
	BuildAndLoadAPI(func(spec *APISpec) {
		spec.Name = "no -listen-port"
		spec.Protocol = "tcp"
	})
	apisMu.RLock()
	n := len(apiSpecs)
	apisMu.RUnlock()
	if n != 0 {
		t.Errorf("expected 0 apis to be loaded got %d", n)
=======
func TestCheckPortWhiteList(t *testing.T) {
	base := config.Global()
	cases := []struct {
		name     string
		protocol string
		port     int
		fail     bool
		wls      map[string]config.PortWhiteList
	}{
		{"gw port empty protocol", "", base.ListenPort, true, nil},
		{"gw port http protocol", "http", base.ListenPort, false, map[string]config.PortWhiteList{
			"http": config.PortWhiteList{
				Ports: []int{base.ListenPort},
			},
		}},
		{"unknown tls", "tls", base.ListenPort, true, nil},
		{"unknown tcp", "tls", base.ListenPort, true, nil},
		{"whitelisted tcp", "tcp", base.ListenPort, false, map[string]config.PortWhiteList{
			"tcp": config.PortWhiteList{
				Ports: []int{base.ListenPort},
			},
		}},
		{"whitelisted tls", "tls", base.ListenPort, false, map[string]config.PortWhiteList{
			"tls": config.PortWhiteList{
				Ports: []int{base.ListenPort},
			},
		}},
		{"black listed tcp", "tcp", base.ListenPort, true, map[string]config.PortWhiteList{
			"tls": config.PortWhiteList{
				Ports: []int{base.ListenPort},
			},
		}},
		{"blacklisted tls", "tls", base.ListenPort, true, map[string]config.PortWhiteList{
			"tcp": config.PortWhiteList{
				Ports: []int{base.ListenPort},
			},
		}},
		{"whitelisted tls range", "tls", base.ListenPort, false, map[string]config.PortWhiteList{
			"tls": config.PortWhiteList{
				Ranges: []config.PortRange{
					{
						From: base.ListenPort - 1,
						To:   base.ListenPort + 1,
					},
				},
			},
		}},
		{"whitelisted tcp range", "tcp", base.ListenPort, false, map[string]config.PortWhiteList{
			"tcp": config.PortWhiteList{
				Ranges: []config.PortRange{
					{
						From: base.ListenPort - 1,
						To:   base.ListenPort + 1,
					},
				},
			},
		}},
		{"whitelisted http range", "http", 8090, false, map[string]config.PortWhiteList{
			"http": config.PortWhiteList{
				Ranges: []config.PortRange{
					{
						From: 8000,
						To:   9000,
					},
				},
			},
		}},
	}
	for i, tt := range cases {
		t.Run(tt.name, func(ts *testing.T) {
			err := CheckPortWhiteList(tt.wls, tt.port, tt.protocol)
			if tt.fail {
				if err == nil {
					ts.Error("expected an error got nil")
				}
			} else {
				if err != nil {
					ts.Errorf("%d: expected an nil got %v", i, err)
				}
			}
		})
>>>>>>> 69f1034e
	}
}<|MERGE_RESOLUTION|>--- conflicted
+++ resolved
@@ -136,7 +136,6 @@
 	}
 }
 
-<<<<<<< HEAD
 func TestTCP_missing_port(t *testing.T) {
 	ts := StartTest()
 	defer ts.Close()
@@ -149,7 +148,9 @@
 	apisMu.RUnlock()
 	if n != 0 {
 		t.Errorf("expected 0 apis to be loaded got %d", n)
-=======
+	}
+}
+
 func TestCheckPortWhiteList(t *testing.T) {
 	base := config.Global()
 	cases := []struct {
@@ -231,6 +232,5 @@
 				}
 			}
 		})
->>>>>>> 69f1034e
 	}
 }