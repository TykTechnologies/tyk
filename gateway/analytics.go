--- conflicted
+++ resolved
@@ -179,16 +179,6 @@
 // RedisAnalyticsHandler will record analytics data to a redis back end
 // as defined in the Config object
 type RedisAnalyticsHandler struct {
-<<<<<<< HEAD
-	Store            storage.AnalyticsHandler
-	GeoIPDB          *maxminddb.Reader
-	globalConf       config.Config
-	recordsChan      chan *AnalyticsRecord
-	workerBufferSize uint64
-	shouldStop       uint32
-	poolWg           sync.WaitGroup
-	Gw               *Gateway `json:"-"`
-=======
 	Store                       storage.AnalyticsHandler
 	GeoIPDB                     *maxminddb.Reader
 	globalConf                  config.Config
@@ -198,7 +188,7 @@
 	poolWg                      sync.WaitGroup
 	enableMultipleAnalyticsKeys bool
 	Clean                       Purger
->>>>>>> 19f50288
+	Gw                          *Gateway `json:"-"`
 }
 
 func (r *RedisAnalyticsHandler) Init() {
@@ -211,18 +201,13 @@
 		}
 	}
 
-<<<<<<< HEAD
 	r.Store.Connect()
 	ps := r.Gw.GetConfig().AnalyticsConfig.PoolSize
 	recordsBufferSize := r.globalConf.AnalyticsConfig.RecordsBufferSize
-=======
-	analytics.Store.Connect()
-	ps := config.Global().AnalyticsConfig.PoolSize
-	recordsBufferSize := config.Global().AnalyticsConfig.RecordsBufferSize
->>>>>>> 19f50288
+
 	r.workerBufferSize = recordsBufferSize / uint64(ps)
 	log.WithField("workerBufferSize", r.workerBufferSize).Debug("Analytics pool worker buffer size")
-	r.enableMultipleAnalyticsKeys = config.Global().AnalyticsConfig.EnableMultipleAnalyticsKeys
+	r.enableMultipleAnalyticsKeys = r.Gw.GetConfig().AnalyticsConfig.EnableMultipleAnalyticsKeys
 	r.recordsChan = make(chan *AnalyticsRecord, recordsBufferSize)
 
 	// start worker pool
@@ -281,11 +266,7 @@
 			// check if channel was closed and it is time to exit from worker
 			if !ok {
 				// send what is left in buffer
-<<<<<<< HEAD
-				r.Store.AppendToSetPipelined(analyticsKeyName, recordsBuffer, r.globalConf.AnalyticsConfig.StorageExpirationTime)
-=======
 				r.Store.AppendToSetPipelined(analyticKey, recordsBuffer)
->>>>>>> 19f50288
 				return
 			}
 
@@ -340,11 +321,7 @@
 
 		// send data to Redis and reset buffer
 		if len(recordsBuffer) > 0 && (readyToSend || time.Since(lastSentTs) >= recordsBufferForcedFlushInterval) {
-<<<<<<< HEAD
-			r.Store.AppendToSetPipelined(analyticsKeyName, recordsBuffer, r.globalConf.AnalyticsConfig.StorageExpirationTime)
-=======
 			r.Store.AppendToSetPipelined(analyticKey, recordsBuffer)
->>>>>>> 19f50288
 			recordsBuffer = recordsBuffer[:0]
 			lastSentTs = time.Now()
 		}
