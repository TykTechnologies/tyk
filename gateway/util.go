package gateway

// appendIfMissing appends the given new item to the given slice.
func appendIfMissing(slice []string, newSlice ...string) []string {
	for _, new := range newSlice {
		found := false
		for _, item := range slice {
			if item == new {
				continue
			}
			found = true
		}

		if !found {
			slice = append(slice, new)
		}
	}

	return slice
}

// intersection gets intersection of the given two slices.
func intersection(a []string, b []string) (inter []string) {
	m := make(map[string]bool)

	for _, item := range a {
		m[item] = true
	}

	for _, item := range b {
		if _, ok := m[item]; ok {
			inter = append(inter, item)
		}
	}

	return
}

// contains checks whether the given slice contains the given item.
func contains(s []string, i string) bool {
	for _, a := range s {
		if a == i {
			return true
		}
	}
	return false
}

// greaterThanFloat64 checks whether first float64 value is bigger than second float64 value.
// -1 means infinite and the biggest value.
func greaterThanFloat64(first, second float64) bool {
	if first == -1 {
		return true
	}

	if second == -1 {
		return false
	}

	return first > second
}

// greaterThanInt64 checks whether first int64 value is bigger than second int64 value.
// -1 means infinite and the biggest value.
func greaterThanInt64(first, second int64) bool {
	if first == -1 {
		return true
	}

	if second == -1 {
		return false
	}

	return first > second
}

// greaterThanInt checks whether first int value is bigger than second int value.
// -1 means infinite and the biggest value.
func greaterThanInt(first, second int) bool {
	if first == -1 {
		return true
	}

	if second == -1 {
		return false
	}

	return first > second
<<<<<<< HEAD
}

// removeDuplicateStr removes duplicates values from items string slice by respecting the order.
func removeDuplicateStr(items []string) []string {
	var list []string
	for _, item := range items {
		if !contains(list, item) {
			list = append(list, item)
		}
	}
	return list
=======
>>>>>>> 094a100a
}<|MERGE_RESOLUTION|>--- conflicted
+++ resolved
@@ -86,18 +86,4 @@
 	}
 
 	return first > second
-<<<<<<< HEAD
-}
-
-// removeDuplicateStr removes duplicates values from items string slice by respecting the order.
-func removeDuplicateStr(items []string) []string {
-	var list []string
-	for _, item := range items {
-		if !contains(list, item) {
-			list = append(list, item)
-		}
-	}
-	return list
-=======
->>>>>>> 094a100a
 }