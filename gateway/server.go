package gateway

import (
	"context"
	"crypto/tls"
	"fmt"
	"html/template"
	"io/ioutil"
	stdlog "log"
	"log/syslog"
	"net"
	"net/http"
	pprof_http "net/http/pprof"
	"os"
	"path/filepath"
	"runtime"
	"runtime/pprof"
	"strconv"
	"strings"
	"sync"
	textTemplate "text/template"
	"time"

	"github.com/TykTechnologies/again"
	gas "github.com/TykTechnologies/goautosocket"
	"github.com/TykTechnologies/gorpc"
	logstashHook "github.com/bshuster-repo/logrus-logstash-hook"
	"github.com/evalphobia/logrus_sentry"
	graylogHook "github.com/gemnasium/logrus-graylog-hook"
	"github.com/gorilla/mux"
	"github.com/lonelycode/osin"
	newrelic "github.com/newrelic/go-agent"
	"github.com/rs/cors"
	uuid "github.com/satori/go.uuid"
	"github.com/sirupsen/logrus"
	logrus_syslog "github.com/sirupsen/logrus/hooks/syslog"
	"rsc.io/letsencrypt"

	"github.com/TykTechnologies/tyk/apidef"
	"github.com/TykTechnologies/tyk/certs"
	"github.com/TykTechnologies/tyk/checkup"
	"github.com/TykTechnologies/tyk/cli"
	"github.com/TykTechnologies/tyk/config"
	"github.com/TykTechnologies/tyk/dnscache"
	"github.com/TykTechnologies/tyk/headers"
	logger "github.com/TykTechnologies/tyk/log"
	"github.com/TykTechnologies/tyk/regexp"
	"github.com/TykTechnologies/tyk/rpc"
	"github.com/TykTechnologies/tyk/storage"
	"github.com/TykTechnologies/tyk/storage/kv"
	"github.com/TykTechnologies/tyk/trace"
	"github.com/TykTechnologies/tyk/user"
)

var (
	log                  = logger.Get()
	mainLog              = log.WithField("prefix", "main")
	pubSubLog            = log.WithField("prefix", "pub-sub")
	rawLog               = logger.GetRaw()
	templates            *template.Template
	templatesRaw         *textTemplate.Template
	analytics            RedisAnalyticsHandler
	GlobalEventsJSVM     JSVM
	memProfFile          *os.File
	MainNotifier         RedisNotifier
	DefaultOrgStore      DefaultSessionManager
	DefaultQuotaStore    DefaultSessionManager
	GlobalSessionManager = SessionHandler(&DefaultSessionManager{})
	MonitoringHandler    config.TykEventHandler
	RPCListener          RPCStorageHandler
	DashService          DashboardServiceSender
	CertificateManager   *certs.CertificateManager
	NewRelicApplication  newrelic.Application

	apisMu          sync.RWMutex
	apiSpecs        []*APISpec
	apisByID        = map[string]*APISpec{}
	apisHandlesByID = new(sync.Map)

	keyGen DefaultKeyGenerator

	policiesMu   sync.RWMutex
	policiesByID = map[string]user.Policy{}

	LE_MANAGER  letsencrypt.Manager
	LE_FIRSTRUN bool

	muNodeID sync.Mutex // guards NodeID
	NodeID   string

	// SessionID is the unique session id which is used while connecting to dashboard to prevent multiple node allocation.
	SessionID string

	runningTestsMu sync.RWMutex
	testMode       bool

	// confPaths is the series of paths to try to use as config files. The
	// first one to exist will be used. If none exists, a default config
	// will be written to the first path in the list.
	//
	// When --conf=foo is used, this will be replaced by []string{"foo"}.
	confPaths = []string{
		"tyk.conf",
		// TODO: add ~/.config/tyk/tyk.conf here?
		"/etc/tyk/tyk.conf",
	}

	dnsCacheManager dnscache.IDnsCacheManager

	consulKVStore kv.Store
	vaultKVStore  kv.Store
)

const (
	defReadTimeout  = 120 * time.Second
	defWriteTimeout = 120 * time.Second
	appName         = "tyk-gateway"
)

// SetNodeID writes NodeID safely.
func SetNodeID(nodeID string) {
	muNodeID.Lock()
	NodeID = nodeID
	muNodeID.Unlock()
}

// GetNodeID reads NodeID safely.
func GetNodeID() string {
	muNodeID.Lock()
	defer muNodeID.Unlock()
	return NodeID
}

func isRunningTests() bool {
	runningTestsMu.RLock()
	v := testMode
	runningTestsMu.RUnlock()
	return v
}

func setTestMode(v bool) {
	runningTestsMu.Lock()
	testMode = v
	runningTestsMu.Unlock()
}

func getApiSpec(apiID string) *APISpec {
	apisMu.RLock()
	spec := apisByID[apiID]
	apisMu.RUnlock()
	return spec
}

func apisByIDLen() int {
	apisMu.RLock()
	defer apisMu.RUnlock()
	return len(apisByID)
}

var redisPurgeOnce sync.Once
var rpcPurgeOnce sync.Once

// Create all globals and init connection handlers
func setupGlobals(ctx context.Context) {
	reloadMu.Lock()
	defer reloadMu.Unlock()

	checkup.Run(config.Global())

	dnsCacheManager = dnscache.NewDnsCacheManager(config.Global().DnsCache.MultipleIPsHandleStrategy)
	if config.Global().DnsCache.Enabled {
		dnsCacheManager.InitDNSCaching(
			time.Duration(config.Global().DnsCache.TTL)*time.Second,
			time.Duration(config.Global().DnsCache.CheckInterval)*time.Second)
	}

	if config.Global().EnableAnalytics && config.Global().Storage.Type != "redis" {
		mainLog.Fatal("Analytics requires Redis Storage backend, please enable Redis in the tyk.conf file.")
	}

	// Initialise HostCheckerManager only if uptime tests are enabled.
	if !config.Global().UptimeTests.Disable {
		if config.Global().ManagementNode {
			mainLog.Warn("Running Uptime checks in a management node.")
		}
		healthCheckStore := storage.RedisCluster{KeyPrefix: "host-checker:", IsAnalytics: true}
		InitHostCheckManager(ctx, &healthCheckStore)
	}

	initHealthCheck(ctx)

	redisStore := storage.RedisCluster{KeyPrefix: "apikey-", HashKeys: config.Global().HashKeys}
	GlobalSessionManager.Init(&redisStore)

	versionStore := storage.RedisCluster{KeyPrefix: "version-check-"}
	versionStore.Connect()
	_ = versionStore.SetKey("gateway", VERSION, 0)

	if config.Global().EnableAnalytics && analytics.Store == nil {
		globalConf := config.Global()
		globalConf.LoadIgnoredIPs()
		config.SetGlobal(globalConf)
		mainLog.Debug("Setting up analytics DB connection")

		analyticsStore := storage.RedisCluster{KeyPrefix: "analytics-", IsAnalytics: true}
		analytics.Store = &analyticsStore
		analytics.Init(globalConf)

		redisPurgeOnce.Do(func() {
			store := storage.RedisCluster{KeyPrefix: "analytics-", IsAnalytics: true}
			redisPurger := RedisPurger{Store: &store}
			go redisPurger.PurgeLoop(ctx)
		})

		if config.Global().AnalyticsConfig.Type == "rpc" {
			mainLog.Debug("Using RPC cache purge")

			rpcPurgeOnce.Do(func() {
				store := storage.RedisCluster{KeyPrefix: "analytics-", IsAnalytics: true}
				purger := rpc.Purger{
					Store: &store,
				}
				purger.Connect()
				go purger.PurgeLoop(ctx)
			})
		}
		go flushNetworkAnalytics(ctx)
	}

	// Load all the files that have the "error" prefix.
	templatesDir := filepath.Join(config.Global().TemplatePath, "error*")
	templates = template.Must(template.ParseGlob(templatesDir))
	templatesRaw = textTemplate.Must(textTemplate.ParseGlob(templatesDir))

	CoProcessInit()

	// Get the notifier ready
	mainLog.Debug("Notifier will not work in hybrid mode")
	mainNotifierStore := &storage.RedisCluster{}
	mainNotifierStore.Connect()
	MainNotifier = RedisNotifier{mainNotifierStore, RedisPubSubChannel}

	if config.Global().Monitor.EnableTriggerMonitors {
		h := &WebHookHandler{}
		if err := h.Init(config.Global().Monitor.Config); err != nil {
			mainLog.Error("Failed to initialise monitor! ", err)
		} else {
			MonitoringHandler = h
		}
	}

	if globalConfig := config.Global(); globalConfig.AnalyticsConfig.NormaliseUrls.Enabled {
		mainLog.Info("Setting up analytics normaliser")
		globalConfig.AnalyticsConfig.NormaliseUrls.CompiledPatternSet = initNormalisationPatterns()
		config.SetGlobal(globalConfig)
	}

	certificateSecret := config.Global().Secret
	if config.Global().Security.PrivateCertificateEncodingSecret != "" {
		certificateSecret = config.Global().Security.PrivateCertificateEncodingSecret
	}

	CertificateManager = certs.NewCertificateManager(getGlobalStorageHandler("cert-", false), certificateSecret, log, !config.Global().Cloud)

	if config.Global().NewRelic.AppName != "" {
		NewRelicApplication = SetupNewRelic()
	}

	readGraphqlPlaygroundTemplate()
}

func buildConnStr(resource string) string {

	if config.Global().DBAppConfOptions.ConnectionString == "" && config.Global().DisableDashboardZeroConf {
		mainLog.Fatal("Connection string is empty, failing.")
	}

	if !config.Global().DisableDashboardZeroConf && config.Global().DBAppConfOptions.ConnectionString == "" {
		mainLog.Info("Waiting for zeroconf signal...")
		for config.Global().DBAppConfOptions.ConnectionString == "" {
			time.Sleep(1 * time.Second)
		}
	}

	return config.Global().DBAppConfOptions.ConnectionString + resource
}

func syncAPISpecs() (int, error) {
	loader := APIDefinitionLoader{}

	var s []*APISpec
	if config.Global().UseDBAppConfigs {
		connStr := buildConnStr("/system/apis")
		tmpSpecs, err := loader.FromDashboardService(connStr, config.Global().NodeSecret)
		if err != nil {
			log.Error("failed to load API specs: ", err)
			return 0, err
		}

		s = tmpSpecs

		mainLog.Debug("Downloading API Configurations from Dashboard Service")
	} else if config.Global().SlaveOptions.UseRPC {
		mainLog.Debug("Using RPC Configuration")

		var err error
		s, err = loader.FromRPC(config.Global().SlaveOptions.RPCKey)
		if err != nil {
			return 0, err
		}
	} else {
		s = loader.FromDir(config.Global().AppPath)
	}

	mainLog.Printf("Detected %v APIs", len(s))

	if config.Global().AuthOverride.ForceAuthProvider {
		for i := range s {
			s[i].AuthProvider = config.Global().AuthOverride.AuthProvider
		}
	}

	if config.Global().AuthOverride.ForceSessionProvider {
		for i := range s {
			s[i].SessionProvider = config.Global().AuthOverride.SessionProvider
		}
	}
	var filter []*APISpec
	for _, v := range s {
		if err := v.Validate(); err != nil {
			mainLog.Infof("Skipping loading spec:%q because it failed validation with error:%v", v.Name, err)
			continue
		}
		filter = append(filter, v)
	}
<<<<<<< HEAD
=======

	apiSpecs = filter
>>>>>>> 529518d2

	apisMu.Lock()
	apiSpecs = filter
	tlsConfigCache.Flush()
	apisMu.Unlock()

	return len(apiSpecs), nil
}

func syncPolicies() (count int, err error) {
	var pols map[string]user.Policy

	mainLog.Info("Loading policies")

	switch config.Global().Policies.PolicySource {
	case "service":
		if config.Global().Policies.PolicyConnectionString == "" {
			mainLog.Fatal("No connection string or node ID present. Failing.")
		}
		connStr := config.Global().Policies.PolicyConnectionString
		connStr = connStr + "/system/policies"

		mainLog.Info("Using Policies from Dashboard Service")

		pols = LoadPoliciesFromDashboard(connStr, config.Global().NodeSecret, config.Global().Policies.AllowExplicitPolicyID)
	case "rpc":
		mainLog.Debug("Using Policies from RPC")
		pols, err = LoadPoliciesFromRPC(config.Global().SlaveOptions.RPCKey)
	default:
		// this is the only case now where we need a policy record name
		if config.Global().Policies.PolicyRecordName == "" {
			mainLog.Debug("No policy record name defined, skipping...")
			return 0, nil
		}
		pols = LoadPoliciesFromFile(config.Global().Policies.PolicyRecordName)
	}
	mainLog.Infof("Policies found (%d total):", len(pols))
	for id := range pols {
		mainLog.Debugf(" - %s", id)
	}

	policiesMu.Lock()
	defer policiesMu.Unlock()
	if len(pols) > 0 {
		policiesByID = pols
	}

	return len(pols), err
}

// stripSlashes removes any trailing slashes from the request's URL
// path.
func stripSlashes(next http.Handler) http.Handler {
	fn := func(w http.ResponseWriter, r *http.Request) {
		path := r.URL.Path
		if trim := strings.TrimRight(path, "/"); trim != path {
			r2 := *r
			r2.URL.Path = trim
			r = &r2
		}
		next.ServeHTTP(w, r)
	}
	return http.HandlerFunc(fn)
}

func controlAPICheckClientCertificate(certLevel string, next http.Handler) http.Handler {
	return http.HandlerFunc(func(w http.ResponseWriter, r *http.Request) {
		if config.Global().Security.ControlAPIUseMutualTLS {
			if err := CertificateManager.ValidateRequestCertificate(config.Global().Security.Certificates.ControlAPI, r); err != nil {
				doJSONWrite(w, http.StatusForbidden, apiError(err.Error()))
				return
			}
		}

		next.ServeHTTP(w, r)
	})
}

// loadControlAPIEndpoints loads the endpoints used for controlling the Gateway.
func loadControlAPIEndpoints(muxer *mux.Router) {
	hostname := config.Global().HostName
	if config.Global().ControlAPIHostname != "" {
		hostname = config.Global().ControlAPIHostname
	}

	if muxer == nil {
		cp := config.Global().ControlAPIPort
		muxer = defaultProxyMux.router(cp, "")
		if muxer == nil {
			if cp != 0 {
				log.Error("Can't find control API router")
			}
			return
		}
	}

	muxer.HandleFunc("/"+config.Global().HealthCheckEndpointName, liveCheckHandler)

	r := mux.NewRouter()
	muxer.PathPrefix("/tyk/").Handler(http.StripPrefix("/tyk",
		stripSlashes(checkIsAPIOwner(controlAPICheckClientCertificate("/gateway/client", InstrumentationMW(r)))),
	))

	if hostname != "" {
		muxer = muxer.Host(hostname).Subrouter()
		mainLog.Info("Control API hostname set: ", hostname)
	}

	if *cli.HTTPProfile || config.Global().HTTPProfile {
		muxer.HandleFunc("/debug/pprof/profile", pprof_http.Profile)
		muxer.HandleFunc("/debug/pprof/{_:.*}", pprof_http.Index)
	}

	r.MethodNotAllowedHandler = MethodNotAllowedHandler{}

	mainLog.Info("Initialising Tyk REST API Endpoints")

	// set up main API handlers
	r.HandleFunc("/reload/group", groupResetHandler).Methods("GET")
	r.HandleFunc("/reload", resetHandler(nil)).Methods("GET")

	if !isRPCMode() {
		r.HandleFunc("/org/keys", orgHandler).Methods("GET")
		r.HandleFunc("/org/keys/{keyName:[^/]*}", orgHandler).Methods("POST", "PUT", "GET", "DELETE")
		r.HandleFunc("/keys/policy/{keyName}", policyUpdateHandler).Methods("POST")
		r.HandleFunc("/keys/create", createKeyHandler).Methods("POST")
		r.HandleFunc("/apis", apiHandler).Methods("GET", "POST", "PUT", "DELETE")
		r.HandleFunc("/apis/{apiID}", apiHandler).Methods("GET", "POST", "PUT", "DELETE")
		r.HandleFunc("/health", healthCheckhandler).Methods("GET")
		r.HandleFunc("/oauth/clients/create", createOauthClient).Methods("POST")
		r.HandleFunc("/oauth/clients/{apiID}/{keyName:[^/]*}", oAuthClientHandler).Methods("PUT")
		r.HandleFunc("/oauth/clients/{apiID}/{keyName:[^/]*}/rotate", rotateOauthClientHandler).Methods("PUT")
		r.HandleFunc("/oauth/clients/apis/{appID}", getApisForOauthApp).Queries("orgID", "{[0-9]*?}").Methods("GET")
		r.HandleFunc("/oauth/refresh/{keyName}", invalidateOauthRefresh).Methods("DELETE")
		r.HandleFunc("/oauth/revoke", RevokeTokenHandler).Methods("POST")
		r.HandleFunc("/oauth/revoke_all", RevokeAllTokensHandler).Methods("POST")

	} else {
		mainLog.Info("Node is slaved, REST API minimised")
	}

	r.HandleFunc("/debug", traceHandler).Methods("POST")
	r.HandleFunc("/cache/{apiID}", invalidateCacheHandler).Methods("DELETE")
	r.HandleFunc("/keys", keyHandler).Methods("POST", "PUT", "GET", "DELETE")
	r.HandleFunc("/keys/preview", previewKeyHandler).Methods("POST")
	r.HandleFunc("/keys/{keyName:[^/]*}", keyHandler).Methods("POST", "PUT", "GET", "DELETE")
	r.HandleFunc("/certs", certHandler).Methods("POST", "GET")
	r.HandleFunc("/certs/{certID:[^/]*}", certHandler).Methods("POST", "GET", "DELETE")
	r.HandleFunc("/oauth/clients/{apiID}", oAuthClientHandler).Methods("GET", "DELETE")
	r.HandleFunc("/oauth/clients/{apiID}/{keyName:[^/]*}", oAuthClientHandler).Methods("GET", "DELETE")
	r.HandleFunc("/oauth/clients/{apiID}/{keyName}/tokens", oAuthClientTokensHandler).Methods("GET")

	mainLog.Debug("Loaded API Endpoints")
}

// checkIsAPIOwner will ensure that the accessor of the tyk API has the
// correct security credentials - this is a shared secret between the
// client and the owner and is set in the tyk.conf file. This should
// never be made public!
func checkIsAPIOwner(next http.Handler) http.Handler {
	secret := config.Global().Secret
	return http.HandlerFunc(func(w http.ResponseWriter, r *http.Request) {
		tykAuthKey := r.Header.Get(headers.XTykAuthorization)
		if tykAuthKey != secret {
			// Error
			mainLog.Warning("Attempted administrative access with invalid or missing key!")

			doJSONWrite(w, http.StatusForbidden, apiError("Attempted administrative access with invalid or missing key!"))
			return
		}
		next.ServeHTTP(w, r)
	})
}

func generateOAuthPrefix(apiID string) string {
	return "oauth-data." + apiID + "."
}

// Create API-specific OAuth handlers and respective auth servers
func addOAuthHandlers(spec *APISpec, muxer *mux.Router) *OAuthManager {

	apiAuthorizePath := "/tyk/oauth/authorize-client{_:/?}"
	clientAuthPath := "/oauth/authorize{_:/?}"
	clientAccessPath := "/oauth/token{_:/?}"
	revokeToken := "/oauth/revoke"
	revokeAllTokens := "/oauth/revoke_all"

	serverConfig := osin.NewServerConfig()

	if config.Global().OauthErrorStatusCode != 0 {
		serverConfig.ErrorStatusCode = config.Global().OauthErrorStatusCode
	} else {
		serverConfig.ErrorStatusCode = http.StatusForbidden
	}

	serverConfig.AllowedAccessTypes = spec.Oauth2Meta.AllowedAccessTypes
	serverConfig.AllowedAuthorizeTypes = spec.Oauth2Meta.AllowedAuthorizeTypes
	serverConfig.RedirectUriSeparator = config.Global().OauthRedirectUriSeparator

	prefix := generateOAuthPrefix(spec.APIID)
	storageManager := getGlobalStorageHandler(prefix, false)
	storageManager.Connect()
	osinStorage := &RedisOsinStorageInterface{storageManager, GlobalSessionManager, &storage.RedisCluster{KeyPrefix: prefix, HashKeys: false}, spec.OrgID}

	osinServer := TykOsinNewServer(serverConfig, osinStorage)

	oauthManager := OAuthManager{spec, osinServer}
	oauthHandlers := OAuthHandlers{oauthManager}

	muxer.Handle(apiAuthorizePath, checkIsAPIOwner(allowMethods(oauthHandlers.HandleGenerateAuthCodeData, "POST")))
	muxer.HandleFunc(clientAuthPath, allowMethods(oauthHandlers.HandleAuthorizePassthrough, "GET", "POST"))
	muxer.HandleFunc(clientAccessPath, addSecureAndCacheHeaders(allowMethods(oauthHandlers.HandleAccessRequest, "GET", "POST")))
	muxer.HandleFunc(revokeToken, oauthHandlers.HandleRevokeToken)
	muxer.HandleFunc(revokeAllTokens, oauthHandlers.HandleRevokeAllTokens)
	return &oauthManager
}

func addBatchEndpoint(spec *APISpec, subrouter *mux.Router) {
	mainLog.Debug("Batch requests enabled for API")
	batchHandler := BatchRequestHandler{API: spec}
	subrouter.HandleFunc("/tyk/batch/", batchHandler.HandleBatchRequest)
}

func loadCustomMiddleware(spec *APISpec) ([]string, apidef.MiddlewareDefinition, []apidef.MiddlewareDefinition, []apidef.MiddlewareDefinition, []apidef.MiddlewareDefinition, []apidef.MiddlewareDefinition, apidef.MiddlewareDriver) {
	mwPaths := []string{}
	var mwAuthCheckFunc apidef.MiddlewareDefinition
	mwPreFuncs := []apidef.MiddlewareDefinition{}
	mwPostFuncs := []apidef.MiddlewareDefinition{}
	mwPostKeyAuthFuncs := []apidef.MiddlewareDefinition{}
	mwResponseFuncs := []apidef.MiddlewareDefinition{}
	mwDriver := apidef.OttoDriver

	// Set AuthCheck hook
	if spec.CustomMiddleware.AuthCheck.Name != "" {
		mwAuthCheckFunc = spec.CustomMiddleware.AuthCheck
		if spec.CustomMiddleware.AuthCheck.Path != "" {
			// Feed a JS file to Otto
			mwPaths = append(mwPaths, spec.CustomMiddleware.AuthCheck.Path)
		}
	}

	// Load from the configuration
	for _, mwObj := range spec.CustomMiddleware.Pre {
		mwPaths = append(mwPaths, mwObj.Path)
		mwPreFuncs = append(mwPreFuncs, mwObj)
		mainLog.Debug("Loading custom PRE-PROCESSOR middleware: ", mwObj.Name)
	}
	for _, mwObj := range spec.CustomMiddleware.Post {
		mwPaths = append(mwPaths, mwObj.Path)
		mwPostFuncs = append(mwPostFuncs, mwObj)
		mainLog.Debug("Loading custom POST-PROCESSOR middleware: ", mwObj.Name)
	}

	// Load from folders
	for _, folder := range [...]struct {
		name   string
		single *apidef.MiddlewareDefinition
		slice  *[]apidef.MiddlewareDefinition
	}{
		{name: "pre", slice: &mwPreFuncs},
		{name: "auth", single: &mwAuthCheckFunc},
		{name: "post_auth", slice: &mwPostKeyAuthFuncs},
		{name: "post", slice: &mwPostFuncs},
	} {
		globPath := filepath.Join(config.Global().MiddlewarePath, spec.APIID, folder.name, "*.js")
		paths, _ := filepath.Glob(globPath)
		for _, path := range paths {
			mainLog.Debug("Loading file middleware from ", path)

			mwDef := apidef.MiddlewareDefinition{
				Name: strings.Split(filepath.Base(path), ".")[0],
				Path: path,
			}
			mainLog.Debug("-- Middleware name ", mwDef.Name)
			mwDef.RequireSession = strings.HasSuffix(mwDef.Name, "_with_session")
			if mwDef.RequireSession {
				switch folder.name {
				case "post_auth", "post":
					mainLog.Debug("-- Middleware requires session")
				default:
					mainLog.Warning("Middleware requires session, but isn't post-auth: ", mwDef.Name)
				}
			}
			mwPaths = append(mwPaths, path)
			if folder.single != nil {
				*folder.single = mwDef
			} else {
				*folder.slice = append(*folder.slice, mwDef)
			}
		}
	}

	// Set middleware driver, defaults to OttoDriver
	if spec.CustomMiddleware.Driver != "" {
		mwDriver = spec.CustomMiddleware.Driver
	}

	// Load PostAuthCheck hooks
	for _, mwObj := range spec.CustomMiddleware.PostKeyAuth {
		if mwObj.Path != "" {
			// Otto files are specified here
			mwPaths = append(mwPaths, mwObj.Path)
		}
		mwPostKeyAuthFuncs = append(mwPostKeyAuthFuncs, mwObj)
	}

	// Load response hooks
	for _, mw := range spec.CustomMiddleware.Response {
		mwResponseFuncs = append(mwResponseFuncs, mw)
	}

	return mwPaths, mwAuthCheckFunc, mwPreFuncs, mwPostFuncs, mwPostKeyAuthFuncs, mwResponseFuncs, mwDriver

}

func createResponseMiddlewareChain(spec *APISpec, responseFuncs []apidef.MiddlewareDefinition) {
	// Create the response processors

	responseChain := make([]TykResponseHandler, len(spec.ResponseProcessors))
	for i, processorDetail := range spec.ResponseProcessors {
		processor := responseProcessorByName(processorDetail.Name)
		if processor == nil {
			mainLog.Error("No such processor: ", processorDetail.Name)
			return
		}
		if err := processor.Init(processorDetail.Options, spec); err != nil {
			mainLog.Debug("Failed to init processor: ", err)
		}
		mainLog.Debug("Loading Response processor: ", processorDetail.Name)
		responseChain[i] = processor
	}

	for _, mw := range responseFuncs {
		var processor TykResponseHandler
		//is it goplugin or other middleware
		if strings.HasSuffix(mw.Path, ".so") {
			processor = responseProcessorByName("goplugin_res_hook")
		} else {
			processor = responseProcessorByName("custom_mw_res_hook")
		}

		// TODO: perhaps error when plugin support is disabled?
		if processor == nil {
			mainLog.Error("Couldn't find custom middleware processor")
			return
		}

		if err := processor.Init(mw, spec); err != nil {
			mainLog.Debug("Failed to init processor: ", err)
		}
		responseChain = append(responseChain, processor)
	}

	spec.ResponseChain = responseChain
}

func handleCORS(router *mux.Router, spec *APISpec) {

	if spec.CORS.Enable {
		mainLog.Debug("CORS ENABLED")
		c := cors.New(cors.Options{
			AllowedOrigins:     spec.CORS.AllowedOrigins,
			AllowedMethods:     spec.CORS.AllowedMethods,
			AllowedHeaders:     spec.CORS.AllowedHeaders,
			ExposedHeaders:     spec.CORS.ExposedHeaders,
			AllowCredentials:   spec.CORS.AllowCredentials,
			MaxAge:             spec.CORS.MaxAge,
			OptionsPassthrough: spec.CORS.OptionsPassthrough,
			Debug:              spec.CORS.Debug,
		})

		router.Use(c.Handler)
	}
}

func isRPCMode() bool {
	return config.Global().AuthOverride.ForceAuthProvider &&
		config.Global().AuthOverride.AuthProvider.StorageEngine == RPCStorageEngine
}

func rpcReloadLoop(rpcKey string) {
	for {
		RPCListener.CheckForReload(rpcKey)
	}
}

var reloadMu sync.Mutex

func DoReload() {
	reloadMu.Lock()
	defer reloadMu.Unlock()

	// Initialize/reset the JSVM
	if config.Global().EnableJSVM {
		GlobalEventsJSVM.Init(nil, logrus.NewEntry(log))
	}

	// Load the API Policies
	if _, err := syncPolicies(); err != nil {
		mainLog.Error("Error during syncing policies:", err.Error())
		return
	}

	// load the specs
	if count, err := syncAPISpecs(); err != nil {
		mainLog.Error("Error during syncing apis:", err.Error())
		return
	} else {
		// skip re-loading only if dashboard service reported 0 APIs
		// and current registry had 0 APIs
		if count == 0 && apisByIDLen() == 0 {
			mainLog.Warning("No API Definitions found, not reloading")
			return
		}
	}
	loadGlobalApps()

	mainLog.Info("API reload complete")
}

// shouldReload returns true if we should perform any reload. Reloads happens if
// we have reload callback queued.
func shouldReload() ([]func(), bool) {
	requeueLock.Lock()
	defer requeueLock.Unlock()
	if len(requeue) == 0 {
		return nil, false
	}
	n := requeue
	requeue = []func(){}
	return n, true
}

func reloadLoop(ctx context.Context, tick <-chan time.Time, complete ...func()) {
	for {
		select {
		case <-ctx.Done():
			return
		// We don't check for reload right away as the gateway peroms this on the
		// startup sequence. We expect to start checking on the first tick after the
		// gateway is up and running.
		case <-tick:
			cb, ok := shouldReload()
			if !ok {
				continue
			}
			start := time.Now()
			mainLog.Info("reload: initiating")
			DoReload()
			mainLog.Info("reload: complete")
			mainLog.Info("Initiating coprocess reload")
			DoCoprocessReload()
			mainLog.Info("coprocess reload complete")
			for _, c := range cb {
				// most of the callbacks are nil, we don't want to execute nil functions to
				// avoid panics.
				if c != nil {
					c()
				}
			}
			if len(complete) != 0 {
				complete[0]()
			}
			mainLog.Infof("reload: cycle completed in %v", time.Since(start))
		}
	}
}

// reloadQueue is used by reloadURLStructure to queue a reload. It's not
// buffered, as reloadQueueLoop should pick these up immediately.
var reloadQueue = make(chan func())

var requeueLock sync.Mutex

// This is a list of callbacks to execute on the next reload. It is protected by
// requeueLock for concurrent use.
var requeue []func()

func reloadQueueLoop(ctx context.Context, cb ...func()) {
	for {
		select {
		case <-ctx.Done():
			return
		case fn := <-reloadQueue:
			requeueLock.Lock()
			requeue = append(requeue, fn)
			requeueLock.Unlock()
			mainLog.Info("Reload queued")
			if len(cb) != 0 {
				cb[0]()
			}
		}
	}
}

// reloadURLStructure will queue an API reload. The reload will
// eventually create a new muxer, reload all the app configs for an
// instance and then replace the DefaultServeMux with the new one. This
// enables a reconfiguration to take place without stopping any requests
// from being handled.
//
// done will be called when the reload is finished. Note that if a
// reload is already queued, another won't be queued, but done will
// still be called when said queued reload is finished.
func reloadURLStructure(done func()) {
	reloadQueue <- done
}

func setupLogger() {
	if config.Global().UseSentry {
		mainLog.Debug("Enabling Sentry support")

		logLevel := []logrus.Level{}

		if config.Global().SentryLogLevel == "" {
			logLevel = []logrus.Level{
				logrus.PanicLevel,
				logrus.FatalLevel,
				logrus.ErrorLevel,
			}
		} else if config.Global().SentryLogLevel == "panic" {
			logLevel = []logrus.Level{
				logrus.PanicLevel,
				logrus.FatalLevel,
			}
		}

		hook, err := logrus_sentry.NewSentryHook(config.Global().SentryCode, logLevel)

		hook.Timeout = 0

		if err == nil {
			log.Hooks.Add(hook)
			rawLog.Hooks.Add(hook)
		}
		mainLog.Debug("Sentry hook active")
	}

	if config.Global().UseSyslog {
		mainLog.Debug("Enabling Syslog support")
		hook, err := logrus_syslog.NewSyslogHook(config.Global().SyslogTransport,
			config.Global().SyslogNetworkAddr,
			syslog.LOG_INFO, "")

		if err == nil {
			log.Hooks.Add(hook)
			rawLog.Hooks.Add(hook)
		}
		mainLog.Debug("Syslog hook active")
	}

	if config.Global().UseGraylog {
		mainLog.Debug("Enabling Graylog support")
		hook := graylogHook.NewGraylogHook(config.Global().GraylogNetworkAddr,
			map[string]interface{}{"tyk-module": "gateway"})

		log.Hooks.Add(hook)
		rawLog.Hooks.Add(hook)

		mainLog.Debug("Graylog hook active")
	}

	if config.Global().UseLogstash {
		mainLog.Debug("Enabling Logstash support")

		var hook *logstashHook.Hook
		var err error
		var conn net.Conn
		if config.Global().LogstashTransport == "udp" {
			mainLog.Debug("Connecting to Logstash with udp")
			hook, err = logstashHook.NewHook(config.Global().LogstashTransport,
				config.Global().LogstashNetworkAddr,
				appName)
		} else {
			mainLog.Debugf("Connecting to Logstash with %s", config.Global().LogstashTransport)
			conn, err = gas.Dial(config.Global().LogstashTransport, config.Global().LogstashNetworkAddr)
			if err == nil {
				hook, err = logstashHook.NewHookWithConn(conn, appName)
			}
		}

		if err != nil {
			log.Errorf("Error making connection for logstash: %v", err)
		} else {
			log.Hooks.Add(hook)
			rawLog.Hooks.Add(hook)
			mainLog.Debug("Logstash hook active")
		}
	}

	if config.Global().UseRedisLog {
		hook := newRedisHook()
		log.Hooks.Add(hook)
		rawLog.Hooks.Add(hook)

		mainLog.Debug("Redis log hook active")
	}
}

func initialiseSystem(ctx context.Context) error {
	if isRunningTests() && os.Getenv("TYK_LOGLEVEL") == "" {
		// `go test` without TYK_LOGLEVEL set defaults to no log
		// output
		log.Level = logrus.ErrorLevel
		log.Out = ioutil.Discard
		gorpc.SetErrorLogger(func(string, ...interface{}) {})
		stdlog.SetOutput(ioutil.Discard)
	} else if *cli.DebugMode {
		log.Level = logrus.DebugLevel
		mainLog.Debug("Enabling debug-level output")
	}

	if *cli.Conf != "" {
		mainLog.Debugf("Using %s for configuration", *cli.Conf)
		confPaths = []string{*cli.Conf}
	} else {
		mainLog.Debug("No configuration file defined, will try to use default (tyk.conf)")
	}

	mainLog.Infof("Tyk API Gateway %s", VERSION)

	if !isRunningTests() {
		globalConf := config.Config{}
		if err := config.Load(confPaths, &globalConf); err != nil {
			return err
		}
		if globalConf.PIDFileLocation == "" {
			globalConf.PIDFileLocation = "/var/run/tyk/tyk-gateway.pid"
		}
		// It's necessary to set global conf before and after calling afterConfSetup as global conf
		// is being used by dependencies of the even handler init and then conf is modified again.
		config.SetGlobal(globalConf)
		afterConfSetup(&globalConf)
		config.SetGlobal(globalConf)
	}

	overrideTykErrors()

	if os.Getenv("TYK_LOGLEVEL") == "" && !*cli.DebugMode {
		level := strings.ToLower(config.Global().LogLevel)
		switch level {
		case "", "info":
			// default, do nothing
		case "error":
			log.Level = logrus.ErrorLevel
		case "warn":
			log.Level = logrus.WarnLevel
		case "debug":
			log.Level = logrus.DebugLevel
		default:
			mainLog.Fatalf("Invalid log level %q specified in config, must be error, warn, debug or info. ", level)
		}
	}

	if config.Global().Storage.Type != "redis" {
		mainLog.Fatal("Redis connection details not set, please ensure that the storage type is set to Redis and that the connection parameters are correct.")
	}

	// suply rpc client globals to join it main loging and instrumentation sub systems
	rpc.Log = log
	rpc.Instrument = instrument

	setupGlobals(ctx)

	globalConf := config.Global()

	if *cli.Port != "" {
		portNum, err := strconv.Atoi(*cli.Port)
		if err != nil {
			mainLog.Error("Port specified in flags must be a number: ", err)
		} else {
			globalConf.ListenPort = portNum
			config.SetGlobal(globalConf)
		}
	}

	// Enable all the loggers
	setupLogger()

	mainLog.Info("PIDFile location set to: ", config.Global().PIDFileLocation)

	if err := writePIDFile(); err != nil {
		mainLog.Error("Failed to write PIDFile: ", err)
	}

	if globalConf.UseDBAppConfigs && globalConf.Policies.PolicySource != config.DefaultDashPolicySource {
		globalConf.Policies.PolicySource = config.DefaultDashPolicySource
		globalConf.Policies.PolicyConnectionString = globalConf.DBAppConfOptions.ConnectionString
		if globalConf.Policies.PolicyRecordName == "" {
			globalConf.Policies.PolicyRecordName = config.DefaultDashPolicyRecordName
		}
	}

	if globalConf.ProxySSLMaxVersion == 0 {
		globalConf.ProxySSLMaxVersion = tls.VersionTLS12
	}

	if globalConf.ProxySSLMinVersion > globalConf.ProxySSLMaxVersion {
		globalConf.ProxySSLMaxVersion = globalConf.ProxySSLMinVersion
	}

	if globalConf.HttpServerOptions.MaxVersion == 0 {
		globalConf.HttpServerOptions.MaxVersion = tls.VersionTLS12
	}

	if globalConf.HttpServerOptions.MinVersion > globalConf.HttpServerOptions.MaxVersion {
		globalConf.HttpServerOptions.MaxVersion = globalConf.HttpServerOptions.MinVersion
	}

	if globalConf.UseDBAppConfigs && globalConf.Policies.PolicySource != config.DefaultDashPolicySource {
		globalConf.Policies.PolicySource = config.DefaultDashPolicySource
		globalConf.Policies.PolicyConnectionString = globalConf.DBAppConfOptions.ConnectionString
		if globalConf.Policies.PolicyRecordName == "" {
			globalConf.Policies.PolicyRecordName = config.DefaultDashPolicyRecordName
		}
	}

	config.SetGlobal(globalConf)

	getHostDetails()
	setupInstrumentation()

	if config.Global().HttpServerOptions.UseLE_SSL {
		go StartPeriodicStateBackup(ctx, &LE_MANAGER)
	}
	return nil
}

func writePIDFile() error {
	file := config.Global().PIDFileLocation
	if err := os.MkdirAll(filepath.Dir(file), 0755); err != nil {
		return err
	}
	pid := strconv.Itoa(os.Getpid())
	return ioutil.WriteFile(file, []byte(pid), 0600)
}

func readPIDFromFile() (int, error) {
	b, err := ioutil.ReadFile(config.Global().PIDFileLocation)
	if err != nil {
		return 0, err
	}
	return strconv.Atoi(string(b))
}

// afterConfSetup takes care of non-sensical config values (such as zero
// timeouts) and sets up a few globals that depend on the config.
func afterConfSetup(conf *config.Config) {
	if conf.SlaveOptions.CallTimeout == 0 {
		conf.SlaveOptions.CallTimeout = 30
	}

	if conf.SlaveOptions.PingTimeout == 0 {
		conf.SlaveOptions.PingTimeout = 60
	}

	if conf.SlaveOptions.KeySpaceSyncInterval == 0 {
		conf.SlaveOptions.KeySpaceSyncInterval = 10
	}

	if conf.AnalyticsConfig.PurgeInterval == 0 {
		// as default 10 seconds
		conf.AnalyticsConfig.PurgeInterval = 10
	}

	rpc.GlobalRPCPingTimeout = time.Second * time.Duration(conf.SlaveOptions.PingTimeout)
	rpc.GlobalRPCCallTimeout = time.Second * time.Duration(conf.SlaveOptions.CallTimeout)
	initGenericEventHandlers(conf)
	regexp.ResetCache(time.Second*time.Duration(conf.RegexpCacheExpire), !conf.DisableRegexpCache)

	if conf.HealthCheckEndpointName == "" {
		conf.HealthCheckEndpointName = "hello"
	}

	var err error

	conf.Secret, err = kvStore(conf.Secret)
	if err != nil {
		log.Fatalf("could not retrieve the secret key.. %v", err)
	}

	conf.NodeSecret, err = kvStore(conf.NodeSecret)
	if err != nil {
		log.Fatalf("could not retrieve the NodeSecret key.. %v", err)
	}

	conf.Storage.Password, err = kvStore(conf.Storage.Password)
	if err != nil {
		log.Fatalf("Could not retrieve redis password... %v", err)
	}

	conf.CacheStorage.Password, err = kvStore(conf.CacheStorage.Password)
	if err != nil {
		log.Fatalf("Could not retrieve cache storage password... %v", err)
	}

	conf.Security.PrivateCertificateEncodingSecret, err = kvStore(conf.Security.PrivateCertificateEncodingSecret)
	if err != nil {
		log.Fatalf("Could not retrieve the private certificate encoding secret... %v", err)
	}

	if conf.UseDBAppConfigs {
		conf.DBAppConfOptions.ConnectionString, err = kvStore(conf.DBAppConfOptions.ConnectionString)
		if err != nil {
			log.Fatalf("Could not fetch dashboard connection string.. %v", err)
		}
	}

	if conf.Policies.PolicySource == "service" {
		conf.Policies.PolicyConnectionString, err = kvStore(conf.Policies.PolicyConnectionString)
		if err != nil {
			log.Fatalf("Could not fetch policy connection string... %v", err)
		}
	}
}

func kvStore(value string) (string, error) {

	if strings.HasPrefix(value, "secrets://") {
		key := strings.TrimPrefix(value, "secrets://")
		log.Debugf("Retrieving %s from secret store in config", key)
		val, ok := config.Global().Secrets[key]
		if !ok {
			return "", fmt.Errorf("secrets does not exist in config.. %s not found", key)
		}

		return val, nil
	}

	if strings.HasPrefix(value, "env://") {
		key := strings.TrimPrefix(value, "env://")
		log.Debugf("Retrieving %s from environment", key)
		return os.Getenv(fmt.Sprintf("TYK_SECRET_%s", strings.ToUpper(key))), nil
	}

	if strings.HasPrefix(value, "consul://") {
		key := strings.TrimPrefix(value, "consul://")
		log.Debugf("Retrieving %s from consul", key)
		if err := setUpConsul(); err != nil {
			// Return value as is. If consul cannot be set up
			return value, nil
		}

		return consulKVStore.Get(key)
	}

	if strings.HasPrefix(value, "vault://") {
		key := strings.TrimPrefix(value, "vault://")
		log.Debugf("Retrieving %s from vault", key)
		if err := setUpVault(); err != nil {
			// Return value as is If vault cannot be set up
			return value, nil
		}

		return vaultKVStore.Get(key)
	}

	return value, nil
}

func setUpVault() error {
	if vaultKVStore != nil {
		return nil
	}

	var err error

	vaultKVStore, err = kv.NewVault(config.Global().KV.Vault)
	if err != nil {
		log.Debugf("an error occurred while setting up vault... %v", err)
	}

	return err
}

func setUpConsul() error {
	if consulKVStore != nil {
		return nil
	}

	var err error

	consulKVStore, err = kv.NewConsul(config.Global().KV.Consul)
	if err != nil {
		log.Debugf("an error occurred while setting up consul.. %v", err)
	}

	return err
}

var hostDetails struct {
	Hostname string
	PID      int
}

func getHostDetails() {
	var err error
	if hostDetails.PID, err = readPIDFromFile(); err != nil {
		mainLog.Error("Failed to get host pid: ", err)
	}
	if hostDetails.Hostname, err = os.Hostname(); err != nil {
		mainLog.Error("Failed to get hostname: ", err)
	}
}

func getGlobalStorageHandler(keyPrefix string, hashKeys bool) storage.Handler {
	if config.Global().SlaveOptions.UseRPC {
		return &RPCStorageHandler{
			KeyPrefix: keyPrefix,
			HashKeys:  hashKeys,
		}
	}
	return &storage.RedisCluster{KeyPrefix: keyPrefix, HashKeys: hashKeys}
}

func Start() {
	ctx, cancel := context.WithCancel(context.Background())
	defer cancel()
	cli.Init(VERSION, confPaths)
	cli.Parse()
	// Stop gateway process if not running in "start" mode:
	if !cli.DefaultMode {
		os.Exit(0)
	}

	SetNodeID("solo-" + uuid.NewV4().String())

	SessionID = uuid.NewV4().String()

	if err := initialiseSystem(ctx); err != nil {
		mainLog.Fatalf("Error initialising system: %v", err)
	}

	if config.Global().ControlAPIPort == 0 {
		mainLog.Warn("The control_api_port should be changed for production")
	}
	setupPortsWhitelist()

	onFork := func() {
		mainLog.Warning("PREPARING TO FORK")

		// if controlListener != nil {
		// 	if err := controlListener.Close(); err != nil {
		// 		mainLog.Error("Control listen handler exit: ", err)
		// 	}
		// 	mainLog.Info("Control listen closed")
		// }

		if config.Global().UseDBAppConfigs {
			mainLog.Info("Stopping heartbeat")
			DashService.StopBeating()
			mainLog.Info("Waiting to de-register")
			time.Sleep(10 * time.Second)

			os.Setenv("TYK_SERVICE_NONCE", ServiceNonce)
			os.Setenv("TYK_SERVICE_NODEID", GetNodeID())
		}
	}
	err := again.ListenFrom(&defaultProxyMux.again, onFork)
	if err != nil {
		mainLog.Errorf("Initializing again %s", err)
	}
	if tr := config.Global().Tracer; tr.Enabled {
		trace.SetupTracing(tr.Name, tr.Options)
		trace.SetLogger(mainLog)
		defer trace.Close()
	}
	start(ctx)
	go storage.ConnectToRedis(ctx, func() {
		reloadURLStructure(func() {})
	})

	if *cli.MemProfile {
		mainLog.Debug("Memory profiling active")
		var err error
		if memProfFile, err = os.Create("tyk.mprof"); err != nil {
			panic(err)
		}
		defer memProfFile.Close()
	}
	if *cli.CPUProfile {
		mainLog.Info("Cpu profiling active")
		cpuProfFile, err := os.Create("tyk.prof")
		if err != nil {
			panic(err)
		}
		pprof.StartCPUProfile(cpuProfFile)
		defer pprof.StopCPUProfile()
	}
	if *cli.BlockProfile {
		mainLog.Info("Block profiling active")
		runtime.SetBlockProfileRate(1)
	}
	if *cli.MutexProfile {
		mainLog.Info("Mutex profiling active")
		runtime.SetMutexProfileFraction(1)
	}

	// TODO: replace goagain with something that support multiple listeners
	// Example: https://gravitational.com/blog/golang-ssh-bastion-graceful-restarts/
	startServer()

	if again.Child() {
		// This is a child process, we need to murder the parent now
		if err := again.Kill(); err != nil {
			mainLog.Fatal(err)
		}
	}
	again.Wait(&defaultProxyMux.again)
	mainLog.Info("Stop signal received.")
	if err := defaultProxyMux.again.Close(); err != nil {
		mainLog.Error("Closing listeners: ", err)
	}
	// stop analytics workers
	if config.Global().EnableAnalytics && analytics.Store == nil {
		analytics.Stop()
	}

	// write pprof profiles
	writeProfiles()

	if config.Global().UseDBAppConfigs {
		mainLog.Info("Stopping heartbeat...")
		DashService.StopBeating()
		time.Sleep(2 * time.Second)
		DashService.DeRegister()
	}

	mainLog.Info("Terminating.")

	time.Sleep(time.Second)
}

func writeProfiles() {
	if *cli.BlockProfile {
		f, err := os.Create("tyk.blockprof")
		if err != nil {
			panic(err)
		}
		if err = pprof.Lookup("block").WriteTo(f, 0); err != nil {
			panic(err)
		}
		f.Close()
	}
	if *cli.MutexProfile {
		f, err := os.Create("tyk.mutexprof")
		if err != nil {
			panic(err)
		}
		if err = pprof.Lookup("mutex").WriteTo(f, 0); err != nil {
			panic(err)
		}
		f.Close()
	}
}

func start(ctx context.Context) {
	// Set up a default org manager so we can traverse non-live paths
	if !config.Global().SupressDefaultOrgStore {
		mainLog.Debug("Initialising default org store")
		DefaultOrgStore.Init(getGlobalStorageHandler("orgkey.", false))
		//DefaultQuotaStore.Init(getGlobalStorageHandler(CloudHandler, "orgkey.", false))
		DefaultQuotaStore.Init(getGlobalStorageHandler("orgkey.", false))
	}

	// Start listening for reload messages
	if !config.Global().SuppressRedisSignalReload {
		go startPubSubLoop()
	}

	if slaveOptions := config.Global().SlaveOptions; slaveOptions.UseRPC {
		mainLog.Debug("Starting RPC reload listener")
		RPCListener = RPCStorageHandler{
			KeyPrefix:        "rpc.listener.",
			SuppressRegister: true,
		}

		RPCListener.Connect()
		go rpcReloadLoop(slaveOptions.RPCKey)
		go RPCListener.StartRPCKeepaliveWatcher()
		go RPCListener.StartRPCLoopCheck(slaveOptions.RPCKey)
	}

	// 1s is the minimum amount of time between hot reloads. The
	// interval counts from the start of one reload to the next.
	go reloadLoop(ctx, time.Tick(time.Second))
	go reloadQueueLoop(ctx)
}

func dashboardServiceInit() {
	if DashService == nil {
		DashService = &HTTPDashboardHandler{}
		DashService.Init()
	}
}

func handleDashboardRegistration() {
	if !config.Global().UseDBAppConfigs {
		return
	}

	dashboardServiceInit()

	// connStr := buildConnStr("/register/node")
	if err := DashService.Register(); err != nil {
		dashLog.Fatal("Registration failed: ", err)
	}

	go DashService.StartBeating()
}

var drlOnce sync.Once

func startDRL() {
	switch {
	case config.Global().ManagementNode:
		return
	case config.Global().EnableSentinelRateLimiter, config.Global().EnableRedisRollingLimiter:
		return
	}
	mainLog.Info("Initialising distributed rate limiter")
	setupDRL()
	startRateLimitNotifications()
}

func setupPortsWhitelist() {
	// setup listen and control ports as whitelisted
	globalConf := config.Global()
	w := globalConf.PortWhiteList
	if w == nil {
		w = make(map[string]config.PortWhiteList)
	}
	protocol := "http"
	if globalConf.HttpServerOptions.UseSSL {
		protocol = "https"
	}
	ls := config.PortWhiteList{}
	if v, ok := w[protocol]; ok {
		ls = v
	}
	ls.Ports = append(ls.Ports, globalConf.ListenPort)
	if globalConf.ControlAPIPort != 0 {
		ls.Ports = append(ls.Ports, globalConf.ControlAPIPort)
	}
	w[protocol] = ls
	globalConf.PortWhiteList = w
	config.SetGlobal(globalConf)
}

func startServer() {
	// Ensure that Control listener and default http listener running on first start
	muxer := &proxyMux{}

	router := mux.NewRouter()
	loadControlAPIEndpoints(router)
	muxer.setRouter(config.Global().ControlAPIPort, "", router)

	if muxer.router(config.Global().ListenPort, "") == nil {
		muxer.setRouter(config.Global().ListenPort, "", mux.NewRouter())
	}

	defaultProxyMux.swap(muxer)

	// handle dashboard registration and nonces if available
	handleDashboardRegistration()

	// at this point NodeID is ready to use by DRL
	drlOnce.Do(startDRL)

	mainLog.Infof("Tyk Gateway started (%s)", VERSION)
	address := config.Global().ListenAddress
	if config.Global().ListenAddress == "" {
		address = "(open interface)"
	}
	mainLog.Info("--> Listening on address: ", address)
	mainLog.Info("--> Listening on port: ", config.Global().ListenPort)
	mainLog.Info("--> PID: ", hostDetails.PID)
	if !rpc.IsEmergencyMode() {
		DoReload()
	}
}<|MERGE_RESOLUTION|>--- conflicted
+++ resolved
@@ -333,11 +333,6 @@
 		}
 		filter = append(filter, v)
 	}
-<<<<<<< HEAD
-=======
-
-	apiSpecs = filter
->>>>>>> 529518d2
 
 	apisMu.Lock()
 	apiSpecs = filter
