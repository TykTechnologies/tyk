package gateway

import (
	"context"
	"crypto/tls"
<<<<<<< HEAD
=======
	"encoding/json"
>>>>>>> 094a100a
	"fmt"
	"html/template"
	"io/ioutil"
	stdlog "log"
	"log/syslog"
	"net"
	"net/http"
	pprof_http "net/http/pprof"
	"os"
	"path/filepath"
	"runtime"
	"runtime/pprof"
	"strconv"
	"strings"
	"sync"
<<<<<<< HEAD
=======

	"sync/atomic"
>>>>>>> 094a100a
	textTemplate "text/template"
	"time"

	"github.com/TykTechnologies/again"
	"github.com/TykTechnologies/drl"
	gas "github.com/TykTechnologies/goautosocket"
	"github.com/TykTechnologies/gorpc"
<<<<<<< HEAD
=======
	"github.com/TykTechnologies/goverify"
>>>>>>> 094a100a
	logstashHook "github.com/bshuster-repo/logrus-logstash-hook"
	"github.com/evalphobia/logrus_sentry"
	graylogHook "github.com/gemnasium/logrus-graylog-hook"
	"github.com/gorilla/mux"
	"github.com/lonelycode/osin"
	newrelic "github.com/newrelic/go-agent"
<<<<<<< HEAD
=======
	"github.com/pmylund/go-cache"
>>>>>>> 094a100a
	"github.com/rs/cors"
	uuid "github.com/satori/go.uuid"
	"github.com/sirupsen/logrus"
	logrus_syslog "github.com/sirupsen/logrus/hooks/syslog"
	"rsc.io/letsencrypt"

	"github.com/TykTechnologies/tyk/apidef"
	"github.com/TykTechnologies/tyk/certs"
	"github.com/TykTechnologies/tyk/checkup"
	"github.com/TykTechnologies/tyk/cli"
	"github.com/TykTechnologies/tyk/config"
	"github.com/TykTechnologies/tyk/dnscache"
	"github.com/TykTechnologies/tyk/headers"
	logger "github.com/TykTechnologies/tyk/log"
	"github.com/TykTechnologies/tyk/regexp"
	"github.com/TykTechnologies/tyk/rpc"
	"github.com/TykTechnologies/tyk/storage"
	"github.com/TykTechnologies/tyk/storage/kv"
	"github.com/TykTechnologies/tyk/trace"
	"github.com/TykTechnologies/tyk/user"
)

var (
<<<<<<< HEAD
	log                  = logger.Get()
	mainLog              = log.WithField("prefix", "main")
	pubSubLog            = log.WithField("prefix", "pub-sub")
	rawLog               = logger.GetRaw()
	templates            *template.Template
	templatesRaw         *textTemplate.Template
=======
	log       = logger.Get()
	mainLog   = log.WithField("prefix", "main")
	pubSubLog = log.WithField("prefix", "pub-sub")
	rawLog    = logger.GetRaw()

	memProfFile         *os.File
	NewRelicApplication newrelic.Application

	// confPaths is the series of paths to try to use as config files. The
	// first one to exist will be used. If none exists, a default config
	// will be written to the first path in the list.
	//
	// When --conf=foo is used, this will be replaced by []string{"foo"}.
	confPaths = []string{
		"tyk.conf",
		// TODO: add ~/.config/tyk/tyk.conf here?
		"/etc/tyk/tyk.conf",
	}
)

const appName = "tyk-gateway"

type Gateway struct {
	DefaultProxyMux *proxyMux
	config          atomic.Value
	configMu        sync.Mutex

	ctx      context.Context
	cancelFn context.CancelFunc

	muNodeID   sync.Mutex // guards NodeID
	NodeID     string
	drlOnce    sync.Once
	DRLManager *drl.DRL
	reloadMu   sync.Mutex

>>>>>>> 094a100a
	analytics            RedisAnalyticsHandler
	GlobalEventsJSVM     JSVM
	MainNotifier         RedisNotifier
	DefaultOrgStore      DefaultSessionManager
	DefaultQuotaStore    DefaultSessionManager
	GlobalSessionManager SessionHandler
	MonitoringHandler    config.TykEventHandler
	RPCListener          RPCStorageHandler
	DashService          DashboardServiceSender
	CertificateManager   *certs.CertificateManager
<<<<<<< HEAD
	NewRelicApplication  newrelic.Application

	apisMu          sync.RWMutex
	apiSpecs        []*APISpec
	apisByID        = map[string]*APISpec{}
	apisHandlesByID = new(sync.Map)
=======
	GlobalHostChecker    HostCheckerManager
	HostCheckTicker      chan struct{}
	HostCheckerClient    *http.Client
>>>>>>> 094a100a

	keyGen DefaultKeyGenerator

	SessionLimiter SessionLimiter
	SessionMonitor Monitor

	RPCGlobalCache *cache.Cache
	// key session memory cache
	SessionCache *cache.Cache
	// org session memory cache
	ExpiryCache *cache.Cache
	// memory cache to store arbitrary items
	UtilCache *cache.Cache

	// Nonce to use when interacting with the dashboard service
	ServiceNonce      string
	ServiceNonceMutex sync.RWMutex

	apisMu          sync.RWMutex
	apiSpecs        []*APISpec
	apisByID        map[string]*APISpec
	apisHandlesByID *sync.Map

	policiesMu   sync.RWMutex
	policiesByID map[string]user.Policy

	dnsCacheManager dnscache.IDnsCacheManager

	consulKVStore kv.Store
	vaultKVStore  kv.Store

	LE_MANAGER  letsencrypt.Manager
	LE_FIRSTRUN bool

	NotificationVerifier goverify.Verifier

	RedisPurgeOnce sync.Once
	RpcPurgeOnce   sync.Once

	// OnConnect this is a callback which is called whenever we transition redis Disconnected to connected
	OnConnect func()

	// SessionID is the unique session id which is used while connecting to dashboard to prevent multiple node allocation.
	SessionID string

	// SessionID is the unique session id which is used while connecting to dashboard to prevent multiple node allocation.
	SessionID string

	runningTestsMu sync.RWMutex
	testMode       bool

	// reloadQueue is used by reloadURLStructure to queue a reload. It's not
	// buffered, as reloadQueueLoop should pick these up immediately.
	reloadQueue chan func()

	requeueLock sync.Mutex

	// This is a list of callbacks to execute on the next reload. It is protected by
	// requeueLock for concurrent use.
	requeue []func()

	// ReloadTestCase use this when in any test for gateway reloads
	ReloadTestCase *ReloadMachinery

	// map[bundleName]map[fileName]fileContent used for tests
	TestBundles  map[string]map[string]string
	TestBundleMu sync.Mutex

	templates    *template.Template
	templatesRaw *textTemplate.Template

	// RedisController keeps track of redis connection and singleton
	RedisController *storage.RedisController
}

func NewGateway(config config.Config, ctx context.Context, cancelFn context.CancelFunc) *Gateway {
	gw := Gateway{
		DefaultProxyMux: &proxyMux{
			again: again.New(),
		},
		ctx:      ctx,
		cancelFn: cancelFn,
	}

	gw.analytics = RedisAnalyticsHandler{Gw: &gw}
	gw.SetConfig(config)
	sessionManager := DefaultSessionManager{Gw: &gw}
	gw.GlobalSessionManager = SessionHandler(&sessionManager)
	gw.DefaultQuotaStore = DefaultSessionManager{Gw: &gw}
	gw.SessionLimiter = SessionLimiter{Gw: &gw}
	gw.SessionMonitor = Monitor{Gw: &gw}
	gw.RPCGlobalCache = cache.New(30*time.Second, 15*time.Second)
	gw.HostCheckTicker = make(chan struct{})
	gw.HostCheckerClient = &http.Client{
		Timeout: 500 * time.Millisecond,
	}

	gw.SessionCache = cache.New(10*time.Second, 5*time.Second)
	gw.ExpiryCache = cache.New(600*time.Second, 10*time.Minute)
	gw.UtilCache = cache.New(time.Hour, 10*time.Minute)

	gw.apisByID = map[string]*APISpec{}
	gw.apisHandlesByID = new(sync.Map)

	gw.policiesByID = map[string]user.Policy{}

	// reload
	gw.reloadQueue = make(chan func())
	// only for tests
	gw.ReloadTestCase = NewReloadMachinery()
	gw.TestBundles = map[string]map[string]string{}

	gw.RedisController = storage.NewRedisController()

	return &gw
}

func (gw *Gateway) UnmarshalJSON(data []byte) error {
	return nil
}
func (gw *Gateway) MarshalJSON() ([]byte, error) {
	return json.Marshal(struct{}{})
}

// SetNodeID writes NodeID safely.
func (gw *Gateway) SetNodeID(nodeID string) {
	gw.muNodeID.Lock()
	gw.NodeID = nodeID
	gw.muNodeID.Unlock()
}

// GetNodeID reads NodeID safely.
func (gw *Gateway) GetNodeID() string {
	gw.muNodeID.Lock()
	defer gw.muNodeID.Unlock()
	return gw.NodeID
}

func (gw *Gateway) isRunningTests() bool {
	gw.runningTestsMu.RLock()
	v := gw.testMode
	gw.runningTestsMu.RUnlock()
	return v
}

func (gw *Gateway) setTestMode(v bool) {
	gw.runningTestsMu.Lock()
	gw.testMode = v
	gw.runningTestsMu.Unlock()
}

func (gw *Gateway) getApiSpec(apiID string) *APISpec {
	gw.apisMu.RLock()
	spec := gw.apisByID[apiID]
	gw.apisMu.RUnlock()
	return spec
}

<<<<<<< HEAD
func getPolicy(polID string) user.Policy {
	policiesMu.RLock()
	pol := policiesByID[polID]
	policiesMu.RUnlock()
	return pol
}

func apisByIDLen() int {
	apisMu.RLock()
	defer apisMu.RUnlock()
	return len(apisByID)
=======
func (gw *Gateway) getPolicy(polID string) user.Policy {
	gw.policiesMu.RLock()
	pol := gw.policiesByID[polID]
	gw.policiesMu.RUnlock()
	return pol
>>>>>>> 094a100a
}

func (gw *Gateway) apisByIDLen() int {
	gw.apisMu.RLock()
	defer gw.apisMu.RUnlock()
	return len(gw.apisByID)
}

// Create all globals and init connection handlers
func (gw *Gateway) setupGlobals() {
	gw.reloadMu.Lock()
	defer gw.reloadMu.Unlock()

	gwConfig := gw.GetConfig()
	checkup.Run(&gwConfig)

	gw.SetConfig(gwConfig)
	gw.dnsCacheManager = dnscache.NewDnsCacheManager(gwConfig.DnsCache.MultipleIPsHandleStrategy)
	if gwConfig.DnsCache.Enabled {
		gw.dnsCacheManager.InitDNSCaching(
			time.Duration(gwConfig.DnsCache.TTL)*time.Second,
			time.Duration(gwConfig.DnsCache.CheckInterval)*time.Second)
	}

	if gwConfig.EnableAnalytics && gwConfig.Storage.Type != "redis" {
		mainLog.Fatal("Analytics requires Redis Storage backend, please enable Redis in the tyk.conf file.")
	}

	// Initialise HostCheckerManager only if uptime tests are enabled.
<<<<<<< HEAD
	if !config.Global().UptimeTests.Disable {
		if config.Global().ManagementNode {
			mainLog.Warn("Running Uptime checks in a management node.")
		}
		healthCheckStore := storage.RedisCluster{KeyPrefix: "host-checker:", IsAnalytics: true}
		InitHostCheckManager(ctx, &healthCheckStore)
	}

	initHealthCheck(ctx)
=======
	if !gwConfig.UptimeTests.Disable {
		if gwConfig.ManagementNode {
			mainLog.Warn("Running Uptime checks in a management node.")
		}

		healthCheckStore := storage.RedisCluster{KeyPrefix: "host-checker:", IsAnalytics: true, RedisController: gw.RedisController}
		gw.InitHostCheckManager(gw.ctx, &healthCheckStore)
	}

	gw.initHealthCheck(gw.ctx)
>>>>>>> 094a100a

	redisStore := storage.RedisCluster{KeyPrefix: "apikey-", HashKeys: gwConfig.HashKeys, RedisController: gw.RedisController}
	gw.GlobalSessionManager.Init(&redisStore)

	versionStore := storage.RedisCluster{KeyPrefix: "version-check-", RedisController: gw.RedisController}
	versionStore.Connect()
	err := versionStore.SetKey("gateway", VERSION, 0)
	if err != nil {
		mainLog.WithError(err).Error("Could not set version in versionStore")
	}

	if gwConfig.EnableAnalytics && gw.analytics.Store == nil {
		Conf := gwConfig
		Conf.LoadIgnoredIPs()
		gw.SetConfig(Conf)
		mainLog.Debug("Setting up analytics DB connection")

<<<<<<< HEAD
		analyticsStore := storage.RedisCluster{KeyPrefix: "analytics-", IsAnalytics: true}
		analytics.Store = &analyticsStore
		analytics.Init(globalConf)

		redisPurgeOnce.Do(func() {
			store := storage.RedisCluster{KeyPrefix: "analytics-", IsAnalytics: true}
			redisPurger := RedisPurger{Store: &store}
			go redisPurger.PurgeLoop(ctx)
		})
=======
		analyticsStore := storage.RedisCluster{KeyPrefix: "analytics-", IsAnalytics: true, RedisController: gw.RedisController}
		gw.analytics.Store = &analyticsStore
		gw.analytics.Init()

		store := storage.RedisCluster{KeyPrefix: "analytics-", IsAnalytics: true, RedisController: gw.RedisController}
		redisPurger := RedisPurger{Store: &store, Gw: gw}
		go redisPurger.PurgeLoop(gw.ctx)
>>>>>>> 094a100a

		if gw.GetConfig().AnalyticsConfig.Type == "rpc" {
			mainLog.Debug("Using RPC cache purge")

<<<<<<< HEAD
			rpcPurgeOnce.Do(func() {
				store := storage.RedisCluster{KeyPrefix: "analytics-", IsAnalytics: true}
				purger := rpc.Purger{
					Store: &store,
				}
				purger.Connect()
				go purger.PurgeLoop(ctx)
			})
=======
			store := storage.RedisCluster{KeyPrefix: "analytics-", IsAnalytics: true, RedisController: gw.RedisController}
			purger := rpc.Purger{
				Store: &store,
			}
			purger.Connect()
			go purger.PurgeLoop(gw.ctx, time.Duration(gw.GetConfig().AnalyticsConfig.PurgeInterval))
>>>>>>> 094a100a
		}
		go gw.flushNetworkAnalytics(gw.ctx)
	}

	// Load all the files that have the "error" prefix.
<<<<<<< HEAD
	templatesDir := filepath.Join(config.Global().TemplatePath, "error*")
	templates = template.Must(template.ParseGlob(templatesDir))
	templatesRaw = textTemplate.Must(textTemplate.ParseGlob(templatesDir))

	CoProcessInit()
=======
	//	gwConfig.TemplatePath = "/Users/sredny/go/src/github.com/TykTechnologies/tyk/templates"
	templatesDir := filepath.Join(gwConfig.TemplatePath, "error*")
	gw.templates = template.Must(template.ParseGlob(templatesDir))
	gw.templatesRaw = textTemplate.Must(textTemplate.ParseGlob(templatesDir))
	gw.CoProcessInit()
>>>>>>> 094a100a

	// Get the notifier ready
	mainLog.Debug("Notifier will not work in hybrid mode")
	mainNotifierStore := &storage.RedisCluster{RedisController: gw.RedisController}
	mainNotifierStore.Connect()
	gw.MainNotifier = RedisNotifier{mainNotifierStore, RedisPubSubChannel, gw}

	if gwConfig.Monitor.EnableTriggerMonitors {
		h := &WebHookHandler{Gw: gw}
		if err := h.Init(gwConfig.Monitor.Config); err != nil {
			mainLog.Error("Failed to initialise monitor! ", err)
		} else {
			gw.MonitoringHandler = h
		}
	}

	if conf := gw.GetConfig(); conf.AnalyticsConfig.NormaliseUrls.Enabled {
		mainLog.Info("Setting up analytics normaliser")
		conf.AnalyticsConfig.NormaliseUrls.CompiledPatternSet = gw.initNormalisationPatterns()
		gw.SetConfig(conf)
	}

	certificateSecret := gw.GetConfig().Secret
	if gw.GetConfig().Security.PrivateCertificateEncodingSecret != "" {
		certificateSecret = gw.GetConfig().Security.PrivateCertificateEncodingSecret
	}

<<<<<<< HEAD
	CertificateManager = certs.NewCertificateManager(getGlobalStorageHandler("cert-", false), certificateSecret, log, !config.Global().Cloud)
=======
	storeCert := &storage.RedisCluster{KeyPrefix: "cert-", HashKeys: false, RedisController: gw.RedisController}
	gw.CertificateManager = certs.NewCertificateManager(storeCert, certificateSecret, log, !gw.GetConfig().Cloud)
	if gw.GetConfig().SlaveOptions.UseRPC {
		rpcStore := &RPCStorageHandler{
			KeyPrefix: "cert-",
			HashKeys:  false,
			Gw:        gw,
		}
		gw.CertificateManager = certs.NewSlaveCertManager(storeCert, rpcStore, certificateSecret, log, !gw.GetConfig().Cloud)
	}
>>>>>>> 094a100a

	if gw.GetConfig().NewRelic.AppName != "" {
		NewRelicApplication = gw.SetupNewRelic()
	}

<<<<<<< HEAD
	readGraphqlPlaygroundTemplate()
=======
	gw.readGraphqlPlaygroundTemplate()
>>>>>>> 094a100a
}

func buildConnStr(resource string, conf config.Config) string {

	if conf.DBAppConfOptions.ConnectionString == "" && conf.DisableDashboardZeroConf {
		mainLog.Fatal("Connection string is empty, failing.")
	}

	if !conf.DisableDashboardZeroConf && conf.DBAppConfOptions.ConnectionString == "" {
		mainLog.Info("Waiting for zeroconf signal...")
		for conf.DBAppConfOptions.ConnectionString == "" {
			time.Sleep(1 * time.Second)
		}
	}

	return conf.DBAppConfOptions.ConnectionString + resource
}

<<<<<<< HEAD
func syncAPISpecs() (int, error) {
	loader := APIDefinitionLoader{}
=======
func (gw *Gateway) syncAPISpecs() (int, error) {
	loader := APIDefinitionLoader{gw}
>>>>>>> 094a100a

	var s []*APISpec
	if gw.GetConfig().UseDBAppConfigs {
		connStr := buildConnStr("/system/apis", gw.GetConfig())
		tmpSpecs, err := loader.FromDashboardService(connStr)
		if err != nil {
			log.Error("failed to load API specs: ", err)
			return 0, err
		}

		s = tmpSpecs

		mainLog.Debug("Downloading API Configurations from Dashboard Service")
	} else if gw.GetConfig().SlaveOptions.UseRPC {
		mainLog.Debug("Using RPC Configuration")

		var err error
		s, err = loader.FromRPC(gw.GetConfig().SlaveOptions.RPCKey, gw)
		if err != nil {
			return 0, err
		}
	} else {
		s = loader.FromDir(gw.GetConfig().AppPath)
	}

	mainLog.Printf("Detected %v APIs", len(s))

	if gw.GetConfig().AuthOverride.ForceAuthProvider {
		for i := range s {
			s[i].AuthProvider = gw.GetConfig().AuthOverride.AuthProvider
		}
	}

	if gw.GetConfig().AuthOverride.ForceSessionProvider {
		for i := range s {
			s[i].SessionProvider = gw.GetConfig().AuthOverride.SessionProvider
		}
	}
	var filter []*APISpec
	for _, v := range s {
		if err := v.Validate(); err != nil {
			mainLog.Infof("Skipping loading spec:%q because it failed validation with error:%v", v.Name, err)
			continue
		}
		filter = append(filter, v)
	}

<<<<<<< HEAD
	apisMu.Lock()
	apiSpecs = filter
	apiLen := len(apiSpecs)
	tlsConfigCache.Flush()
	apisMu.Unlock()
=======
	gw.apisMu.Lock()
	gw.apiSpecs = filter
	apiLen := len(gw.apiSpecs)
	tlsConfigCache.Flush()
	gw.apisMu.Unlock()
>>>>>>> 094a100a

	return apiLen, nil
}

func (gw *Gateway) syncPolicies() (count int, err error) {
	var pols map[string]user.Policy

	mainLog.Info("Loading policies")

	switch gw.GetConfig().Policies.PolicySource {
	case "service":
		if gw.GetConfig().Policies.PolicyConnectionString == "" {
			mainLog.Fatal("No connection string or node ID present. Failing.")
		}
		connStr := gw.GetConfig().Policies.PolicyConnectionString
		connStr = connStr + "/system/policies"

		mainLog.Info("Using Policies from Dashboard Service")

		pols = gw.LoadPoliciesFromDashboard(connStr, gw.GetConfig().NodeSecret, gw.GetConfig().Policies.AllowExplicitPolicyID)
	case "rpc":
		mainLog.Debug("Using Policies from RPC")
		pols, err = gw.LoadPoliciesFromRPC(gw.GetConfig().SlaveOptions.RPCKey)
	default:
		//if policy path defined we want to allow use of the REST API
<<<<<<< HEAD
		if config.Global().Policies.PolicyPath != "" {
			pols = LoadPoliciesFromDir(config.Global().Policies.PolicyPath)

		} else if config.Global().Policies.PolicyRecordName == "" {
=======
		if gw.GetConfig().Policies.PolicyPath != "" {
			pols = LoadPoliciesFromDir(gw.GetConfig().Policies.PolicyPath)

		} else if gw.GetConfig().Policies.PolicyRecordName == "" {
>>>>>>> 094a100a
			// old way of doing things before REST Api added
			// this is the only case now where we need a policy record name
			mainLog.Debug("No policy record name defined, skipping...")
			return 0, nil
		} else {
<<<<<<< HEAD
			pols = LoadPoliciesFromFile(config.Global().Policies.PolicyRecordName)
=======
			pols = LoadPoliciesFromFile(gw.GetConfig().Policies.PolicyRecordName)
>>>>>>> 094a100a
		}
	}
	mainLog.Infof("Policies found (%d total):", len(pols))
	for id := range pols {
		mainLog.Debugf(" - %s", id)
	}

	gw.policiesMu.Lock()
	defer gw.policiesMu.Unlock()
	if len(pols) > 0 {
		gw.policiesByID = pols
	}

	return len(pols), err
}

// stripSlashes removes any trailing slashes from the request's URL
// path.
func stripSlashes(next http.Handler) http.Handler {
	fn := func(w http.ResponseWriter, r *http.Request) {
		path := r.URL.Path
		if trim := strings.TrimRight(path, "/"); trim != path {
			r2 := *r
			r2.URL.Path = trim
			r = &r2
		}
		next.ServeHTTP(w, r)
	}
	return http.HandlerFunc(fn)
}

func (gw *Gateway) controlAPICheckClientCertificate(certLevel string, next http.Handler) http.Handler {
	return http.HandlerFunc(func(w http.ResponseWriter, r *http.Request) {
		if gw.GetConfig().Security.ControlAPIUseMutualTLS {
			if err := gw.CertificateManager.ValidateRequestCertificate(gw.GetConfig().Security.Certificates.ControlAPI, r); err != nil {
				doJSONWrite(w, http.StatusForbidden, apiError(err.Error()))
				return
			}
		}

		next.ServeHTTP(w, r)
	})
}

// loadControlAPIEndpoints loads the endpoints used for controlling the Gateway.
func (gw *Gateway) loadControlAPIEndpoints(muxer *mux.Router) {
	hostname := gw.GetConfig().HostName
	if gw.GetConfig().ControlAPIHostname != "" {
		hostname = gw.GetConfig().ControlAPIHostname
	}

	if muxer == nil {
		cp := gw.GetConfig().ControlAPIPort
		muxer = gw.DefaultProxyMux.router(cp, "", gw.GetConfig())
		if muxer == nil {
			if cp != 0 {
				log.Error("Can't find control API router")
			}
			return
		}
	}

<<<<<<< HEAD
	muxer.HandleFunc("/"+config.Global().HealthCheckEndpointName, liveCheckHandler)
=======
	muxer.HandleFunc("/"+gw.GetConfig().HealthCheckEndpointName, gw.liveCheckHandler)
>>>>>>> 094a100a

	r := mux.NewRouter()
	muxer.PathPrefix("/tyk/").Handler(http.StripPrefix("/tyk",
		stripSlashes(gw.checkIsAPIOwner(gw.controlAPICheckClientCertificate("/gateway/client", InstrumentationMW(r)))),
	))

	if hostname != "" {
		muxer = muxer.Host(hostname).Subrouter()
		mainLog.Info("Control API hostname set: ", hostname)
	}

	if *cli.HTTPProfile || gw.GetConfig().HTTPProfile {
		muxer.HandleFunc("/debug/pprof/profile", pprof_http.Profile)
		muxer.HandleFunc("/debug/pprof/{_:.*}", pprof_http.Index)
	}

	r.MethodNotAllowedHandler = MethodNotAllowedHandler{}

	mainLog.Info("Initialising Tyk REST API Endpoints")

	// set up main API handlers
<<<<<<< HEAD
	r.HandleFunc("/reload/group", groupResetHandler).Methods("GET")
	r.HandleFunc("/reload", resetHandler(nil)).Methods("GET")

	if !isRPCMode() {
		r.HandleFunc("/org/keys", orgHandler).Methods("GET")
		r.HandleFunc("/org/keys/{keyName:[^/]*}", orgHandler).Methods("POST", "PUT", "GET", "DELETE")
		r.HandleFunc("/keys/policy/{keyName}", policyUpdateHandler).Methods("POST")
		r.HandleFunc("/keys/create", createKeyHandler).Methods("POST")
		r.HandleFunc("/apis", apiHandler).Methods("GET", "POST", "PUT", "DELETE")
		r.HandleFunc("/apis/{apiID}", apiHandler).Methods("GET", "POST", "PUT", "DELETE")
		r.HandleFunc("/policies", polHandler).Methods("GET", "POST", "PUT", "DELETE")
		r.HandleFunc("/policies/{polID}", polHandler).Methods("GET", "POST", "PUT", "DELETE")
		r.HandleFunc("/health", healthCheckhandler).Methods("GET")
		r.HandleFunc("/oauth/clients/create", createOauthClient).Methods("POST")
		r.HandleFunc("/oauth/clients/{apiID}/{keyName:[^/]*}", oAuthClientHandler).Methods("PUT")
		r.HandleFunc("/oauth/clients/{apiID}/{keyName:[^/]*}/rotate", rotateOauthClientHandler).Methods("PUT")
		r.HandleFunc("/oauth/clients/apis/{appID}", getApisForOauthApp).Queries("orgID", "{[0-9]*?}").Methods("GET")
		r.HandleFunc("/oauth/refresh/{keyName}", invalidateOauthRefresh).Methods("DELETE")
		r.HandleFunc("/oauth/revoke", RevokeTokenHandler).Methods("POST")
		r.HandleFunc("/oauth/revoke_all", RevokeAllTokensHandler).Methods("POST")
=======
	r.HandleFunc("/reload/group", gw.groupResetHandler).Methods("GET")
	r.HandleFunc("/reload", gw.resetHandler(nil)).Methods("GET")

	if !gw.isRPCMode() {
		r.HandleFunc("/org/keys", gw.orgHandler).Methods("GET")
		r.HandleFunc("/org/keys/{keyName:[^/]*}", gw.orgHandler).Methods("POST", "PUT", "GET", "DELETE")
		r.HandleFunc("/keys/policy/{keyName}", gw.policyUpdateHandler).Methods("POST")
		r.HandleFunc("/keys/create", gw.createKeyHandler).Methods("POST")
		r.HandleFunc("/apis", gw.apiHandler).Methods("GET", "POST", "PUT", "DELETE")
		r.HandleFunc("/apis/{apiID}", gw.apiHandler).Methods("GET", "POST", "PUT", "DELETE")
		r.HandleFunc("/health", gw.healthCheckhandler).Methods("GET")
		r.HandleFunc("/policies", gw.polHandler).Methods("GET", "POST", "PUT", "DELETE")
		r.HandleFunc("/policies/{polID}", gw.polHandler).Methods("GET", "POST", "PUT", "DELETE")
		r.HandleFunc("/oauth/clients/create", gw.createOauthClient).Methods("POST")
		r.HandleFunc("/oauth/clients/{apiID}/{keyName:[^/]*}", gw.oAuthClientHandler).Methods("PUT")
		r.HandleFunc("/oauth/clients/{apiID}/{keyName:[^/]*}/rotate", gw.rotateOauthClientHandler).Methods("PUT")
		r.HandleFunc("/oauth/clients/apis/{appID}", gw.getApisForOauthApp).Queries("orgID", "{[0-9]*?}").Methods("GET")
		r.HandleFunc("/oauth/refresh/{keyName}", gw.invalidateOauthRefresh).Methods("DELETE")
		r.HandleFunc("/oauth/revoke", gw.RevokeTokenHandler).Methods("POST")
		r.HandleFunc("/oauth/revoke_all", gw.RevokeAllTokensHandler).Methods("POST")
>>>>>>> 094a100a

	} else {
		mainLog.Info("Node is slaved, REST API minimised")
	}

<<<<<<< HEAD
	r.HandleFunc("/debug", traceHandler).Methods("POST")
	r.HandleFunc("/cache/{apiID}", invalidateCacheHandler).Methods("DELETE")
	r.HandleFunc("/keys", keyHandler).Methods("POST", "PUT", "GET", "DELETE")
	r.HandleFunc("/keys/preview", previewKeyHandler).Methods("POST")
	r.HandleFunc("/keys/{keyName:[^/]*}", keyHandler).Methods("POST", "PUT", "GET", "DELETE")
	r.HandleFunc("/certs", certHandler).Methods("POST", "GET")
	r.HandleFunc("/certs/{certID:[^/]*}", certHandler).Methods("POST", "GET", "DELETE")
	r.HandleFunc("/oauth/clients/{apiID}", oAuthClientHandler).Methods("GET", "DELETE")
	r.HandleFunc("/oauth/clients/{apiID}/{keyName:[^/]*}", oAuthClientHandler).Methods("GET", "DELETE")
	r.HandleFunc("/oauth/clients/{apiID}/{keyName}/tokens", oAuthClientTokensHandler).Methods("GET")
=======
	r.HandleFunc("/debug", gw.traceHandler).Methods("POST")
	r.HandleFunc("/cache/{apiID}", gw.invalidateCacheHandler).Methods("DELETE")
	r.HandleFunc("/keys", gw.keyHandler).Methods("POST", "PUT", "GET", "DELETE")
	r.HandleFunc("/keys/preview", gw.previewKeyHandler).Methods("POST")
	r.HandleFunc("/keys/{keyName:[^/]*}", gw.keyHandler).Methods("POST", "PUT", "GET", "DELETE")
	r.HandleFunc("/certs", gw.certHandler).Methods("POST", "GET")
	r.HandleFunc("/certs/{certID:[^/]*}", gw.certHandler).Methods("POST", "GET", "DELETE")
	r.HandleFunc("/oauth/clients/{apiID}", gw.oAuthClientHandler).Methods("GET", "DELETE")
	r.HandleFunc("/oauth/clients/{apiID}/{keyName:[^/]*}", gw.oAuthClientHandler).Methods("GET", "DELETE")
	r.HandleFunc("/oauth/clients/{apiID}/{keyName}/tokens", gw.oAuthClientTokensHandler).Methods("GET")
>>>>>>> 094a100a

	mainLog.Debug("Loaded API Endpoints")
}

// checkIsAPIOwner will ensure that the accessor of the tyk API has the
// correct security credentials - this is a shared secret between the
// client and the owner and is set in the tyk.conf file. This should
// never be made public!
func (gw *Gateway) checkIsAPIOwner(next http.Handler) http.Handler {
	secret := gw.GetConfig().Secret
	return http.HandlerFunc(func(w http.ResponseWriter, r *http.Request) {
		tykAuthKey := r.Header.Get(headers.XTykAuthorization)
		if tykAuthKey != secret {
			// Error
			mainLog.Warning("Attempted administrative access with invalid or missing key!")

			doJSONWrite(w, http.StatusForbidden, apiError("Attempted administrative access with invalid or missing key!"))
			return
		}
		next.ServeHTTP(w, r)
	})
}

func generateOAuthPrefix(apiID string) string {
	return "oauth-data." + apiID + "."
}

// Create API-specific OAuth handlers and respective auth servers
<<<<<<< HEAD
func addOAuthHandlers(spec *APISpec, muxer *mux.Router) *OAuthManager {
=======
func (gw *Gateway) addOAuthHandlers(spec *APISpec, muxer *mux.Router) *OAuthManager {
>>>>>>> 094a100a

	apiAuthorizePath := "/tyk/oauth/authorize-client{_:/?}"
	clientAuthPath := "/oauth/authorize{_:/?}"
	clientAccessPath := "/oauth/token{_:/?}"
	revokeToken := "/oauth/revoke"
	revokeAllTokens := "/oauth/revoke_all"

	serverConfig := osin.NewServerConfig()

	gwConfig := gw.GetConfig()
	if gwConfig.OauthErrorStatusCode != 0 {
		serverConfig.ErrorStatusCode = gwConfig.OauthErrorStatusCode
	} else {
		serverConfig.ErrorStatusCode = http.StatusForbidden
	}

	serverConfig.AllowedAccessTypes = spec.Oauth2Meta.AllowedAccessTypes
	serverConfig.AllowedAuthorizeTypes = spec.Oauth2Meta.AllowedAuthorizeTypes
	serverConfig.RedirectUriSeparator = gwConfig.OauthRedirectUriSeparator

	prefix := generateOAuthPrefix(spec.APIID)
	storageManager := gw.getGlobalStorageHandler(prefix, false)
	storageManager.Connect()
<<<<<<< HEAD
	osinStorage := &RedisOsinStorageInterface{storageManager, GlobalSessionManager, &storage.RedisCluster{KeyPrefix: prefix, HashKeys: false}, spec.OrgID}
=======
	osinStorage := &RedisOsinStorageInterface{
		storageManager,
		gw.GlobalSessionManager,
		&storage.RedisCluster{KeyPrefix: prefix, HashKeys: false, RedisController: gw.RedisController},
		spec.OrgID,
		gw,
	}
>>>>>>> 094a100a

	osinServer := gw.TykOsinNewServer(serverConfig, osinStorage)

	oauthManager := OAuthManager{spec, osinServer, gw}
	oauthHandlers := OAuthHandlers{oauthManager}

	muxer.Handle(apiAuthorizePath, gw.checkIsAPIOwner(allowMethods(oauthHandlers.HandleGenerateAuthCodeData, "POST")))
	muxer.HandleFunc(clientAuthPath, allowMethods(oauthHandlers.HandleAuthorizePassthrough, "GET", "POST"))
	muxer.HandleFunc(clientAccessPath, addSecureAndCacheHeaders(allowMethods(oauthHandlers.HandleAccessRequest, "GET", "POST")))
	muxer.HandleFunc(revokeToken, oauthHandlers.HandleRevokeToken)
	muxer.HandleFunc(revokeAllTokens, oauthHandlers.HandleRevokeAllTokens)
	return &oauthManager
}

<<<<<<< HEAD
func addBatchEndpoint(spec *APISpec, subrouter *mux.Router) {
	mainLog.Debug("Batch requests enabled for API")
	batchHandler := BatchRequestHandler{API: spec}
=======
func (gw *Gateway) addBatchEndpoint(spec *APISpec, subrouter *mux.Router) {
	mainLog.Debug("Batch requests enabled for API")
	batchHandler := BatchRequestHandler{API: spec, Gw: gw}
>>>>>>> 094a100a
	subrouter.HandleFunc("/tyk/batch/", batchHandler.HandleBatchRequest)
}

func (gw *Gateway) loadCustomMiddleware(spec *APISpec) ([]string, apidef.MiddlewareDefinition, []apidef.MiddlewareDefinition, []apidef.MiddlewareDefinition, []apidef.MiddlewareDefinition, []apidef.MiddlewareDefinition, apidef.MiddlewareDriver) {
	mwPaths := []string{}
	var mwAuthCheckFunc apidef.MiddlewareDefinition
	mwPreFuncs := []apidef.MiddlewareDefinition{}
	mwPostFuncs := []apidef.MiddlewareDefinition{}
	mwPostKeyAuthFuncs := []apidef.MiddlewareDefinition{}
	mwResponseFuncs := []apidef.MiddlewareDefinition{}
	mwDriver := apidef.OttoDriver

	// Set AuthCheck hook
	if spec.CustomMiddleware.AuthCheck.Name != "" {
		mwAuthCheckFunc = spec.CustomMiddleware.AuthCheck
		if spec.CustomMiddleware.AuthCheck.Path != "" {
			// Feed a JS file to Otto
			mwPaths = append(mwPaths, spec.CustomMiddleware.AuthCheck.Path)
		}
	}

	// Load from the configuration
	for _, mwObj := range spec.CustomMiddleware.Pre {
		mwPaths = append(mwPaths, mwObj.Path)
		mwPreFuncs = append(mwPreFuncs, mwObj)
		mainLog.Debug("Loading custom PRE-PROCESSOR middleware: ", mwObj.Name)
	}
	for _, mwObj := range spec.CustomMiddleware.Post {
		mwPaths = append(mwPaths, mwObj.Path)
		mwPostFuncs = append(mwPostFuncs, mwObj)
		mainLog.Debug("Loading custom POST-PROCESSOR middleware: ", mwObj.Name)
	}

	// Load from folders
	for _, folder := range [...]struct {
		name   string
		single *apidef.MiddlewareDefinition
		slice  *[]apidef.MiddlewareDefinition
	}{
		{name: "pre", slice: &mwPreFuncs},
		{name: "auth", single: &mwAuthCheckFunc},
		{name: "post_auth", slice: &mwPostKeyAuthFuncs},
		{name: "post", slice: &mwPostFuncs},
	} {
		globPath := filepath.Join(gw.GetConfig().MiddlewarePath, spec.APIID, folder.name, "*.js")
		paths, _ := filepath.Glob(globPath)
		for _, path := range paths {
			mainLog.Debug("Loading file middleware from ", path)

			mwDef := apidef.MiddlewareDefinition{
				Name: strings.Split(filepath.Base(path), ".")[0],
				Path: path,
			}
			mainLog.Debug("-- Middleware name ", mwDef.Name)
			mwDef.RequireSession = strings.HasSuffix(mwDef.Name, "_with_session")
			if mwDef.RequireSession {
				switch folder.name {
				case "post_auth", "post":
					mainLog.Debug("-- Middleware requires session")
				default:
					mainLog.Warning("Middleware requires session, but isn't post-auth: ", mwDef.Name)
				}
			}
			mwPaths = append(mwPaths, path)
			if folder.single != nil {
				*folder.single = mwDef
			} else {
				*folder.slice = append(*folder.slice, mwDef)
			}
		}
	}

	// Set middleware driver, defaults to OttoDriver
	if spec.CustomMiddleware.Driver != "" {
		mwDriver = spec.CustomMiddleware.Driver
	}

	// Load PostAuthCheck hooks
	for _, mwObj := range spec.CustomMiddleware.PostKeyAuth {
		if mwObj.Path != "" {
			// Otto files are specified here
			mwPaths = append(mwPaths, mwObj.Path)
		}
		mwPostKeyAuthFuncs = append(mwPostKeyAuthFuncs, mwObj)
	}

	// Load response hooks
	for _, mw := range spec.CustomMiddleware.Response {
		mwResponseFuncs = append(mwResponseFuncs, mw)
	}

	return mwPaths, mwAuthCheckFunc, mwPreFuncs, mwPostFuncs, mwPostKeyAuthFuncs, mwResponseFuncs, mwDriver

}

func (gw *Gateway) createResponseMiddlewareChain(spec *APISpec, responseFuncs []apidef.MiddlewareDefinition) {
	// Create the response processors

	responseChain := make([]TykResponseHandler, len(spec.ResponseProcessors))
	for i, processorDetail := range spec.ResponseProcessors {
		processor := gw.responseProcessorByName(processorDetail.Name)
		if processor == nil {
			mainLog.Error("No such processor: ", processorDetail.Name)
			return
		}
		if err := processor.Init(processorDetail.Options, spec); err != nil {
			mainLog.Debug("Failed to init processor: ", err)
		}
		mainLog.Debug("Loading Response processor: ", processorDetail.Name)
		responseChain[i] = processor
	}

	for _, mw := range responseFuncs {
		var processor TykResponseHandler
		//is it goplugin or other middleware
		if strings.HasSuffix(mw.Path, ".so") {
<<<<<<< HEAD
			processor = responseProcessorByName("goplugin_res_hook")
		} else {
			processor = responseProcessorByName("custom_mw_res_hook")
=======
			processor = gw.responseProcessorByName("goplugin_res_hook")
		} else {
			processor = gw.responseProcessorByName("custom_mw_res_hook")
>>>>>>> 094a100a
		}

		// TODO: perhaps error when plugin support is disabled?
		if processor == nil {
			mainLog.Error("Couldn't find custom middleware processor")
			return
		}

		if err := processor.Init(mw, spec); err != nil {
			mainLog.Debug("Failed to init processor: ", err)
		}
		responseChain = append(responseChain, processor)
	}

	spec.ResponseChain = responseChain
}

func handleCORS(router *mux.Router, spec *APISpec) {

	if spec.CORS.Enable {
		mainLog.Debug("CORS ENABLED")
		c := cors.New(cors.Options{
			AllowedOrigins:     spec.CORS.AllowedOrigins,
			AllowedMethods:     spec.CORS.AllowedMethods,
			AllowedHeaders:     spec.CORS.AllowedHeaders,
			ExposedHeaders:     spec.CORS.ExposedHeaders,
			AllowCredentials:   spec.CORS.AllowCredentials,
			MaxAge:             spec.CORS.MaxAge,
			OptionsPassthrough: spec.CORS.OptionsPassthrough,
			Debug:              spec.CORS.Debug,
		})

		router.Use(c.Handler)
	}
}

func (gw *Gateway) isRPCMode() bool {
	return gw.GetConfig().AuthOverride.ForceAuthProvider &&
		gw.GetConfig().AuthOverride.AuthProvider.StorageEngine == RPCStorageEngine
}

func (gw *Gateway) rpcReloadLoop(rpcKey string) {
	for {
		gw.RPCListener.CheckForReload(rpcKey)
	}
}

func (gw *Gateway) DoReload() {
	gw.reloadMu.Lock()
	defer gw.reloadMu.Unlock()

	// Initialize/reset the JSVM
	if gw.GetConfig().EnableJSVM {
		gw.GlobalEventsJSVM.Init(nil, logrus.NewEntry(log), gw)
	}

	// Load the API Policies
	if _, err := gw.syncPolicies(); err != nil {
		mainLog.Error("Error during syncing policies:", err.Error())
		return
	}

	// load the specs
	if count, err := gw.syncAPISpecs(); err != nil {
		mainLog.Error("Error during syncing apis:", err.Error())
		return
	} else {
		// skip re-loading only if dashboard service reported 0 APIs
		// and current registry had 0 APIs
		if count == 0 && gw.apisByIDLen() == 0 {
			mainLog.Warning("No API Definitions found, not reloading")
			return
		}
	}
	gw.loadGlobalApps()

	mainLog.Info("API reload complete")
}

// shouldReload returns true if we should perform any reload. Reloads happens if
// we have reload callback queued.
<<<<<<< HEAD
func shouldReload() ([]func(), bool) {
	requeueLock.Lock()
	defer requeueLock.Unlock()
	if len(requeue) == 0 {
		return nil, false
	}
	n := requeue
	requeue = []func(){}
	return n, true
}

func reloadLoop(ctx context.Context, tick <-chan time.Time, complete ...func()) {
	for {
		select {
		case <-ctx.Done():
			return
		// We don't check for reload right away as the gateway peroms this on the
		// startup sequence. We expect to start checking on the first tick after the
		// gateway is up and running.
		case <-tick:
			cb, ok := shouldReload()
			if !ok {
				continue
			}
			start := time.Now()
			mainLog.Info("reload: initiating")
			DoReload()
			mainLog.Info("reload: complete")
			mainLog.Info("Initiating coprocess reload")
			DoCoprocessReload()
			mainLog.Info("coprocess reload complete")
			for _, c := range cb {
				// most of the callbacks are nil, we don't want to execute nil functions to
				// avoid panics.
				if c != nil {
					c()
				}
			}
			if len(complete) != 0 {
				complete[0]()
			}
			mainLog.Infof("reload: cycle completed in %v", time.Since(start))
		}
	}
}

// reloadQueue is used by reloadURLStructure to queue a reload. It's not
// buffered, as reloadQueueLoop should pick these up immediately.
var reloadQueue = make(chan func())

var requeueLock sync.Mutex

// This is a list of callbacks to execute on the next reload. It is protected by
// requeueLock for concurrent use.
var requeue []func()

func reloadQueueLoop(ctx context.Context, cb ...func()) {
	for {
		select {
		case <-ctx.Done():
			return
		case fn := <-reloadQueue:
			requeueLock.Lock()
			requeue = append(requeue, fn)
			requeueLock.Unlock()
=======
func (gw *Gateway) shouldReload() ([]func(), bool) {
	gw.requeueLock.Lock()
	defer gw.requeueLock.Unlock()
	if len(gw.requeue) == 0 {
		return nil, false
	}
	n := gw.requeue
	gw.requeue = []func(){}
	return n, true
}

func (gw *Gateway) reloadLoop(tick <-chan time.Time, complete ...func()) {
	for {
		select {
		case <-gw.ctx.Done():
			return
		// We don't check for reload right away as the gateway peroms this on the
		// startup sequence. We expect to start checking on the first tick after the
		// gateway is up and running.
		case <-tick:
			cb, ok := gw.shouldReload()
			if !ok {
				continue
			}
			start := time.Now()
			mainLog.Info("reload: initiating")
			gw.DoReload()
			mainLog.Info("reload: complete")
			mainLog.Info("Initiating coprocess reload")
			DoCoprocessReload()
			mainLog.Info("coprocess reload complete")
			for _, c := range cb {
				// most of the callbacks are nil, we don't want to execute nil functions to
				// avoid panics.
				if c != nil {
					c()
				}
			}
			if len(complete) != 0 {
				complete[0]()
			}
			mainLog.Infof("reload: cycle completed in %v", time.Since(start))
		}
	}
}

func (gw *Gateway) reloadQueueLoop(cb ...func()) {
	for {
		select {
		case <-gw.ctx.Done():
			return
		case fn := <-gw.reloadQueue:
			gw.requeueLock.Lock()
			gw.requeue = append(gw.requeue, fn)
			gw.requeueLock.Unlock()
>>>>>>> 094a100a
			mainLog.Info("Reload queued")
			if len(cb) != 0 {
				cb[0]()
			}
		}
	}
}

// reloadURLStructure will queue an API reload. The reload will
// eventually create a new muxer, reload all the app configs for an
// instance and then replace the DefaultServeMux with the new one. This
// enables a reconfiguration to take place without stopping any requests
// from being handled.
//
// done will be called when the reload is finished. Note that if a
// reload is already queued, another won't be queued, but done will
// still be called when said queued reload is finished.
func (gw *Gateway) reloadURLStructure(done func()) {
	gw.reloadQueue <- done
}

func (gw *Gateway) setupLogger() {
	gwConfig := gw.GetConfig()
	if gwConfig.UseSentry {
		mainLog.Debug("Enabling Sentry support")

		logLevel := []logrus.Level{}

<<<<<<< HEAD
		if config.Global().SentryLogLevel == "" {
=======
		if gwConfig.SentryLogLevel == "" {
>>>>>>> 094a100a
			logLevel = []logrus.Level{
				logrus.PanicLevel,
				logrus.FatalLevel,
				logrus.ErrorLevel,
			}
<<<<<<< HEAD
		} else if config.Global().SentryLogLevel == "panic" {
=======
		} else if gwConfig.SentryLogLevel == "panic" {
>>>>>>> 094a100a
			logLevel = []logrus.Level{
				logrus.PanicLevel,
				logrus.FatalLevel,
			}
		}

<<<<<<< HEAD
		hook, err := logrus_sentry.NewSentryHook(config.Global().SentryCode, logLevel)
=======
		hook, err := logrus_sentry.NewSentryHook(gwConfig.SentryCode, logLevel)
>>>>>>> 094a100a

		hook.Timeout = 0

		if err == nil {
			log.Hooks.Add(hook)
			rawLog.Hooks.Add(hook)
		}
		mainLog.Debug("Sentry hook active")
	}

	if gwConfig.UseSyslog {
		mainLog.Debug("Enabling Syslog support")
		hook, err := logrus_syslog.NewSyslogHook(gwConfig.SyslogTransport,
			gwConfig.SyslogNetworkAddr,
			syslog.LOG_INFO, "")

		if err == nil {
			log.Hooks.Add(hook)
			rawLog.Hooks.Add(hook)
		}
		mainLog.Debug("Syslog hook active")
	}

	if gwConfig.UseGraylog {
		mainLog.Debug("Enabling Graylog support")
		hook := graylogHook.NewGraylogHook(gwConfig.GraylogNetworkAddr,
			map[string]interface{}{"tyk-module": "gateway"})

		log.Hooks.Add(hook)
		rawLog.Hooks.Add(hook)

		mainLog.Debug("Graylog hook active")
	}

	if gwConfig.UseLogstash {
		mainLog.Debug("Enabling Logstash support")

		var hook *logstashHook.Hook
		var err error
		var conn net.Conn
		if gwConfig.LogstashTransport == "udp" {
			mainLog.Debug("Connecting to Logstash with udp")
			hook, err = logstashHook.NewHook(gwConfig.LogstashTransport,
				gwConfig.LogstashNetworkAddr,
				appName)
		} else {
			mainLog.Debugf("Connecting to Logstash with %s", gwConfig.LogstashTransport)
			conn, err = gas.Dial(gwConfig.LogstashTransport, gwConfig.LogstashNetworkAddr)
			if err == nil {
				hook, err = logstashHook.NewHookWithConn(conn, appName)
			}
		}

		if err != nil {
			log.Errorf("Error making connection for logstash: %v", err)
		} else {
			log.Hooks.Add(hook)
			rawLog.Hooks.Add(hook)
			mainLog.Debug("Logstash hook active")
		}
	}

	if gwConfig.UseRedisLog {
		hook := gw.newRedisHook()
		log.Hooks.Add(hook)
		rawLog.Hooks.Add(hook)

		mainLog.Debug("Redis log hook active")
	}
}

func (gw *Gateway) initialiseSystem() error {
	if gw.isRunningTests() && os.Getenv("TYK_LOGLEVEL") == "" {
		// `go test` without TYK_LOGLEVEL set defaults to no log
		// output
		log.SetLevel(logrus.ErrorLevel)
		log.SetOutput(ioutil.Discard)
		gorpc.SetErrorLogger(func(string, ...interface{}) {})
		stdlog.SetOutput(ioutil.Discard)
	} else if *cli.DebugMode {
		log.Level = logrus.DebugLevel
		mainLog.Debug("Enabling debug-level output")
	}

	if *cli.Conf != "" {
		mainLog.Debugf("Using %s for configuration", *cli.Conf)
		confPaths = []string{*cli.Conf}
	} else {
		mainLog.Debug("No configuration file defined, will try to use default (tyk.conf)")
	}

	mainLog.Infof("Tyk API Gateway %s", VERSION)

	if !gw.isRunningTests() {
		gwConfig := config.Config{}
		if err := config.Load(confPaths, &gwConfig); err != nil {
			return err
		}
		if gwConfig.PIDFileLocation == "" {
			gwConfig.PIDFileLocation = "/var/run/tyk/tyk-gateway.pid"
		}
		gw.SetConfig(gwConfig)
		gw.afterConfSetup()
	}

<<<<<<< HEAD
	overrideTykErrors()

=======
	overrideTykErrors(gw)

	gwConfig := gw.GetConfig()
>>>>>>> 094a100a
	if os.Getenv("TYK_LOGLEVEL") == "" && !*cli.DebugMode {
		level := strings.ToLower(gwConfig.LogLevel)
		switch level {
		case "", "info":
			// default, do nothing
		case "error":
			log.Level = logrus.ErrorLevel
		case "warn":
			log.Level = logrus.WarnLevel
		case "debug":
			log.Level = logrus.DebugLevel
		default:
			mainLog.Fatalf("Invalid log level %q specified in config, must be error, warn, debug or info. ", level)
		}
	}

	if gwConfig.Storage.Type != "redis" {
		mainLog.Fatal("Redis connection details not set, please ensure that the storage type is set to Redis and that the connection parameters are correct.")
	}

	// suply rpc client globals to join it main loging and instrumentation sub systems
	rpc.Log = log
	rpc.Instrument = instrument

	gw.setupGlobals()
	gwConfig = gw.GetConfig()
	if *cli.Port != "" {
		portNum, err := strconv.Atoi(*cli.Port)
		if err != nil {
			mainLog.Error("Port specified in flags must be a number: ", err)
		} else {
			gwConfig.ListenPort = portNum
			gw.SetConfig(gwConfig)
		}
	}

	// Enable all the loggers
	gw.setupLogger()
	mainLog.Info("PIDFile location set to: ", gwConfig.PIDFileLocation)

<<<<<<< HEAD
	if err := writePIDFile(); err != nil {
=======
	if err := writePIDFile(gw.GetConfig().PIDFileLocation); err != nil {
>>>>>>> 094a100a
		mainLog.Error("Failed to write PIDFile: ", err)
	}

	if gw.GetConfig().UseDBAppConfigs && gw.GetConfig().Policies.PolicySource != config.DefaultDashPolicySource {
		gwConfig.Policies.PolicySource = config.DefaultDashPolicySource
		gwConfig.Policies.PolicyConnectionString = gwConfig.DBAppConfOptions.ConnectionString
		if gw.GetConfig().Policies.PolicyRecordName == "" {
			gwConfig.Policies.PolicyRecordName = config.DefaultDashPolicyRecordName
		}
	}

	if gwConfig.ProxySSLMaxVersion == 0 {
		gwConfig.ProxySSLMaxVersion = tls.VersionTLS12
	}

	if gwConfig.ProxySSLMinVersion > gwConfig.ProxySSLMaxVersion {
		gwConfig.ProxySSLMaxVersion = gwConfig.ProxySSLMinVersion
	}

	if gwConfig.HttpServerOptions.MaxVersion == 0 {
		gwConfig.HttpServerOptions.MaxVersion = tls.VersionTLS12
	}

	if gwConfig.HttpServerOptions.MinVersion > gwConfig.HttpServerOptions.MaxVersion {
		gwConfig.HttpServerOptions.MaxVersion = gwConfig.HttpServerOptions.MinVersion
	}

	if gwConfig.UseDBAppConfigs && gwConfig.Policies.PolicySource != config.DefaultDashPolicySource {
		gwConfig.Policies.PolicySource = config.DefaultDashPolicySource
		gwConfig.Policies.PolicyConnectionString = gwConfig.DBAppConfOptions.ConnectionString
		if gwConfig.Policies.PolicyRecordName == "" {
			gwConfig.Policies.PolicyRecordName = config.DefaultDashPolicyRecordName
		}
	}

<<<<<<< HEAD
	if globalConf.ProxySSLMaxVersion == 0 {
		globalConf.ProxySSLMaxVersion = tls.VersionTLS12
	}

	if globalConf.ProxySSLMinVersion > globalConf.ProxySSLMaxVersion {
		globalConf.ProxySSLMaxVersion = globalConf.ProxySSLMinVersion
	}

	if globalConf.HttpServerOptions.MaxVersion == 0 {
		globalConf.HttpServerOptions.MaxVersion = tls.VersionTLS12
	}

	if globalConf.HttpServerOptions.MinVersion > globalConf.HttpServerOptions.MaxVersion {
		globalConf.HttpServerOptions.MaxVersion = globalConf.HttpServerOptions.MinVersion
	}

	if globalConf.UseDBAppConfigs && globalConf.Policies.PolicySource != config.DefaultDashPolicySource {
		globalConf.Policies.PolicySource = config.DefaultDashPolicySource
		globalConf.Policies.PolicyConnectionString = globalConf.DBAppConfOptions.ConnectionString
		if globalConf.Policies.PolicyRecordName == "" {
			globalConf.Policies.PolicyRecordName = config.DefaultDashPolicyRecordName
		}
	}

	config.SetGlobal(globalConf)

	getHostDetails()
	setupInstrumentation()
=======
	gw.SetConfig(gwConfig)
	getHostDetails(gw.GetConfig().PIDFileLocation)
	gw.setupInstrumentation()
>>>>>>> 094a100a

	if gw.GetConfig().HttpServerOptions.UseLE_SSL {
		go gw.StartPeriodicStateBackup(&gw.LE_MANAGER)
	}
	return nil
}

<<<<<<< HEAD
func writePIDFile() error {
	file := config.Global().PIDFileLocation
=======
func writePIDFile(file string) error {
>>>>>>> 094a100a
	if err := os.MkdirAll(filepath.Dir(file), 0755); err != nil {
		return err
	}
	pid := strconv.Itoa(os.Getpid())
	return ioutil.WriteFile(file, []byte(pid), 0600)
}

<<<<<<< HEAD
func readPIDFromFile() (int, error) {
	b, err := ioutil.ReadFile(config.Global().PIDFileLocation)
=======
func readPIDFromFile(file string) (int, error) {
	b, err := ioutil.ReadFile(file)
>>>>>>> 094a100a
	if err != nil {
		return 0, err
	}
	return strconv.Atoi(string(b))
}

// afterConfSetup takes care of non-sensical config values (such as zero
// timeouts) and sets up a few globals that depend on the config.
func (gw *Gateway) afterConfSetup() {
	conf := gw.GetConfig()
	if conf.SlaveOptions.CallTimeout == 0 {
		conf.SlaveOptions.CallTimeout = 30
	}

	if conf.SlaveOptions.PingTimeout == 0 {
		conf.SlaveOptions.PingTimeout = 60
	}

	if conf.SlaveOptions.KeySpaceSyncInterval == 0 {
		conf.SlaveOptions.KeySpaceSyncInterval = 10
	}

	if conf.AnalyticsConfig.PurgeInterval == 0 {
		// as default 10 seconds
		conf.AnalyticsConfig.PurgeInterval = 10
	}

	rpc.GlobalRPCPingTimeout = time.Second * time.Duration(conf.SlaveOptions.PingTimeout)
	rpc.GlobalRPCCallTimeout = time.Second * time.Duration(conf.SlaveOptions.CallTimeout)
	gw.initGenericEventHandlers()
	regexp.ResetCache(time.Second*time.Duration(conf.RegexpCacheExpire), !conf.DisableRegexpCache)

	if conf.HealthCheckEndpointName == "" {
		conf.HealthCheckEndpointName = "hello"
	}

	var err error

	conf.Secret, err = gw.kvStore(conf.Secret)
	if err != nil {
		log.Fatalf("could not retrieve the secret key.. %v", err)
	}

	conf.NodeSecret, err = gw.kvStore(conf.NodeSecret)
	if err != nil {
		log.Fatalf("could not retrieve the NodeSecret key.. %v", err)
	}

	conf.Storage.Password, err = gw.kvStore(conf.Storage.Password)
	if err != nil {
		log.Fatalf("Could not retrieve redis password... %v", err)
	}

	conf.CacheStorage.Password, err = gw.kvStore(conf.CacheStorage.Password)
	if err != nil {
		log.Fatalf("Could not retrieve cache storage password... %v", err)
	}

	conf.Security.PrivateCertificateEncodingSecret, err = gw.kvStore(conf.Security.PrivateCertificateEncodingSecret)
	if err != nil {
		log.Fatalf("Could not retrieve the private certificate encoding secret... %v", err)
	}

	if conf.UseDBAppConfigs {
		conf.DBAppConfOptions.ConnectionString, err = gw.kvStore(conf.DBAppConfOptions.ConnectionString)
		if err != nil {
			log.Fatalf("Could not fetch dashboard connection string.. %v", err)
		}
	}

	if conf.Policies.PolicySource == "service" {
		conf.Policies.PolicyConnectionString, err = gw.kvStore(conf.Policies.PolicyConnectionString)
		if err != nil {
			log.Fatalf("Could not fetch policy connection string... %v", err)
		}
	}

	gw.SetConfig(conf)
}

func (gw *Gateway) kvStore(value string) (string, error) {

	if strings.HasPrefix(value, "secrets://") {
		key := strings.TrimPrefix(value, "secrets://")
		log.Debugf("Retrieving %s from secret store in config", key)
		val, ok := gw.GetConfig().Secrets[key]
		if !ok {
			return "", fmt.Errorf("secrets does not exist in config.. %s not found", key)
		}

		return val, nil
	}

	if strings.HasPrefix(value, "env://") {
		key := strings.TrimPrefix(value, "env://")
		log.Debugf("Retrieving %s from environment", key)
		return os.Getenv(fmt.Sprintf("TYK_SECRET_%s", strings.ToUpper(key))), nil
	}

	if strings.HasPrefix(value, "consul://") {
		key := strings.TrimPrefix(value, "consul://")
		log.Debugf("Retrieving %s from consul", key)
<<<<<<< HEAD
		if err := setUpConsul(); err != nil {
			log.Error("Failed to setup consul: ", err)
=======
		if err := gw.setUpConsul(); err != nil {
			log.Error("Failed to setup consul: ", err)

>>>>>>> 094a100a
			// Return value as is. If consul cannot be set up
			return value, nil
		}

<<<<<<< HEAD
		return consulKVStore.Get(key)
=======
		return gw.consulKVStore.Get(key)
>>>>>>> 094a100a
	}

	if strings.HasPrefix(value, "vault://") {
		key := strings.TrimPrefix(value, "vault://")
		log.Debugf("Retrieving %s from vault", key)
<<<<<<< HEAD
		if err := setUpVault(); err != nil {
=======
		if err := gw.setUpVault(); err != nil {
>>>>>>> 094a100a
			log.Error("Failed to setup vault: ", err)
			// Return value as is If vault cannot be set up
			return value, nil
		}

<<<<<<< HEAD
		return vaultKVStore.Get(key)
=======
		return gw.vaultKVStore.Get(key)
>>>>>>> 094a100a
	}

	return value, nil
}

<<<<<<< HEAD
func setUpVault() error {
	if vaultKVStore != nil {
=======
func (gw *Gateway) setUpVault() error {
	if gw.vaultKVStore != nil {
>>>>>>> 094a100a
		return nil
	}

	var err error

	gw.vaultKVStore, err = kv.NewVault(gw.GetConfig().KV.Vault)
	if err != nil {
		log.Debugf("an error occurred while setting up vault... %v", err)
	}

	return err
}

<<<<<<< HEAD
func setUpConsul() error {
	if consulKVStore != nil {
=======
func (gw *Gateway) setUpConsul() error {
	if gw.consulKVStore != nil {
>>>>>>> 094a100a
		return nil
	}

	var err error

	gw.consulKVStore, err = kv.NewConsul(gw.GetConfig().KV.Consul)
	if err != nil {
		log.Debugf("an error occurred while setting up consul.. %v", err)
	}

	return err
}

var hostDetails struct {
	Hostname string
	PID      int
}

func getHostDetails(file string) {
	var err error
<<<<<<< HEAD
	if hostDetails.PID, err = readPIDFromFile(); err != nil {
=======
	if hostDetails.PID, err = readPIDFromFile(file); err != nil {
>>>>>>> 094a100a
		mainLog.Error("Failed ot get host pid: ", err)
	}
	if hostDetails.Hostname, err = os.Hostname(); err != nil {
		mainLog.Error("Failed to get hostname: ", err)
	}
}

func (gw *Gateway) getGlobalStorageHandler(keyPrefix string, hashKeys bool) storage.Handler {
	if gw.GetConfig().SlaveOptions.UseRPC {
		return &RPCStorageHandler{
			KeyPrefix: keyPrefix,
			HashKeys:  hashKeys,
			Gw:        gw,
		}
	}
	return &storage.RedisCluster{KeyPrefix: keyPrefix, HashKeys: hashKeys, RedisController: gw.RedisController}
}

func Start() {
	ctx, cancel := context.WithCancel(context.Background())
	defer cancel()
	cli.Init(VERSION, confPaths)
	cli.Parse()
	// Stop gateway process if not running in "start" mode:
	if !cli.DefaultMode {
		os.Exit(0)
	}

	// ToDo:Config replace for get default conf
	gw := NewGateway(config.Default, ctx, cancel)
	gw.SetNodeID("solo-" + uuid.NewV4().String())

<<<<<<< HEAD
	SessionID = uuid.NewV4().String()

	if err := initialiseSystem(ctx); err != nil {
=======
	gw.SessionID = uuid.NewV4().String()
	if err := gw.initialiseSystem(); err != nil {
>>>>>>> 094a100a
		mainLog.Fatalf("Error initialising system: %v", err)
	}

	gwConfig := gw.GetConfig()
	if gwConfig.ControlAPIPort == 0 {
		mainLog.Warn("The control_api_port should be changed for production")
	}
	gw.setupPortsWhitelist()
	gw.keyGen = DefaultKeyGenerator{Gw: gw}

	onFork := func() {
		mainLog.Warning("PREPARING TO FORK")

		// if controlListener != nil {
		// 	if err := controlListener.Close(); err != nil {
		// 		mainLog.Error("Control listen handler exit: ", err)
		// 	}
		// 	mainLog.Info("Control listen closed")
		// }

		if gwConfig.UseDBAppConfigs {
			mainLog.Info("Stopping heartbeat")
			gw.DashService.StopBeating()
			mainLog.Info("Waiting to de-register")
			time.Sleep(10 * time.Second)

			os.Setenv("TYK_SERVICE_NONCE", gw.ServiceNonce)
			os.Setenv("TYK_SERVICE_NODEID", gw.GetNodeID())
		}
	}
	err := again.ListenFrom(&gw.DefaultProxyMux.again, onFork)
	if err != nil {
		mainLog.Errorf("Initializing again %s", err)
	}

	if tr := gwConfig.Tracer; tr.Enabled {
		trace.SetupTracing(tr.Name, tr.Options)
		trace.SetLogger(mainLog)
		defer trace.Close()
	}
<<<<<<< HEAD
	start(ctx)
	go storage.ConnectToRedis(ctx, func() {
		reloadURLStructure(func() {})
	})
=======
	gw.start()
	configs := gw.GetConfig()
	go gw.RedisController.ConnectToRedis(gw.ctx, func() {
		gw.reloadURLStructure(func() {})
	}, &configs)
>>>>>>> 094a100a

	if *cli.MemProfile {
		mainLog.Debug("Memory profiling active")
		var err error
		if memProfFile, err = os.Create("tyk.mprof"); err != nil {
			panic(err)
		}
		defer memProfFile.Close()
	}
	if *cli.CPUProfile {
		mainLog.Info("Cpu profiling active")
		cpuProfFile, err := os.Create("tyk.prof")
		if err != nil {
			panic(err)
		}
		pprof.StartCPUProfile(cpuProfFile)
		defer pprof.StopCPUProfile()
	}
	if *cli.BlockProfile {
		mainLog.Info("Block profiling active")
		runtime.SetBlockProfileRate(1)
	}
	if *cli.MutexProfile {
		mainLog.Info("Mutex profiling active")
		runtime.SetMutexProfileFraction(1)
	}

	// set var as global so we can export TykTriggerEvent(CEventName, CPayload *C.char)
	GatewayFireSystemEvent = gw.FireSystemEvent
	// TODO: replace goagain with something that support multiple listeners
	// Example: https://gravitational.com/blog/golang-ssh-bastion-graceful-restarts/
	gw.startServer()

	if again.Child() {
		// This is a child process, we need to murder the parent now
		if err := again.Kill(); err != nil {
			mainLog.Fatal(err)
		}
	}
	_, err = again.Wait(&gw.DefaultProxyMux.again)
	if err != nil {
		mainLog.WithError(err).Error("waiting")
	}
	mainLog.Info("Stop signal received.")
	if err = gw.DefaultProxyMux.again.Close(); err != nil {
		mainLog.Error("Closing listeners: ", err)
	}
	// stop analytics workers
<<<<<<< HEAD
	if config.Global().EnableAnalytics && analytics.Store == nil {
		analytics.Stop()
=======
	if gwConfig.EnableAnalytics && gw.analytics.Store == nil {
		gw.analytics.Stop()
>>>>>>> 094a100a
	}

	// write pprof profiles
	writeProfiles()

	if gwConfig.UseDBAppConfigs {
		mainLog.Info("Stopping heartbeat...")
		gw.DashService.StopBeating()
		time.Sleep(2 * time.Second)
		err := gw.DashService.DeRegister()
		if err != nil {
			mainLog.WithError(err).Error("deregistering in dashboard")
		}
	}

	mainLog.Info("Terminating.")

	time.Sleep(time.Second)
}

func writeProfiles() {
	if *cli.BlockProfile {
		f, err := os.Create("tyk.blockprof")
		if err != nil {
			panic(err)
		}
		if err = pprof.Lookup("block").WriteTo(f, 0); err != nil {
			panic(err)
		}
		f.Close()
	}
	if *cli.MutexProfile {
		f, err := os.Create("tyk.mutexprof")
		if err != nil {
			panic(err)
		}
		if err = pprof.Lookup("mutex").WriteTo(f, 0); err != nil {
			panic(err)
		}
		f.Close()
	}
}

<<<<<<< HEAD
func start(ctx context.Context) {
=======
func (gw *Gateway) start() {
>>>>>>> 094a100a
	// Set up a default org manager so we can traverse non-live paths
	if !gw.GetConfig().SupressDefaultOrgStore {
		mainLog.Debug("Initialising default org store")
		gw.DefaultOrgStore.Init(gw.getGlobalStorageHandler("orgkey.", false))
		//DefaultQuotaStore.Init(getGlobalStorageHandler(CloudHandler, "orgkey.", false))
		gw.DefaultQuotaStore.Init(gw.getGlobalStorageHandler("orgkey.", false))
	}

	// Start listening for reload messages
	if !gw.GetConfig().SuppressRedisSignalReload {
		go gw.startPubSubLoop()
	}

	if slaveOptions := gw.GetConfig().SlaveOptions; slaveOptions.UseRPC {
		mainLog.Debug("Starting RPC reload listener")
		gw.RPCListener = RPCStorageHandler{
			KeyPrefix:        "rpc.listener.",
			SuppressRegister: true,
			Gw:               gw,
		}

		gw.RPCListener.Connect()
		go gw.rpcReloadLoop(slaveOptions.RPCKey)
		go gw.RPCListener.StartRPCKeepaliveWatcher()
		go gw.RPCListener.StartRPCLoopCheck(slaveOptions.RPCKey)
	}

	// 1s is the minimum amount of time between hot reloads. The
	// interval counts from the start of one reload to the next.
<<<<<<< HEAD
	go reloadLoop(ctx, time.Tick(time.Second))
	go reloadQueueLoop(ctx)
=======
	go gw.reloadLoop(time.Tick(time.Second))
	go gw.reloadQueueLoop()
>>>>>>> 094a100a
}

func dashboardServiceInit(gw *Gateway) {
	if gw.DashService == nil {
		gw.DashService = &HTTPDashboardHandler{Gw: gw}
		err := gw.DashService.Init()
		if err != nil {
			mainLog.WithError(err).Error("Initiating dashboard service")
		}
	}
}

func handleDashboardRegistration(gw *Gateway) {
	if !gw.GetConfig().UseDBAppConfigs {
		return
	}

	dashboardServiceInit(gw)

	// connStr := buildConnStr("/register/node")
	if err := gw.DashService.Register(); err != nil {
		dashLog.Fatal("Registration failed: ", err)
	}

	go func() {
		beatErr := gw.DashService.StartBeating()
		if beatErr != nil {
			dashLog.Error("Could not start beating. ", beatErr.Error())
		}
	}()
}

func (gw *Gateway) startDRL() {
	switch {
	case gw.GetConfig().ManagementNode:
		return
	case gw.GetConfig().EnableSentinelRateLimiter, gw.GetConfig().EnableRedisRollingLimiter:
		return
	}
	mainLog.Info("Initialising distributed rate limiter")
	gw.setupDRL()
	gw.startRateLimitNotifications()
}

func (gw *Gateway) setupPortsWhitelist() {
	// setup listen and control ports as whitelisted
	gwConf := gw.GetConfig()
	w := gwConf.PortWhiteList
	if w == nil {
		w = make(map[string]config.PortWhiteList)
	}
	protocol := "http"
	if gwConf.HttpServerOptions.UseSSL {
		protocol = "https"
	}
	ls := config.PortWhiteList{}
	if v, ok := w[protocol]; ok {
		ls = v
	}
	ls.Ports = append(ls.Ports, gwConf.ListenPort)
	if gwConf.ControlAPIPort != 0 {
		ls.Ports = append(ls.Ports, gwConf.ControlAPIPort)
	}
	w[protocol] = ls
	gwConf.PortWhiteList = w
	gw.SetConfig(gwConf)
}

func (gw *Gateway) startServer() {
	// Ensure that Control listener and default http listener running on first start
	muxer := &proxyMux{}

	router := mux.NewRouter()
	gw.loadControlAPIEndpoints(router)

	muxer.setRouter(gw.GetConfig().ControlAPIPort, "", router, gw.GetConfig())

	if muxer.router(gw.GetConfig().ListenPort, "", gw.GetConfig()) == nil {
		muxer.setRouter(gw.GetConfig().ListenPort, "", mux.NewRouter(), gw.GetConfig())
	}
	gw.DefaultProxyMux.swap(muxer, gw)
	// handle dashboard registration and nonces if available
	handleDashboardRegistration(gw)

	gw.DRLManager = &drl.DRL{}
	// at this point NodeID is ready to use by DRL
	gw.drlOnce.Do(gw.startDRL)

	mainLog.Infof("Tyk Gateway started (%s)", VERSION)
	address := gw.GetConfig().ListenAddress
	if gw.GetConfig().ListenAddress == "" {
		address = "(open interface)"
	}

	mainLog.Info("--> Listening on address: ", address)
	mainLog.Info("--> Listening on port: ", gw.GetConfig().ListenPort)
	mainLog.Info("--> PID: ", hostDetails.PID)
	if !rpc.IsEmergencyMode() {
		gw.DoReload()
	}
}

func (gw *Gateway) GetConfig() config.Config {
	return gw.config.Load().(config.Config)
}

func (gw *Gateway) SetConfig(conf config.Config) {
	gw.configMu.Lock()
	defer gw.configMu.Unlock()
	gw.config.Store(conf)
}<|MERGE_RESOLUTION|>--- conflicted
+++ resolved
@@ -3,10 +3,7 @@
 import (
 	"context"
 	"crypto/tls"
-<<<<<<< HEAD
-=======
 	"encoding/json"
->>>>>>> 094a100a
 	"fmt"
 	"html/template"
 	"io/ioutil"
@@ -22,11 +19,8 @@
 	"strconv"
 	"strings"
 	"sync"
-<<<<<<< HEAD
-=======
 
 	"sync/atomic"
->>>>>>> 094a100a
 	textTemplate "text/template"
 	"time"
 
@@ -34,20 +28,14 @@
 	"github.com/TykTechnologies/drl"
 	gas "github.com/TykTechnologies/goautosocket"
 	"github.com/TykTechnologies/gorpc"
-<<<<<<< HEAD
-=======
 	"github.com/TykTechnologies/goverify"
->>>>>>> 094a100a
 	logstashHook "github.com/bshuster-repo/logrus-logstash-hook"
 	"github.com/evalphobia/logrus_sentry"
 	graylogHook "github.com/gemnasium/logrus-graylog-hook"
 	"github.com/gorilla/mux"
 	"github.com/lonelycode/osin"
 	newrelic "github.com/newrelic/go-agent"
-<<<<<<< HEAD
-=======
 	"github.com/pmylund/go-cache"
->>>>>>> 094a100a
 	"github.com/rs/cors"
 	uuid "github.com/satori/go.uuid"
 	"github.com/sirupsen/logrus"
@@ -71,14 +59,6 @@
 )
 
 var (
-<<<<<<< HEAD
-	log                  = logger.Get()
-	mainLog              = log.WithField("prefix", "main")
-	pubSubLog            = log.WithField("prefix", "pub-sub")
-	rawLog               = logger.GetRaw()
-	templates            *template.Template
-	templatesRaw         *textTemplate.Template
-=======
 	log       = logger.Get()
 	mainLog   = log.WithField("prefix", "main")
 	pubSubLog = log.WithField("prefix", "pub-sub")
@@ -115,7 +95,6 @@
 	DRLManager *drl.DRL
 	reloadMu   sync.Mutex
 
->>>>>>> 094a100a
 	analytics            RedisAnalyticsHandler
 	GlobalEventsJSVM     JSVM
 	MainNotifier         RedisNotifier
@@ -126,18 +105,9 @@
 	RPCListener          RPCStorageHandler
 	DashService          DashboardServiceSender
 	CertificateManager   *certs.CertificateManager
-<<<<<<< HEAD
-	NewRelicApplication  newrelic.Application
-
-	apisMu          sync.RWMutex
-	apiSpecs        []*APISpec
-	apisByID        = map[string]*APISpec{}
-	apisHandlesByID = new(sync.Map)
-=======
 	GlobalHostChecker    HostCheckerManager
 	HostCheckTicker      chan struct{}
 	HostCheckerClient    *http.Client
->>>>>>> 094a100a
 
 	keyGen DefaultKeyGenerator
 
@@ -179,9 +149,6 @@
 
 	// OnConnect this is a callback which is called whenever we transition redis Disconnected to connected
 	OnConnect func()
-
-	// SessionID is the unique session id which is used while connecting to dashboard to prevent multiple node allocation.
-	SessionID string
 
 	// SessionID is the unique session id which is used while connecting to dashboard to prevent multiple node allocation.
 	SessionID string
@@ -296,25 +263,11 @@
 	return spec
 }
 
-<<<<<<< HEAD
-func getPolicy(polID string) user.Policy {
-	policiesMu.RLock()
-	pol := policiesByID[polID]
-	policiesMu.RUnlock()
-	return pol
-}
-
-func apisByIDLen() int {
-	apisMu.RLock()
-	defer apisMu.RUnlock()
-	return len(apisByID)
-=======
 func (gw *Gateway) getPolicy(polID string) user.Policy {
 	gw.policiesMu.RLock()
 	pol := gw.policiesByID[polID]
 	gw.policiesMu.RUnlock()
 	return pol
->>>>>>> 094a100a
 }
 
 func (gw *Gateway) apisByIDLen() int {
@@ -344,17 +297,6 @@
 	}
 
 	// Initialise HostCheckerManager only if uptime tests are enabled.
-<<<<<<< HEAD
-	if !config.Global().UptimeTests.Disable {
-		if config.Global().ManagementNode {
-			mainLog.Warn("Running Uptime checks in a management node.")
-		}
-		healthCheckStore := storage.RedisCluster{KeyPrefix: "host-checker:", IsAnalytics: true}
-		InitHostCheckManager(ctx, &healthCheckStore)
-	}
-
-	initHealthCheck(ctx)
-=======
 	if !gwConfig.UptimeTests.Disable {
 		if gwConfig.ManagementNode {
 			mainLog.Warn("Running Uptime checks in a management node.")
@@ -365,7 +307,6 @@
 	}
 
 	gw.initHealthCheck(gw.ctx)
->>>>>>> 094a100a
 
 	redisStore := storage.RedisCluster{KeyPrefix: "apikey-", HashKeys: gwConfig.HashKeys, RedisController: gw.RedisController}
 	gw.GlobalSessionManager.Init(&redisStore)
@@ -383,17 +324,6 @@
 		gw.SetConfig(Conf)
 		mainLog.Debug("Setting up analytics DB connection")
 
-<<<<<<< HEAD
-		analyticsStore := storage.RedisCluster{KeyPrefix: "analytics-", IsAnalytics: true}
-		analytics.Store = &analyticsStore
-		analytics.Init(globalConf)
-
-		redisPurgeOnce.Do(func() {
-			store := storage.RedisCluster{KeyPrefix: "analytics-", IsAnalytics: true}
-			redisPurger := RedisPurger{Store: &store}
-			go redisPurger.PurgeLoop(ctx)
-		})
-=======
 		analyticsStore := storage.RedisCluster{KeyPrefix: "analytics-", IsAnalytics: true, RedisController: gw.RedisController}
 		gw.analytics.Store = &analyticsStore
 		gw.analytics.Init()
@@ -401,46 +331,26 @@
 		store := storage.RedisCluster{KeyPrefix: "analytics-", IsAnalytics: true, RedisController: gw.RedisController}
 		redisPurger := RedisPurger{Store: &store, Gw: gw}
 		go redisPurger.PurgeLoop(gw.ctx)
->>>>>>> 094a100a
 
 		if gw.GetConfig().AnalyticsConfig.Type == "rpc" {
 			mainLog.Debug("Using RPC cache purge")
 
-<<<<<<< HEAD
-			rpcPurgeOnce.Do(func() {
-				store := storage.RedisCluster{KeyPrefix: "analytics-", IsAnalytics: true}
-				purger := rpc.Purger{
-					Store: &store,
-				}
-				purger.Connect()
-				go purger.PurgeLoop(ctx)
-			})
-=======
 			store := storage.RedisCluster{KeyPrefix: "analytics-", IsAnalytics: true, RedisController: gw.RedisController}
 			purger := rpc.Purger{
 				Store: &store,
 			}
 			purger.Connect()
 			go purger.PurgeLoop(gw.ctx, time.Duration(gw.GetConfig().AnalyticsConfig.PurgeInterval))
->>>>>>> 094a100a
 		}
 		go gw.flushNetworkAnalytics(gw.ctx)
 	}
 
 	// Load all the files that have the "error" prefix.
-<<<<<<< HEAD
-	templatesDir := filepath.Join(config.Global().TemplatePath, "error*")
-	templates = template.Must(template.ParseGlob(templatesDir))
-	templatesRaw = textTemplate.Must(textTemplate.ParseGlob(templatesDir))
-
-	CoProcessInit()
-=======
 	//	gwConfig.TemplatePath = "/Users/sredny/go/src/github.com/TykTechnologies/tyk/templates"
 	templatesDir := filepath.Join(gwConfig.TemplatePath, "error*")
 	gw.templates = template.Must(template.ParseGlob(templatesDir))
 	gw.templatesRaw = textTemplate.Must(textTemplate.ParseGlob(templatesDir))
 	gw.CoProcessInit()
->>>>>>> 094a100a
 
 	// Get the notifier ready
 	mainLog.Debug("Notifier will not work in hybrid mode")
@@ -468,9 +378,6 @@
 		certificateSecret = gw.GetConfig().Security.PrivateCertificateEncodingSecret
 	}
 
-<<<<<<< HEAD
-	CertificateManager = certs.NewCertificateManager(getGlobalStorageHandler("cert-", false), certificateSecret, log, !config.Global().Cloud)
-=======
 	storeCert := &storage.RedisCluster{KeyPrefix: "cert-", HashKeys: false, RedisController: gw.RedisController}
 	gw.CertificateManager = certs.NewCertificateManager(storeCert, certificateSecret, log, !gw.GetConfig().Cloud)
 	if gw.GetConfig().SlaveOptions.UseRPC {
@@ -481,17 +388,12 @@
 		}
 		gw.CertificateManager = certs.NewSlaveCertManager(storeCert, rpcStore, certificateSecret, log, !gw.GetConfig().Cloud)
 	}
->>>>>>> 094a100a
 
 	if gw.GetConfig().NewRelic.AppName != "" {
 		NewRelicApplication = gw.SetupNewRelic()
 	}
 
-<<<<<<< HEAD
-	readGraphqlPlaygroundTemplate()
-=======
 	gw.readGraphqlPlaygroundTemplate()
->>>>>>> 094a100a
 }
 
 func buildConnStr(resource string, conf config.Config) string {
@@ -510,13 +412,8 @@
 	return conf.DBAppConfOptions.ConnectionString + resource
 }
 
-<<<<<<< HEAD
-func syncAPISpecs() (int, error) {
-	loader := APIDefinitionLoader{}
-=======
 func (gw *Gateway) syncAPISpecs() (int, error) {
 	loader := APIDefinitionLoader{gw}
->>>>>>> 094a100a
 
 	var s []*APISpec
 	if gw.GetConfig().UseDBAppConfigs {
@@ -564,19 +461,11 @@
 		filter = append(filter, v)
 	}
 
-<<<<<<< HEAD
-	apisMu.Lock()
-	apiSpecs = filter
-	apiLen := len(apiSpecs)
-	tlsConfigCache.Flush()
-	apisMu.Unlock()
-=======
 	gw.apisMu.Lock()
 	gw.apiSpecs = filter
 	apiLen := len(gw.apiSpecs)
 	tlsConfigCache.Flush()
 	gw.apisMu.Unlock()
->>>>>>> 094a100a
 
 	return apiLen, nil
 }
@@ -602,27 +491,16 @@
 		pols, err = gw.LoadPoliciesFromRPC(gw.GetConfig().SlaveOptions.RPCKey)
 	default:
 		//if policy path defined we want to allow use of the REST API
-<<<<<<< HEAD
-		if config.Global().Policies.PolicyPath != "" {
-			pols = LoadPoliciesFromDir(config.Global().Policies.PolicyPath)
-
-		} else if config.Global().Policies.PolicyRecordName == "" {
-=======
 		if gw.GetConfig().Policies.PolicyPath != "" {
 			pols = LoadPoliciesFromDir(gw.GetConfig().Policies.PolicyPath)
 
 		} else if gw.GetConfig().Policies.PolicyRecordName == "" {
->>>>>>> 094a100a
 			// old way of doing things before REST Api added
 			// this is the only case now where we need a policy record name
 			mainLog.Debug("No policy record name defined, skipping...")
 			return 0, nil
 		} else {
-<<<<<<< HEAD
-			pols = LoadPoliciesFromFile(config.Global().Policies.PolicyRecordName)
-=======
 			pols = LoadPoliciesFromFile(gw.GetConfig().Policies.PolicyRecordName)
->>>>>>> 094a100a
 		}
 	}
 	mainLog.Infof("Policies found (%d total):", len(pols))
@@ -685,11 +563,7 @@
 		}
 	}
 
-<<<<<<< HEAD
-	muxer.HandleFunc("/"+config.Global().HealthCheckEndpointName, liveCheckHandler)
-=======
 	muxer.HandleFunc("/"+gw.GetConfig().HealthCheckEndpointName, gw.liveCheckHandler)
->>>>>>> 094a100a
 
 	r := mux.NewRouter()
 	muxer.PathPrefix("/tyk/").Handler(http.StripPrefix("/tyk",
@@ -711,28 +585,6 @@
 	mainLog.Info("Initialising Tyk REST API Endpoints")
 
 	// set up main API handlers
-<<<<<<< HEAD
-	r.HandleFunc("/reload/group", groupResetHandler).Methods("GET")
-	r.HandleFunc("/reload", resetHandler(nil)).Methods("GET")
-
-	if !isRPCMode() {
-		r.HandleFunc("/org/keys", orgHandler).Methods("GET")
-		r.HandleFunc("/org/keys/{keyName:[^/]*}", orgHandler).Methods("POST", "PUT", "GET", "DELETE")
-		r.HandleFunc("/keys/policy/{keyName}", policyUpdateHandler).Methods("POST")
-		r.HandleFunc("/keys/create", createKeyHandler).Methods("POST")
-		r.HandleFunc("/apis", apiHandler).Methods("GET", "POST", "PUT", "DELETE")
-		r.HandleFunc("/apis/{apiID}", apiHandler).Methods("GET", "POST", "PUT", "DELETE")
-		r.HandleFunc("/policies", polHandler).Methods("GET", "POST", "PUT", "DELETE")
-		r.HandleFunc("/policies/{polID}", polHandler).Methods("GET", "POST", "PUT", "DELETE")
-		r.HandleFunc("/health", healthCheckhandler).Methods("GET")
-		r.HandleFunc("/oauth/clients/create", createOauthClient).Methods("POST")
-		r.HandleFunc("/oauth/clients/{apiID}/{keyName:[^/]*}", oAuthClientHandler).Methods("PUT")
-		r.HandleFunc("/oauth/clients/{apiID}/{keyName:[^/]*}/rotate", rotateOauthClientHandler).Methods("PUT")
-		r.HandleFunc("/oauth/clients/apis/{appID}", getApisForOauthApp).Queries("orgID", "{[0-9]*?}").Methods("GET")
-		r.HandleFunc("/oauth/refresh/{keyName}", invalidateOauthRefresh).Methods("DELETE")
-		r.HandleFunc("/oauth/revoke", RevokeTokenHandler).Methods("POST")
-		r.HandleFunc("/oauth/revoke_all", RevokeAllTokensHandler).Methods("POST")
-=======
 	r.HandleFunc("/reload/group", gw.groupResetHandler).Methods("GET")
 	r.HandleFunc("/reload", gw.resetHandler(nil)).Methods("GET")
 
@@ -753,24 +605,11 @@
 		r.HandleFunc("/oauth/refresh/{keyName}", gw.invalidateOauthRefresh).Methods("DELETE")
 		r.HandleFunc("/oauth/revoke", gw.RevokeTokenHandler).Methods("POST")
 		r.HandleFunc("/oauth/revoke_all", gw.RevokeAllTokensHandler).Methods("POST")
->>>>>>> 094a100a
 
 	} else {
 		mainLog.Info("Node is slaved, REST API minimised")
 	}
 
-<<<<<<< HEAD
-	r.HandleFunc("/debug", traceHandler).Methods("POST")
-	r.HandleFunc("/cache/{apiID}", invalidateCacheHandler).Methods("DELETE")
-	r.HandleFunc("/keys", keyHandler).Methods("POST", "PUT", "GET", "DELETE")
-	r.HandleFunc("/keys/preview", previewKeyHandler).Methods("POST")
-	r.HandleFunc("/keys/{keyName:[^/]*}", keyHandler).Methods("POST", "PUT", "GET", "DELETE")
-	r.HandleFunc("/certs", certHandler).Methods("POST", "GET")
-	r.HandleFunc("/certs/{certID:[^/]*}", certHandler).Methods("POST", "GET", "DELETE")
-	r.HandleFunc("/oauth/clients/{apiID}", oAuthClientHandler).Methods("GET", "DELETE")
-	r.HandleFunc("/oauth/clients/{apiID}/{keyName:[^/]*}", oAuthClientHandler).Methods("GET", "DELETE")
-	r.HandleFunc("/oauth/clients/{apiID}/{keyName}/tokens", oAuthClientTokensHandler).Methods("GET")
-=======
 	r.HandleFunc("/debug", gw.traceHandler).Methods("POST")
 	r.HandleFunc("/cache/{apiID}", gw.invalidateCacheHandler).Methods("DELETE")
 	r.HandleFunc("/keys", gw.keyHandler).Methods("POST", "PUT", "GET", "DELETE")
@@ -781,7 +620,6 @@
 	r.HandleFunc("/oauth/clients/{apiID}", gw.oAuthClientHandler).Methods("GET", "DELETE")
 	r.HandleFunc("/oauth/clients/{apiID}/{keyName:[^/]*}", gw.oAuthClientHandler).Methods("GET", "DELETE")
 	r.HandleFunc("/oauth/clients/{apiID}/{keyName}/tokens", gw.oAuthClientTokensHandler).Methods("GET")
->>>>>>> 094a100a
 
 	mainLog.Debug("Loaded API Endpoints")
 }
@@ -810,11 +648,7 @@
 }
 
 // Create API-specific OAuth handlers and respective auth servers
-<<<<<<< HEAD
-func addOAuthHandlers(spec *APISpec, muxer *mux.Router) *OAuthManager {
-=======
 func (gw *Gateway) addOAuthHandlers(spec *APISpec, muxer *mux.Router) *OAuthManager {
->>>>>>> 094a100a
 
 	apiAuthorizePath := "/tyk/oauth/authorize-client{_:/?}"
 	clientAuthPath := "/oauth/authorize{_:/?}"
@@ -838,9 +672,6 @@
 	prefix := generateOAuthPrefix(spec.APIID)
 	storageManager := gw.getGlobalStorageHandler(prefix, false)
 	storageManager.Connect()
-<<<<<<< HEAD
-	osinStorage := &RedisOsinStorageInterface{storageManager, GlobalSessionManager, &storage.RedisCluster{KeyPrefix: prefix, HashKeys: false}, spec.OrgID}
-=======
 	osinStorage := &RedisOsinStorageInterface{
 		storageManager,
 		gw.GlobalSessionManager,
@@ -848,7 +679,6 @@
 		spec.OrgID,
 		gw,
 	}
->>>>>>> 094a100a
 
 	osinServer := gw.TykOsinNewServer(serverConfig, osinStorage)
 
@@ -863,15 +693,9 @@
 	return &oauthManager
 }
 
-<<<<<<< HEAD
-func addBatchEndpoint(spec *APISpec, subrouter *mux.Router) {
-	mainLog.Debug("Batch requests enabled for API")
-	batchHandler := BatchRequestHandler{API: spec}
-=======
 func (gw *Gateway) addBatchEndpoint(spec *APISpec, subrouter *mux.Router) {
 	mainLog.Debug("Batch requests enabled for API")
 	batchHandler := BatchRequestHandler{API: spec, Gw: gw}
->>>>>>> 094a100a
 	subrouter.HandleFunc("/tyk/batch/", batchHandler.HandleBatchRequest)
 }
 
@@ -988,15 +812,9 @@
 		var processor TykResponseHandler
 		//is it goplugin or other middleware
 		if strings.HasSuffix(mw.Path, ".so") {
-<<<<<<< HEAD
-			processor = responseProcessorByName("goplugin_res_hook")
-		} else {
-			processor = responseProcessorByName("custom_mw_res_hook")
-=======
 			processor = gw.responseProcessorByName("goplugin_res_hook")
 		} else {
 			processor = gw.responseProcessorByName("custom_mw_res_hook")
->>>>>>> 094a100a
 		}
 
 		// TODO: perhaps error when plugin support is disabled?
@@ -1078,73 +896,6 @@
 
 // shouldReload returns true if we should perform any reload. Reloads happens if
 // we have reload callback queued.
-<<<<<<< HEAD
-func shouldReload() ([]func(), bool) {
-	requeueLock.Lock()
-	defer requeueLock.Unlock()
-	if len(requeue) == 0 {
-		return nil, false
-	}
-	n := requeue
-	requeue = []func(){}
-	return n, true
-}
-
-func reloadLoop(ctx context.Context, tick <-chan time.Time, complete ...func()) {
-	for {
-		select {
-		case <-ctx.Done():
-			return
-		// We don't check for reload right away as the gateway peroms this on the
-		// startup sequence. We expect to start checking on the first tick after the
-		// gateway is up and running.
-		case <-tick:
-			cb, ok := shouldReload()
-			if !ok {
-				continue
-			}
-			start := time.Now()
-			mainLog.Info("reload: initiating")
-			DoReload()
-			mainLog.Info("reload: complete")
-			mainLog.Info("Initiating coprocess reload")
-			DoCoprocessReload()
-			mainLog.Info("coprocess reload complete")
-			for _, c := range cb {
-				// most of the callbacks are nil, we don't want to execute nil functions to
-				// avoid panics.
-				if c != nil {
-					c()
-				}
-			}
-			if len(complete) != 0 {
-				complete[0]()
-			}
-			mainLog.Infof("reload: cycle completed in %v", time.Since(start))
-		}
-	}
-}
-
-// reloadQueue is used by reloadURLStructure to queue a reload. It's not
-// buffered, as reloadQueueLoop should pick these up immediately.
-var reloadQueue = make(chan func())
-
-var requeueLock sync.Mutex
-
-// This is a list of callbacks to execute on the next reload. It is protected by
-// requeueLock for concurrent use.
-var requeue []func()
-
-func reloadQueueLoop(ctx context.Context, cb ...func()) {
-	for {
-		select {
-		case <-ctx.Done():
-			return
-		case fn := <-reloadQueue:
-			requeueLock.Lock()
-			requeue = append(requeue, fn)
-			requeueLock.Unlock()
-=======
 func (gw *Gateway) shouldReload() ([]func(), bool) {
 	gw.requeueLock.Lock()
 	defer gw.requeueLock.Unlock()
@@ -1200,7 +951,6 @@
 			gw.requeueLock.Lock()
 			gw.requeue = append(gw.requeue, fn)
 			gw.requeueLock.Unlock()
->>>>>>> 094a100a
 			mainLog.Info("Reload queued")
 			if len(cb) != 0 {
 				cb[0]()
@@ -1229,32 +979,20 @@
 
 		logLevel := []logrus.Level{}
 
-<<<<<<< HEAD
-		if config.Global().SentryLogLevel == "" {
-=======
 		if gwConfig.SentryLogLevel == "" {
->>>>>>> 094a100a
 			logLevel = []logrus.Level{
 				logrus.PanicLevel,
 				logrus.FatalLevel,
 				logrus.ErrorLevel,
 			}
-<<<<<<< HEAD
-		} else if config.Global().SentryLogLevel == "panic" {
-=======
 		} else if gwConfig.SentryLogLevel == "panic" {
->>>>>>> 094a100a
 			logLevel = []logrus.Level{
 				logrus.PanicLevel,
 				logrus.FatalLevel,
 			}
 		}
 
-<<<<<<< HEAD
-		hook, err := logrus_sentry.NewSentryHook(config.Global().SentryCode, logLevel)
-=======
 		hook, err := logrus_sentry.NewSentryHook(gwConfig.SentryCode, logLevel)
->>>>>>> 094a100a
 
 		hook.Timeout = 0
 
@@ -1360,14 +1098,9 @@
 		gw.afterConfSetup()
 	}
 
-<<<<<<< HEAD
-	overrideTykErrors()
-
-=======
 	overrideTykErrors(gw)
 
 	gwConfig := gw.GetConfig()
->>>>>>> 094a100a
 	if os.Getenv("TYK_LOGLEVEL") == "" && !*cli.DebugMode {
 		level := strings.ToLower(gwConfig.LogLevel)
 		switch level {
@@ -1408,11 +1141,7 @@
 	gw.setupLogger()
 	mainLog.Info("PIDFile location set to: ", gwConfig.PIDFileLocation)
 
-<<<<<<< HEAD
-	if err := writePIDFile(); err != nil {
-=======
 	if err := writePIDFile(gw.GetConfig().PIDFileLocation); err != nil {
->>>>>>> 094a100a
 		mainLog.Error("Failed to write PIDFile: ", err)
 	}
 
@@ -1448,40 +1177,9 @@
 		}
 	}
 
-<<<<<<< HEAD
-	if globalConf.ProxySSLMaxVersion == 0 {
-		globalConf.ProxySSLMaxVersion = tls.VersionTLS12
-	}
-
-	if globalConf.ProxySSLMinVersion > globalConf.ProxySSLMaxVersion {
-		globalConf.ProxySSLMaxVersion = globalConf.ProxySSLMinVersion
-	}
-
-	if globalConf.HttpServerOptions.MaxVersion == 0 {
-		globalConf.HttpServerOptions.MaxVersion = tls.VersionTLS12
-	}
-
-	if globalConf.HttpServerOptions.MinVersion > globalConf.HttpServerOptions.MaxVersion {
-		globalConf.HttpServerOptions.MaxVersion = globalConf.HttpServerOptions.MinVersion
-	}
-
-	if globalConf.UseDBAppConfigs && globalConf.Policies.PolicySource != config.DefaultDashPolicySource {
-		globalConf.Policies.PolicySource = config.DefaultDashPolicySource
-		globalConf.Policies.PolicyConnectionString = globalConf.DBAppConfOptions.ConnectionString
-		if globalConf.Policies.PolicyRecordName == "" {
-			globalConf.Policies.PolicyRecordName = config.DefaultDashPolicyRecordName
-		}
-	}
-
-	config.SetGlobal(globalConf)
-
-	getHostDetails()
-	setupInstrumentation()
-=======
 	gw.SetConfig(gwConfig)
 	getHostDetails(gw.GetConfig().PIDFileLocation)
 	gw.setupInstrumentation()
->>>>>>> 094a100a
 
 	if gw.GetConfig().HttpServerOptions.UseLE_SSL {
 		go gw.StartPeriodicStateBackup(&gw.LE_MANAGER)
@@ -1489,12 +1187,7 @@
 	return nil
 }
 
-<<<<<<< HEAD
-func writePIDFile() error {
-	file := config.Global().PIDFileLocation
-=======
 func writePIDFile(file string) error {
->>>>>>> 094a100a
 	if err := os.MkdirAll(filepath.Dir(file), 0755); err != nil {
 		return err
 	}
@@ -1502,13 +1195,8 @@
 	return ioutil.WriteFile(file, []byte(pid), 0600)
 }
 
-<<<<<<< HEAD
-func readPIDFromFile() (int, error) {
-	b, err := ioutil.ReadFile(config.Global().PIDFileLocation)
-=======
 func readPIDFromFile(file string) (int, error) {
 	b, err := ioutil.ReadFile(file)
->>>>>>> 094a100a
 	if err != nil {
 		return 0, err
 	}
@@ -1611,55 +1299,33 @@
 	if strings.HasPrefix(value, "consul://") {
 		key := strings.TrimPrefix(value, "consul://")
 		log.Debugf("Retrieving %s from consul", key)
-<<<<<<< HEAD
-		if err := setUpConsul(); err != nil {
-			log.Error("Failed to setup consul: ", err)
-=======
 		if err := gw.setUpConsul(); err != nil {
 			log.Error("Failed to setup consul: ", err)
 
->>>>>>> 094a100a
 			// Return value as is. If consul cannot be set up
 			return value, nil
 		}
 
-<<<<<<< HEAD
-		return consulKVStore.Get(key)
-=======
 		return gw.consulKVStore.Get(key)
->>>>>>> 094a100a
 	}
 
 	if strings.HasPrefix(value, "vault://") {
 		key := strings.TrimPrefix(value, "vault://")
 		log.Debugf("Retrieving %s from vault", key)
-<<<<<<< HEAD
-		if err := setUpVault(); err != nil {
-=======
 		if err := gw.setUpVault(); err != nil {
->>>>>>> 094a100a
 			log.Error("Failed to setup vault: ", err)
 			// Return value as is If vault cannot be set up
 			return value, nil
 		}
 
-<<<<<<< HEAD
-		return vaultKVStore.Get(key)
-=======
 		return gw.vaultKVStore.Get(key)
->>>>>>> 094a100a
 	}
 
 	return value, nil
 }
 
-<<<<<<< HEAD
-func setUpVault() error {
-	if vaultKVStore != nil {
-=======
 func (gw *Gateway) setUpVault() error {
 	if gw.vaultKVStore != nil {
->>>>>>> 094a100a
 		return nil
 	}
 
@@ -1673,13 +1339,8 @@
 	return err
 }
 
-<<<<<<< HEAD
-func setUpConsul() error {
-	if consulKVStore != nil {
-=======
 func (gw *Gateway) setUpConsul() error {
 	if gw.consulKVStore != nil {
->>>>>>> 094a100a
 		return nil
 	}
 
@@ -1700,11 +1361,7 @@
 
 func getHostDetails(file string) {
 	var err error
-<<<<<<< HEAD
-	if hostDetails.PID, err = readPIDFromFile(); err != nil {
-=======
 	if hostDetails.PID, err = readPIDFromFile(file); err != nil {
->>>>>>> 094a100a
 		mainLog.Error("Failed ot get host pid: ", err)
 	}
 	if hostDetails.Hostname, err = os.Hostname(); err != nil {
@@ -1737,14 +1394,8 @@
 	gw := NewGateway(config.Default, ctx, cancel)
 	gw.SetNodeID("solo-" + uuid.NewV4().String())
 
-<<<<<<< HEAD
-	SessionID = uuid.NewV4().String()
-
-	if err := initialiseSystem(ctx); err != nil {
-=======
 	gw.SessionID = uuid.NewV4().String()
 	if err := gw.initialiseSystem(); err != nil {
->>>>>>> 094a100a
 		mainLog.Fatalf("Error initialising system: %v", err)
 	}
 
@@ -1785,18 +1436,11 @@
 		trace.SetLogger(mainLog)
 		defer trace.Close()
 	}
-<<<<<<< HEAD
-	start(ctx)
-	go storage.ConnectToRedis(ctx, func() {
-		reloadURLStructure(func() {})
-	})
-=======
 	gw.start()
 	configs := gw.GetConfig()
 	go gw.RedisController.ConnectToRedis(gw.ctx, func() {
 		gw.reloadURLStructure(func() {})
 	}, &configs)
->>>>>>> 094a100a
 
 	if *cli.MemProfile {
 		mainLog.Debug("Memory profiling active")
@@ -1845,13 +1489,8 @@
 		mainLog.Error("Closing listeners: ", err)
 	}
 	// stop analytics workers
-<<<<<<< HEAD
-	if config.Global().EnableAnalytics && analytics.Store == nil {
-		analytics.Stop()
-=======
 	if gwConfig.EnableAnalytics && gw.analytics.Store == nil {
 		gw.analytics.Stop()
->>>>>>> 094a100a
 	}
 
 	// write pprof profiles
@@ -1895,11 +1534,7 @@
 	}
 }
 
-<<<<<<< HEAD
-func start(ctx context.Context) {
-=======
 func (gw *Gateway) start() {
->>>>>>> 094a100a
 	// Set up a default org manager so we can traverse non-live paths
 	if !gw.GetConfig().SupressDefaultOrgStore {
 		mainLog.Debug("Initialising default org store")
@@ -1929,13 +1564,8 @@
 
 	// 1s is the minimum amount of time between hot reloads. The
 	// interval counts from the start of one reload to the next.
-<<<<<<< HEAD
-	go reloadLoop(ctx, time.Tick(time.Second))
-	go reloadQueueLoop(ctx)
-=======
 	go gw.reloadLoop(time.Tick(time.Second))
 	go gw.reloadQueueLoop()
->>>>>>> 094a100a
 }
 
 func dashboardServiceInit(gw *Gateway) {
