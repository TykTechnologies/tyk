--- conflicted
+++ resolved
@@ -256,13 +256,9 @@
 		if gwConfig.ManagementNode {
 			mainLog.Warn("Running Uptime checks in a management node.")
 		}
-<<<<<<< HEAD
-		healthCheckStore := storage.RedisCluster{KeyPrefix: "host-checker:"}
+
+		healthCheckStore := storage.RedisCluster{KeyPrefix: "host-checker:", IsAnalytics: true}
 		gw.InitHostCheckManager(ctx, &healthCheckStore)
-=======
-		healthCheckStore := storage.RedisCluster{KeyPrefix: "host-checker:", IsAnalytics: true}
-		InitHostCheckManager(ctx, &healthCheckStore)
->>>>>>> 19f50288
 	}
 
 	gw.initHealthCheck(ctx)
@@ -283,33 +279,21 @@
 		gw.SetConfig(Conf)
 		mainLog.Debug("Setting up analytics DB connection")
 
-<<<<<<< HEAD
-		analyticsStore := storage.RedisCluster{KeyPrefix: "analytics-"}
+		analyticsStore := storage.RedisCluster{KeyPrefix: "analytics-", IsAnalytics: true}
 		gw.analytics.Store = &analyticsStore
 		gw.analytics.Init()
 
+		gw.RedisPurgeOnce.Do(func() {
+			store := storage.RedisCluster{KeyPrefix: "analytics-", IsAnalytics: true}
+			redisPurger := RedisPurger{Store: &store, Gw: gw}
+			go redisPurger.PurgeLoop(ctx)
+		})
+
 		if gw.GetConfig().AnalyticsConfig.Type == "rpc" {
 			mainLog.Debug("Using RPC cache purge")
 
 			gw.RpcPurgeOnce.Do(func() {
-				store := storage.RedisCluster{KeyPrefix: "analytics-"}
-=======
-		analyticsStore := storage.RedisCluster{KeyPrefix: "analytics-", IsAnalytics: true}
-		analytics.Store = &analyticsStore
-		analytics.Init(globalConf)
-
-		redisPurgeOnce.Do(func() {
-			store := storage.RedisCluster{KeyPrefix: "analytics-", IsAnalytics: true}
-			redisPurger := RedisPurger{Store: &store}
-			go redisPurger.PurgeLoop(ctx)
-		})
-
-		if config.Global().AnalyticsConfig.Type == "rpc" {
-			mainLog.Debug("Using RPC cache purge")
-
-			rpcPurgeOnce.Do(func() {
 				store := storage.RedisCluster{KeyPrefix: "analytics-", IsAnalytics: true}
->>>>>>> 19f50288
 				purger := rpc.Purger{
 					Store: &store,
 				}
@@ -603,15 +587,7 @@
 }
 
 // Create API-specific OAuth handlers and respective auth servers
-<<<<<<< HEAD
 func (gw *Gateway) addOAuthHandlers(spec *APISpec, muxer *mux.Router) *OAuthManager {
-	var pathSeparator string
-	if !strings.HasSuffix(spec.Proxy.ListenPath, "/") {
-		pathSeparator = "/"
-	}
-=======
-func addOAuthHandlers(spec *APISpec, muxer *mux.Router) *OAuthManager {
->>>>>>> 19f50288
 
 	apiAuthorizePath := "/tyk/oauth/authorize-client{_:/?}"
 	clientAuthPath := "/oauth/authorize{_:/?}"
@@ -656,18 +632,10 @@
 	return &oauthManager
 }
 
-<<<<<<< HEAD
-func (gw *Gateway) addBatchEndpoint(spec *APISpec, muxer *mux.Router) {
+func (gw *Gateway) addBatchEndpoint(spec *APISpec, subrouter *mux.Router) {
 	mainLog.Debug("Batch requests enabled for API")
-	apiBatchPath := spec.Proxy.ListenPath + "tyk/batch/"
 	batchHandler := BatchRequestHandler{API: spec, Gw: gw}
-	muxer.HandleFunc(apiBatchPath, batchHandler.HandleBatchRequest)
-=======
-func addBatchEndpoint(spec *APISpec, subrouter *mux.Router) {
-	mainLog.Debug("Batch requests enabled for API")
-	batchHandler := BatchRequestHandler{API: spec}
 	subrouter.HandleFunc("/tyk/batch/", batchHandler.HandleBatchRequest)
->>>>>>> 19f50288
 }
 
 func (gw *Gateway) loadCustomMiddleware(spec *APISpec) ([]string, apidef.MiddlewareDefinition, []apidef.MiddlewareDefinition, []apidef.MiddlewareDefinition, []apidef.MiddlewareDefinition, []apidef.MiddlewareDefinition, apidef.MiddlewareDriver) {
@@ -780,18 +748,14 @@
 	}
 
 	for _, mw := range responseFuncs {
-<<<<<<< HEAD
-		processor := gw.responseProcessorByName("custom_mw_res_hook")
-=======
 		var processor TykResponseHandler
 		//is it goplugin or other middleware
 		if strings.HasSuffix(mw.Path, ".so") {
-			processor = responseProcessorByName("goplugin_res_hook")
+			processor = gw.responseProcessorByName("goplugin_res_hook")
 		} else {
-			processor = responseProcessorByName("custom_mw_res_hook")
-		}
-
->>>>>>> 19f50288
+			processor = gw.responseProcessorByName("custom_mw_res_hook")
+		}
+
 		// TODO: perhaps error when plugin support is disabled?
 		if processor == nil {
 			mainLog.Error("Couldn't find custom middleware processor")
