--- conflicted
+++ resolved
@@ -28,22 +28,20 @@
 	"github.com/TykTechnologies/drl"
 	gas "github.com/TykTechnologies/goautosocket"
 	"github.com/TykTechnologies/gorpc"
-<<<<<<< HEAD
 	"github.com/TykTechnologies/goverify"
-=======
 	logstashHook "github.com/bshuster-repo/logrus-logstash-hook"
 	"github.com/evalphobia/logrus_sentry"
 	graylogHook "github.com/gemnasium/logrus-graylog-hook"
 	"github.com/gorilla/mux"
 	"github.com/lonelycode/osin"
 	newrelic "github.com/newrelic/go-agent"
+	"github.com/pmylund/go-cache"
 	"github.com/rs/cors"
 	uuid "github.com/satori/go.uuid"
 	"github.com/sirupsen/logrus"
 	logrus_syslog "github.com/sirupsen/logrus/hooks/syslog"
 	"rsc.io/letsencrypt"
 
->>>>>>> 529518d2
 	"github.com/TykTechnologies/tyk/apidef"
 	"github.com/TykTechnologies/tyk/certs"
 	"github.com/TykTechnologies/tyk/checkup"
@@ -58,21 +56,6 @@
 	"github.com/TykTechnologies/tyk/storage/kv"
 	"github.com/TykTechnologies/tyk/trace"
 	"github.com/TykTechnologies/tyk/user"
-<<<<<<< HEAD
-	logstashHook "github.com/bshuster-repo/logrus-logstash-hook"
-	"github.com/evalphobia/logrus_sentry"
-	graylogHook "github.com/gemnasium/logrus-graylog-hook"
-	"github.com/gorilla/mux"
-	"github.com/lonelycode/osin"
-	newrelic "github.com/newrelic/go-agent"
-	cache "github.com/pmylund/go-cache"
-	"github.com/rs/cors"
-	uuid "github.com/satori/go.uuid"
-	"github.com/sirupsen/logrus"
-	logrus_syslog "github.com/sirupsen/logrus/hooks/syslog"
-	"rsc.io/letsencrypt"
-=======
->>>>>>> 529518d2
 )
 
 var (
@@ -452,13 +435,8 @@
 		}
 		filter = append(filter, v)
 	}
-<<<<<<< HEAD
+
 	gw.apiSpecs = filter
-=======
-
-	apiSpecs = filter
->>>>>>> 529518d2
-
 	tlsConfigCache.Flush()
 
 	return len(gw.apiSpecs), nil
@@ -1345,13 +1323,8 @@
 
 func getHostDetails(file string) {
 	var err error
-<<<<<<< HEAD
 	if hostDetails.PID, err = readPIDFromFile(file); err != nil {
 		mainLog.Error("Failed ot get host pid: ", err)
-=======
-	if hostDetails.PID, err = readPIDFromFile(); err != nil {
-		mainLog.Error("Failed to get host pid: ", err)
->>>>>>> 529518d2
 	}
 	if hostDetails.Hostname, err = os.Hostname(); err != nil {
 		mainLog.Error("Failed to get hostname: ", err)
