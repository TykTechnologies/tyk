--- conflicted
+++ resolved
@@ -236,11 +236,7 @@
 			currentSession.Allowance = currentSession.Allowance - 1
 		}
 
-<<<<<<< HEAD
-		if l.RedisQuotaExceeded(r, currentSession, allowanceScope, accessDef.Limit, store, globalConf.HashKeys) {
-=======
-		if l.RedisQuotaExceeded(r, currentSession, allowanceScope, &accessDef.Limit, store) {
->>>>>>> 6f4089c8
+		if l.RedisQuotaExceeded(r, currentSession, allowanceScope, &accessDef.Limit, store, globalConf.HashKeys) {
 			return sessionFailQuota
 		}
 	}
