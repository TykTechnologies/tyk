package gateway

import (
	"errors"
	"fmt"
	"net/http"
	"time"

	"github.com/TykTechnologies/leakybucket"
	"github.com/TykTechnologies/leakybucket/memorycache"

	"github.com/TykTechnologies/tyk/config"
	"github.com/TykTechnologies/tyk/storage"
	"github.com/TykTechnologies/tyk/user"
)

type PublicSession struct {
	Quota struct {
		QuotaMax       int64 `json:"quota_max"`
		QuotaRemaining int64 `json:"quota_remaining"`
		QuotaRenews    int64 `json:"quota_renews"`
	} `json:"quota"`
	RateLimit struct {
		Rate float64 `json:"requests"`
		Per  float64 `json:"per_unit"`
	} `json:"rate_limit"`
}

const (
	QuotaKeyPrefix     = "quota-"
	RateLimitKeyPrefix = "rate-limit-"
)

// SessionLimiter is the rate limiter for the API, use ForwardMessage() to
// check if a message should pass through or not
type SessionLimiter struct {
	bucketStore leakybucket.Storage
	Gw          *Gateway `json:"-"`
}

func (l *SessionLimiter) doRollingWindowWrite(key, rateLimiterKey, rateLimiterSentinelKey string,
	currentSession *user.SessionState,
	store storage.Handler,
	globalConf *config.Config,
	apiLimit *user.APILimit, dryRun bool) bool {

	var per, rate float64

	if apiLimit != nil { // respect limit on API level
		per = apiLimit.Per
		rate = apiLimit.Rate
	} else {
		per = currentSession.Per
		rate = currentSession.Rate
	}

	log.Debug("[RATELIMIT] Inbound raw key is: ", key)
	log.Debug("[RATELIMIT] Rate limiter key is: ", rateLimiterKey)
	pipeline := globalConf.EnableNonTransactionalRateLimiter

	var ratePerPeriodNow int
	if dryRun {
		ratePerPeriodNow, _ = store.GetRollingWindow(rateLimiterKey, int64(per), pipeline)
	} else {
		ratePerPeriodNow, _ = store.SetRollingWindow(rateLimiterKey, int64(per), "-1", pipeline)
	}

	//log.Info("Num Requests: ", ratePerPeriodNow)

	// Subtract by 1 because of the delayed add in the window
	subtractor := 1
	if globalConf.EnableSentinelRateLimiter || globalConf.DRLEnableSentinelRateLimiter {
		// and another subtraction because of the preemptive limit
		subtractor = 2
	}
	// The test TestRateLimitForAPIAndRateLimitAndQuotaCheck
	// will only work with ththese two lines here
	//log.Info("break: ", (int(currentSession.Rate) - subtractor))
	if ratePerPeriodNow > int(rate)-subtractor {
		// Set a sentinel value with expire
		if globalConf.EnableSentinelRateLimiter || globalConf.DRLEnableSentinelRateLimiter {
			if !dryRun {
				store.SetRawKey(rateLimiterSentinelKey, "1", int64(per))
			}
		}
		return true
	}

	return false
}

type sessionFailReason uint

const (
	sessionFailNone sessionFailReason = iota
	sessionFailRateLimit
	sessionFailQuota
	sessionFailInternalServerError
)

func (l *SessionLimiter) limitSentinel(currentSession *user.SessionState, key string, rateScope string, store storage.Handler,
	globalConf *config.Config, apiLimit *user.APILimit, dryRun bool) bool {

	rateLimiterKey := RateLimitKeyPrefix + rateScope + currentSession.KeyHash()
	rateLimiterSentinelKey := RateLimitKeyPrefix + rateScope + currentSession.KeyHash() + ".BLOCKED"

	go l.doRollingWindowWrite(key, rateLimiterKey, rateLimiterSentinelKey, currentSession, store, globalConf, apiLimit, dryRun)

	// Check sentinel
	_, sentinelActive := store.GetRawKey(rateLimiterSentinelKey)
	if sentinelActive == nil {
		// Sentinel is set, fail
		return true
	}
	return false
}

func (l *SessionLimiter) limitRedis(currentSession *user.SessionState, key string, rateScope string, store storage.Handler,
	globalConf *config.Config, apiLimit *user.APILimit, dryRun bool) bool {

	rateLimiterKey := RateLimitKeyPrefix + rateScope + currentSession.KeyHash()
	rateLimiterSentinelKey := RateLimitKeyPrefix + rateScope + currentSession.KeyHash() + ".BLOCKED"

	if l.doRollingWindowWrite(key, rateLimiterKey, rateLimiterSentinelKey, currentSession, store, globalConf, apiLimit, dryRun) {
		return true
	}
	return false
}

func (l *SessionLimiter) limitDRL(currentSession *user.SessionState, key string, rateScope string,
	apiLimit *user.APILimit, dryRun bool) bool {

	// In-memory limiter
	if l.bucketStore == nil {
		l.bucketStore = memorycache.New()
	}

	bucketKey := key + ":" + rateScope + currentSession.LastUpdated
	currRate := apiLimit.Rate
	per := apiLimit.Per

	// DRL will always overflow with more servers on low rates
	rate := uint(currRate * float64(l.Gw.DRLManager.RequestTokenValue))
	if rate < uint(l.Gw.DRLManager.CurrentTokenValue()) {
		rate = uint(l.Gw.DRLManager.CurrentTokenValue())
	}
	userBucket, err := l.bucketStore.Create(bucketKey, rate, time.Duration(per)*time.Second)
	if err != nil {
		log.Error("Failed to create bucket!")
		return true
	}

	if dryRun {
		// if userBucket is empty and not expired.
		if userBucket.Remaining() == 0 && time.Now().Before(userBucket.Reset()) {
			return true
		}
	} else {
		_, errF := userBucket.Add(uint(l.Gw.DRLManager.CurrentTokenValue()))
		if errF != nil {
			return true
		}
	}
	return false
}

func (sfr sessionFailReason) String() string {
	switch sfr {
	case sessionFailNone:
		return "sessionFailNone"
	case sessionFailRateLimit:
		return "sessionFailRateLimit"
	case sessionFailQuota:
		return "sessionFailQuota"
	default:
		return fmt.Sprintf("%d", uint(sfr))
	}
}

// ForwardMessage will enforce rate limiting, returning a non-zero
// sessionFailReason if session limits have been exceeded.
// Key values to manage rate are Rate and Per, e.g. Rate of 10 messages
// Per 10 seconds
func (l *SessionLimiter) ForwardMessage(r *http.Request, currentSession *user.SessionState, key string, store storage.Handler, enableRL, enableQ bool, globalConf *config.Config, api *APISpec, dryRun bool) sessionFailReason {
	// check for limit on API level (set to session by ApplyPolicies)
	accessDef, allowanceScope, err := GetAccessDefinitionByAPIIDOrSession(currentSession, api)
	if err != nil {
		log.WithField("apiID", api.APIID).Debugf("[RATE] %s", err.Error())
		return sessionFailRateLimit
<<<<<<< HEAD
	}

=======
	}
	if l.Gw == nil {
		panic("viene nulo")
	}
>>>>>>> f603dec3
	// If rate is -1 or 0, it means unlimited and no need for rate limiting.
	if enableRL && accessDef.Limit.Rate > 0 {
		rateScope := ""
		if allowanceScope != "" {
			rateScope = allowanceScope + "-"
		}
		if globalConf.EnableSentinelRateLimiter {
			if l.limitSentinel(currentSession, key, rateScope, store, globalConf, &accessDef.Limit, dryRun) {
				return sessionFailRateLimit
			}
		} else if globalConf.EnableRedisRollingLimiter {
			if l.limitRedis(currentSession, key, rateScope, store, globalConf, &accessDef.Limit, dryRun) {
				return sessionFailRateLimit
			}
		} else {
			var n float64
			if l.Gw.DRLManager.Servers != nil {
				n = float64(l.Gw.DRLManager.Servers.Count())
			}
			rate := accessDef.Limit.Rate / accessDef.Limit.Per
			c := globalConf.DRLThreshold
			if c == 0 {
				// defaults to 5
				c = 5
			}

			if n <= 1 || n*c < rate {
				// If we have 1 server, there is no need to strain redis at all the leaky
				// bucket algorithm will suffice.
				if l.limitDRL(currentSession, key, rateScope, &accessDef.Limit, dryRun) {
					return sessionFailRateLimit
				}
			} else {
				if l.limitRedis(currentSession, key, rateScope, store, globalConf, &accessDef.Limit, dryRun) {
					return sessionFailRateLimit
				}
			}
		}
	}

	if enableQ {
		if globalConf.LegacyEnableAllowanceCountdown {
			currentSession.Allowance = currentSession.Allowance - 1
		}

<<<<<<< HEAD
		if l.RedisQuotaExceeded(r, currentSession, allowanceScope, &accessDef.Limit, store) {
=======
		if l.RedisQuotaExceeded(r, currentSession, allowanceScope, &accessDef.Limit, store, globalConf.HashKeys) {
>>>>>>> f603dec3
			return sessionFailQuota
		}
	}

	return sessionFailNone

}

func (l *SessionLimiter) RedisQuotaExceeded(r *http.Request, currentSession *user.SessionState, scope string, limit *user.APILimit, store storage.Handler, hashKeys bool) bool {
	// Unlimited?
	if limit.QuotaMax == -1 || limit.QuotaMax == 0 {
		// No quota set
		return false
	}

	quotaScope := ""
	if scope != "" {
		quotaScope = scope + "-"
	}

	key := currentSession.KeyID
<<<<<<< HEAD
	if config.Global().HashKeys {
=======

	if hashKeys {
>>>>>>> f603dec3
		key = storage.HashStr(currentSession.KeyID)
	}

	rawKey := QuotaKeyPrefix + quotaScope + key
	quotaRenewalRate := limit.QuotaRenewalRate
	quotaRenews := limit.QuotaRenews
	quotaMax := limit.QuotaMax

	log.Debug("[QUOTA] Quota limiter key is: ", rawKey)
	log.Debug("Renewing with TTL: ", quotaRenewalRate)
	// INCR the key (If it equals 1 - set EXPIRE)
	qInt := store.IncrememntWithExpire(rawKey, quotaRenewalRate)
	// if the returned val is >= quota: block
	if qInt-1 >= quotaMax {
		renewalDate := time.Unix(quotaRenews, 0)
		log.Debug("Renewal Date is: ", renewalDate)
		log.Debug("As epoch: ", quotaRenews)
		log.Debug("Session: ", currentSession)
		log.Debug("Now:", time.Now())
		if time.Now().After(renewalDate) {
			//for renew quota = never, once we get the quota max we must not allow using it again

			if quotaRenewalRate <= 0 {
				return true
			}
			// The renewal date is in the past, we should update the quota!
			// Also, this fixes legacy issues where there is no TTL on quota buckets
			log.Debug("Incorrect key expiry setting detected, correcting")
			go store.DeleteRawKey(rawKey)
			qInt = 1
		} else {
			// Renewal date is in the future and the quota is exceeded
			return true
		}

	}

	// If this is a new Quota period, ensure we let the end user know
	if qInt == 1 {
		quotaRenews = time.Now().Unix() + quotaRenewalRate
		ctxScheduleSessionUpdate(r)
	}

	// If not, pass and set the values of the session to quotamax - counter
	remaining := quotaMax - qInt
	if remaining < 0 {
		remaining = 0
	}

	for k, v := range currentSession.AccessRights {
		if v.Limit.IsEmpty() {
			continue
		}

		if v.AllowanceScope == scope {
			v.Limit.QuotaRemaining = remaining
			v.Limit.QuotaRenews = quotaRenews
		}
		currentSession.AccessRights[k] = v
	}

	if scope == "" {
		currentSession.QuotaRemaining = remaining
		currentSession.QuotaRenews = quotaRenews
	}

	return false
}

func GetAccessDefinitionByAPIIDOrSession(currentSession *user.SessionState, api *APISpec) (accessDef *user.AccessDefinition, allowanceScope string, err error) {
	accessDef = &user.AccessDefinition{}
	if len(currentSession.AccessRights) > 0 {
		if rights, ok := currentSession.AccessRights[api.APIID]; !ok {
			return nil, "", errors.New("unexpected apiID")
		} else {
			accessDef.Limit = rights.Limit
			accessDef.FieldAccessRights = rights.FieldAccessRights
			accessDef.RestrictedTypes = rights.RestrictedTypes
			allowanceScope = rights.AllowanceScope
		}
	}
	if accessDef.Limit.IsEmpty() {
		accessDef.Limit = user.APILimit{
			QuotaMax:           currentSession.QuotaMax,
			QuotaRenewalRate:   currentSession.QuotaRenewalRate,
			QuotaRenews:        currentSession.QuotaRenews,
			Rate:               currentSession.Rate,
			Per:                currentSession.Per,
			ThrottleInterval:   currentSession.ThrottleInterval,
			ThrottleRetryLimit: currentSession.ThrottleRetryLimit,
			MaxQueryDepth:      currentSession.MaxQueryDepth,
		}
	}

	return accessDef, allowanceScope, nil
}<|MERGE_RESOLUTION|>--- conflicted
+++ resolved
@@ -187,15 +187,7 @@
 	if err != nil {
 		log.WithField("apiID", api.APIID).Debugf("[RATE] %s", err.Error())
 		return sessionFailRateLimit
-<<<<<<< HEAD
-	}
-
-=======
-	}
-	if l.Gw == nil {
-		panic("viene nulo")
-	}
->>>>>>> f603dec3
+	}
 	// If rate is -1 or 0, it means unlimited and no need for rate limiting.
 	if enableRL && accessDef.Limit.Rate > 0 {
 		rateScope := ""
@@ -241,11 +233,7 @@
 			currentSession.Allowance = currentSession.Allowance - 1
 		}
 
-<<<<<<< HEAD
-		if l.RedisQuotaExceeded(r, currentSession, allowanceScope, &accessDef.Limit, store) {
-=======
 		if l.RedisQuotaExceeded(r, currentSession, allowanceScope, &accessDef.Limit, store, globalConf.HashKeys) {
->>>>>>> f603dec3
 			return sessionFailQuota
 		}
 	}
@@ -267,12 +255,8 @@
 	}
 
 	key := currentSession.KeyID
-<<<<<<< HEAD
-	if config.Global().HashKeys {
-=======
 
 	if hashKeys {
->>>>>>> f603dec3
 		key = storage.HashStr(currentSession.KeyID)
 	}
 
