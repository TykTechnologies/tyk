package gateway

import (
	"errors"
	"fmt"
	"net/http"
	"time"

	"github.com/TykTechnologies/leakybucket"
	"github.com/TykTechnologies/leakybucket/memorycache"

	"github.com/TykTechnologies/tyk/config"
	"github.com/TykTechnologies/tyk/storage"
	"github.com/TykTechnologies/tyk/user"
)

type PublicSession struct {
	Quota struct {
		QuotaMax       int64 `json:"quota_max"`
		QuotaRemaining int64 `json:"quota_remaining"`
		QuotaRenews    int64 `json:"quota_renews"`
	} `json:"quota"`
	RateLimit struct {
		Rate float64 `json:"requests"`
		Per  float64 `json:"per_unit"`
	} `json:"rate_limit"`
}

const (
	QuotaKeyPrefix     = "quota-"
	RateLimitKeyPrefix = "rate-limit-"
)

// SessionLimiter is the rate limiter for the API, use ForwardMessage() to
// check if a message should pass through or not
type SessionLimiter struct {
	bucketStore leakybucket.Storage
	Gw          *Gateway `json:"-"`
}

func (l *SessionLimiter) doRollingWindowWrite(key, rateLimiterKey, rateLimiterSentinelKey string,
	currentSession *user.SessionState,
	store storage.Handler,
	globalConf *config.Config,
	apiLimit *user.APILimit, dryRun bool) bool {

	var per, rate float64

	if apiLimit != nil { // respect limit on API level
		per = apiLimit.Per
		rate = apiLimit.Rate
	} else {
		per = currentSession.Per
		rate = currentSession.Rate
	}

	log.Debug("[RATELIMIT] Inbound raw key is: ", key)
	log.Debug("[RATELIMIT] Rate limiter key is: ", rateLimiterKey)
	pipeline := globalConf.EnableNonTransactionalRateLimiter

	var ratePerPeriodNow int
	if dryRun {
		ratePerPeriodNow, _ = store.GetRollingWindow(rateLimiterKey, int64(per), pipeline)
	} else {
		ratePerPeriodNow, _ = store.SetRollingWindow(rateLimiterKey, int64(per), "-1", pipeline)
	}

	//log.Info("Num Requests: ", ratePerPeriodNow)

	// Subtract by 1 because of the delayed add in the window
	subtractor := 1
	if globalConf.EnableSentinelRateLimiter || globalConf.DRLEnableSentinelRateLimiter {
		// and another subtraction because of the preemptive limit
		subtractor = 2
	}
	// The test TestRateLimitForAPIAndRateLimitAndQuotaCheck
	// will only work with ththese two lines here
	//log.Info("break: ", (int(currentSession.Rate) - subtractor))
	if ratePerPeriodNow > int(rate)-subtractor {
		// Set a sentinel value with expire
		if globalConf.EnableSentinelRateLimiter || globalConf.DRLEnableSentinelRateLimiter {
			if !dryRun {
				store.SetRawKey(rateLimiterSentinelKey, "1", int64(per))
			}
		}
		return true
	}

	return false
}

type sessionFailReason uint

const (
	sessionFailNone sessionFailReason = iota
	sessionFailRateLimit
	sessionFailQuota
	sessionFailInternalServerError
)

func (l *SessionLimiter) limitSentinel(currentSession *user.SessionState, key string, rateScope string, store storage.Handler,
	globalConf *config.Config, apiLimit *user.APILimit, dryRun bool) bool {

	rateLimiterKey := RateLimitKeyPrefix + rateScope + currentSession.KeyHash()
	rateLimiterSentinelKey := RateLimitKeyPrefix + rateScope + currentSession.KeyHash() + ".BLOCKED"

	go l.doRollingWindowWrite(key, rateLimiterKey, rateLimiterSentinelKey, currentSession, store, globalConf, apiLimit, dryRun)

	// Check sentinel
	_, sentinelActive := store.GetRawKey(rateLimiterSentinelKey)
	if sentinelActive == nil {
		// Sentinel is set, fail
		return true
	}
	return false
}

func (l *SessionLimiter) limitRedis(currentSession *user.SessionState, key string, rateScope string, store storage.Handler,
	globalConf *config.Config, apiLimit *user.APILimit, dryRun bool) bool {

	rateLimiterKey := RateLimitKeyPrefix + rateScope + currentSession.KeyHash()
	rateLimiterSentinelKey := RateLimitKeyPrefix + rateScope + currentSession.KeyHash() + ".BLOCKED"

	if l.doRollingWindowWrite(key, rateLimiterKey, rateLimiterSentinelKey, currentSession, store, globalConf, apiLimit, dryRun) {
		return true
	}
	return false
}

func (l *SessionLimiter) limitDRL(currentSession *user.SessionState, key string, rateScope string,
	apiLimit *user.APILimit, dryRun bool) bool {

	// In-memory limiter
	if l.bucketStore == nil {
		l.bucketStore = memorycache.New()
	}

	bucketKey := key + ":" + rateScope + currentSession.LastUpdated
	currRate := apiLimit.Rate
	per := apiLimit.Per

	// DRL will always overflow with more servers on low rates
	rate := uint(currRate * float64(l.Gw.DRLManager.RequestTokenValue))
	if rate < uint(l.Gw.DRLManager.CurrentTokenValue()) {
		rate = uint(l.Gw.DRLManager.CurrentTokenValue())
	}
	userBucket, err := l.bucketStore.Create(bucketKey, rate, time.Duration(per)*time.Second)
	if err != nil {
		log.Error("Failed to create bucket!")
		return true
	}

	if dryRun {
		// if userBucket is empty and not expired.
		if userBucket.Remaining() == 0 && time.Now().Before(userBucket.Reset()) {
			return true
		}
	} else {
		_, errF := userBucket.Add(uint(l.Gw.DRLManager.CurrentTokenValue()))
		if errF != nil {
			return true
		}
	}
	return false
}

func (sfr sessionFailReason) String() string {
	switch sfr {
	case sessionFailNone:
		return "sessionFailNone"
	case sessionFailRateLimit:
		return "sessionFailRateLimit"
	case sessionFailQuota:
		return "sessionFailQuota"
	default:
		return fmt.Sprintf("%d", uint(sfr))
	}
}

// ForwardMessage will enforce rate limiting, returning a non-zero
// sessionFailReason if session limits have been exceeded.
// Key values to manage rate are Rate and Per, e.g. Rate of 10 messages
// Per 10 seconds
func (l *SessionLimiter) ForwardMessage(r *http.Request, currentSession *user.SessionState, key string, store storage.Handler, enableRL, enableQ bool, globalConf *config.Config, api *APISpec, dryRun bool) sessionFailReason {
	// check for limit on API level (set to session by ApplyPolicies)
	accessDef, allowanceScope, err := GetAccessDefinitionByAPIIDOrSession(currentSession, api)
	if err != nil {
		log.WithField("apiID", api.APIID).Debugf("[RATE] %s", err.Error())
		return sessionFailRateLimit
<<<<<<< HEAD
	}

=======
	}
	if l.Gw == nil {
		panic("viene nulo")
	}
>>>>>>> 094a100a
	// If rate is -1 or 0, it means unlimited and no need for rate limiting.
	if enableRL && accessDef.Limit.Rate > 0 {
		rateScope := ""
		if allowanceScope != "" {
			rateScope = allowanceScope + "-"
		}
		if globalConf.EnableSentinelRateLimiter {
			if l.limitSentinel(currentSession, key, rateScope, store, globalConf, &accessDef.Limit, dryRun) {
				return sessionFailRateLimit
			}
		} else if globalConf.EnableRedisRollingLimiter {
			if l.limitRedis(currentSession, key, rateScope, store, globalConf, &accessDef.Limit, dryRun) {
				return sessionFailRateLimit
			}
		} else {
			var n float64
			if l.Gw.DRLManager.Servers != nil {
				n = float64(l.Gw.DRLManager.Servers.Count())
			}
			rate := accessDef.Limit.Rate / accessDef.Limit.Per
			c := globalConf.DRLThreshold
			if c == 0 {
				// defaults to 5
				c = 5
			}

			if n <= 1 || n*c < rate {
				// If we have 1 server, there is no need to strain redis at all the leaky
				// bucket algorithm will suffice.
				if l.limitDRL(currentSession, key, rateScope, &accessDef.Limit, dryRun) {
					return sessionFailRateLimit
				}
			} else {
				if l.limitRedis(currentSession, key, rateScope, store, globalConf, &accessDef.Limit, dryRun) {
					return sessionFailRateLimit
				}
			}
		}
	}

	if enableQ {
		if globalConf.LegacyEnableAllowanceCountdown {
			currentSession.Allowance = currentSession.Allowance - 1
		}

<<<<<<< HEAD
		if l.RedisQuotaExceeded(r, currentSession, allowanceScope, &accessDef.Limit, store) {
=======
		if l.RedisQuotaExceeded(r, currentSession, allowanceScope, &accessDef.Limit, store, globalConf.HashKeys) {
>>>>>>> 094a100a
			return sessionFailQuota
		}
	}

	return sessionFailNone

}

func (l *SessionLimiter) RedisQuotaExceeded(r *http.Request, currentSession *user.SessionState, scope string, limit *user.APILimit, store storage.Handler, hashKeys bool) bool {
	// Unlimited?
	if limit.QuotaMax == -1 || limit.QuotaMax == 0 {
		// No quota set
		return false
	}

	quotaScope := ""
	if scope != "" {
		quotaScope = scope + "-"
	}

	key := currentSession.KeyID
<<<<<<< HEAD
	if config.Global().HashKeys {
=======

	if hashKeys {
>>>>>>> 094a100a
		key = storage.HashStr(currentSession.KeyID)
	}

	rawKey := QuotaKeyPrefix + quotaScope + key
	quotaRenewalRate := limit.QuotaRenewalRate
	quotaRenews := limit.QuotaRenews
	quotaMax := limit.QuotaMax

	log.Debug("[QUOTA] Quota limiter key is: ", rawKey)
	log.Debug("Renewing with TTL: ", quotaRenewalRate)
	// INCR the key (If it equals 1 - set EXPIRE)
	qInt := store.IncrememntWithExpire(rawKey, quotaRenewalRate)
	// if the returned val is >= quota: block
	if qInt-1 >= quotaMax {
		renewalDate := time.Unix(quotaRenews, 0)
		log.Debug("Renewal Date is: ", renewalDate)
		log.Debug("As epoch: ", quotaRenews)
		log.Debug("Session: ", currentSession)
		log.Debug("Now:", time.Now())
		if time.Now().After(renewalDate) {
			//for renew quota = never, once we get the quota max we must not allow using it again

			if quotaRenewalRate <= 0 {
				return true
			}
			// The renewal date is in the past, we should update the quota!
			// Also, this fixes legacy issues where there is no TTL on quota buckets
			log.Debug("Incorrect key expiry setting detected, correcting")
			go store.DeleteRawKey(rawKey)
			qInt = 1
		} else {
			// Renewal date is in the future and the quota is exceeded
			return true
		}

	}

	// If this is a new Quota period, ensure we let the end user know
	if qInt == 1 {
		quotaRenews = time.Now().Unix() + quotaRenewalRate
		ctxScheduleSessionUpdate(r)
	}

	// If not, pass and set the values of the session to quotamax - counter
	remaining := quotaMax - qInt
	if remaining < 0 {
		remaining = 0
	}

	for k, v := range currentSession.AccessRights {
		if v.Limit.IsEmpty() {
			continue
		}

		if v.AllowanceScope == scope {
			v.Limit.QuotaRemaining = remaining
			v.Limit.QuotaRenews = quotaRenews
		}
		currentSession.AccessRights[k] = v
	}

	if scope == "" {
		currentSession.QuotaRemaining = remaining
		currentSession.QuotaRenews = quotaRenews
	}

	return false
}

func GetAccessDefinitionByAPIIDOrSession(currentSession *user.SessionState, api *APISpec) (accessDef *user.AccessDefinition, allowanceScope string, err error) {
	accessDef = &user.AccessDefinition{}
	if len(currentSession.AccessRights) > 0 {
		if rights, ok := currentSession.AccessRights[api.APIID]; !ok {
			return nil, "", errors.New("unexpected apiID")
		} else {
			accessDef.Limit = rights.Limit
			accessDef.FieldAccessRights = rights.FieldAccessRights
			accessDef.RestrictedTypes = rights.RestrictedTypes
			allowanceScope = rights.AllowanceScope
		}
	}
	if accessDef.Limit.IsEmpty() {
		accessDef.Limit = user.APILimit{
			QuotaMax:           currentSession.QuotaMax,
			QuotaRenewalRate:   currentSession.QuotaRenewalRate,
			QuotaRenews:        currentSession.QuotaRenews,
			Rate:               currentSession.Rate,
			Per:                currentSession.Per,
			ThrottleInterval:   currentSession.ThrottleInterval,
			ThrottleRetryLimit: currentSession.ThrottleRetryLimit,
			MaxQueryDepth:      currentSession.MaxQueryDepth,
		}
	}

	return accessDef, allowanceScope, nil
}<|MERGE_RESOLUTION|>--- conflicted
+++ resolved
@@ -187,15 +187,10 @@
 	if err != nil {
 		log.WithField("apiID", api.APIID).Debugf("[RATE] %s", err.Error())
 		return sessionFailRateLimit
-<<<<<<< HEAD
-	}
-
-=======
 	}
 	if l.Gw == nil {
 		panic("viene nulo")
 	}
->>>>>>> 094a100a
 	// If rate is -1 or 0, it means unlimited and no need for rate limiting.
 	if enableRL && accessDef.Limit.Rate > 0 {
 		rateScope := ""
@@ -241,11 +236,7 @@
 			currentSession.Allowance = currentSession.Allowance - 1
 		}
 
-<<<<<<< HEAD
-		if l.RedisQuotaExceeded(r, currentSession, allowanceScope, &accessDef.Limit, store) {
-=======
 		if l.RedisQuotaExceeded(r, currentSession, allowanceScope, &accessDef.Limit, store, globalConf.HashKeys) {
->>>>>>> 094a100a
 			return sessionFailQuota
 		}
 	}
@@ -267,12 +258,8 @@
 	}
 
 	key := currentSession.KeyID
-<<<<<<< HEAD
-	if config.Global().HashKeys {
-=======
 
 	if hashKeys {
->>>>>>> 094a100a
 		key = storage.HashStr(currentSession.KeyID)
 	}
 
