--- conflicted
+++ resolved
@@ -46,11 +46,7 @@
 	if err != nil {
 		t.Error(err)
 	}
-<<<<<<< HEAD
-	defer CertificateManager.Delete(pubID, "")
-=======
 	defer ts.Gw.CertificateManager.Delete(pubID, "")
->>>>>>> 094a100a
 
 	upstream := httptest.NewUnstartedServer(http.HandlerFunc(func(w http.ResponseWriter, r *http.Request) {
 	}))
@@ -119,15 +115,8 @@
 	})
 
 	t.Run("Though proxy", func(t *testing.T) {
-<<<<<<< HEAD
-		_, _, _, proxyCert := genServerCertificate()
-		proxy := initProxy("https", &tls.Config{
-			Certificates: []tls.Certificate{proxyCert},
-			MaxVersion:   tls.VersionTLS12,
-=======
 		ts := StartTest(func(globalConf *config.Config) {
 			globalConf.ProxySSLInsecureSkipVerify = true
->>>>>>> 094a100a
 		})
 		defer ts.Close()
 
@@ -179,10 +168,6 @@
 		if err != nil {
 			t.Error(err)
 		}
-<<<<<<< HEAD
-		defer CertificateManager.Delete(serverPubID, "")
-=======
->>>>>>> 094a100a
 
 		upstream := httptest.NewUnstartedServer(http.HandlerFunc(func(w http.ResponseWriter, r *http.Request) {}))
 		upstream.TLS = &tls.Config{
@@ -202,10 +187,6 @@
 		if err != nil {
 			t.Error(err)
 		}
-<<<<<<< HEAD
-		defer CertificateManager.Delete(proxyPubID, "")
-=======
->>>>>>> 094a100a
 
 		proxy := initProxy("http", &tls.Config{
 			Certificates: []tls.Certificate{proxyCert},
@@ -244,26 +225,17 @@
 }
 
 func TestProxyTransport(t *testing.T) {
-<<<<<<< HEAD
-	upstream := httptest.NewUnstartedServer(http.HandlerFunc(func(w http.ResponseWriter, r *http.Request) {
-=======
 	ts := StartTest(nil)
 	defer ts.Close()
 
 	upstream := httptest.NewUnstartedServer(http.HandlerFunc(func(w http.ResponseWriter, r *http.Request) {
 
->>>>>>> 094a100a
 		w.Write([]byte("test"))
 	}))
 	upstream.TLS = &tls.Config{
 		MaxVersion: tls.VersionTLS12,
 	}
 	upstream.StartTLS()
-<<<<<<< HEAD
-
-	defer upstream.Close()
-=======
->>>>>>> 094a100a
 
 	defer upstream.Close()
 
