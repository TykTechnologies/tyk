--- conflicted
+++ resolved
@@ -6,7 +6,6 @@
 	"github.com/mitchellh/mapstructure"
 
 	"github.com/TykTechnologies/tyk/apidef"
-	"github.com/TykTechnologies/tyk/config"
 	"github.com/TykTechnologies/tyk/user"
 )
 
@@ -35,27 +34,17 @@
 func (h *HeaderInjector) HandleResponse(rw http.ResponseWriter, res *http.Response, req *http.Request, ses *user.SessionState) error {
 	// TODO: This should only target specific paths
 
-<<<<<<< HEAD
-	ignoreCanonical := config.Global().IgnoreCanonicalMIMEHeaderKey
+	ignoreCanonical := h.Gw.GetConfig().IgnoreCanonicalMIMEHeaderKey
 	vInfo, versionPaths, _, _ := h.Spec.Version(req)
-=======
-	ignoreCanonical := h.Gw.GetConfig().IgnoreCanonicalMIMEHeaderKey
-	vInfo, _ := h.Spec.Version(req)
-	versionPaths := h.Spec.RxPaths[vInfo.Name]
+	found, meta := h.Spec.CheckSpecMatchesStatus(req, versionPaths, HeaderInjectedResponse)
 
->>>>>>> f603dec3
-	found, meta := h.Spec.CheckSpecMatchesStatus(req, versionPaths, HeaderInjectedResponse)
 	if found {
 		hmeta := meta.(*apidef.HeaderInjectionMeta)
 		for _, dKey := range hmeta.DeleteHeaders {
 			res.Header.Del(dKey)
 		}
 		for nKey, nVal := range hmeta.AddHeaders {
-<<<<<<< HEAD
-			setCustomHeader(res.Header, nKey, replaceTykVariables(req, nVal, false), ignoreCanonical)
-=======
 			setCustomHeader(res.Header, nKey, h.Gw.replaceTykVariables(req, nVal, false), ignoreCanonical)
->>>>>>> f603dec3
 		}
 	}
 
@@ -67,24 +56,16 @@
 
 	for key, val := range vInfo.GlobalResponseHeaders {
 		log.Debug("Adding: ", key)
-<<<<<<< HEAD
-		setCustomHeader(res.Header, key, replaceTykVariables(req, val, false), ignoreCanonical)
-=======
 		setCustomHeader(res.Header, key, h.Gw.replaceTykVariables(req, val, false), ignoreCanonical)
->>>>>>> f603dec3
 	}
 
 	// Manage global response header options with response_processors
 	for _, n := range h.config.RemoveHeaders {
 		res.Header.Del(n)
 	}
-<<<<<<< HEAD
-	for h, v := range h.config.AddHeaders {
-		setCustomHeader(res.Header, h, replaceTykVariables(req, v, false), ignoreCanonical)
-=======
+
 	for header, v := range h.config.AddHeaders {
 		setCustomHeader(res.Header, header, h.Gw.replaceTykVariables(req, v, false), ignoreCanonical)
->>>>>>> f603dec3
 	}
 
 	return nil
