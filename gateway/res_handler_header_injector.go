package gateway

import (
	"net/http"

	"github.com/mitchellh/mapstructure"

	"github.com/TykTechnologies/tyk/apidef"
	"github.com/TykTechnologies/tyk/config"
	"github.com/TykTechnologies/tyk/user"
)

type HeaderInjectorOptions struct {
	AddHeaders    map[string]string `mapstructure:"add_headers" bson:"add_headers" json:"add_headers"`
	RemoveHeaders []string          `mapstructure:"remove_headers" bson:"remove_headers" json:"remove_headers"`
}

type HeaderInjector struct {
	Spec   *APISpec
	config HeaderInjectorOptions
	Gw     *Gateway `json:"-"`
}

func (HeaderInjector) Name() string {
	return "HeaderInjector"
}
func (h *HeaderInjector) Init(c interface{}, spec *APISpec) error {
	h.Spec = spec
	return mapstructure.Decode(c, &h.config)
}

func (h *HeaderInjector) HandleError(rw http.ResponseWriter, req *http.Request) {
}

func (h *HeaderInjector) HandleResponse(rw http.ResponseWriter, res *http.Response, req *http.Request, ses *user.SessionState) error {
	// TODO: This should only target specific paths

<<<<<<< HEAD
	ignoreCanonical := config.Global().IgnoreCanonicalMIMEHeaderKey
	vInfo, _ := h.Spec.Version(req)
	versionPaths := h.Spec.RxPaths[vInfo.Name]
=======
	ignoreCanonical := h.Gw.GetConfig().IgnoreCanonicalMIMEHeaderKey
	vInfo, _ := h.Spec.Version(req)
	versionPaths := h.Spec.RxPaths[vInfo.Name]

>>>>>>> 094a100a
	found, meta := h.Spec.CheckSpecMatchesStatus(req, versionPaths, HeaderInjectedResponse)
	if found {
		hmeta := meta.(*apidef.HeaderInjectionMeta)
		for _, dKey := range hmeta.DeleteHeaders {
			res.Header.Del(dKey)
		}
		for nKey, nVal := range hmeta.AddHeaders {
<<<<<<< HEAD
			setCustomHeader(res.Header, nKey, replaceTykVariables(req, nVal, false), ignoreCanonical)
=======
			setCustomHeader(res.Header, nKey, h.Gw.replaceTykVariables(req, nVal, false), ignoreCanonical)
>>>>>>> 094a100a
		}
	}

	// Manage global response header options with versionInfo
	for _, key := range vInfo.GlobalResponseHeadersRemove {
		log.Debug("Removing: ", key)
		res.Header.Del(key)
	}

	for key, val := range vInfo.GlobalResponseHeaders {
		log.Debug("Adding: ", key)
<<<<<<< HEAD
		setCustomHeader(res.Header, key, replaceTykVariables(req, val, false), ignoreCanonical)
=======
		setCustomHeader(res.Header, key, h.Gw.replaceTykVariables(req, val, false), ignoreCanonical)
>>>>>>> 094a100a
	}

	// Manage global response header options with response_processors
	for _, n := range h.config.RemoveHeaders {
		res.Header.Del(n)
	}
<<<<<<< HEAD
	for h, v := range h.config.AddHeaders {
		setCustomHeader(res.Header, h, replaceTykVariables(req, v, false), ignoreCanonical)
=======
	for header, v := range h.config.AddHeaders {
		setCustomHeader(res.Header, header, h.Gw.replaceTykVariables(req, v, false), ignoreCanonical)
>>>>>>> 094a100a
	}

	return nil
}<|MERGE_RESOLUTION|>--- conflicted
+++ resolved
@@ -6,7 +6,6 @@
 	"github.com/mitchellh/mapstructure"
 
 	"github.com/TykTechnologies/tyk/apidef"
-	"github.com/TykTechnologies/tyk/config"
 	"github.com/TykTechnologies/tyk/user"
 )
 
@@ -35,16 +34,10 @@
 func (h *HeaderInjector) HandleResponse(rw http.ResponseWriter, res *http.Response, req *http.Request, ses *user.SessionState) error {
 	// TODO: This should only target specific paths
 
-<<<<<<< HEAD
-	ignoreCanonical := config.Global().IgnoreCanonicalMIMEHeaderKey
-	vInfo, _ := h.Spec.Version(req)
-	versionPaths := h.Spec.RxPaths[vInfo.Name]
-=======
 	ignoreCanonical := h.Gw.GetConfig().IgnoreCanonicalMIMEHeaderKey
 	vInfo, _ := h.Spec.Version(req)
 	versionPaths := h.Spec.RxPaths[vInfo.Name]
 
->>>>>>> 094a100a
 	found, meta := h.Spec.CheckSpecMatchesStatus(req, versionPaths, HeaderInjectedResponse)
 	if found {
 		hmeta := meta.(*apidef.HeaderInjectionMeta)
@@ -52,11 +45,7 @@
 			res.Header.Del(dKey)
 		}
 		for nKey, nVal := range hmeta.AddHeaders {
-<<<<<<< HEAD
-			setCustomHeader(res.Header, nKey, replaceTykVariables(req, nVal, false), ignoreCanonical)
-=======
 			setCustomHeader(res.Header, nKey, h.Gw.replaceTykVariables(req, nVal, false), ignoreCanonical)
->>>>>>> 094a100a
 		}
 	}
 
@@ -68,24 +57,15 @@
 
 	for key, val := range vInfo.GlobalResponseHeaders {
 		log.Debug("Adding: ", key)
-<<<<<<< HEAD
-		setCustomHeader(res.Header, key, replaceTykVariables(req, val, false), ignoreCanonical)
-=======
 		setCustomHeader(res.Header, key, h.Gw.replaceTykVariables(req, val, false), ignoreCanonical)
->>>>>>> 094a100a
 	}
 
 	// Manage global response header options with response_processors
 	for _, n := range h.config.RemoveHeaders {
 		res.Header.Del(n)
 	}
-<<<<<<< HEAD
-	for h, v := range h.config.AddHeaders {
-		setCustomHeader(res.Header, h, replaceTykVariables(req, v, false), ignoreCanonical)
-=======
 	for header, v := range h.config.AddHeaders {
 		setCustomHeader(res.Header, header, h.Gw.replaceTykVariables(req, v, false), ignoreCanonical)
->>>>>>> 094a100a
 	}
 
 	return nil
