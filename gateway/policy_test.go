--- conflicted
+++ resolved
@@ -12,11 +12,8 @@
 	"testing"
 	"time"
 
-<<<<<<< HEAD
-=======
 	"github.com/TykTechnologies/tyk/config"
 
->>>>>>> f603dec3
 	"github.com/jensneuse/graphql-go-tools/pkg/graphql"
 
 	"github.com/lonelycode/go-uuid/uuid"
@@ -335,8 +332,7 @@
 			ThrottleInterval:   9,
 			AccessRights:       map[string]user.AccessDefinition{"a": {}},
 		},
-<<<<<<< HEAD
-=======
+
 	}
 	s.Gw.policiesMu.RUnlock()
 	bmid := &BaseMiddleware{
@@ -344,7 +340,6 @@
 			APIDefinition: &apidef.APIDefinition{},
 		},
 		Gw: s.Gw,
->>>>>>> f603dec3
 	}
 	tests := []testApplyPoliciesData{
 		{
@@ -675,7 +670,6 @@
 							{Name: "Person", Fields: []string{"name"}},
 						},
 						Limit: user.APILimit{},
-<<<<<<< HEAD
 					},
 				}
 
@@ -695,8 +689,6 @@
 							{TypeName: "Query", FieldName: "countries", Limits: user.FieldLimits{MaxQueryDepth: 3}},
 							{TypeName: "Query", FieldName: "continents", Limits: user.FieldLimits{MaxQueryDepth: 4}},
 						},
-=======
->>>>>>> f603dec3
 					},
 				}
 
@@ -704,28 +696,6 @@
 			},
 		},
 		{
-<<<<<<< HEAD
-=======
-			name:     "Merge field level depth limit for the same GraphQL API",
-			policies: []string{"field-level-depth-limit1", "field-level-depth-limit2"},
-			sessMatch: func(t *testing.T, s *user.SessionState) {
-				want := map[string]user.AccessDefinition{
-					"graphql-api": {
-						Limit: user.APILimit{},
-						FieldAccessRights: []user.FieldAccessDefinition{
-							{TypeName: "Query", FieldName: "people", Limits: user.FieldLimits{MaxQueryDepth: 4}},
-							{TypeName: "Mutation", FieldName: "putPerson", Limits: user.FieldLimits{MaxQueryDepth: -1}},
-							{TypeName: "Query", FieldName: "countries", Limits: user.FieldLimits{MaxQueryDepth: 3}},
-							{TypeName: "Query", FieldName: "continents", Limits: user.FieldLimits{MaxQueryDepth: 4}},
-						},
-					},
-				}
-
-				assert.Equal(t, want, s.AccessRights)
-			},
-		},
-		{
->>>>>>> f603dec3
 			"Throttle interval from policy", []string{"throttle1"},
 			"", func(t *testing.T, s *user.SessionState) {
 				if s.ThrottleInterval != 9 {
@@ -1214,15 +1184,8 @@
 				},
 			},
 		}...)
-<<<<<<< HEAD
-
 	})
 
-=======
-
-	})
-
->>>>>>> f603dec3
 	// Reset quota
 	t.Run("Reset quota", func(t *testing.T) {
 		ts.Run(t, []test.TestCase{
@@ -1250,22 +1213,6 @@
 				},
 			},
 		}...)
-<<<<<<< HEAD
-
-	})
-
-	// Rate limits before
-	t.Run("Rate limits before policy update", func(t *testing.T) {
-		ts.Run(t, []test.TestCase{
-			// 2 requests to api1, API limit quota remaining should be 48
-			{Path: "/api1", Headers: authHeader, Code: http.StatusOK,
-				HeadersMatch: map[string]string{headers.XRateLimitRemaining: "49"}},
-			{Path: "/api1", Headers: authHeader, Code: http.StatusOK,
-				HeadersMatch: map[string]string{headers.XRateLimitRemaining: "48"}},
-		}...)
-=======
-
->>>>>>> f603dec3
 	})
 
 	// Rate limits before
