package gateway

import (
	"encoding/json"
	"net/http"
	"net/http/httptest"
	"reflect"
	"sort"
	"strconv"
	"strings"
	"testing"
	"time"

	"github.com/lonelycode/go-uuid/uuid"
	"github.com/stretchr/testify/assert"

	"github.com/TykTechnologies/tyk/apidef"
	"github.com/TykTechnologies/tyk/config"
	"github.com/TykTechnologies/tyk/headers"
	"github.com/TykTechnologies/tyk/test"
	"github.com/TykTechnologies/tyk/user"
)

func TestLoadPoliciesFromDashboardReLogin(t *testing.T) {
	// Test Dashboard
	ts := httptest.NewServer(http.HandlerFunc(func(w http.ResponseWriter, r *http.Request) {
		w.WriteHeader(403)
	}))
	defer ts.Close()

	globalConf := config.Global()
	oldUseDBAppConfigs := globalConf.UseDBAppConfigs
	globalConf.UseDBAppConfigs = false
	config.SetGlobal(globalConf)

	defer func() {
		globalConf.UseDBAppConfigs = oldUseDBAppConfigs
		config.SetGlobal(globalConf)
	}()

	allowExplicitPolicyID := config.Global().Policies.AllowExplicitPolicyID

	policyMap := LoadPoliciesFromDashboard(ts.URL, "", allowExplicitPolicyID)

	if policyMap != nil {
		t.Error("Should be nil because got back 403 from Dashboard")
	}
}

type dummySessionManager struct {
	DefaultSessionManager
}

func (*dummySessionManager) UpdateSession(key string, sess *user.SessionState, ttl int64, hashed bool) error {
	return nil
}

type testApplyPoliciesData struct {
	name      string
	policies  []string
	errMatch  string                               // substring
	sessMatch func(*testing.T, *user.SessionState) // ignored if nil
	session   *user.SessionState
}

func testPrepareApplyPolicies() (*BaseMiddleware, []testApplyPoliciesData) {
	policiesMu.RLock()
	policiesByID = map[string]user.Policy{
		"nonpart1": {
			ID:           "p1",
			AccessRights: map[string]user.AccessDefinition{"a": {}},
		},
		"nonpart2": {
			ID:           "p2",
			AccessRights: map[string]user.AccessDefinition{"b": {}},
		},
		"nonpart3": {
			ID:           "p3",
			AccessRights: map[string]user.AccessDefinition{"a": {}, "b": {}},
		},
		"difforg": {OrgID: "different"},
		"tags1": {
			Partitions: user.PolicyPartitions{Quota: true},
			Tags:       []string{"tagA"},
		},
		"tags2": {
			Partitions: user.PolicyPartitions{RateLimit: true},
			Tags:       []string{"tagX", "tagY"},
		},
		"inactive1": {
			Partitions: user.PolicyPartitions{RateLimit: true},
			IsInactive: true,
		},
		"inactive2": {
			Partitions: user.PolicyPartitions{Quota: true},
			IsInactive: true,
		},
		"quota1": {
			Partitions: user.PolicyPartitions{Quota: true},
			QuotaMax:   2,
		},
		"quota2": {
			Partitions: user.PolicyPartitions{Quota: true},
			QuotaMax:   3,
		},
		"quota3": {
			QuotaMax:     3,
			AccessRights: map[string]user.AccessDefinition{"a": {}},
			Partitions:   user.PolicyPartitions{Quota: true},
		},
		"rate1": {
			Partitions: user.PolicyPartitions{RateLimit: true},
			Rate:       3,
		},
		"rate2": {
			Partitions: user.PolicyPartitions{RateLimit: true},
			Rate:       4,
		},
		"rate3": {
			Partitions: user.PolicyPartitions{RateLimit: true},
			Rate:       4,
			Per:        4,
		},
		"acl1": {
			Partitions:   user.PolicyPartitions{Acl: true},
			AccessRights: map[string]user.AccessDefinition{"a": {}},
		},
		"acl2": {
			Partitions:   user.PolicyPartitions{Acl: true},
			AccessRights: map[string]user.AccessDefinition{"b": {}},
		},
		"acl3": {
			AccessRights: map[string]user.AccessDefinition{"c": {}},
		},
		"per_api_and_partitions": {
			ID: "per_api_and_partitions",
			Partitions: user.PolicyPartitions{
				PerAPI:    true,
				Quota:     true,
				RateLimit: true,
				Acl:       true,
			},
			AccessRights: map[string]user.AccessDefinition{"d": {
				Limit: &user.APILimit{
					QuotaMax:         1000,
					QuotaRenewalRate: 3600,
					Rate:             20,
					Per:              1,
				},
			}},
		},
		"per_api_and_some_partitions": {
			ID: "per_api_and_some_partitions",
			Partitions: user.PolicyPartitions{
				PerAPI:    true,
				Quota:     false,
				RateLimit: true,
				Acl:       false,
			},
			AccessRights: map[string]user.AccessDefinition{"d": {
				Limit: &user.APILimit{
					QuotaMax:         1000,
					QuotaRenewalRate: 3600,
					Rate:             20,
					Per:              1,
				},
			}},
		},
		"per_api_and_no_other_partitions": {
			ID: "per_api_and_no_other_partitions",
			Partitions: user.PolicyPartitions{
				PerAPI:    true,
				Quota:     false,
				RateLimit: false,
				Acl:       false,
			},
			AccessRights: map[string]user.AccessDefinition{
				"d": {
					Limit: &user.APILimit{
						QuotaMax:         1000,
						QuotaRenewalRate: 3600,
						Rate:             20,
						Per:              1,
					},
				},
				"c": {
					Limit: &user.APILimit{
						QuotaMax: -1,
						Rate:     2000,
						Per:      60,
					},
				},
			},
		},
		"per_api_with_the_same_api": {
			ID: "per_api_with_the_same_api",
			Partitions: user.PolicyPartitions{
				PerAPI:    true,
				Quota:     false,
				RateLimit: false,
				Acl:       false,
			},
			AccessRights: map[string]user.AccessDefinition{
				"d": {
					Limit: &user.APILimit{
						QuotaMax:         5000,
						QuotaRenewalRate: 3600,
						Rate:             200,
						Per:              10,
					},
				},
			},
		},
		"per_api_with_limit_set_from_policy": {
			ID:       "per_api_with_limit_set_from_policy",
			QuotaMax: -1,
			Rate:     300,
			Per:      1,
			Partitions: user.PolicyPartitions{
				PerAPI:    true,
				Quota:     false,
				RateLimit: false,
				Acl:       false,
			},
			AccessRights: map[string]user.AccessDefinition{
				"d": {
					Limit: &user.APILimit{
						QuotaMax:         5000,
						QuotaRenewalRate: 3600,
						Rate:             200,
						Per:              10,
					},
				},
				"e": {},
			},
		},
		"per-path1": {
			ID: "per_path_1",
			AccessRights: map[string]user.AccessDefinition{"a": {
				AllowedURLs: []user.AccessSpec{
					{URL: "/user", Methods: []string{"GET"}},
				},
			}, "b": {
				AllowedURLs: []user.AccessSpec{
					{URL: "/", Methods: []string{"PUT"}},
				},
			}},
		},
		"per-path2": {
			ID: "per_path_2",
			AccessRights: map[string]user.AccessDefinition{"a": {
				AllowedURLs: []user.AccessSpec{
					{URL: "/user", Methods: []string{"GET", "POST"}},
					{URL: "/companies", Methods: []string{"GET", "POST"}},
				},
			}},
		},
		"throttle1": {
			ID:                 "throttle1",
			ThrottleRetryLimit: 99,
			ThrottleInterval:   9,
			AccessRights:       map[string]user.AccessDefinition{"a": {}},
		},
	}
	policiesMu.RUnlock()
	bmid := &BaseMiddleware{Spec: &APISpec{
		APIDefinition: &apidef.APIDefinition{},
	}}
	tests := []testApplyPoliciesData{
		{
			"Empty", nil,
			"", nil, nil,
		},
		{
			"Single", []string{"nonpart1"},
			"", nil, nil,
		},
		{
			"Missing", []string{"nonexistent"},
			"not found", nil, nil,
		},
		{
			"DiffOrg", []string{"difforg"},
			"different org", nil, nil,
		},
		{
			name:     "MultiNonPart",
			policies: []string{"nonpart1", "nonpart2"},
			sessMatch: func(t *testing.T, s *user.SessionState) {
				want := map[string]user.AccessDefinition{
					"a": {
						Limit:          &user.APILimit{},
						AllowanceScope: "p1",
					},
					"b": {
						Limit:          &user.APILimit{},
						AllowanceScope: "p2",
					},
				}

				assert.Equal(t, want, s.AccessRights)
			},
		},
		{
			name:     "MultiACLPolicy",
			policies: []string{"nonpart3"},
			sessMatch: func(t *testing.T, s *user.SessionState) {
				want := map[string]user.AccessDefinition{
					"a": {
						Limit: &user.APILimit{},
					},
					"b": {
						Limit: &user.APILimit{},
					},
				}

				assert.Equal(t, want, s.AccessRights)
			},
		},
		{
			"NonpartAndPart", []string{"nonpart1", "quota1"},
			"", nil, nil,
		},
		{
			"TagMerge", []string{"tags1", "tags2"},
			"", func(t *testing.T, s *user.SessionState) {
				want := []string{"key-tag", "tagA", "tagX", "tagY"}
				sort.Strings(s.Tags)

				assert.Equal(t, want, s.Tags)
			}, &user.SessionState{
				Tags: []string{"key-tag"},
			},
		},
		{
			"InactiveMergeOne", []string{"tags1", "inactive1"},
			"", func(t *testing.T, s *user.SessionState) {
				if !s.IsInactive {
					t.Fatalf("want IsInactive to be true")
				}
			}, nil,
		},
		{
			"InactiveMergeAll", []string{"inactive1", "inactive2"},
			"", func(t *testing.T, s *user.SessionState) {
				if !s.IsInactive {
					t.Fatalf("want IsInactive to be true")
				}
			}, nil,
		},
		{
			"InactiveWithSession", []string{"tags1", "tags2"},
			"", func(t *testing.T, s *user.SessionState) {
				if !s.IsInactive {
					t.Fatalf("want IsInactive to be true")
				}
			}, &user.SessionState{
				IsInactive: true,
			},
		},
		{
			"QuotaPart", []string{"quota1"},
			"", func(t *testing.T, s *user.SessionState) {
				if s.QuotaMax != 2 {
					t.Fatalf("want QuotaMax to be 2")
				}
			}, nil,
		},
		{
			"QuotaParts", []string{"quota1", "quota2"},
			"", func(t *testing.T, s *user.SessionState) {
				if s.QuotaMax != 3 {
					t.Fatalf("Should pick bigger value")
				}
			}, nil,
		},
		{
			"QuotaPart with access rights", []string{"quota3"},
			"", func(t *testing.T, s *user.SessionState) {
				if s.QuotaMax != 3 {
					t.Fatalf("quota should be the same as policy quota")
				}
			}, nil,
		},
		{
			"RatePart", []string{"rate1"},
			"", func(t *testing.T, s *user.SessionState) {
				if s.Rate != 3 {
					t.Fatalf("want Rate to be 3")
				}
			}, nil,
		},
		{
			"RateParts", []string{"rate1", "rate2"},
			"", func(t *testing.T, s *user.SessionState) {
				if s.Rate != 4 {
					t.Fatalf("Should pick bigger value")
				}
			}, nil,
		},
		{
			"AclPart", []string{"acl1"},
			"", func(t *testing.T, s *user.SessionState) {
				want := map[string]user.AccessDefinition{"a": {Limit: &user.APILimit{}}}

				assert.Equal(t, want, s.AccessRights)
			}, nil,
		},
		{
			"AclPart", []string{"acl1", "acl2"},
			"", func(t *testing.T, s *user.SessionState) {
				want := map[string]user.AccessDefinition{"a": {Limit: &user.APILimit{}}, "b": {Limit: &user.APILimit{}}}
				assert.Equal(t, want, s.AccessRights)
			}, nil,
		},
		{
			"RightsUpdate", []string{"acl3"},
			"", func(t *testing.T, s *user.SessionState) {
				newPolicy := user.Policy{
					AccessRights: map[string]user.AccessDefinition{"a": {Limit: &user.APILimit{}}, "b": {Limit: &user.APILimit{}}, "c": {Limit: &user.APILimit{}}},
				}
				policiesMu.Lock()
				policiesByID["acl3"] = newPolicy
				policiesMu.Unlock()
				err := bmid.ApplyPolicies(s)
				if err != nil {
					t.Fatalf("couldn't apply policy: %s", err.Error())
				}
				assert.Equal(t, newPolicy.AccessRights, s.AccessRights)
			}, nil,
		},
		{
			name:     "Per API is set with other partitions to true",
			policies: []string{"per_api_and_partitions"},
			errMatch: "cannot apply policy per_api_and_partitions which has per_api and any of partitions set",
		},
		{
			name:     "Per API is set to true with some partitions set to true",
			policies: []string{"per_api_and_some_partitions"},
			errMatch: "cannot apply policy per_api_and_some_partitions which has per_api and any of partitions set",
		},
		{
			name:     "Per API is set to true with no other partitions set to true",
			policies: []string{"per_api_and_no_other_partitions"},
			sessMatch: func(t *testing.T, s *user.SessionState) {
				want := map[string]user.AccessDefinition{
					"d": {
						Limit: &user.APILimit{
							QuotaMax:         1000,
							QuotaRenewalRate: 3600,
							Rate:             20,
							Per:              1,
						},
						AllowanceScope: "d",
					},
					"c": {
						Limit: &user.APILimit{
							QuotaMax: -1,
							Rate:     2000,
							Per:      60,
						},
						AllowanceScope: "c",
					},
				}

				assert.Equal(t, want, s.AccessRights)
			},
		},
		{
			name:     "several policies with Per API set to true but specifying limit for the same API",
			policies: []string{"per_api_and_no_other_partitions", "per_api_with_the_same_api"},
			errMatch: "cannot apply multiple policies when some have per_api set and some are partitioned",
		},
		{
			name:     "several policies, mixed the one which has Per API set to true and partitioned ones",
			policies: []string{"per_api_and_no_other_partitions", "quota1"},
			errMatch: "",
		},
		{
			name:     "several policies, mixed the one which has Per API set to true and partitioned ones (different order)",
			policies: []string{"rate1", "per_api_and_no_other_partitions"},
			errMatch: "",
		},
		{
			name:     "Per API is set to true and some API gets limit set from policy's fields",
			policies: []string{"per_api_with_limit_set_from_policy"},
			sessMatch: func(t *testing.T, s *user.SessionState) {
				want := map[string]user.AccessDefinition{
					"e": {
						Limit: &user.APILimit{
							QuotaMax: -1,
							Rate:     300,
							Per:      1,
						},
						AllowanceScope: "e",
					},
					"d": {
						Limit: &user.APILimit{
							QuotaMax:         5000,
							QuotaRenewalRate: 3600,
							Rate:             200,
							Per:              10,
						},
						AllowanceScope: "d",
					},
				}

				assert.Equal(t, want, s.AccessRights)
			},
		},
		{
			name:     "Merge per path rules for the same API",
			policies: []string{"per-path2", "per-path1"},
			sessMatch: func(t *testing.T, s *user.SessionState) {
				want := map[string]user.AccessDefinition{
					"a": {
						AllowedURLs: []user.AccessSpec{
							{URL: "/user", Methods: []string{"GET", "POST", "GET"}},
							{URL: "/companies", Methods: []string{"GET", "POST"}},
						},
						Limit: &user.APILimit{},
					},
					"b": {
						AllowedURLs: []user.AccessSpec{
							{URL: "/", Methods: []string{"PUT"}},
						},
						Limit: &user.APILimit{},
					},
				}

				assert.Equal(t, want, s.AccessRights)
			},
		},
		{
<<<<<<< HEAD
			"Throttle interval from policy", []string{"throttle1"},
			"", func(t *testing.T, s *user.SessionState) {
				if s.ThrottleInterval != 9 {
					t.Fatalf("Throttle interval should be 9 inherited from policy")
				}
			}, nil,
		},
		{
			"Throttle retry limit from policy", []string{"throttle1"},
			"", func(t *testing.T, s *user.SessionState) {
				if s.ThrottleRetryLimit != 99 {
					t.Fatalf("Throttle interval should be 9 inherited from policy")
				}
			}, nil,
=======
			name:     "inherit quota and rate from partitioned policies",
			policies: []string{"quota1", "rate3"},
			sessMatch: func(t *testing.T, s *user.SessionState) {
				if s.QuotaMax != 2 {
					t.Fatalf("quota should be the same as quota policy")
				}
				if s.Rate != 4 {
					t.Fatalf("rate should be the same as rate policy")
				}
				if s.Per != 4 {
					t.Fatalf("Rate per seconds should be the same as rate policy")
				}
			},
		},
		{
			name:     "inherit quota and rate from partitioned policies applied in different order",
			policies: []string{"rate3", "quota1"},
			sessMatch: func(t *testing.T, s *user.SessionState) {
				if s.QuotaMax != 2 {
					t.Fatalf("quota should be the same as quota policy")
				}
				if s.Rate != 4 {
					t.Fatalf("rate should be the same as rate policy")
				}
				if s.Per != 4 {
					t.Fatalf("Rate per seconds should be the same as rate policy")
				}
			},
>>>>>>> fc46567f
		},
	}

	return bmid, tests
}

func TestApplyPolicies(t *testing.T) {
	bmid, tests := testPrepareApplyPolicies()

	for _, tc := range tests {
		t.Run(tc.name, func(t *testing.T) {
			sess := tc.session
			if sess == nil {
				sess = &user.SessionState{}
			}
			sess.SetPolicies(tc.policies...)
			errStr := ""
			if err := bmid.ApplyPolicies(sess); err != nil {
				errStr = err.Error()
			}
			if tc.errMatch == "" && errStr != "" {
				t.Fatalf("didn't want err but got %s", errStr)
			} else if !strings.Contains(errStr, tc.errMatch) {
				t.Fatalf("error %q doesn't match %q",
					errStr, tc.errMatch)
			}
			if tc.sessMatch != nil {
				tc.sessMatch(t, sess)
			}
		})
	}
}

func BenchmarkApplyPolicies(b *testing.B) {
	b.ReportAllocs()

	bmid, tests := testPrepareApplyPolicies()

	for i := 0; i < b.N; i++ {
		for _, tc := range tests {
			sess := &user.SessionState{}
			sess.SetPolicies(tc.policies...)
			bmid.ApplyPolicies(sess)
		}
	}
}

func TestApplyPoliciesQuotaAPILimit(t *testing.T) {
	policiesMu.RLock()
	policy := user.Policy{
		ID:               "two_of_three_with_api_limit",
		Per:              1,
		Rate:             1000,
		QuotaMax:         50,
		QuotaRenewalRate: 3600,
		OrgID:            "default",
		Partitions: user.PolicyPartitions{
			PerAPI:    true,
			Quota:     false,
			RateLimit: false,
			Acl:       false,
		},
		AccessRights: map[string]user.AccessDefinition{
			"api1": {
				Versions: []string{"v1"},
				Limit: &user.APILimit{
					QuotaMax:         100,
					QuotaRenewalRate: 3600,
					Rate:             1000,
					Per:              1,
				},
			},
			"api2": {
				Versions: []string{"v1"},
				Limit: &user.APILimit{
					QuotaMax:         200,
					QuotaRenewalRate: 3600,
					Rate:             1000,
					Per:              1,
				},
			},
			"api3": {
				Versions: []string{"v1"},
			},
		},
	}
	policiesByID = map[string]user.Policy{
		"two_of_three_with_api_limit": policy,
	}
	policiesMu.RUnlock()

	ts := StartTest()
	defer ts.Close()

	// load APIs
	BuildAndLoadAPI(
		func(spec *APISpec) {
			spec.Name = "api 1"
			spec.APIID = "api1"
			spec.UseKeylessAccess = false
			spec.Proxy.ListenPath = "/api1"
			spec.OrgID = "default"
		},
		func(spec *APISpec) {
			spec.Name = "api 2"
			spec.APIID = "api2"
			spec.UseKeylessAccess = false
			spec.Proxy.ListenPath = "/api2"
			spec.OrgID = "default"
		},
		func(spec *APISpec) {
			spec.Name = "api 3"
			spec.APIID = "api3"
			spec.UseKeylessAccess = false
			spec.Proxy.ListenPath = "/api3"
			spec.OrgID = "default"
		},
	)

	// create test session
	session := &user.SessionState{
		ApplyPolicies: []string{"two_of_three_with_api_limit"},
		OrgID:         "default",
		AccessRights: map[string]user.AccessDefinition{
			"api1": {
				APIID:    "api1",
				Versions: []string{"v1"},
			},
			"api2": {
				APIID:    "api2",
				Versions: []string{"v1"},
			},
			"api3": {
				APIID:    "api3",
				Versions: []string{"v1"},
			},
		},
	}

	// create key
	key := uuid.New()
	ts.Run(t, []test.TestCase{
		{Method: http.MethodPost, Path: "/tyk/keys/" + key, Data: session, AdminAuth: true, Code: 200},
	}...)

	// run requests to different APIs
	authHeader := map[string]string{"Authorization": key}
	ts.Run(t, []test.TestCase{
		// 2 requests to api1, API limit quota remaining should be 98
		{Method: http.MethodGet, Path: "/api1", Headers: authHeader, Code: http.StatusOK,
			HeadersMatch: map[string]string{headers.XRateLimitRemaining: "99"}},
		{Method: http.MethodGet, Path: "/api1", Headers: authHeader, Code: http.StatusOK,
			HeadersMatch: map[string]string{headers.XRateLimitRemaining: "98"}},
		// 3 requests to api2, API limit quota remaining should be 197
		{Method: http.MethodGet, Path: "/api2", Headers: authHeader, Code: http.StatusOK,
			HeadersMatch: map[string]string{headers.XRateLimitRemaining: "199"}},
		{Method: http.MethodGet, Path: "/api2", Headers: authHeader, Code: http.StatusOK,
			HeadersMatch: map[string]string{headers.XRateLimitRemaining: "198"}},
		{Method: http.MethodGet, Path: "/api2", Headers: authHeader, Code: http.StatusOK,
			HeadersMatch: map[string]string{headers.XRateLimitRemaining: "197"}},
		// 5 requests to api3, API limit quota remaining should be 45
		{Method: http.MethodGet, Path: "/api3", Headers: authHeader, Code: http.StatusOK,
			HeadersMatch: map[string]string{headers.XRateLimitRemaining: "49"}},
		{Method: http.MethodGet, Path: "/api3", Headers: authHeader, Code: http.StatusOK,
			HeadersMatch: map[string]string{headers.XRateLimitRemaining: "48"}},
		{Method: http.MethodGet, Path: "/api3", Headers: authHeader, Code: http.StatusOK,
			HeadersMatch: map[string]string{headers.XRateLimitRemaining: "47"}},
		{Method: http.MethodGet, Path: "/api3", Headers: authHeader, Code: http.StatusOK,
			HeadersMatch: map[string]string{headers.XRateLimitRemaining: "46"}},
		{Method: http.MethodGet, Path: "/api3", Headers: authHeader, Code: http.StatusOK,
			HeadersMatch: map[string]string{headers.XRateLimitRemaining: "45"}},
	}...)

	// check key session
	ts.Run(t, []test.TestCase{
		{
			Method:    http.MethodGet,
			Path:      "/tyk/keys/" + key,
			AdminAuth: true,
			Code:      http.StatusOK,
			BodyMatchFunc: func(data []byte) bool {
				sessionData := user.SessionState{}
				if err := json.Unmarshal(data, &sessionData); err != nil {
					t.Log(err.Error())
					return false
				}
				api1Limit := sessionData.AccessRights["api1"].Limit
				if api1Limit == nil {
					t.Log("api1 limit is not set")
					return false
				}
				api1LimitExpected := user.APILimit{
					Rate:             1000,
					Per:              1,
					QuotaMax:         100,
					QuotaRenewalRate: 3600,
					QuotaRenews:      api1Limit.QuotaRenews,
					QuotaRemaining:   98,
				}
				if !reflect.DeepEqual(*api1Limit, api1LimitExpected) {
					t.Log("api1 limit received:", *api1Limit, "expected:", api1LimitExpected)
					return false
				}
				api2Limit := sessionData.AccessRights["api2"].Limit
				if api2Limit == nil {
					t.Log("api2 limit is not set")
					return false
				}
				api2LimitExpected := user.APILimit{
					Rate:             1000,
					Per:              1,
					QuotaMax:         200,
					QuotaRenewalRate: 3600,
					QuotaRenews:      api2Limit.QuotaRenews,
					QuotaRemaining:   197,
				}
				if !reflect.DeepEqual(*api2Limit, api2LimitExpected) {
					t.Log("api2 limit received:", *api2Limit, "expected:", api2LimitExpected)
					return false
				}
				api3Limit := sessionData.AccessRights["api3"].Limit
				if api3Limit == nil {
					t.Log("api3 limit is not set")
					return false
				}
				api3LimitExpected := user.APILimit{
					Rate:             1000,
					Per:              1,
					QuotaMax:         50,
					QuotaRenewalRate: 3600,
					QuotaRenews:      api3Limit.QuotaRenews,
					QuotaRemaining:   45,
				}

				if !reflect.DeepEqual(*api3Limit, api3LimitExpected) {
					t.Log("api3 limit received:", *api3Limit, "expected:", api3LimitExpected)
					return false
				}
				return true
			},
		},
	}...)

	// Reset quota
	ts.Run(t, []test.TestCase{
		{
			Method:    http.MethodPut,
			Path:      "/tyk/keys/" + key,
			AdminAuth: true,
			Code:      http.StatusOK,
			Data:      session,
		},
		{
			Method:    http.MethodGet,
			Path:      "/tyk/keys/" + key,
			AdminAuth: true,
			Code:      http.StatusOK,
			BodyMatchFunc: func(data []byte) bool {
				sessionData := user.SessionState{}
				if err := json.Unmarshal(data, &sessionData); err != nil {
					t.Log(err.Error())
					return false
				}
				api1Limit := sessionData.AccessRights["api1"].Limit
				if api1Limit == nil {
					t.Error("api1 limit is not set")
					return false
				}

				if api1Limit.QuotaRemaining != 100 {
					t.Error("Should reset quota:", api1Limit.QuotaRemaining)
					return false
				}

				return true
			},
		},
	}...)
}

func TestApplyMultiPolicies(t *testing.T) {
	policiesMu.RLock()
	policy1 := user.Policy{
		ID:               "policy1",
		Rate:             1000,
		Per:              1,
		QuotaMax:         50,
		QuotaRenewalRate: 3600,
		OrgID:            "default",
		AccessRights: map[string]user.AccessDefinition{
			"api1": {
				Versions: []string{"v1"},
			},
		},
	}

	policy2 := user.Policy{
		ID:               "policy2",
		Rate:             100,
		Per:              1,
		QuotaMax:         100,
		QuotaRenewalRate: 3600,
		OrgID:            "default",
		AccessRights: map[string]user.AccessDefinition{
			"api2": {
				Versions: []string{"v1"},
			},
			"api3": {
				Versions: []string{"v1"},
			},
		},
	}

	policiesByID = map[string]user.Policy{
		"policy1": policy1,
		"policy2": policy2,
	}
	policiesMu.RUnlock()

	ts := StartTest()
	defer ts.Close()

	// load APIs
	BuildAndLoadAPI(
		func(spec *APISpec) {
			spec.Name = "api 1"
			spec.APIID = "api1"
			spec.UseKeylessAccess = false
			spec.Proxy.ListenPath = "/api1"
			spec.OrgID = "default"
		},
		func(spec *APISpec) {
			spec.Name = "api 2"
			spec.APIID = "api2"
			spec.UseKeylessAccess = false
			spec.Proxy.ListenPath = "/api2"
			spec.OrgID = "default"
		},
		func(spec *APISpec) {
			spec.Name = "api 3"
			spec.APIID = "api3"
			spec.UseKeylessAccess = false
			spec.Proxy.ListenPath = "/api3"
			spec.OrgID = "default"
		},
	)

	// create test session
	session := &user.SessionState{
		ApplyPolicies: []string{"policy1", "policy2"},
		OrgID:         "default",
	}

	// create key
	key := uuid.New()
	ts.Run(t, []test.TestCase{
		{Method: http.MethodPost, Path: "/tyk/keys/" + key, Data: session, AdminAuth: true, Code: 200},
	}...)

	// run requests to different APIs
	authHeader := map[string]string{"Authorization": key}
	ts.Run(t, []test.TestCase{
		// 2 requests to api1, API limit quota remaining should be 48
		{Path: "/api1", Headers: authHeader, Code: http.StatusOK,
			HeadersMatch: map[string]string{headers.XRateLimitRemaining: "49"}},
		{Path: "/api1", Headers: authHeader, Code: http.StatusOK,
			HeadersMatch: map[string]string{headers.XRateLimitRemaining: "48"}},

		// 3 requests to api2, API limit quota remaining should be 197
		{Path: "/api2", Headers: authHeader, Code: http.StatusOK,
			HeadersMatch: map[string]string{headers.XRateLimitRemaining: "99"}},
		{Path: "/api2", Headers: authHeader, Code: http.StatusOK,
			HeadersMatch: map[string]string{headers.XRateLimitRemaining: "98"}},
		{Path: "/api2", Headers: authHeader, Code: http.StatusOK,
			HeadersMatch: map[string]string{headers.XRateLimitRemaining: "97"}},

		// 3 requests to api3, should consume policy2 quota, same as for api2
		{Path: "/api3", Headers: authHeader, Code: http.StatusOK,
			HeadersMatch: map[string]string{headers.XRateLimitRemaining: "96"}},
		{Path: "/api3", Headers: authHeader, Code: http.StatusOK,
			HeadersMatch: map[string]string{headers.XRateLimitRemaining: "95"}},
		{Path: "/api3", Headers: authHeader, Code: http.StatusOK,
			HeadersMatch: map[string]string{headers.XRateLimitRemaining: "94"}},
	}...)

	// check key session
	ts.Run(t, []test.TestCase{
		{
			Method:    http.MethodGet,
			Path:      "/tyk/keys/" + key,
			AdminAuth: true,
			Code:      http.StatusOK,
			BodyMatchFunc: func(data []byte) bool {
				sessionData := user.SessionState{}
				json.Unmarshal(data, &sessionData)

				policy1Expected := user.APILimit{
					Rate:             1000,
					Per:              1,
					QuotaMax:         50,
					QuotaRenewalRate: 3600,
					QuotaRenews:      sessionData.AccessRights["api1"].Limit.QuotaRenews,
					QuotaRemaining:   48,
				}
				assert.Equal(t, policy1Expected, *sessionData.AccessRights["api1"].Limit, "API1 limit do not match")

				policy2Expected := user.APILimit{
					Rate:             100,
					Per:              1,
					QuotaMax:         100,
					QuotaRenewalRate: 3600,
					QuotaRenews:      sessionData.AccessRights["api2"].Limit.QuotaRenews,
					QuotaRemaining:   94,
				}

				assert.Equal(t, policy2Expected, *sessionData.AccessRights["api2"].Limit, "API2 limit do not match")
				assert.Equal(t, policy2Expected, *sessionData.AccessRights["api3"].Limit, "API3 limit do not match")

				return true
			},
		},
	}...)

	// Reset quota
	ts.Run(t, []test.TestCase{
		{
			Method:    http.MethodPut,
			Path:      "/tyk/keys/" + key,
			AdminAuth: true,
			Code:      http.StatusOK,
			Data:      session,
		},
		{
			Method:    http.MethodGet,
			Path:      "/tyk/keys/" + key,
			AdminAuth: true,
			Code:      http.StatusOK,
			BodyMatchFunc: func(data []byte) bool {
				sessionData := user.SessionState{}
				json.Unmarshal(data, &sessionData)

				assert.EqualValues(t, 50, sessionData.AccessRights["api1"].Limit.QuotaRemaining, "should reset policy1 quota")
				assert.EqualValues(t, 100, sessionData.AccessRights["api2"].Limit.QuotaRemaining, "should reset policy2 quota")
				assert.EqualValues(t, 100, sessionData.AccessRights["api3"].Limit.QuotaRemaining, "should reset policy2 quota")

				return true
			},
		},
	}...)

	// Rate limits before
	ts.Run(t, []test.TestCase{
		// 2 requests to api1, API limit quota remaining should be 48
		{Path: "/api1", Headers: authHeader, Code: http.StatusOK,
			HeadersMatch: map[string]string{headers.XRateLimitRemaining: "49"}},
		{Path: "/api1", Headers: authHeader, Code: http.StatusOK,
			HeadersMatch: map[string]string{headers.XRateLimitRemaining: "48"}},
	}...)

	policiesMu.RLock()
	policy1.Rate = 1
	policy1.LastUpdated = strconv.Itoa(int(time.Now().Unix() + 1))
	DRLManager.SetCurrentTokenValue(100)
	defer DRLManager.SetCurrentTokenValue(0)

	policiesByID = map[string]user.Policy{
		"policy1": policy1,
		"policy2": policy2,
	}
	policiesMu.RUnlock()

	// Rate limits after policy update
	ts.Run(t, []test.TestCase{
		{Path: "/api1", Headers: authHeader, Code: http.StatusOK,
			HeadersMatch: map[string]string{headers.XRateLimitRemaining: "47"}},
		{Path: "/api1", Headers: authHeader, Code: http.StatusTooManyRequests},
	}...)

}

func TestPerAPIPolicyUpdate(t *testing.T) {
	policiesMu.RLock()
	policy := user.Policy{
		ID:    "per_api_policy_with_two_apis",
		OrgID: "default",
		Partitions: user.PolicyPartitions{
			PerAPI:    true,
			Quota:     false,
			RateLimit: false,
			Acl:       false,
		},
		AccessRights: map[string]user.AccessDefinition{
			"api1": {
				Versions: []string{"v1"},
			},
			"api2": {
				Versions: []string{"v1"},
			},
		},
	}
	policiesByID = map[string]user.Policy{
		"per_api_policy_with_two_apis": policy,
	}
	policiesMu.RUnlock()

	ts := StartTest()
	defer ts.Close()

	// load APIs
	BuildAndLoadAPI(
		func(spec *APISpec) {
			spec.Name = "api 1"
			spec.APIID = "api1"
			spec.UseKeylessAccess = false
			spec.Proxy.ListenPath = "/api1"
			spec.OrgID = "default"
		},
		func(spec *APISpec) {
			spec.Name = "api 2"
			spec.APIID = "api2"
			spec.UseKeylessAccess = false
			spec.Proxy.ListenPath = "/api2"
			spec.OrgID = "default"
		},
	)

	// create test session
	session := &user.SessionState{
		ApplyPolicies: []string{"per_api_policy_with_two_apis"},
		OrgID:         "default",
		AccessRights: map[string]user.AccessDefinition{
			"api1": {
				APIID:    "api1",
				Versions: []string{"v1"},
			},
			"api2": {
				APIID:    "api2",
				Versions: []string{"v1"},
			},
		},
	}

	// create key
	key := uuid.New()
	ts.Run(t, []test.TestCase{
		{Method: http.MethodPost, Path: "/tyk/keys/" + key, Data: session, AdminAuth: true, Code: 200},
	}...)

	// check key session
	ts.Run(t, []test.TestCase{
		{
			Method:    http.MethodGet,
			Path:      "/tyk/keys/" + key + "?api_id=api1",
			AdminAuth: true,
			Code:      http.StatusOK,
			BodyMatchFunc: func(data []byte) bool {
				sessionData := user.SessionState{}
				if err := json.Unmarshal(data, &sessionData); err != nil {
					t.Log(err.Error())
					return false
				}

				if len(sessionData.AccessRights) != 2 {
					t.Fatalf("expected 2 entries in AccessRights found %d", len(sessionData.AccessRights))
				}

				_, ok1 := sessionData.AccessRights["api1"]
				_, ok2 := sessionData.AccessRights["api2"]

				if !ok1 || !ok2 {
					t.Fatalf("expected api1 and api2 in AccessRights found %v", sessionData.AccessRights)
				}

				return true
			},
		},
	}...)

	//Update policy
	policiesMu.RLock()
	policy = user.Policy{
		ID:    "per_api_policy_with_two_apis",
		OrgID: "default",
		Partitions: user.PolicyPartitions{
			PerAPI:    true,
			Quota:     false,
			RateLimit: false,
			Acl:       false,
		},
		AccessRights: map[string]user.AccessDefinition{
			"api1": {
				Versions: []string{"v1"},
			},
		},
	}
	policiesByID = map[string]user.Policy{
		"per_api_policy_with_two_apis": policy,
	}
	policiesMu.RUnlock()

	ts.Run(t, []test.TestCase{
		{
			Method:    http.MethodGet,
			Path:      "/tyk/keys/" + key + "?api_id=api1",
			AdminAuth: true,
			Code:      http.StatusOK,
			BodyMatchFunc: func(data []byte) bool {
				sessionData := user.SessionState{}
				if err := json.Unmarshal(data, &sessionData); err != nil {
					t.Log(err.Error())
					return false
				}

				if len(sessionData.AccessRights) != 1 {
					t.Fatalf("expected only 1 entry in AccessRights found %d", len(sessionData.AccessRights))
				}

				_, ok1 := sessionData.AccessRights["api1"]

				if !ok1 {
					t.Fatalf("expected api1 in AccessRights found %v", sessionData.AccessRights)
				}

				return true
			},
		},
	}...)
}<|MERGE_RESOLUTION|>--- conflicted
+++ resolved
@@ -532,7 +532,6 @@
 			},
 		},
 		{
-<<<<<<< HEAD
 			"Throttle interval from policy", []string{"throttle1"},
 			"", func(t *testing.T, s *user.SessionState) {
 				if s.ThrottleInterval != 9 {
@@ -547,7 +546,6 @@
 					t.Fatalf("Throttle interval should be 9 inherited from policy")
 				}
 			}, nil,
-=======
 			name:     "inherit quota and rate from partitioned policies",
 			policies: []string{"quota1", "rate3"},
 			sessMatch: func(t *testing.T, s *user.SessionState) {
@@ -576,7 +574,6 @@
 					t.Fatalf("Rate per seconds should be the same as rate policy")
 				}
 			},
->>>>>>> fc46567f
 		},
 	}
 
