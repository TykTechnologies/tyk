package gateway

import (
	"encoding/json"
	"io"
	"net/http"
	"net/http/httptest"
	"testing"

	"github.com/stretchr/testify/assert"

	"github.com/TykTechnologies/tyk/apidef"
	"github.com/TykTechnologies/tyk/header"
	"github.com/TykTechnologies/tyk/test"
)

func TestUpstreamOauth2(t *testing.T) {

	tst := StartTest(nil)
	t.Cleanup(tst.Close)

	ts := httptest.NewServer(http.HandlerFunc(func(w http.ResponseWriter, r *http.Request) {
		if r.URL.String() != "/token" {
			assert.Fail(t, "authenticate client request URL = %q; want %q", r.URL, "/token")
		}
		headerAuth := r.Header.Get("Authorization")
		if headerAuth != "Basic Q0xJRU5UX0lEOkNMSUVOVF9TRUNSRVQ=" {
			assert.Fail(t, "Unexpected authorization header, %v is found.", headerAuth)
		}
		if got, want := r.Header.Get("Content-Type"), "application/x-www-form-urlencoded"; got != want {
			assert.Fail(t, "Content-Type header = %q; want %q", got, want)
		}
		body, err := io.ReadAll(r.Body)
		if err != nil {
			r.Body.Close()
		}
		if err != nil {
			assert.Fail(t, "failed reading request body: %s.", err)
		}
		if string(body) != "grant_type=client_credentials&scope=scope1+scope2" {
			assert.Fail(t, "payload = %q; want %q", string(body), "grant_type=client_credentials&scope=scope1+scope2")
		}
		w.Header().Set("Content-Type", "application/x-www-form-urlencoded")
		w.Write([]byte("access_token=90d64460d14870c08c81352a05dedd3465940a7c&token_type=bearer&instance_url=https://tykxample.com"))
	}))
	defer t.Cleanup(func() { ts.Close() })

	cfg := apidef.ClientCredentials{
		Enabled: true,
		ClientAuthData: apidef.ClientAuthData{
			ClientID:     "CLIENT_ID",
			ClientSecret: "CLIENT_SECRET",
		},
<<<<<<< HEAD
		TokenURL:      ts.URL + "/token",
		Scopes:        []string{"scope1", "scope2"},
		HeaderName:    "",
		ExtraMetadata: []string{"instance_url"},
=======
		TokenURL: ts.URL + "/token",
		Scopes:   []string{"scope1", "scope2"},
		Header:   apidef.AuthSource{Enabled: true, Name: "Authorization"},
>>>>>>> 917f0efc
	}

	tst.Gw.BuildAndLoadAPI(
		func(spec *APISpec) {
			spec.Proxy.ListenPath = "/upstream-oauth-distributed/"
			spec.UseKeylessAccess = true
			spec.UpstreamAuth = apidef.UpstreamAuth{
				Enabled: true,
				OAuth: apidef.UpstreamOAuth{
<<<<<<< HEAD
					Enabled:           true,
					ClientCredentials: cfg,
=======
					Enabled:               true,
					ClientCredentials:     cfg,
					AllowedAuthorizeTypes: []string{ClientCredentialsAuthorizeType},
>>>>>>> 917f0efc
				},
			}
			spec.Proxy.StripListenPath = true
		},
	)

	_, _ = tst.Run(t, test.TestCases{
		{
			Path: "/upstream-oauth-distributed/",
			Code: http.StatusOK,
			BodyMatchFunc: func(body []byte) bool {
				resp := struct {
					Headers map[string]string `json:"headers"`
				}{}
				err := json.Unmarshal(body, &resp)
				assert.NoError(t, err)

				assert.Contains(t, resp.Headers, header.Authorization)
				assert.NotEmpty(t, resp.Headers[header.Authorization])
				assert.Equal(t, "Bearer 90d64460d14870c08c81352a05dedd3465940a7c", resp.Headers[header.Authorization])

				return true
			},
		},
	}...)

}

func TestPasswordCredentialsTokenRequest(t *testing.T) {
	tst := StartTest(nil)
	t.Cleanup(tst.Close)

	ts := httptest.NewServer(http.HandlerFunc(func(w http.ResponseWriter, r *http.Request) {
		defer r.Body.Close()
		expected := "/token"
		if r.URL.String() != expected {
			assert.Fail(t, "URL = %q; want %q", r.URL, expected)
		}
		headerAuth := r.Header.Get("Authorization")
		expected = "Basic Q0xJRU5UX0lEOkNMSUVOVF9TRUNSRVQ="
		if headerAuth != expected {
			assert.Fail(t, "Authorization header = %q; want %q", headerAuth, expected)
		}
		headerContentType := r.Header.Get("Content-Type")
		expected = "application/x-www-form-urlencoded"
		if headerContentType != expected {
			assert.Fail(t, "Content-Type header = %q; want %q", headerContentType, expected)
		}
		body, err := io.ReadAll(r.Body)
		if err != nil {
			assert.Fail(t, "Failed reading request body: %s.", err)
		}
		expected = "grant_type=password&password=password1&scope=scope1+scope2&username=user1"
		if string(body) != expected {
			assert.Fail(t, "payload = %q; want %q", string(body), expected)
		}
		w.Header().Set("Content-Type", "application/x-www-form-urlencoded")
<<<<<<< HEAD
		w.Write([]byte("access_token=90d64460d14870c08c81352a05dedd3465940a7c&scope=user&token_type=bearer&instance_url=https://tykxample.com"))
=======
		w.Write([]byte("access_token=90d64460d14870c08c81352a05dedd3465940a7c&scope=user&token_type=bearer"))
>>>>>>> 917f0efc
	}))
	defer t.Cleanup(func() { ts.Close() })

	cfg := apidef.PasswordAuthentication{
<<<<<<< HEAD
		Enabled: true,
=======
>>>>>>> 917f0efc
		ClientAuthData: apidef.ClientAuthData{
			ClientID:     "CLIENT_ID",
			ClientSecret: "CLIENT_SECRET",
		},
<<<<<<< HEAD
		Username:      "user1",
		Password:      "password1",
		TokenURL:      ts.URL + "/token",
		Scopes:        []string{"scope1", "scope2"},
		HeaderName:    "",
		ExtraMetadata: []string{"instance_url"},
=======
		Username: "user1",
		Password: "password1",
		TokenURL: ts.URL + "/token",
		Scopes:   []string{"scope1", "scope2"},
		Header:   apidef.AuthSource{Enabled: true, Name: "Authorization"},
>>>>>>> 917f0efc
	}

	tst.Gw.BuildAndLoadAPI(
		func(spec *APISpec) {
			spec.Proxy.ListenPath = "/upstream-oauth-password/"
			spec.UseKeylessAccess = true
			spec.UpstreamAuth = apidef.UpstreamAuth{
				Enabled: true,
				OAuth: apidef.UpstreamOAuth{
					Enabled:                true,
					PasswordAuthentication: cfg,
<<<<<<< HEAD
=======
					AllowedAuthorizeTypes:  []string{PasswordAuthorizeType},
>>>>>>> 917f0efc
				},
			}
			spec.Proxy.StripListenPath = true
		},
	)

	_, _ = tst.Run(t, test.TestCases{
		{
			Path: "/upstream-oauth-password/",
			Code: http.StatusOK,
			BodyMatchFunc: func(body []byte) bool {
				resp := struct {
					Headers map[string]string `json:"headers"`
				}{}
				err := json.Unmarshal(body, &resp)
				assert.NoError(t, err)

				assert.Contains(t, resp.Headers, header.Authorization)
				assert.NotEmpty(t, resp.Headers[header.Authorization])
				assert.Equal(t, "Bearer 90d64460d14870c08c81352a05dedd3465940a7c", resp.Headers[header.Authorization])

				return true
			},
		},
	}...)
}<|MERGE_RESOLUTION|>--- conflicted
+++ resolved
@@ -51,16 +51,10 @@
 			ClientID:     "CLIENT_ID",
 			ClientSecret: "CLIENT_SECRET",
 		},
-<<<<<<< HEAD
-		TokenURL:      ts.URL + "/token",
-		Scopes:        []string{"scope1", "scope2"},
-		HeaderName:    "",
-		ExtraMetadata: []string{"instance_url"},
-=======
 		TokenURL: ts.URL + "/token",
 		Scopes:   []string{"scope1", "scope2"},
 		Header:   apidef.AuthSource{Enabled: true, Name: "Authorization"},
->>>>>>> 917f0efc
+		ExtraMetadata: []string{"instance_url"},
 	}
 
 	tst.Gw.BuildAndLoadAPI(
@@ -70,14 +64,9 @@
 			spec.UpstreamAuth = apidef.UpstreamAuth{
 				Enabled: true,
 				OAuth: apidef.UpstreamOAuth{
-<<<<<<< HEAD
-					Enabled:           true,
-					ClientCredentials: cfg,
-=======
 					Enabled:               true,
 					ClientCredentials:     cfg,
 					AllowedAuthorizeTypes: []string{ClientCredentialsAuthorizeType},
->>>>>>> 917f0efc
 				},
 			}
 			spec.Proxy.StripListenPath = true
@@ -86,7 +75,7 @@
 
 	_, _ = tst.Run(t, test.TestCases{
 		{
-			Path: "/upstream-oauth-distributed/",
+			Path: "/upstream-oauth-password/",
 			Code: http.StatusOK,
 			BodyMatchFunc: func(body []byte) bool {
 				resp := struct {
@@ -135,37 +124,20 @@
 			assert.Fail(t, "payload = %q; want %q", string(body), expected)
 		}
 		w.Header().Set("Content-Type", "application/x-www-form-urlencoded")
-<<<<<<< HEAD
-		w.Write([]byte("access_token=90d64460d14870c08c81352a05dedd3465940a7c&scope=user&token_type=bearer&instance_url=https://tykxample.com"))
-=======
 		w.Write([]byte("access_token=90d64460d14870c08c81352a05dedd3465940a7c&scope=user&token_type=bearer"))
->>>>>>> 917f0efc
 	}))
 	defer t.Cleanup(func() { ts.Close() })
 
 	cfg := apidef.PasswordAuthentication{
-<<<<<<< HEAD
-		Enabled: true,
-=======
->>>>>>> 917f0efc
 		ClientAuthData: apidef.ClientAuthData{
 			ClientID:     "CLIENT_ID",
 			ClientSecret: "CLIENT_SECRET",
 		},
-<<<<<<< HEAD
-		Username:      "user1",
-		Password:      "password1",
-		TokenURL:      ts.URL + "/token",
-		Scopes:        []string{"scope1", "scope2"},
-		HeaderName:    "",
-		ExtraMetadata: []string{"instance_url"},
-=======
 		Username: "user1",
 		Password: "password1",
 		TokenURL: ts.URL + "/token",
 		Scopes:   []string{"scope1", "scope2"},
 		Header:   apidef.AuthSource{Enabled: true, Name: "Authorization"},
->>>>>>> 917f0efc
 	}
 
 	tst.Gw.BuildAndLoadAPI(
@@ -177,10 +149,7 @@
 				OAuth: apidef.UpstreamOAuth{
 					Enabled:                true,
 					PasswordAuthentication: cfg,
-<<<<<<< HEAD
-=======
 					AllowedAuthorizeTypes:  []string{PasswordAuthorizeType},
->>>>>>> 917f0efc
 				},
 			}
 			spec.Proxy.StripListenPath = true
