package gateway

import (
	"encoding/json"
	"io"
	"net/http"
	"net/http/httptest"
	"testing"

	"github.com/stretchr/testify/assert"

	"github.com/TykTechnologies/tyk/apidef"
	"github.com/TykTechnologies/tyk/header"
	"github.com/TykTechnologies/tyk/test"
)

func TestUpstreamOauth2(t *testing.T) {

	tst := StartTest(nil)
	t.Cleanup(tst.Close)

	ts := httptest.NewServer(http.HandlerFunc(func(w http.ResponseWriter, r *http.Request) {
		if r.URL.String() != "/token" {
			assert.Fail(t, "authenticate client request URL = %q; want %q", r.URL, "/token")
		}
		headerAuth := r.Header.Get("Authorization")
		if headerAuth != "Basic Q0xJRU5UX0lEOkNMSUVOVF9TRUNSRVQ=" {
			assert.Fail(t, "Unexpected authorization header, %v is found.", headerAuth)
		}
		if got, want := r.Header.Get("Content-Type"), "application/x-www-form-urlencoded"; got != want {
			assert.Fail(t, "Content-Type header = %q; want %q", got, want)
		}
		body, err := io.ReadAll(r.Body)
		if err != nil {
			r.Body.Close()
		}
		if err != nil {
			assert.Fail(t, "failed reading request body: %s.", err)
		}
		if string(body) != "grant_type=client_credentials&scope=scope1+scope2" {
			assert.Fail(t, "payload = %q; want %q", string(body), "grant_type=client_credentials&scope=scope1+scope2")
		}
		w.Header().Set("Content-Type", "application/x-www-form-urlencoded")
		w.Write([]byte("access_token=90d64460d14870c08c81352a05dedd3465940a7c&token_type=bearer&instance_url=https://tykxample.com"))
	}))
	defer t.Cleanup(func() { ts.Close() })

	cfg := apidef.ClientCredentials{
		Enabled: true,
		ClientAuthData: apidef.ClientAuthData{
			ClientID:     "CLIENT_ID",
			ClientSecret: "CLIENT_SECRET",
		},
		TokenURL:   ts.URL + "/token",
		Scopes:     []string{"scope1", "scope2"},
		HeaderName: "",
	}

	tst.Gw.BuildAndLoadAPI(
		func(spec *APISpec) {
			spec.Proxy.ListenPath = "/upstream-oauth-distributed/"
			spec.UseKeylessAccess = true
			spec.UpstreamAuth = apidef.UpstreamAuth{
				Enabled: true,
				OAuth: apidef.UpstreamOAuth{
					Enabled:           true,
					ClientCredentials: cfg,
<<<<<<< HEAD
					HeaderName:        "",
					ExtraMetadata:     []string{"instance_url"},
=======
>>>>>>> a1716438
				},
			}
			spec.Proxy.StripListenPath = true
		},
	)

	_, _ = tst.Run(t, test.TestCases{
		{
			Path: "/upstream-oauth-distributed/",
			Code: http.StatusOK,
			BodyMatchFunc: func(body []byte) bool {
				resp := struct {
					Headers map[string]string `json:"headers"`
				}{}
				err := json.Unmarshal(body, &resp)
				assert.NoError(t, err)

				assert.Contains(t, resp.Headers, header.Authorization)
				assert.NotEmpty(t, resp.Headers[header.Authorization])
				assert.Equal(t, "Bearer 90d64460d14870c08c81352a05dedd3465940a7c", resp.Headers[header.Authorization])

				return true
			},
		},
	}...)

}

func TestPasswordCredentialsTokenRequest(t *testing.T) {
	tst := StartTest(nil)
	t.Cleanup(tst.Close)

	ts := httptest.NewServer(http.HandlerFunc(func(w http.ResponseWriter, r *http.Request) {
		defer r.Body.Close()
		expected := "/token"
		if r.URL.String() != expected {
			assert.Fail(t, "URL = %q; want %q", r.URL, expected)
		}
		headerAuth := r.Header.Get("Authorization")
		expected = "Basic Q0xJRU5UX0lEOkNMSUVOVF9TRUNSRVQ="
		if headerAuth != expected {
			assert.Fail(t, "Authorization header = %q; want %q", headerAuth, expected)
		}
		headerContentType := r.Header.Get("Content-Type")
		expected = "application/x-www-form-urlencoded"
		if headerContentType != expected {
			assert.Fail(t, "Content-Type header = %q; want %q", headerContentType, expected)
		}
		body, err := io.ReadAll(r.Body)
		if err != nil {
			assert.Fail(t, "Failed reading request body: %s.", err)
		}
		expected = "grant_type=password&password=password1&scope=scope1+scope2&username=user1"
		if string(body) != expected {
			assert.Fail(t, "payload = %q; want %q", string(body), expected)
		}
		w.Header().Set("Content-Type", "application/x-www-form-urlencoded")
		w.Write([]byte("access_token=90d64460d14870c08c81352a05dedd3465940a7c&scope=user&token_type=bearer&instance_url=https://tykxample.com"))
	}))
	defer t.Cleanup(func() { ts.Close() })

	cfg := apidef.PasswordAuthentication{
		Enabled: true,
		ClientAuthData: apidef.ClientAuthData{
			ClientID:     "CLIENT_ID",
			ClientSecret: "CLIENT_SECRET",
		},
		Username:   "user1",
		Password:   "password1",
		TokenURL:   ts.URL + "/token",
		Scopes:     []string{"scope1", "scope2"},
		HeaderName: "",
	}

	tst.Gw.BuildAndLoadAPI(
		func(spec *APISpec) {
			spec.Proxy.ListenPath = "/upstream-oauth-password/"
			spec.UseKeylessAccess = true
			spec.UpstreamAuth = apidef.UpstreamAuth{
				Enabled: true,
				OAuth: apidef.UpstreamOAuth{
					Enabled:                true,
					PasswordAuthentication: cfg,
<<<<<<< HEAD
					HeaderName:             "",
					ExtraMetadata:          []string{"instance_url"},
=======
>>>>>>> a1716438
				},
			}
			spec.Proxy.StripListenPath = true
		},
	)

	_, _ = tst.Run(t, test.TestCases{
		{
			Path: "/upstream-oauth-password/",
			Code: http.StatusOK,
			BodyMatchFunc: func(body []byte) bool {
				resp := struct {
					Headers map[string]string `json:"headers"`
				}{}
				err := json.Unmarshal(body, &resp)
				assert.NoError(t, err)

				assert.Contains(t, resp.Headers, header.Authorization)
				assert.NotEmpty(t, resp.Headers[header.Authorization])
				assert.Equal(t, "Bearer 90d64460d14870c08c81352a05dedd3465940a7c", resp.Headers[header.Authorization])

				return true
			},
		},
	}...)
}<|MERGE_RESOLUTION|>--- conflicted
+++ resolved
@@ -65,11 +65,7 @@
 				OAuth: apidef.UpstreamOAuth{
 					Enabled:           true,
 					ClientCredentials: cfg,
-<<<<<<< HEAD
-					HeaderName:        "",
 					ExtraMetadata:     []string{"instance_url"},
-=======
->>>>>>> a1716438
 				},
 			}
 			spec.Proxy.StripListenPath = true
@@ -153,11 +149,7 @@
 				OAuth: apidef.UpstreamOAuth{
 					Enabled:                true,
 					PasswordAuthentication: cfg,
-<<<<<<< HEAD
-					HeaderName:             "",
 					ExtraMetadata:          []string{"instance_url"},
-=======
->>>>>>> a1716438
 				},
 			}
 			spec.Proxy.StripListenPath = true
