--- conflicted
+++ resolved
@@ -105,11 +105,7 @@
 }
 
 func TestGlobalResponseHeaders(t *testing.T) {
-<<<<<<< HEAD
-	ts := StartTest()
-=======
 	ts := StartTest(nil)
->>>>>>> f603dec3
 	defer ts.Close()
 
 	spec := BuildAPI(func(spec *APISpec) {
@@ -119,11 +115,7 @@
 		spec.ResponseProcessors = []apidef.ResponseProcessor{{Name: "header_injector"}}
 
 	})[0]
-<<<<<<< HEAD
-	LoadAPI(spec)
-=======
 	ts.Gw.LoadAPI(spec)
->>>>>>> f603dec3
 
 	addedHeaders := map[string]string{"X-Tyk-Test": "1"}
 	removedHeaders := map[string]string{}
@@ -138,11 +130,7 @@
 		}
 		v.GlobalResponseHeadersRemove = []string{"X-Tyk-Test"}
 	})
-<<<<<<< HEAD
-	LoadAPI(spec)
-=======
 	ts.Gw.LoadAPI(spec)
->>>>>>> f603dec3
 
 	addedHeaders = map[string]string{"global-header": "global-value"}
 	removedHeaders = map[string]string{"X-Tyk-Test": "1"}
