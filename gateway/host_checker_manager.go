package gateway

import (
	"context"
	"encoding/base64"
	"encoding/json"
	"errors"
	"net/http"
	"net/url"
	"sync"
	"time"

	uuid "github.com/satori/go.uuid"
	"github.com/sirupsen/logrus"
	msgpack "gopkg.in/vmihailenco/msgpack.v2"

	"github.com/TykTechnologies/tyk/apidef"
	"github.com/TykTechnologies/tyk/storage"
)

type HostCheckerManager struct {
	Gw                *Gateway `json:"-"`
	Id                string
	store             storage.Handler
	checkerMu         sync.Mutex
	checker           *HostUptimeChecker
	stopLoop          bool
	pollerStarted     bool
	unhealthyHostList *sync.Map
	currentHostList   map[string]HostData
	resetsInitiated   map[string]bool
}

type UptimeReportData struct {
	URL          string
	RequestTime  int64
	ResponseCode int
	TCPError     bool
	ServerError  bool
	Day          int
	Month        time.Month
	Year         int
	Hour         int
	Minute       int
	TimeStamp    time.Time
	ExpireAt     time.Time `bson:"expireAt" json:"expireAt"`
	APIID        string
	OrgID        string
}

func (u *UptimeReportData) SetExpiry(expiresInSeconds int64) {
	expiry := time.Duration(expiresInSeconds) * time.Second

	if expiresInSeconds == 0 {
		// Expiry is set to 100 years
		expiry = (24 * time.Hour) * (365 * 100)
	}

	t := time.Now()
	t2 := t.Add(expiry)
	u.ExpireAt = t2
}

const (
	UnHealthyHostMetaDataTargetKey = "target_url"
	UnHealthyHostMetaDataAPIKey    = "api_id"
	UnHealthyHostMetaDataHostKey   = "host_name"
	PollerCacheKey                 = "PollerActiveInstanceID"
	PoolerHostSentinelKeyPrefix    = "PollerCheckerInstance:"

	UptimeAnalytics_KEYNAME = "tyk-uptime-analytics"
)

func (hc *HostCheckerManager) Init(store storage.Handler) {
	hc.store = store
	hc.unhealthyHostList = new(sync.Map)
	hc.resetsInitiated = make(map[string]bool)
	// Generate a new ID for ourselves
	hc.GenerateCheckerId()
}

func (hc *HostCheckerManager) Start(ctx context.Context) {
	// Start loop to check if we are active instance
	if hc.Id != "" {
		go hc.CheckActivePollerLoop(ctx)
	}
}

func (hc *HostCheckerManager) GenerateCheckerId() {
	hc.Id = uuid.NewV4().String()
}

// CheckActivePollerLoop manages the state of the HostCheckerManager UptimeTest
// polling loop, this will start the checking loop if it hasnt been started yet.
//
// The check happens in a 10 seconds interval.
func (hc *HostCheckerManager) CheckActivePollerLoop(ctx context.Context) {
	hc.checkPollerLoop(ctx)
	tick := time.NewTicker(10 * time.Second)
	defer func() {
		tick.Stop()
		log.WithFields(logrus.Fields{
			"prefix": "host-check-mgr",
		}).Debug("Stopping uptime tests")
	}()
	for {
		select {
		case <-ctx.Done():
			return
		case <-tick.C:
			hc.checkPollerLoop(ctx)
		}
	}
}

func (hc *HostCheckerManager) checkPollerLoop(ctx context.Context) {
	if !hc.stopLoop {
		if hc.AmIPolling() {
			if !hc.pollerStarted {
				log.WithFields(logrus.Fields{
					"prefix": "host-check-mgr",
				}).Info("Starting Poller")
				hc.pollerStarted = true
				hc.StartPoller(ctx)
			}
		} else {
			log.WithFields(logrus.Fields{
				"prefix": "host-check-mgr",
			}).Debug("New master found, no tests running")
			if hc.pollerStarted {
				hc.StopPoller()
				hc.pollerStarted = false
			}
		}
	}
}

func (hc *HostCheckerManager) AmIPolling() bool {
	if hc.store == nil {
		log.WithFields(logrus.Fields{
			"prefix": "host-check-mgr",
		}).Error("No storage instance set for uptime tests! Disabling poller...")
		return false
	}
	pollerCacheKey := PollerCacheKey
<<<<<<< HEAD
	if config.Global().UptimeTests.PollerGroup != "" {
		pollerCacheKey = pollerCacheKey + "." + config.Global().UptimeTests.PollerGroup
=======
	if hc.Gw.GetConfig().UptimeTests.PollerGroup != "" {
		pollerCacheKey = pollerCacheKey + "." + hc.Gw.GetConfig().UptimeTests.PollerGroup
>>>>>>> 094a100a
	}

	activeInstance, err := hc.store.GetKey(pollerCacheKey)
	if err != nil {
		log.WithFields(logrus.Fields{
			"prefix": "host-check-mgr",
		}).Debug("No Primary instance found, assuming control")
<<<<<<< HEAD
		hc.store.SetKey(pollerCacheKey, hc.Id, 15)
=======
		err := hc.store.SetKey(pollerCacheKey, hc.Id, 15)
		if err != nil {
			log.WithError(err).Error("cannot set key in pollerCacheKey")
		}
>>>>>>> 094a100a
		return true
	}

	if activeInstance == hc.Id {
		log.WithFields(logrus.Fields{
			"prefix": "host-check-mgr",
		}).Debug("Primary instance set, I am master")
<<<<<<< HEAD
		hc.store.SetKey(pollerCacheKey, hc.Id, 15) // Reset TTL
=======
		err := hc.store.SetKey(pollerCacheKey, hc.Id, 15) // Reset TTL
		if err != nil {
			log.WithError(err).Error("could not reset TTL in polled cacheKey")
		}
>>>>>>> 094a100a
		return true
	}

	log.WithFields(logrus.Fields{
		"prefix": "host-check-mgr",
	}).Debug("Active Instance is: ", activeInstance)
	log.WithFields(logrus.Fields{
		"prefix": "host-check-mgr",
	}).Debug("--- I am: ", hc.Id)
	return false
}

func (hc *HostCheckerManager) StartPoller(ctx context.Context) {

	log.WithFields(logrus.Fields{
		"prefix": "host-check-mgr",
	}).Debug("---> Initialising checker")

	// If we are restarting, we want to retain the host list
	hc.checkerMu.Lock()
	if hc.checker == nil {
		hc.checker = &HostUptimeChecker{Gw: hc.Gw}
	}

	hc.checker.Init(hc.Gw.GetConfig().UptimeTests.Config.CheckerPoolSize,
		hc.Gw.GetConfig().UptimeTests.Config.FailureTriggerSampleSize,
		hc.Gw.GetConfig().UptimeTests.Config.TimeWait,
		hc.currentHostList,
		HostCheckCallBacks{
			Up:   hc.OnHostBackUp,
			Fail: hc.OnHostDown,
			Ping: hc.OnHostReport,
		},
	)

	// Start the check loop
	log.WithFields(logrus.Fields{
		"prefix": "host-check-mgr",
	}).Debug("---> Starting checker")
	hc.checker.Start(ctx)
	log.WithFields(logrus.Fields{
		"prefix": "host-check-mgr",
	}).Debug("---> Checker started.")
	hc.checkerMu.Unlock()
}

func (hc *HostCheckerManager) StopPoller() {
	hc.checkerMu.Lock()
	if hc.checker != nil {
		hc.checker.Stop()
	}
	hc.checkerMu.Unlock()
}

func (hc *HostCheckerManager) getHostKey(report HostHealthReport) string {
	return PoolerHostSentinelKeyPrefix + report.MetaData[UnHealthyHostMetaDataHostKey]
}

func (hc *HostCheckerManager) OnHostReport(ctx context.Context, report HostHealthReport) {
	if hc.Gw.GetConfig().UptimeTests.Config.EnableUptimeAnalytics {
		go hc.RecordUptimeAnalytics(report)
	}
}

func (hc *HostCheckerManager) OnHostDown(ctx context.Context, report HostHealthReport) {
	key := hc.getHostKey(report)
	log.WithFields(logrus.Fields{
		"prefix": "host-check-mgr",
	}).Debug("Update key: ", key)
<<<<<<< HEAD
	hc.store.SetKey(key, "1", int64(hc.checker.checkTimeout*hc.checker.sampleTriggerLimit))
	hc.unhealthyHostList.Store(key, 1)
	spec := getApiSpec(report.MetaData[UnHealthyHostMetaDataAPIKey])
=======
	err := hc.store.SetKey(key, "1", int64(hc.checker.checkTimeout*hc.checker.sampleTriggerLimit))
	if err != nil {
		log.WithError(err).Error("Host-Checker could not save key")
	}
	hc.unhealthyHostList.Store(key, 1)
	spec := hc.Gw.getApiSpec(report.MetaData[UnHealthyHostMetaDataAPIKey])
>>>>>>> 094a100a
	if spec == nil {
		log.WithFields(logrus.Fields{
			"prefix": "host-check-mgr",
		}).Warning("[HOST CHECKER MANAGER] Event can't fire for API that doesn't exist")
		return
	}

	spec.FireEvent(EventHOSTDOWN, EventHostStatusMeta{
		EventMetaDefault: EventMetaDefault{Message: "Uptime test failed"},
		HostInfo:         report,
	})

	log.WithFields(logrus.Fields{
		"prefix": "host-check-mgr",
	}).Warning("[HOST CHECKER MANAGER] Host is DOWN: ", report.CheckURL)

	if spec.UptimeTests.Config.ServiceDiscovery.UseDiscoveryService {
		apiID := spec.APIID

		// only do this once
		_, initiated := hc.resetsInitiated[apiID]
		if !initiated {
			hc.resetsInitiated[apiID] = true
			// Lets re-check the uptime tests after x seconds
			go func() {
				log.WithFields(logrus.Fields{
					"prefix": "host-check-mgr",
				}).Printf("[HOST CHECKER MANAGER] Resetting test host list in %v seconds for API: %v", spec.UptimeTests.Config.RecheckWait, apiID)
				time.Sleep(time.Duration(spec.UptimeTests.Config.RecheckWait) * time.Second)
				hc.DoServiceDiscoveryListUpdateForID(apiID)
				delete(hc.resetsInitiated, apiID)
			}()
		}
	}
}

func (hc *HostCheckerManager) OnHostBackUp(ctx context.Context, report HostHealthReport) {
	key := hc.getHostKey(report)
	log.WithFields(logrus.Fields{
		"prefix": "host-check-mgr",
	}).Debug("Delete key: ", key)
	hc.store.DeleteKey(key)
	hc.unhealthyHostList.Delete(key)
<<<<<<< HEAD
	spec := getApiSpec(report.MetaData[UnHealthyHostMetaDataAPIKey])
=======
	spec := hc.Gw.getApiSpec(report.MetaData[UnHealthyHostMetaDataAPIKey])
>>>>>>> 094a100a
	if spec == nil {
		log.WithFields(logrus.Fields{
			"prefix": "host-check-mgr",
		}).Warning("[HOST CHECKER MANAGER] Event can't fire for API that doesn't exist")
		return
	}
	spec.FireEvent(EventHOSTUP, EventHostStatusMeta{
		EventMetaDefault: EventMetaDefault{Message: "Uptime test succeeded"},
		HostInfo:         report,
	})

	log.WithFields(logrus.Fields{
		"prefix": "host-check-mgr",
	}).Warning("[HOST CHECKER MANAGER] Host is UP:   ", report.CheckURL)
}

func (hc *HostCheckerManager) HostDown(urlStr string) bool {
	u, err := url.Parse(urlStr)
	if err != nil {
		log.WithFields(logrus.Fields{
			"prefix": "host-check-mgr",
		}).Error(err)
	}

	log.WithFields(logrus.Fields{
		"prefix": "host-check-mgr",
	}).Debug("Key is: ", PoolerHostSentinelKeyPrefix+u.Host)

	key := PoolerHostSentinelKeyPrefix + u.Host
	// If the node doesn't perform any uptime checks, query the storage:
	if hc.store != nil && !hc.pollerStarted {
		v, _ := hc.store.GetKey(key)
		return v == "1"
	}
	_, ok := hc.unhealthyHostList.Load(key)
	// Found a key, the host is down
	return ok

}

func (hc *HostCheckerManager) PrepareTrackingHost(checkObject apidef.HostCheckObject, apiID string) (HostData, error) {
	// Build the check URL:
	var hostData HostData
	u, err := url.Parse(checkObject.CheckURL)
	if err != nil {
		log.WithFields(logrus.Fields{
			"prefix": "host-check-mgr",
		}).Error(err)
		return hostData, err
	}

	var bodyData string
	var bodyByteArr []byte
	if len(checkObject.Body) > 0 {
		bodyByteArr, err = base64.StdEncoding.DecodeString(checkObject.Body)
		if err != nil {
			log.WithFields(logrus.Fields{
				"prefix": "host-check-mgr",
			}).Error("Failed to load blob data: ", err)
			return hostData, err
		}
		bodyData = string(bodyByteArr)
	}

	hostData = HostData{
		CheckURL: checkObject.CheckURL,
		MetaData: map[string]string{
			UnHealthyHostMetaDataTargetKey: checkObject.CheckURL,
			UnHealthyHostMetaDataAPIKey:    apiID,
			UnHealthyHostMetaDataHostKey:   u.Host,
		},
		Method:              checkObject.Method,
		Protocol:            checkObject.Protocol,
		Timeout:             checkObject.Timeout,
		EnableProxyProtocol: checkObject.EnableProxyProtocol,
		Commands:            checkObject.Commands,
		Headers:             checkObject.Headers,
		Body:                bodyData,
	}

	return hostData, nil
}

func (hc *HostCheckerManager) UpdateTrackingList(hd []HostData) {
	log.WithFields(logrus.Fields{
		"prefix": "host-check-mgr",
	}).Debug("--- Setting tracking list up")
	newHostList := make(map[string]HostData)
	for _, host := range hd {
		newHostList[host.CheckURL] = host
	}

	hc.checkerMu.Lock()
	hc.currentHostList = newHostList
	if hc.checker != nil {
		log.WithFields(logrus.Fields{
			"prefix": "host-check-mgr",
		}).Debug("Reset initiated")
		hc.checker.ResetList(newHostList)
	}
	hc.checkerMu.Unlock()
}

func (hc *HostCheckerManager) UpdateTrackingListByAPIID(hd []HostData, apiId string) {
	log.WithFields(logrus.Fields{
		"prefix": "host-check-mgr",
	}).Debug("--- Setting tracking list up for ID: ", apiId)
	newHostList := make(map[string]HostData)

	hc.checkerMu.Lock()
	for _, existingHost := range hc.currentHostList {
		if existingHost.MetaData[UnHealthyHostMetaDataAPIKey] != apiId {
			// Add the old check list that excludes this API
			newHostList[existingHost.CheckURL] = existingHost
		}
	}

	// Add the new list for this APIID:
	for _, host := range hd {
		newHostList[host.CheckURL] = host
	}

	hc.currentHostList = newHostList
	if hc.checker != nil {
		log.WithFields(logrus.Fields{
			"prefix": "host-check-mgr",
		}).Debug("Reset initiated")
		hc.checker.ResetList(newHostList)
	}
	hc.checkerMu.Unlock()
	log.WithFields(logrus.Fields{
		"prefix": "host-check-mgr",
	}).Info("--- Queued tracking list update for API: ", apiId)
}

func (hc *HostCheckerManager) ListFromService(apiID string) ([]HostData, error) {
	spec := hc.Gw.getApiSpec(apiID)
	if spec == nil {
		return nil, errors.New("API ID not found in register")
	}
	sd := ServiceDiscovery{}
	sd.Init(&spec.UptimeTests.Config.ServiceDiscovery)
	data, err := sd.Target(spec.UptimeTests.Config.ServiceDiscovery.QueryEndpoint)

	if err != nil {
		log.WithFields(logrus.Fields{
			"prefix": "host-check-mgr",
		}).Error("[HOST CHECKER MANAGER] Failed to retrieve host list: ", err)
		return nil, err
	}

	// The returned data is a string, so lets unmarshal it:
	checkTargets := make([]apidef.HostCheckObject, 0)
	data0, _ := data.GetIndex(0)
	if err := json.Unmarshal([]byte(data0), &checkTargets); err != nil {
		log.WithFields(logrus.Fields{
			"prefix": "host-check-mgr",
		}).Error("[HOST CHECKER MANAGER] Decoder failed: ", err)
		return nil, err
	}

	hostData := make([]HostData, len(checkTargets))
	for i, target := range checkTargets {
		newHostDoc, err := hc.Gw.GlobalHostChecker.PrepareTrackingHost(target, spec.APIID)
		if err != nil {
			log.WithFields(logrus.Fields{
				"prefix": "host-check-mgr",
			}).Error("[HOST CHECKER MANAGER] failed to convert to HostData", err)
		} else {
			hostData[i] = newHostDoc
		}
	}
	return hostData, nil
}

func (hc *HostCheckerManager) DoServiceDiscoveryListUpdateForID(apiID string) {
	log.WithFields(logrus.Fields{
		"prefix": "host-check-mgr",
	}).Debug("[HOST CHECKER MANAGER] Getting data from service")
	hostData, err := hc.ListFromService(apiID)
	if err != nil {
		return
	}

	log.WithFields(logrus.Fields{
		"prefix": "host-check-mgr",
	}).Debug("[HOST CHECKER MANAGER] Data was: \n", hostData)
	log.WithFields(logrus.Fields{
		"prefix": "host-check-mgr",
	}).Info("[HOST CHECKER MANAGER] Refreshing uptime tests from service for API: ", apiID)
	hc.UpdateTrackingListByAPIID(hostData, apiID)
}

// RecordHit will store an AnalyticsRecord in Redis
func (hc *HostCheckerManager) RecordUptimeAnalytics(report HostHealthReport) error {
	// If we are obfuscating API Keys, store the hashed representation (config check handled in hashing function)

	spec := hc.Gw.getApiSpec(report.MetaData[UnHealthyHostMetaDataAPIKey])
	orgID := ""
	if spec != nil {
		orgID = spec.OrgID
	}

	t := time.Now()

	var serverError bool
	if report.ResponseCode > http.StatusOK {
		serverError = true
	}

	newAnalyticsRecord := UptimeReportData{
		URL:          report.CheckURL,
		RequestTime:  int64(report.Latency),
		ResponseCode: report.ResponseCode,
		TCPError:     report.IsTCPError,
		ServerError:  serverError,
		Day:          t.Day(),
		Month:        t.Month(),
		Year:         t.Year(),
		Hour:         t.Hour(),
		Minute:       t.Minute(),
		TimeStamp:    t,
		APIID:        report.MetaData[UnHealthyHostMetaDataAPIKey],
		OrgID:        orgID,
	}

	// For anlytics purposes, we need a code
	if report.IsTCPError {
		newAnalyticsRecord.ResponseCode = 521
	}

	newAnalyticsRecord.SetExpiry(spec.UptimeTests.Config.ExpireUptimeAnalyticsAfter)

	encoded, err := msgpack.Marshal(newAnalyticsRecord)

	if err != nil {
		log.WithFields(logrus.Fields{
			"prefix": "host-check-mgr",
		}).Error("Error encoding uptime data:", err)
		return err
	}

	log.WithFields(logrus.Fields{
		"prefix": "host-check-mgr",
	}).Debug("Recording uptime stat")
	hc.store.AppendToSet(UptimeAnalytics_KEYNAME, string(encoded))
	return nil
}

func (gw *Gateway) InitHostCheckManager(ctx context.Context, store storage.Handler) {
	// Already initialized
	if gw.GlobalHostChecker.Id != "" {
		return
	}

	gw.GlobalHostChecker = HostCheckerManager{Gw: gw}
	gw.GlobalHostChecker.Init(store)
	gw.GlobalHostChecker.Start(ctx)
}

func (gw *Gateway) SetCheckerHostList() {
	log.WithFields(logrus.Fields{
		"prefix": "host-check-mgr",
	}).Info("Loading uptime tests...")
	hostList := []HostData{}
	gw.apisMu.RLock()
	for _, spec := range gw.apisByID {
		if spec.UptimeTests.Config.ServiceDiscovery.UseDiscoveryService {
			hostList, err := gw.GlobalHostChecker.ListFromService(spec.APIID)
			if err == nil {
				hostList = append(hostList, hostList...)
				for _, t := range hostList {
					log.WithFields(logrus.Fields{
						"prefix": "host-check-mgr",
					}).WithFields(logrus.Fields{
						"prefix": "host-check-mgr",
					}).Info("---> Adding uptime test: ", t.CheckURL)
				}
			}
		} else {
			for _, checkItem := range spec.UptimeTests.CheckList {
				newHostDoc, err := gw.GlobalHostChecker.PrepareTrackingHost(checkItem, spec.APIID)
				if err == nil {
					hostList = append(hostList, newHostDoc)
					log.WithFields(logrus.Fields{
						"prefix": "host-check-mgr",
					}).Info("---> Adding uptime test: ", checkItem.CheckURL)
				} else {
					log.WithFields(logrus.Fields{
						"prefix": "host-check-mgr",
					}).Warning("---> Adding uptime test failed: ", checkItem.CheckURL)
					log.WithFields(logrus.Fields{
						"prefix": "host-check-mgr",
					}).Warning("--------> Error was: ", err)
				}

			}
		}
	}
	gw.apisMu.RUnlock()

	gw.GlobalHostChecker.UpdateTrackingList(hostList)
}

/*

## TEST CONFIGURATION

uptime_tests: {
	check_list: [
	{
		"url": "http://google.com:3000/"
	},
	{
		"url": "`+testHttpPost+`",
		"method": "POST",
		"headers": {
			"this": "that",
			"more": "beans"
		},
		"body": "VEhJUyBJUyBBIEJPRFkgT0JKRUNUIFRFWFQNCg0KTW9yZSBzdHVmZiBoZXJl"
	}
	]
},

*/<|MERGE_RESOLUTION|>--- conflicted
+++ resolved
@@ -143,13 +143,8 @@
 		return false
 	}
 	pollerCacheKey := PollerCacheKey
-<<<<<<< HEAD
-	if config.Global().UptimeTests.PollerGroup != "" {
-		pollerCacheKey = pollerCacheKey + "." + config.Global().UptimeTests.PollerGroup
-=======
 	if hc.Gw.GetConfig().UptimeTests.PollerGroup != "" {
 		pollerCacheKey = pollerCacheKey + "." + hc.Gw.GetConfig().UptimeTests.PollerGroup
->>>>>>> 094a100a
 	}
 
 	activeInstance, err := hc.store.GetKey(pollerCacheKey)
@@ -157,14 +152,10 @@
 		log.WithFields(logrus.Fields{
 			"prefix": "host-check-mgr",
 		}).Debug("No Primary instance found, assuming control")
-<<<<<<< HEAD
-		hc.store.SetKey(pollerCacheKey, hc.Id, 15)
-=======
 		err := hc.store.SetKey(pollerCacheKey, hc.Id, 15)
 		if err != nil {
 			log.WithError(err).Error("cannot set key in pollerCacheKey")
 		}
->>>>>>> 094a100a
 		return true
 	}
 
@@ -172,14 +163,10 @@
 		log.WithFields(logrus.Fields{
 			"prefix": "host-check-mgr",
 		}).Debug("Primary instance set, I am master")
-<<<<<<< HEAD
-		hc.store.SetKey(pollerCacheKey, hc.Id, 15) // Reset TTL
-=======
 		err := hc.store.SetKey(pollerCacheKey, hc.Id, 15) // Reset TTL
 		if err != nil {
 			log.WithError(err).Error("could not reset TTL in polled cacheKey")
 		}
->>>>>>> 094a100a
 		return true
 	}
 
@@ -249,18 +236,12 @@
 	log.WithFields(logrus.Fields{
 		"prefix": "host-check-mgr",
 	}).Debug("Update key: ", key)
-<<<<<<< HEAD
-	hc.store.SetKey(key, "1", int64(hc.checker.checkTimeout*hc.checker.sampleTriggerLimit))
-	hc.unhealthyHostList.Store(key, 1)
-	spec := getApiSpec(report.MetaData[UnHealthyHostMetaDataAPIKey])
-=======
 	err := hc.store.SetKey(key, "1", int64(hc.checker.checkTimeout*hc.checker.sampleTriggerLimit))
 	if err != nil {
 		log.WithError(err).Error("Host-Checker could not save key")
 	}
 	hc.unhealthyHostList.Store(key, 1)
 	spec := hc.Gw.getApiSpec(report.MetaData[UnHealthyHostMetaDataAPIKey])
->>>>>>> 094a100a
 	if spec == nil {
 		log.WithFields(logrus.Fields{
 			"prefix": "host-check-mgr",
@@ -304,11 +285,7 @@
 	}).Debug("Delete key: ", key)
 	hc.store.DeleteKey(key)
 	hc.unhealthyHostList.Delete(key)
-<<<<<<< HEAD
-	spec := getApiSpec(report.MetaData[UnHealthyHostMetaDataAPIKey])
-=======
 	spec := hc.Gw.getApiSpec(report.MetaData[UnHealthyHostMetaDataAPIKey])
->>>>>>> 094a100a
 	if spec == nil {
 		log.WithFields(logrus.Fields{
 			"prefix": "host-check-mgr",
