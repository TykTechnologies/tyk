--- conflicted
+++ resolved
@@ -204,11 +204,7 @@
 	}
 
 	if websocket.IsWebSocketUpgrade(r) {
-<<<<<<< HEAD
-		if !m.Gw.GetConfig().HttpServerOptions.EnableWebSockets {
-=======
 		if !m.websocketUpgradeAllowed() {
->>>>>>> 34603889
 			return errors.New("websockets are not allowed"), http.StatusUnprocessableEntity
 		}
 
@@ -361,7 +357,7 @@
 }
 
 func (m *GraphQLMiddleware) websocketUpgradeAllowed() bool {
-	if !config.Global().HttpServerOptions.EnableWebSockets {
+	if !m.Gw.GetConfig().HttpServerOptions.EnableWebSockets {
 		return false
 	}
 
