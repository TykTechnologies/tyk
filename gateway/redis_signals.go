package gateway

import (
	"crypto"
	"crypto/sha256"
	"encoding/base64"
	"encoding/hex"
	"encoding/json"
	"strconv"
	"strings"
	"sync"
	"time"

	"github.com/go-redis/redis/v8"

	"github.com/TykTechnologies/goverify"
	"github.com/TykTechnologies/tyk/storage"
)

type NotificationCommand string

const (
	RedisPubSubChannel = "tyk.cluster.notifications"

	NoticeApiUpdated             NotificationCommand = "ApiUpdated"
	NoticeApiRemoved             NotificationCommand = "ApiRemoved"
	NoticeApiAdded               NotificationCommand = "ApiAdded"
	NoticeGroupReload            NotificationCommand = "GroupReload"
	NoticePolicyChanged          NotificationCommand = "PolicyChanged"
	NoticeConfigUpdate           NotificationCommand = "NoticeConfigUpdated"
	NoticeDashboardZeroConf      NotificationCommand = "NoticeDashboardZeroConf"
	NoticeDashboardConfigRequest NotificationCommand = "NoticeDashboardConfigRequest"
	NoticeGatewayConfigResponse  NotificationCommand = "NoticeGatewayConfigResponse"
	NoticeGatewayDRLNotification NotificationCommand = "NoticeGatewayDRLNotification"
	NoticeGatewayLENotification  NotificationCommand = "NoticeGatewayLENotification"
	KeySpaceUpdateNotification   NotificationCommand = "KeySpaceUpdateNotification"
)

// Notification is a type that encodes a message published to a pub sub channel (shared between implementations)
type Notification struct {
	Command       NotificationCommand `json:"command"`
	Payload       string              `json:"payload"`
	Signature     string              `json:"signature"`
	SignatureAlgo crypto.Hash         `json:"algorithm"`
	Gw            *Gateway            `json:"-"`
}

func (n *Notification) Sign() {
	n.SignatureAlgo = crypto.SHA256
	hash := sha256.Sum256([]byte(string(n.Command) + n.Payload + n.Gw.GetConfig().NodeSecret))
	n.Signature = hex.EncodeToString(hash[:])
}

func (gw *Gateway) startPubSubLoop() {
	cacheStore := storage.RedisCluster{}
	cacheStore.Connect()
	// On message, synchronise
	for {
<<<<<<< HEAD
		err := cacheStore.StartPubSubHandler(RedisPubSubChannel, func(v interface{}) {
			handleRedisEvent(v, nil, nil)
		})
		if err != nil {
			if err != storage.ErrRedisIsDown {
				pubSubLog.WithField("err", err).Error("Connection to Redis failed, reconnect in 10s")
			}
			time.Sleep(10 * time.Second)
			pubSubLog.Warning("Reconnecting ", err)
=======
		select {
		case <-gw.ctx.Done():
			return
		default:
			err := cacheStore.StartPubSubHandler(RedisPubSubChannel, func(v interface{}) {
				gw.handleRedisEvent(v, nil, nil)
			})
			if err != nil {
				if err != storage.ErrRedisIsDown {
					pubSubLog.WithField("err", err).Error("Connection to Redis failed, reconnect in 10s")
				}
				time.Sleep(10 * time.Second)
				pubSubLog.Warning("Reconnecting ", err)
			}
>>>>>>> f603dec3
		}
	}
}

func (gw *Gateway) handleRedisEvent(v interface{}, handled func(NotificationCommand), reloaded func()) {
	message, ok := v.(*redis.Message)
	if !ok {
		return
	}
	notif := Notification{Gw: gw}
	if err := json.Unmarshal([]byte(message.Payload), &notif); err != nil {
		pubSubLog.Error("Unmarshalling message body failed, malformed: ", err)
		return
	}

	// Add messages to ignore here
	switch notif.Command {
	case NoticeGatewayConfigResponse:
		return
	}

	// Check for a signature, if not signature found, handle
	if !isPayloadSignatureValid(notif) {
		pubSubLog.Error("Payload signature is invalid!")
		return
	}

	switch notif.Command {
	case NoticeDashboardZeroConf:
		gw.handleDashboardZeroConfMessage(notif.Payload)
	case NoticeConfigUpdate:
		gw.handleNewConfiguration(notif.Payload)
	case NoticeDashboardConfigRequest:
		gw.handleSendMiniConfig(notif.Payload)
	case NoticeGatewayDRLNotification:
		if gw.GetConfig().ManagementNode {
			// DRL is not initialized, going through would
			// be mostly harmless but would flood the log
			// with warnings since DRLManager.Ready == false
			return
		}
		gw.onServerStatusReceivedHandler(notif.Payload)
	case NoticeGatewayLENotification:
		gw.onLESSLStatusReceivedHandler(notif.Payload)
	case NoticeApiUpdated, NoticeApiRemoved, NoticeApiAdded, NoticePolicyChanged, NoticeGroupReload:
		pubSubLog.Info("Reloading endpoints")
		gw.reloadURLStructure(reloaded)
	case KeySpaceUpdateNotification:
		gw.handleKeySpaceEventCacheFlush(notif.Payload)
	default:
		pubSubLog.Warnf("Unknown notification command: %q", notif.Command)
		return
	}
	if handled != nil {
		// went through. all others shoul have returned early.
		handled(notif.Command)
	}
}

func (gw *Gateway) handleKeySpaceEventCacheFlush(payload string) {

	keys := strings.Split(payload, ",")

	for _, key := range keys {
		splitKeys := strings.Split(key, ":")
		if len(splitKeys) > 1 {
			key = splitKeys[0]
		}

		gw.RPCGlobalCache.Delete("apikey-" + key)
		gw.SessionCache.Delete(key)
	}
}

var redisInsecureWarn sync.Once

func isPayloadSignatureValid(notification Notification) bool {
	if notification.Gw.GetConfig().AllowInsecureConfigs {
		return true
	}

	switch notification.SignatureAlgo {
	case crypto.SHA256:
		hash := sha256.Sum256([]byte(string(notification.Command) + notification.Payload + notification.Gw.GetConfig().NodeSecret))
		expectedSignature := hex.EncodeToString(hash[:])

		if expectedSignature == notification.Signature {
			return true
		} else {
			pubSubLog.Error("Notification signer: Failed verifying pub sub signature using node_secret: ")
			return false
		}
	default:
		if notification.Gw.GetConfig().PublicKeyPath != "" && notification.Gw.NotificationVerifier == nil {
			var err error

			notification.Gw.NotificationVerifier, err = goverify.LoadPublicKeyFromFile(notification.Gw.GetConfig().PublicKeyPath)
			if err != nil {

				pubSubLog.Error("Notification signer: Failed loading public key from path: ", err)
				return false
			}
		}

		if notification.Gw.NotificationVerifier != nil {

			signed, err := base64.StdEncoding.DecodeString(notification.Signature)
			if err != nil {

				pubSubLog.Error("Failed to decode signature: ", err)
				return false
			}

			if err := notification.Gw.NotificationVerifier.Verify([]byte(notification.Payload), signed); err != nil {

				pubSubLog.Error("Could not verify notification: ", err, ": ", notification)

				return false
			}

			return true
		}
	}

	return false
}

// RedisNotifier will use redis pub/sub channels to send notifications
type RedisNotifier struct {
	store   *storage.RedisCluster
	channel string
	*Gateway
}

// Notify will send a notification to a channel
func (r *RedisNotifier) Notify(notif interface{}) bool {
	if n, ok := notif.(Notification); ok {
		n.Sign()
		notif = n
	}

	toSend, err := json.Marshal(notif)

	if err != nil {

		pubSubLog.Error("Problem marshalling notification: ", err)
		return false
	}

	// pubSubLog.Debug("Sending notification", notif)

	if err := r.store.Publish(r.channel, string(toSend)); err != nil {
		if err != storage.ErrRedisIsDown {
			pubSubLog.Error("Could not send notification: ", err)
		}
		return false
	}

	return true
}

type dashboardConfigPayload struct {
	DashboardConfig struct {
		Hostname string
		Port     int
		UseTLS   bool
	}
	TimeStamp int64
}

func createConnectionStringFromDashboardObject(config dashboardConfigPayload) string {

	hostname := "http://"

	if config.DashboardConfig.UseTLS {
		hostname = "https://"
	}

	hostname += config.DashboardConfig.Hostname

	if config.DashboardConfig.Port != 0 {

		hostname = strings.TrimRight(hostname, "/")
		hostname += ":" + strconv.Itoa(config.DashboardConfig.Port)
	}

	return hostname
}

func (gw *Gateway) handleDashboardZeroConfMessage(payload string) {
	// Decode the configuration from the payload
	dashPayload := dashboardConfigPayload{}

	if err := json.Unmarshal([]byte(payload), &dashPayload); err != nil {

		pubSubLog.Error("Failed to decode dashboard zeroconf payload")
		return
	}

	globalConf := gw.GetConfig()

	if !globalConf.UseDBAppConfigs || globalConf.DisableDashboardZeroConf {
		return
	}

	hostname := createConnectionStringFromDashboardObject(dashPayload)
	setHostname := false

	if globalConf.DBAppConfOptions.ConnectionString == "" {
		globalConf.DBAppConfOptions.ConnectionString = hostname
		setHostname = true
	}

	if globalConf.Policies.PolicyConnectionString == "" {
		globalConf.Policies.PolicyConnectionString = hostname
		setHostname = true
	}

	if setHostname {
		gw.SetConfig(globalConf)
		pubSubLog.Info("Hostname set with dashboard zeroconf signal")
	}
}<|MERGE_RESOLUTION|>--- conflicted
+++ resolved
@@ -56,17 +56,6 @@
 	cacheStore.Connect()
 	// On message, synchronise
 	for {
-<<<<<<< HEAD
-		err := cacheStore.StartPubSubHandler(RedisPubSubChannel, func(v interface{}) {
-			handleRedisEvent(v, nil, nil)
-		})
-		if err != nil {
-			if err != storage.ErrRedisIsDown {
-				pubSubLog.WithField("err", err).Error("Connection to Redis failed, reconnect in 10s")
-			}
-			time.Sleep(10 * time.Second)
-			pubSubLog.Warning("Reconnecting ", err)
-=======
 		select {
 		case <-gw.ctx.Done():
 			return
@@ -81,7 +70,6 @@
 				time.Sleep(10 * time.Second)
 				pubSubLog.Warning("Reconnecting ", err)
 			}
->>>>>>> f603dec3
 		}
 	}
 }
