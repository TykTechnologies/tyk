package gateway

import (
	"fmt"
	"net/http"
	"path"
	"sync/atomic"
	"testing"

	"github.com/TykTechnologies/tyk/user"

	"github.com/stretchr/testify/assert"

	"github.com/TykTechnologies/tyk/test"

	"github.com/TykTechnologies/tyk/trace"
)

func TestOpenTracing(t *testing.T) {
	ts := StartTest(nil)
	defer ts.Close()
	trace.SetupTracing("test", nil)
	defer trace.Close()

	t.Run("ensure the manager is enabled", func(ts *testing.T) {

		if !trace.IsEnabled() {
			ts.Error("expected tracing manager should be enabled")
		}
	})

	t.Run("ensure services are initialized", func(tst *testing.T) {
		var s atomic.Value
		trace.SetInit(func(name string, service string, opts map[string]interface{}, logger trace.Logger) (trace.Tracer, error) {
			s.Store(service)
			return trace.NoopTracer{}, nil
		})
		name := "trace"
		ts.Gw.BuildAndLoadAPI(
			func(spec *APISpec) {
				spec.Name = name
				spec.UseOauth2 = true
			},
		)
		var n string
		if v := s.Load(); v != nil {
			n = v.(string)
		}
		if name != n {
			tst.Errorf("expected %s got %s", name, n)
		}
	})
}

func TestInternalAPIUsage(t *testing.T) {
	g := StartTest(nil)
	defer g.Close()

	internal := BuildAPI(func(spec *APISpec) {
		spec.Name = "internal"
		spec.APIID = "test1"
		spec.Proxy.ListenPath = "/"
	})[0]

	normal := BuildAPI(func(spec *APISpec) {
		spec.Name = "normal"
		spec.APIID = "test2"
		spec.Proxy.TargetURL = fmt.Sprintf("tyk://%s", internal.Name)
		spec.Proxy.ListenPath = "/normal-api"
	})[0]

	g.Gw.LoadAPI(internal, normal)

	t.Run("with name", func(t *testing.T) {
		_, _ = g.Run(t, []test.TestCase{
			{Path: "/normal-api", Code: http.StatusOK},
		}...)
	})

	t.Run("with api id", func(t *testing.T) {
		normal.Proxy.TargetURL = fmt.Sprintf("tyk://%s", internal.APIID)

		g.Gw.LoadAPI(internal, normal)

		_, _ = g.Run(t, []test.TestCase{
			{Path: "/normal-api", Code: http.StatusOK},
		}...)
	})
}

func TestFuzzyFindAPI(t *testing.T) {
	ts := StartTest(nil)
	defer ts.Close()

	ts.Gw.BuildAndLoadAPI(func(spec *APISpec) {
		spec.Name = "IgnoreCase"
		spec.APIID = "123456"
		spec.Proxy.ListenPath = "/"
	})

	spec := ts.Gw.fuzzyFindAPI("ignoreCase")
	assert.Equal(t, "123456", spec.APIID)
}

func TestGraphQLPlayground(t *testing.T) {
	g := StartTest(nil)
	defer g.Close()

	const apiName = "graphql-api"

	api := BuildAPI(func(spec *APISpec) {
		spec.APIID = "APIID"
		spec.Proxy.ListenPath = fmt.Sprintf("/%s/", apiName)
		spec.GraphQL.Enabled = true
		spec.GraphQL.GraphQLPlayground.Enabled = true
	})[0]

	run := func(t *testing.T, playgroundPath string, api *APISpec, env string) {
		endpoint := api.Proxy.ListenPath
		if env == "cloud" {
			endpoint = fmt.Sprintf("/%s/", api.Slug)
		}

		t.Run("playground html is loaded", func(t *testing.T) {
			_, _ = g.Run(t, []test.TestCase{
				{Path: playgroundPath, BodyMatch: `<title>API Playground</title>`, Code: http.StatusOK},
				{Path: playgroundPath, BodyMatch: fmt.Sprintf(`const apiUrl = "%s"`, endpoint), Code: http.StatusOK},
			}...)
		})
		t.Run("playground.js is loaded", func(t *testing.T) {
			_, _ = g.Run(t, []test.TestCase{
				{Path: path.Join(playgroundPath, "playground.js"), BodyMatch: "var TykGraphiqlExplorer", Code: http.StatusOK},
			}...)
		})
		t.Run("should get error on post request to playground path", func(t *testing.T) {
			_, _ = g.Run(t, []test.TestCase{
				{
					Path:         playgroundPath,
					Method:       http.MethodPost,
					BodyNotMatch: `<title>API Playground</title>`,
					BodyMatch:    `"error": "the provided request is empty"`,
					Code:         http.StatusBadRequest,
				},
			}...)
		})
	}

	for _, env := range []string{"on-premise", "cloud"} {
		if env == "cloud" {
			api.Proxy.ListenPath = fmt.Sprintf("/%s/", api.APIID)
<<<<<<< HEAD
			api.Slug = apiName
			globalConf := g.Gw.GetConfig()
=======
			api.Slug = "someslug"
			globalConf := config.Global()
>>>>>>> 8f10bf25
			globalConf.Cloud = true
			g.Gw.SetConfig(globalConf)
		}

		t.Run(env, func(t *testing.T) {
			t.Run("playground path is empty", func(t *testing.T) {
				api.GraphQL.GraphQLPlayground.Path = ""
<<<<<<< HEAD
				g.Gw.LoadAPI(api)
				_, _ = g.Run(t, []test.TestCase{
					{Path: api.Proxy.ListenPath, BodyMatch: `<link rel="stylesheet" href="playground.css" />`},
					{Path: api.Proxy.ListenPath, BodyMatch: `endpoint: "\\/` + apiName + `\\/"`},
					{Path: api.Proxy.ListenPath + "playground.css", BodyMatch: "body{margin:0;padding:0;font-family:.*"},
				}...)
=======
				LoadAPI(api)
				run(t, api.Proxy.ListenPath, api, env)
>>>>>>> 8f10bf25
			})

			t.Run("playground path is '/'", func(t *testing.T) {
				api.GraphQL.GraphQLPlayground.Path = "/"
<<<<<<< HEAD
				g.Gw.LoadAPI(api)
				_, _ = g.Run(t, []test.TestCase{
					{Path: api.Proxy.ListenPath, BodyMatch: `<link rel="stylesheet" href="playground.css" />`},
					{Path: api.Proxy.ListenPath, BodyMatch: `endpoint: "\\/` + apiName + `\\/"`},
					{Path: api.Proxy.ListenPath + "playground.css", BodyMatch: "body{margin:0;padding:0;font-family:.*"},
				}...)
=======
				LoadAPI(api)
				run(t, api.Proxy.ListenPath, api, env)
>>>>>>> 8f10bf25
			})

			t.Run("playground path is '/playground'", func(t *testing.T) {
				api.GraphQL.GraphQLPlayground.Path = "/playground"
<<<<<<< HEAD
				g.Gw.LoadAPI(api)
				_, _ = g.Run(t, []test.TestCase{
					{Path: api.Proxy.ListenPath + "playground", BodyMatch: `<link rel="stylesheet" href="playground/playground.css" />`},
					{Path: api.Proxy.ListenPath + "playground", BodyMatch: `endpoint: "\\/` + apiName + `\\/"`},
					{Path: api.Proxy.ListenPath + "playground/playground.css", BodyMatch: "body{margin:0;padding:0;font-family:.*"},
				}...)
=======
				LoadAPI(api)
				run(t, path.Join(api.Proxy.ListenPath, "playground"), api, env)
			})

			t.Run("playground path is '/ppp'", func(t *testing.T) {
				api.GraphQL.GraphQLPlayground.Path = "/ppp"
				LoadAPI(api)
				run(t, path.Join(api.Proxy.ListenPath, "/ppp"), api, env)
			})

			t.Run("playground path is '/zzz/'", func(t *testing.T) {
				api.GraphQL.GraphQLPlayground.Path = "/zzz/"
				LoadAPI(api)
				run(t, path.Join(api.Proxy.ListenPath, "/zzz"), api, env)
			})

			t.Run("playground path is 'aaa'", func(t *testing.T) {
				api.GraphQL.GraphQLPlayground.Path = "aaa"
				LoadAPI(api)
				run(t, path.Join(api.Proxy.ListenPath, "aaa"), api, env)
>>>>>>> 8f10bf25
			})

		})
	}
}

func TestCORS(t *testing.T) {
	g := StartTest(nil)
	defer g.Close()

	apis := g.Gw.BuildAndLoadAPI(func(spec *APISpec) {
		spec.Name = "CORS test API"
		spec.APIID = "cors-api"
		spec.Proxy.ListenPath = "/cors-api/"
		spec.CORS.Enable = false
		spec.CORS.ExposedHeaders = []string{"Custom-Header"}
		spec.CORS.AllowedOrigins = []string{"*"}
	}, func(spec *APISpec) {
		spec.Name = "Another API"
		spec.APIID = "another-api"
		spec.Proxy.ListenPath = "/another-api/"
		spec.CORS.ExposedHeaders = []string{"Custom-Header"}
		spec.CORS.AllowedOrigins = []string{"*"}
	})

	headers := map[string]string{
		"Origin": "my-custom-origin",
	}

	headersMatch := map[string]string{
		"Access-Control-Allow-Origin":   "*",
		"Access-Control-Expose-Headers": "Custom-Header",
	}

	t.Run("CORS disabled", func(t *testing.T) {
		_, _ = g.Run(t, []test.TestCase{
			{Path: "/cors-api/", Headers: headers, HeadersNotMatch: headersMatch, Code: http.StatusOK},
		}...)
	})

	t.Run("CORS enabled", func(t *testing.T) {
		apis[0].CORS.Enable = true
		g.Gw.LoadAPI(apis...)

		_, _ = g.Run(t, []test.TestCase{
			{Path: "/cors-api/", Headers: headers, HeadersMatch: headersMatch, Code: http.StatusOK},
		}...)

		_, _ = g.Run(t, []test.TestCase{
			{Path: "/another-api/", Headers: headers, HeadersNotMatch: headersMatch, Code: http.StatusOK},
		}...)
	})

	t.Run("oauth endpoints", func(t *testing.T) {
		apis[0].UseOauth2 = true
		apis[0].CORS.Enable = false
		g.Gw.LoadAPI(apis...)

		t.Run("CORS disabled", func(t *testing.T) {
			_, _ = g.Run(t, []test.TestCase{
				{Path: "/cors-api/oauth/token", Headers: headers, HeadersNotMatch: headersMatch, Code: http.StatusForbidden},
			}...)
		})

		t.Run("CORS enabled", func(t *testing.T) {
			apis[0].CORS.Enable = true
			g.Gw.LoadAPI(apis...)

			_, _ = g.Run(t, []test.TestCase{
				{Path: "/cors-api/oauth/token", Headers: headers, HeadersMatch: headersMatch, Code: http.StatusForbidden},
			}...)
		})
	})
}

func TestTykRateLimitsStatusOfAPI(t *testing.T) {
	g := StartTest(nil)
	defer g.Close()

	const (
		quotaMax       = 20
		quotaRemaining = 10
		rate           = 10
		per            = 3
	)

	g.Gw.BuildAndLoadAPI(func(spec *APISpec) {
		spec.APIID = "test"
		spec.Proxy.ListenPath = "/my-api/"
		spec.UseKeylessAccess = false
	})
	_, key := g.CreateSession(func(s *user.SessionState) {
		s.QuotaMax = quotaMax
		s.QuotaRemaining = quotaRemaining
		s.Rate = rate
		s.Per = per

		s.AccessRights = map[string]user.AccessDefinition{"test": {
			APIID: "test", Versions: []string{"v1"},
		}}
	})

	authHeader := map[string]string{
		"Authorization": key,
	}

	bodyMatch := fmt.Sprintf(`{"quota":{"quota_max":%d,"quota_remaining":%d,"quota_renews":.*},"rate_limit":{"requests":%d,"per_unit":%d}}`,
		quotaMax, quotaRemaining, rate, per)

	_, _ = g.Run(t, test.TestCase{Path: "/my-api/tyk/rate-limits/", Headers: authHeader, BodyMatch: bodyMatch, Code: http.StatusOK})
}<|MERGE_RESOLUTION|>--- conflicted
+++ resolved
@@ -148,13 +148,9 @@
 	for _, env := range []string{"on-premise", "cloud"} {
 		if env == "cloud" {
 			api.Proxy.ListenPath = fmt.Sprintf("/%s/", api.APIID)
-<<<<<<< HEAD
 			api.Slug = apiName
 			globalConf := g.Gw.GetConfig()
-=======
-			api.Slug = "someslug"
-			globalConf := config.Global()
->>>>>>> 8f10bf25
+			//	api.Slug = "someslug"
 			globalConf.Cloud = true
 			g.Gw.SetConfig(globalConf)
 		}
@@ -162,65 +158,43 @@
 		t.Run(env, func(t *testing.T) {
 			t.Run("playground path is empty", func(t *testing.T) {
 				api.GraphQL.GraphQLPlayground.Path = ""
-<<<<<<< HEAD
+				g.Gw.LoadAPI(api)
+				g.run(t, api.Proxy.ListenPath, api, env)
+			})
+
+			t.Run("playground path is '/'", func(t *testing.T) {
+				api.GraphQL.GraphQLPlayground.Path = "/"
 				g.Gw.LoadAPI(api)
 				_, _ = g.Run(t, []test.TestCase{
 					{Path: api.Proxy.ListenPath, BodyMatch: `<link rel="stylesheet" href="playground.css" />`},
 					{Path: api.Proxy.ListenPath, BodyMatch: `endpoint: "\\/` + apiName + `\\/"`},
 					{Path: api.Proxy.ListenPath + "playground.css", BodyMatch: "body{margin:0;padding:0;font-family:.*"},
 				}...)
-=======
-				LoadAPI(api)
-				run(t, api.Proxy.ListenPath, api, env)
->>>>>>> 8f10bf25
-			})
-
-			t.Run("playground path is '/'", func(t *testing.T) {
-				api.GraphQL.GraphQLPlayground.Path = "/"
-<<<<<<< HEAD
-				g.Gw.LoadAPI(api)
-				_, _ = g.Run(t, []test.TestCase{
-					{Path: api.Proxy.ListenPath, BodyMatch: `<link rel="stylesheet" href="playground.css" />`},
-					{Path: api.Proxy.ListenPath, BodyMatch: `endpoint: "\\/` + apiName + `\\/"`},
-					{Path: api.Proxy.ListenPath + "playground.css", BodyMatch: "body{margin:0;padding:0;font-family:.*"},
-				}...)
-=======
-				LoadAPI(api)
-				run(t, api.Proxy.ListenPath, api, env)
->>>>>>> 8f10bf25
+
 			})
 
 			t.Run("playground path is '/playground'", func(t *testing.T) {
 				api.GraphQL.GraphQLPlayground.Path = "/playground"
-<<<<<<< HEAD
-				g.Gw.LoadAPI(api)
-				_, _ = g.Run(t, []test.TestCase{
-					{Path: api.Proxy.ListenPath + "playground", BodyMatch: `<link rel="stylesheet" href="playground/playground.css" />`},
-					{Path: api.Proxy.ListenPath + "playground", BodyMatch: `endpoint: "\\/` + apiName + `\\/"`},
-					{Path: api.Proxy.ListenPath + "playground/playground.css", BodyMatch: "body{margin:0;padding:0;font-family:.*"},
-				}...)
-=======
-				LoadAPI(api)
-				run(t, path.Join(api.Proxy.ListenPath, "playground"), api, env)
+				g.Gw.LoadAPI(api)
+				g.run(t, path.Join(api.Proxy.ListenPath, "playground"), api, env)
 			})
 
 			t.Run("playground path is '/ppp'", func(t *testing.T) {
 				api.GraphQL.GraphQLPlayground.Path = "/ppp"
-				LoadAPI(api)
-				run(t, path.Join(api.Proxy.ListenPath, "/ppp"), api, env)
+				g.Gw.LoadAPI(api)
+				g.run(t, path.Join(api.Proxy.ListenPath, "/ppp"), api, env)
 			})
 
 			t.Run("playground path is '/zzz/'", func(t *testing.T) {
 				api.GraphQL.GraphQLPlayground.Path = "/zzz/"
-				LoadAPI(api)
-				run(t, path.Join(api.Proxy.ListenPath, "/zzz"), api, env)
+				g.Gw.LoadAPI(api)
+				g.run(t, path.Join(api.Proxy.ListenPath, "/zzz"), api, env)
 			})
 
 			t.Run("playground path is 'aaa'", func(t *testing.T) {
 				api.GraphQL.GraphQLPlayground.Path = "aaa"
-				LoadAPI(api)
-				run(t, path.Join(api.Proxy.ListenPath, "aaa"), api, env)
->>>>>>> 8f10bf25
+				g.Gw.LoadAPI(api)
+				g.run(t, path.Join(api.Proxy.ListenPath, "aaa"), api, env)
 			})
 
 		})
