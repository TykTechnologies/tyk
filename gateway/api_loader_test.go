--- conflicted
+++ resolved
@@ -4,29 +4,14 @@
 	"fmt"
 	"net/http"
 	"path"
-<<<<<<< HEAD
-=======
 	_ "path"
->>>>>>> 094a100a
 	"sync/atomic"
 	"testing"
 
 	"github.com/TykTechnologies/tyk/apidef"
-<<<<<<< HEAD
-
 	"github.com/TykTechnologies/tyk/user"
 
-	"github.com/TykTechnologies/tyk/config"
-
-	"github.com/stretchr/testify/assert"
-
 	"github.com/TykTechnologies/tyk/test"
-
-=======
-	"github.com/TykTechnologies/tyk/user"
-
-	"github.com/TykTechnologies/tyk/test"
->>>>>>> 094a100a
 	"github.com/TykTechnologies/tyk/trace"
 	"github.com/stretchr/testify/assert"
 )
@@ -295,238 +280,6 @@
 		spec.CORS.ExposedHeaders = []string{"Custom-Header"}
 		spec.CORS.AllowedOrigins = []string{"*"}
 	})
-<<<<<<< HEAD
-}
-
-func TestInternalAPIUsage(t *testing.T) {
-	g := StartTest()
-	defer g.Close()
-
-	internal := BuildAPI(func(spec *APISpec) {
-		spec.Name = "internal"
-		spec.APIID = "test1"
-		spec.Proxy.ListenPath = "/"
-	})[0]
-
-	normal := BuildAPI(func(spec *APISpec) {
-		spec.Name = "normal"
-		spec.APIID = "test2"
-		spec.Proxy.TargetURL = fmt.Sprintf("tyk://%s", internal.Name)
-		spec.Proxy.ListenPath = "/normal-api"
-	})[0]
-
-	LoadAPI(internal, normal)
-
-	t.Run("with name", func(t *testing.T) {
-		_, _ = g.Run(t, []test.TestCase{
-			{Path: "/normal-api", Code: http.StatusOK},
-		}...)
-	})
-
-	t.Run("with api id", func(t *testing.T) {
-		normal.Proxy.TargetURL = fmt.Sprintf("tyk://%s", internal.APIID)
-
-		LoadAPI(internal, normal)
-
-		_, _ = g.Run(t, []test.TestCase{
-			{Path: "/normal-api", Code: http.StatusOK},
-		}...)
-	})
-}
-
-func TestFuzzyFindAPI(t *testing.T) {
-	objectId := apidef.NewObjectId()
-
-	BuildAndLoadAPI(
-		func(spec *APISpec) {
-			spec.Name = "IgnoreCase"
-			spec.APIID = "1"
-		},
-		func(spec *APISpec) {
-			spec.Name = "IgnoreCategories #a #b"
-			spec.APIID = "2"
-		},
-		func(spec *APISpec) {
-			spec.Name = "__replace-underscores__"
-			spec.APIID = "3"
-		},
-		func(spec *APISpec) {
-			spec.Name = "@@replace-ats@@"
-			spec.APIID = "4"
-		},
-		func(spec *APISpec) {
-			spec.Name = "matchByHex"
-			spec.APIID = "5"
-			spec.Id = objectId
-		},
-		func(spec *APISpec) {
-			spec.Name = "matchByApiID"
-			spec.APIID = "6"
-		})
-
-	cases := []struct {
-		name, search, expectedAPIID string
-		expectNil                   bool
-	}{
-		{"ignore case", "ignoreCase", "1", false},
-		{"ignore categories", "IgnoreCategories", "2", false},
-		{"replace underscores", "-replace-underscores-", "3", false},
-		{"replace @", "-replace-ats-", "4", false},
-		{"supply hex", objectId.Hex(), "5", false},
-		{"supply APIID", "6", "6", false},
-		{"empty search string", "", "", true},
-	}
-
-	for _, tc := range cases {
-		t.Run(tc.name, func(t *testing.T) {
-			spec := fuzzyFindAPI(tc.search)
-
-			if tc.expectNil {
-				assert.Nil(t, spec)
-			} else {
-				assert.Equal(t, tc.expectedAPIID, spec.APIID)
-			}
-		})
-	}
-}
-
-func TestAPILoopingName(t *testing.T) {
-	cases := []struct {
-		apiName, expectedOut string
-	}{
-		{"api #a #b #c", "api"},
-		{"__api #a #b #c", "-api"},
-		{"@api #a #b #c", "-api"},
-		{"api", "api"},
-		{"__api__", "-api-"},
-		{"@__ api -_ name @__", "-api-name-"},
-		{"@__ api -_ name @__ #a #b", "-api-name-"},
-	}
-
-	for _, tc := range cases {
-		t.Run(tc.apiName, func(t *testing.T) {
-			assert.Equal(t, tc.expectedOut, APILoopingName(tc.apiName))
-		})
-	}
-}
-
-func TestGraphQLPlayground(t *testing.T) {
-	g := StartTest()
-	defer g.Close()
-
-	defer ResetTestConfig()
-
-	const apiName = "graphql-api"
-
-	api := BuildAPI(func(spec *APISpec) {
-		spec.APIID = "APIID"
-		spec.Proxy.ListenPath = fmt.Sprintf("/%s/", apiName)
-		spec.GraphQL.Enabled = true
-		spec.GraphQL.GraphQLPlayground.Enabled = true
-	})[0]
-
-	run := func(t *testing.T, playgroundPath string, api *APISpec, env string) {
-		endpoint := api.Proxy.ListenPath
-		if env == "cloud" {
-			endpoint = fmt.Sprintf("/%s/", api.Slug)
-		}
-
-		t.Run("playground html is loaded", func(t *testing.T) {
-			_, _ = g.Run(t, []test.TestCase{
-				{Path: playgroundPath, BodyMatch: `<title>API Playground</title>`, Code: http.StatusOK},
-				{Path: playgroundPath, BodyMatchFunc: func(bytes []byte) bool {
-					return assert.Contains(t, string(bytes), fmt.Sprintf(`const apiUrl = window.location.origin + "%s";`, endpoint))
-				}, Code: http.StatusOK},
-			}...)
-		})
-		t.Run("playground.js is loaded", func(t *testing.T) {
-			_, _ = g.Run(t, []test.TestCase{
-				{Path: path.Join(playgroundPath, "playground.js"), BodyMatch: "var TykGraphiqlExplorer", Code: http.StatusOK},
-			}...)
-		})
-		t.Run("should get error on post request to playground path", func(t *testing.T) {
-			_, _ = g.Run(t, []test.TestCase{
-				{
-					Path:         playgroundPath,
-					Method:       http.MethodPost,
-					BodyNotMatch: `<title>API Playground</title>`,
-					BodyMatch:    `"error": "the provided request is empty"`,
-					Code:         http.StatusBadRequest,
-				},
-			}...)
-		})
-	}
-
-	for _, env := range []string{"on-premise", "cloud"} {
-		if env == "cloud" {
-			api.Proxy.ListenPath = fmt.Sprintf("/%s/", api.APIID)
-			api.Slug = "someslug"
-			globalConf := config.Global()
-			globalConf.Cloud = true
-			config.SetGlobal(globalConf)
-		}
-
-		t.Run(env, func(t *testing.T) {
-			t.Run("playground path is empty", func(t *testing.T) {
-				api.GraphQL.GraphQLPlayground.Path = ""
-				LoadAPI(api)
-				run(t, api.Proxy.ListenPath, api, env)
-			})
-
-			t.Run("playground path is '/'", func(t *testing.T) {
-				api.GraphQL.GraphQLPlayground.Path = "/"
-				LoadAPI(api)
-				run(t, api.Proxy.ListenPath, api, env)
-			})
-
-			t.Run("playground path is '/playground'", func(t *testing.T) {
-				api.GraphQL.GraphQLPlayground.Path = "/playground"
-				LoadAPI(api)
-				run(t, path.Join(api.Proxy.ListenPath, "playground"), api, env)
-			})
-
-			t.Run("playground path is '/ppp'", func(t *testing.T) {
-				api.GraphQL.GraphQLPlayground.Path = "/ppp"
-				LoadAPI(api)
-				run(t, path.Join(api.Proxy.ListenPath, "/ppp"), api, env)
-			})
-
-			t.Run("playground path is '/zzz/'", func(t *testing.T) {
-				api.GraphQL.GraphQLPlayground.Path = "/zzz/"
-				LoadAPI(api)
-				run(t, path.Join(api.Proxy.ListenPath, "/zzz"), api, env)
-			})
-
-			t.Run("playground path is 'aaa'", func(t *testing.T) {
-				api.GraphQL.GraphQLPlayground.Path = "aaa"
-				LoadAPI(api)
-				run(t, path.Join(api.Proxy.ListenPath, "aaa"), api, env)
-			})
-
-		})
-	}
-}
-
-func TestCORS(t *testing.T) {
-	g := StartTest()
-	defer g.Close()
-
-	apis := BuildAndLoadAPI(func(spec *APISpec) {
-		spec.Name = "CORS test API"
-		spec.APIID = "cors-api"
-		spec.Proxy.ListenPath = "/cors-api/"
-		spec.CORS.Enable = false
-		spec.CORS.ExposedHeaders = []string{"Custom-Header"}
-		spec.CORS.AllowedOrigins = []string{"*"}
-	}, func(spec *APISpec) {
-		spec.Name = "Another API"
-		spec.APIID = "another-api"
-		spec.Proxy.ListenPath = "/another-api/"
-		spec.CORS.ExposedHeaders = []string{"Custom-Header"}
-		spec.CORS.AllowedOrigins = []string{"*"}
-	})
-=======
->>>>>>> 094a100a
 
 	headers := map[string]string{
 		"Origin": "my-custom-origin",
@@ -545,11 +298,7 @@
 
 	t.Run("CORS enabled", func(t *testing.T) {
 		apis[0].CORS.Enable = true
-<<<<<<< HEAD
-		LoadAPI(apis...)
-=======
 		g.Gw.LoadAPI(apis...)
->>>>>>> 094a100a
 
 		_, _ = g.Run(t, []test.TestCase{
 			{Path: "/cors-api/", Headers: headers, HeadersMatch: headersMatch, Code: http.StatusOK},
@@ -563,11 +312,7 @@
 	t.Run("oauth endpoints", func(t *testing.T) {
 		apis[0].UseOauth2 = true
 		apis[0].CORS.Enable = false
-<<<<<<< HEAD
-		LoadAPI(apis...)
-=======
 		g.Gw.LoadAPI(apis...)
->>>>>>> 094a100a
 
 		t.Run("CORS disabled", func(t *testing.T) {
 			_, _ = g.Run(t, []test.TestCase{
@@ -577,11 +322,7 @@
 
 		t.Run("CORS enabled", func(t *testing.T) {
 			apis[0].CORS.Enable = true
-<<<<<<< HEAD
-			LoadAPI(apis...)
-=======
 			g.Gw.LoadAPI(apis...)
->>>>>>> 094a100a
 
 			_, _ = g.Run(t, []test.TestCase{
 				{Path: "/cors-api/oauth/token", Headers: headers, HeadersMatch: headersMatch, Code: http.StatusForbidden},
@@ -591,11 +332,7 @@
 }
 
 func TestTykRateLimitsStatusOfAPI(t *testing.T) {
-<<<<<<< HEAD
-	g := StartTest()
-=======
 	g := StartTest(nil)
->>>>>>> 094a100a
 	defer g.Close()
 
 	const (
@@ -605,11 +342,7 @@
 		per            = 3
 	)
 
-<<<<<<< HEAD
-	BuildAndLoadAPI(func(spec *APISpec) {
-=======
 	g.Gw.BuildAndLoadAPI(func(spec *APISpec) {
->>>>>>> 094a100a
 		spec.APIID = "test"
 		spec.Proxy.ListenPath = "/my-api/"
 		spec.UseKeylessAccess = false
