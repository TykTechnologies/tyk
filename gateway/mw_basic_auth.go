package gateway

import (
	"bytes"
	"encoding/base64"
	"errors"
	"io/ioutil"
	"net/http"
	"strings"
	"time"

	cache "github.com/pmylund/go-cache"
	"github.com/sirupsen/logrus"
	"golang.org/x/crypto/bcrypt"
	"golang.org/x/sync/singleflight"

	"github.com/TykTechnologies/murmur3"
	"github.com/TykTechnologies/tyk/apidef"
	"github.com/TykTechnologies/tyk/headers"
	"github.com/TykTechnologies/tyk/regexp"
	"github.com/TykTechnologies/tyk/storage"
	"github.com/TykTechnologies/tyk/user"
)

const defaultBasicAuthTTL = time.Duration(60) * time.Second

var basicAuthCache = cache.New(60*time.Second, 60*time.Minute)

var cacheGroup singleflight.Group

// BasicAuthKeyIsValid uses a username instead of
type BasicAuthKeyIsValid struct {
	BaseMiddleware

	bodyUserRegexp     *regexp.Regexp
	bodyPasswordRegexp *regexp.Regexp
}

func (k *BasicAuthKeyIsValid) Name() string {
	return "BasicAuthKeyIsValid"
}

// EnabledForSpec checks if UseBasicAuth is set in the API definition.
func (k *BasicAuthKeyIsValid) EnabledForSpec() bool {
	if !k.Spec.UseBasicAuth {
		return false
	}

	var err error

	if k.Spec.BasicAuth.ExtractFromBody {
		if k.Spec.BasicAuth.BodyUserRegexp == "" || k.Spec.BasicAuth.BodyPasswordRegexp == "" {
			k.Logger().Error("Basic Auth configured to extract credentials from body, but regexps are empty")
			return false
		}

		k.bodyUserRegexp, err = regexp.Compile(k.Spec.BasicAuth.BodyUserRegexp)
		if err != nil {
			k.Logger().WithError(err).Error("Invalid user body regexp")
			return false
		}

		k.bodyPasswordRegexp, err = regexp.Compile(k.Spec.BasicAuth.BodyPasswordRegexp)
		if err != nil {
			k.Logger().WithError(err).Error("Invalid user password regexp")
			return false
		}
	}

	return true
}

// requestForBasicAuth sends error code and message along with WWW-Authenticate header to client.
func (k *BasicAuthKeyIsValid) requestForBasicAuth(w http.ResponseWriter, msg string) (error, int) {
	authReply := "Basic realm=\"" + k.Spec.Name + "\""

	w.Header().Add(headers.WWWAuthenticate, authReply)
	return errors.New(msg), http.StatusUnauthorized
}

// getAuthType overrides BaseMiddleware.getAuthType.
func (k *BasicAuthKeyIsValid) getAuthType() string {
	return basicType
}

func (k *BasicAuthKeyIsValid) basicAuthHeaderCredentials(w http.ResponseWriter, r *http.Request) (username, password string, err error, code int) {
	token, _ := k.getAuthToken(k.getAuthType(), r)
	logger := k.Logger().WithField("key", k.Gw.obfuscateKey(token))
	if token == "" {
		// No header value, fail
		err, code = k.requestForBasicAuth(w, "Authorization field missing")
		return
	}

	bits := strings.Split(token, " ")
	if len(bits) != 2 {
		// Header malformed
		logger.Info("Attempted access with malformed header, header not in basic auth format.")

		err, code = errors.New("Attempted access with malformed header, header not in basic auth format"), http.StatusBadRequest
		return
	}

	// Decode the username:password string
	authvaluesStr, err := base64.StdEncoding.DecodeString(bits[1])
	if err != nil {
		logger.Info("Base64 Decoding failed of basic auth data: ", err)

		err, code = errors.New("Attempted access with malformed header, auth data not encoded correctly"), http.StatusBadRequest
		return
	}

	authValues := strings.Split(string(authvaluesStr), ":")
	if len(authValues) != 2 {
		// Header malformed
		logger.Info("Attempted access with malformed header, values not in basic auth format.")

		err, code = errors.New("Attempted access with malformed header, values not in basic auth format"), http.StatusBadRequest
		return
	}

	username, password = authValues[0], authValues[1]
	return
}

func (k *BasicAuthKeyIsValid) basicAuthBodyCredentials(w http.ResponseWriter, r *http.Request) (username, password string, err error, code int) {
	body, _ := ioutil.ReadAll(r.Body)
	r.Body = ioutil.NopCloser(bytes.NewReader(body))

	userMatch := k.bodyUserRegexp.FindAllSubmatch(body, 1)
	if len(userMatch) == 0 {
		err, code = errors.New("Body do not contain username"), http.StatusBadRequest
		return
	}

	if len(userMatch[0]) < 2 {
		err, code = errors.New("username should be inside regexp match group"), http.StatusBadRequest
		return
	}

	passMatch := k.bodyPasswordRegexp.FindAllSubmatch(body, 1)

	if len(passMatch) == 0 {
		err, code = errors.New("Body do not contain password"), http.StatusBadRequest
		return
	}

	if len(passMatch[0]) < 2 {
		err, code = errors.New("password should be inside regexp match group"), http.StatusBadRequest
		return
	}

	username, password = string(userMatch[0][1]), string(passMatch[0][1])

	return username, password, nil, 0
}

// ProcessRequest will run any checks on the request on the way through the system, return an error to have the chain fail
func (k *BasicAuthKeyIsValid) ProcessRequest(w http.ResponseWriter, r *http.Request, _ interface{}) (error, int) {
	if ctxGetRequestStatus(r) == StatusOkAndIgnore {
		return nil, http.StatusOK
	}

	username, password, err, code := k.basicAuthHeaderCredentials(w, r)
	token := r.Header.Get(headers.Authorization)
	if err != nil {
		if k.Spec.BasicAuth.ExtractFromBody {
			w.Header().Del(headers.WWWAuthenticate)
			username, password, err, code = k.basicAuthBodyCredentials(w, r)
		} else {
			k.Logger().Warn("Attempted access with malformed header, no auth header found.")
		}

		if err != nil {
			return err, code
		}
	}

	// Check if API key valid
	keyName := username
<<<<<<< HEAD
	logger := k.Logger().WithField("key", k.Gw.obfuscateKey(keyName))
	session, keyExists := k.CheckSessionAndIdentityForValidKey(&keyName, r)
=======
	logger := k.Logger().WithField("key", obfuscateKey(keyName))
	session, keyExists := k.CheckSessionAndIdentityForValidKey(keyName, r)
	keyName = session.KeyID
>>>>>>> 529518d2
	if !keyExists {
		if k.Gw.GetConfig().HashKeyFunction == "" {
			logger.Warning("Attempted access with non-existent user.")
			return k.handleAuthFail(w, r, token)
		} else { // check for key with legacy format "org_id" + "user_name"
			logger.Info("Could not find user, falling back to legacy format key.")
			legacyKeyName := strings.TrimPrefix(username, k.Spec.OrgID)
			keyName, _ = storage.GenerateToken(k.Spec.OrgID, legacyKeyName, "")
			session, keyExists = k.CheckSessionAndIdentityForValidKey(keyName, r)
			keyName = session.KeyID
			if !keyExists {
				logger.Warning("Attempted access with non-existent user.")
				return k.handleAuthFail(w, r, token)
			}
		}
	}

	switch session.BasicAuthData.Hash {
	case user.HashBCrypt:
		if err := k.compareHashAndPassword(session.BasicAuthData.Password, password, logger); err != nil {
			logger.Warn("Attempted access with existing user, failed password check.")
			return k.handleAuthFail(w, r, token)
		}
	case user.HashPlainText:
		if session.BasicAuthData.Password != password {
			logger.Warn("Attempted access with existing user, failed password check.")
			return k.handleAuthFail(w, r, token)
		}
	}

	// Set session state on context, we will need it later
	switch k.Spec.BaseIdentityProvidedBy {
	case apidef.BasicAuthUser, apidef.UnsetAuth:
<<<<<<< HEAD
		ctxSetSession(r, &session, keyName, false, k.Gw.GetConfig().HashKeys)
=======
		ctxSetSession(r, &session, false)
>>>>>>> 529518d2
	}

	return nil, http.StatusOK
}

func (k *BasicAuthKeyIsValid) handleAuthFail(w http.ResponseWriter, r *http.Request, token string) (error, int) {

	// Fire Authfailed Event
	AuthFailed(k, r, token)

	// Report in health check
	reportHealthValue(k.Spec, KeyFailure, "-1")

	return k.requestForBasicAuth(w, "User not authorised")
}

func (k *BasicAuthKeyIsValid) doBcryptWithCache(cacheDuration time.Duration, hashedPassword []byte, password []byte) error {
	if err := bcrypt.CompareHashAndPassword(hashedPassword, password); err != nil {
		return err
	}

	hasher := murmur3.New64()
	hasher.Write(password)
	basicAuthCache.Set(string(hashedPassword), string(hasher.Sum(nil)), cacheDuration)

	return nil
}

func (k *BasicAuthKeyIsValid) compareHashAndPassword(hash string, password string, logEntry *logrus.Entry) error {
	passwordBytes := []byte(password)
	hashBytes := []byte(hash)

	if k.Spec.BasicAuth.DisableCaching {
		logEntry.Debug("cache disabled")
		return bcrypt.CompareHashAndPassword(hashBytes, passwordBytes)
	}

	cacheTTL := defaultBasicAuthTTL // set a default TTL, then override based on BasicAuth.CacheTTL
	if k.Spec.BasicAuth.CacheTTL > 0 {
		cacheTTL = time.Duration(k.Spec.BasicAuth.CacheTTL) * time.Second
	}

	cachedPass, inCache := basicAuthCache.Get(hash)
	if !inCache {
		logEntry.Debug("cache enabled: miss: bcrypt")
		_, err, _ := cacheGroup.Do(hash+"."+password, func() (interface{}, error) {
			return nil, k.doBcryptWithCache(cacheTTL, hashBytes, passwordBytes)
		})

		return err
	}

	hasher := murmur3.New64()
	hasher.Write(passwordBytes)
	if cachedPass.(string) != string(hasher.Sum(nil)) {

		logEntry.Warn("cache enabled: hit: failed auth: bcrypt")
		return bcrypt.CompareHashAndPassword(hashBytes, passwordBytes)
	}

	logEntry.Debug("cache enabled: hit: success")
	return nil
}<|MERGE_RESOLUTION|>--- conflicted
+++ resolved
@@ -178,14 +178,10 @@
 
 	// Check if API key valid
 	keyName := username
-<<<<<<< HEAD
 	logger := k.Logger().WithField("key", k.Gw.obfuscateKey(keyName))
-	session, keyExists := k.CheckSessionAndIdentityForValidKey(&keyName, r)
-=======
-	logger := k.Logger().WithField("key", obfuscateKey(keyName))
 	session, keyExists := k.CheckSessionAndIdentityForValidKey(keyName, r)
 	keyName = session.KeyID
->>>>>>> 529518d2
+
 	if !keyExists {
 		if k.Gw.GetConfig().HashKeyFunction == "" {
 			logger.Warning("Attempted access with non-existent user.")
@@ -219,11 +215,7 @@
 	// Set session state on context, we will need it later
 	switch k.Spec.BaseIdentityProvidedBy {
 	case apidef.BasicAuthUser, apidef.UnsetAuth:
-<<<<<<< HEAD
-		ctxSetSession(r, &session, keyName, false, k.Gw.GetConfig().HashKeys)
-=======
-		ctxSetSession(r, &session, false)
->>>>>>> 529518d2
+		ctxSetSession(r, &session, false, k.Gw.GetConfig().HashKeys)
 	}
 
 	return nil, http.StatusOK
