package gateway

import (
	"net/http"

	"github.com/TykTechnologies/tyk/apidef"
	"github.com/TykTechnologies/tyk/config"
)

// TransformMiddleware is a middleware that will apply a template to a request body to transform it's contents ready for an upstream API
type TransformHeaders struct {
	BaseMiddleware
}

func (t *TransformHeaders) Name() string {
	return "TransformHeaders"
}

func (t *TransformHeaders) EnabledForSpec() bool {
	for _, version := range t.Spec.VersionData.Versions {
		if len(version.ExtendedPaths.TransformHeader) > 0 ||
			len(version.GlobalHeaders) > 0 ||
			len(version.GlobalHeadersRemove) > 0 {
			return true
		}
	}
	return false
}

// ProcessRequest will run any checks on the request on the way through the system, return an error to have the chain fail
func (t *TransformHeaders) ProcessRequest(w http.ResponseWriter, r *http.Request, _ interface{}) (error, int) {
	vInfo, _ := t.Spec.Version(r)

	// Manage global headers first - remove
	for _, gdKey := range vInfo.GlobalHeadersRemove {
		t.Logger().Debug("Removing: ", gdKey)
		r.Header.Del(gdKey)
	}

	// Add
<<<<<<< HEAD
	ignoreCanonical := config.Global().IgnoreCanonicalMIMEHeaderKey
	for nKey, nVal := range vInfo.GlobalHeaders {
		t.Logger().Debug("Adding: ", nKey)
		setCustomHeader(r.Header, nKey, replaceTykVariables(r, nVal, false), ignoreCanonical)
=======
	ignoreCanonical := t.Gw.GetConfig().IgnoreCanonicalMIMEHeaderKey
	for nKey, nVal := range vInfo.GlobalHeaders {
		t.Logger().Debug("Adding: ", nKey)
		setCustomHeader(r.Header, nKey, t.Gw.replaceTykVariables(r, nVal, false), ignoreCanonical)
>>>>>>> f603dec3
	}

	versionPaths := t.Spec.RxPaths[vInfo.Name]
	found, meta := t.Spec.CheckSpecMatchesStatus(r, versionPaths, HeaderInjected)
	if found {
		hmeta := meta.(*apidef.HeaderInjectionMeta)
		for _, dKey := range hmeta.DeleteHeaders {
			r.Header.Del(dKey)
		}
		for nKey, nVal := range hmeta.AddHeaders {
<<<<<<< HEAD
			setCustomHeader(r.Header, nKey, replaceTykVariables(r, nVal, false), ignoreCanonical)
=======
			setCustomHeader(r.Header, nKey, t.Gw.replaceTykVariables(r, nVal, false), ignoreCanonical)
>>>>>>> f603dec3
		}
	}

	return nil, http.StatusOK
}<|MERGE_RESOLUTION|>--- conflicted
+++ resolved
@@ -4,7 +4,6 @@
 	"net/http"
 
 	"github.com/TykTechnologies/tyk/apidef"
-	"github.com/TykTechnologies/tyk/config"
 )
 
 // TransformMiddleware is a middleware that will apply a template to a request body to transform it's contents ready for an upstream API
@@ -29,7 +28,7 @@
 
 // ProcessRequest will run any checks on the request on the way through the system, return an error to have the chain fail
 func (t *TransformHeaders) ProcessRequest(w http.ResponseWriter, r *http.Request, _ interface{}) (error, int) {
-	vInfo, _ := t.Spec.Version(r)
+	vInfo, versionPaths, _, _ := t.Spec.Version(r)
 
 	// Manage global headers first - remove
 	for _, gdKey := range vInfo.GlobalHeadersRemove {
@@ -38,20 +37,12 @@
 	}
 
 	// Add
-<<<<<<< HEAD
-	ignoreCanonical := config.Global().IgnoreCanonicalMIMEHeaderKey
-	for nKey, nVal := range vInfo.GlobalHeaders {
-		t.Logger().Debug("Adding: ", nKey)
-		setCustomHeader(r.Header, nKey, replaceTykVariables(r, nVal, false), ignoreCanonical)
-=======
 	ignoreCanonical := t.Gw.GetConfig().IgnoreCanonicalMIMEHeaderKey
 	for nKey, nVal := range vInfo.GlobalHeaders {
 		t.Logger().Debug("Adding: ", nKey)
 		setCustomHeader(r.Header, nKey, t.Gw.replaceTykVariables(r, nVal, false), ignoreCanonical)
->>>>>>> f603dec3
 	}
 
-	versionPaths := t.Spec.RxPaths[vInfo.Name]
 	found, meta := t.Spec.CheckSpecMatchesStatus(r, versionPaths, HeaderInjected)
 	if found {
 		hmeta := meta.(*apidef.HeaderInjectionMeta)
@@ -59,11 +50,7 @@
 			r.Header.Del(dKey)
 		}
 		for nKey, nVal := range hmeta.AddHeaders {
-<<<<<<< HEAD
-			setCustomHeader(r.Header, nKey, replaceTykVariables(r, nVal, false), ignoreCanonical)
-=======
 			setCustomHeader(r.Header, nKey, t.Gw.replaceTykVariables(r, nVal, false), ignoreCanonical)
->>>>>>> f603dec3
 		}
 	}
 
