package gateway

import (
	"net/http"

	"github.com/TykTechnologies/tyk/apidef"
	"github.com/TykTechnologies/tyk/config"
)

// TransformMiddleware is a middleware that will apply a template to a request body to transform it's contents ready for an upstream API
type TransformHeaders struct {
	BaseMiddleware
}

func (t *TransformHeaders) Name() string {
	return "TransformHeaders"
}

func (t *TransformHeaders) EnabledForSpec() bool {
	for _, version := range t.Spec.VersionData.Versions {
		if len(version.ExtendedPaths.TransformHeader) > 0 ||
			len(version.GlobalHeaders) > 0 ||
			len(version.GlobalHeadersRemove) > 0 {
			return true
		}
	}
	return false
}

// ProcessRequest will run any checks on the request on the way through the system, return an error to have the chain fail
func (t *TransformHeaders) ProcessRequest(w http.ResponseWriter, r *http.Request, _ interface{}) (error, int) {
	vInfo, _ := t.Spec.Version(r)

	// Manage global headers first - remove
	for _, gdKey := range vInfo.GlobalHeadersRemove {
		t.Logger().Debug("Removing: ", gdKey)
		r.Header.Del(gdKey)
	}

	// Add
<<<<<<< HEAD
	ignoreCanonical := config.Global().IgnoreCanonicalMIMEHeaderKey
	for nKey, nVal := range vInfo.GlobalHeaders {
		t.Logger().Debug("Adding: ", nKey)
		setCustomHeader(r.Header, nKey, replaceTykVariables(r, nVal, false), ignoreCanonical)
=======
	ignoreCanonical := t.Gw.GetConfig().IgnoreCanonicalMIMEHeaderKey
	for nKey, nVal := range vInfo.GlobalHeaders {
		t.Logger().Debug("Adding: ", nKey)
		setCustomHeader(r.Header, nKey, t.Gw.replaceTykVariables(r, nVal, false), ignoreCanonical)
>>>>>>> 094a100a
	}

	versionPaths := t.Spec.RxPaths[vInfo.Name]
	found, meta := t.Spec.CheckSpecMatchesStatus(r, versionPaths, HeaderInjected)
	if found {
		hmeta := meta.(*apidef.HeaderInjectionMeta)
		for _, dKey := range hmeta.DeleteHeaders {
			r.Header.Del(dKey)
		}
		for nKey, nVal := range hmeta.AddHeaders {
<<<<<<< HEAD
			setCustomHeader(r.Header, nKey, replaceTykVariables(r, nVal, false), ignoreCanonical)
=======
			setCustomHeader(r.Header, nKey, t.Gw.replaceTykVariables(r, nVal, false), ignoreCanonical)
>>>>>>> 094a100a
		}
	}

	return nil, http.StatusOK
}<|MERGE_RESOLUTION|>--- conflicted
+++ resolved
@@ -4,7 +4,6 @@
 	"net/http"
 
 	"github.com/TykTechnologies/tyk/apidef"
-	"github.com/TykTechnologies/tyk/config"
 )
 
 // TransformMiddleware is a middleware that will apply a template to a request body to transform it's contents ready for an upstream API
@@ -38,17 +37,10 @@
 	}
 
 	// Add
-<<<<<<< HEAD
-	ignoreCanonical := config.Global().IgnoreCanonicalMIMEHeaderKey
-	for nKey, nVal := range vInfo.GlobalHeaders {
-		t.Logger().Debug("Adding: ", nKey)
-		setCustomHeader(r.Header, nKey, replaceTykVariables(r, nVal, false), ignoreCanonical)
-=======
 	ignoreCanonical := t.Gw.GetConfig().IgnoreCanonicalMIMEHeaderKey
 	for nKey, nVal := range vInfo.GlobalHeaders {
 		t.Logger().Debug("Adding: ", nKey)
 		setCustomHeader(r.Header, nKey, t.Gw.replaceTykVariables(r, nVal, false), ignoreCanonical)
->>>>>>> 094a100a
 	}
 
 	versionPaths := t.Spec.RxPaths[vInfo.Name]
@@ -59,11 +51,7 @@
 			r.Header.Del(dKey)
 		}
 		for nKey, nVal := range hmeta.AddHeaders {
-<<<<<<< HEAD
-			setCustomHeader(r.Header, nKey, replaceTykVariables(r, nVal, false), ignoreCanonical)
-=======
 			setCustomHeader(r.Header, nKey, t.Gw.replaceTykVariables(r, nVal, false), ignoreCanonical)
->>>>>>> 094a100a
 		}
 	}
 
