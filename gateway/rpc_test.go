--- conflicted
+++ resolved
@@ -4,10 +4,7 @@
 
 import (
 	"net/http"
-<<<<<<< HEAD
-=======
 	_ "net/http"
->>>>>>> 094a100a
 	"testing"
 	"time"
 
@@ -15,7 +12,6 @@
 	"github.com/TykTechnologies/tyk/apidef"
 	"github.com/TykTechnologies/tyk/config"
 	"github.com/TykTechnologies/tyk/rpc"
-	"github.com/TykTechnologies/tyk/storage"
 	"github.com/TykTechnologies/tyk/test"
 )
 
@@ -115,13 +111,7 @@
 }]`
 
 func TestSyncAPISpecsRPCFailure_CheckGlobals(t *testing.T) {
-<<<<<<< HEAD
-	ts := StartTest()
-	defer ts.Close()
-	defer ResetTestConfig()
-=======
-
->>>>>>> 094a100a
+
 	// We test to check if we are actually calling the GetApiDefinitions and
 	// GetPolicies.
 	a := func() func() (string, error) {
@@ -144,10 +134,7 @@
 	}()
 	dispatcher := gorpc.NewDispatcher()
 	dispatcher.AddFunc("GetApiDefinitions", func(clientAddr string, dr *apidef.DefRequest) (string, error) {
-<<<<<<< HEAD
-=======
 		// the firts time called is when we start the slave gateway
->>>>>>> 094a100a
 		return a()
 	})
 	dispatcher.AddFunc("Login", func(clientAddr, userKey string) bool {
@@ -157,20 +144,6 @@
 		return `[]`, nil
 	})
 
-<<<<<<< HEAD
-	rpcMock := startRPCMock(dispatcher)
-	defer stopRPCMock(rpcMock)
-
-	store := RPCStorageHandler{}
-	store.Connect()
-	rpc.ForceConnected(t)
-
-	// Three cases: 1 API, 2 APIs and Malformed data
-	exp := []int{0, 1, 2, 2}
-	for _, e := range exp {
-		DoReload()
-		n := apisByIDLen()
-=======
 	rpcMock, connectionString := startRPCMock(dispatcher)
 	defer stopRPCMock(rpcMock)
 
@@ -185,7 +158,6 @@
 	for _, e := range exp {
 		ts.Gw.DoReload()
 		n := ts.Gw.apisByIDLen()
->>>>>>> 094a100a
 		if n != e {
 			t.Errorf("There should be %v api's, got %v", e, n)
 		}
@@ -214,17 +186,10 @@
 	})
 
 	t.Run("RPC is live", func(t *testing.T) {
-<<<<<<< HEAD
-		GetKeyCounter = 0
-		rpcMock := startRPCMock(dispatcher)
-		defer stopRPCMock(rpcMock)
-		ts := StartTest()
-=======
 		rpcMock, connectionString := startRPCMock(dispatcher)
 		defer stopRPCMock(rpcMock)
 
 		ts := StartSlaveGw(connectionString, "")
->>>>>>> 094a100a
 		defer ts.Close()
 
 		GetKeyCounter = 0
@@ -251,25 +216,11 @@
 		if GetKeyCounter != 2 {
 			t.Errorf("getKey should have been called 2 times, instead, was called %v times", GetKeyCounter)
 		}
-
-		if GetKeyCounter != 2 {
-			t.Error("getKey should have been called 2 times")
-		}
 	})
 
 	t.Run("RPC down, cold start, load backup", func(t *testing.T) {
 
 		// Point rpc to non existent address
-<<<<<<< HEAD
-		GetKeyCounter = 0
-		globalConf := config.Global()
-		globalConf.SlaveOptions.ConnectionString = testHttpFailure
-		globalConf.SlaveOptions.UseRPC = true
-		globalConf.SlaveOptions.RPCKey = "test_org"
-		globalConf.SlaveOptions.APIKey = "test"
-		globalConf.Policies.PolicySource = "rpc"
-		config.SetGlobal(globalConf)
-=======
 		conf := func(globalConf *config.Config) {
 			globalConf.SlaveOptions.ConnectionString = testHttpFailure
 			globalConf.SlaveOptions.UseRPC = true
@@ -277,7 +228,6 @@
 			globalConf.SlaveOptions.APIKey = "test"
 			globalConf.Policies.PolicySource = "rpc"
 		}
->>>>>>> 094a100a
 
 		GetKeyCounter = 0
 		// RPC layer is down,
@@ -286,11 +236,7 @@
 
 		// Wait for backup to load
 		time.Sleep(100 * time.Millisecond)
-<<<<<<< HEAD
-		DoReload()
-=======
 		ts.Gw.DoReload()
->>>>>>> 094a100a
 
 		rpc.SetEmergencyMode(t, true)
 		cachedAuth := map[string]string{"Authorization": "test"}
@@ -394,10 +340,7 @@
 			{Path: "/sample", Headers: notCached, Code: 200},
 		}...)
 	})
-<<<<<<< HEAD
-=======
-
->>>>>>> 094a100a
+
 }
 
 func TestSyncAPISpecsRPC_redis_failure(t *testing.T) {
@@ -416,16 +359,6 @@
 	dispatcher.AddFunc("GetKey", func(clientAddr, key string) (string, error) {
 		return jsonMarshalString(CreateStandardSession()), nil
 	})
-<<<<<<< HEAD
-	rpc := startRPCMock(dispatcher)
-	defer stopRPCMock(rpc)
-
-	t.Run("Should load apis when redis is down", func(t *testing.T) {
-		storage.DisableRedis(true)
-		defer storage.DisableRedis(false)
-		ts := StartTest()
-		defer ts.Close()
-=======
 
 	rpcMock, connectionString := startRPCMock(dispatcher)
 	defer stopRPCMock(rpcMock)
@@ -437,7 +370,6 @@
 
 		ts.Gw.RedisController.DisableRedis(true)
 		//defer ts.Gw.RedisController.DisableRedis((false)
->>>>>>> 094a100a
 
 		authHeaders := map[string]string{"Authorization": "test"}
 		ts.Run(t, []test.TestCase{
@@ -446,19 +378,6 @@
 	})
 
 	t.Run("Should reload when redis is back up", func(t *testing.T) {
-<<<<<<< HEAD
-		storage.DisableRedis(true)
-		ts := StartTest()
-		defer ts.Close()
-		event := make(chan struct{}, 1)
-		OnConnect = func() {
-			event <- struct{}{}
-			DoReload()
-		}
-		defer func() {
-			OnConnect = nil
-		}()
-=======
 
 		ts.Gw.RedisController.DisableRedis(true)
 		event := make(chan struct{}, 1)
@@ -466,18 +385,13 @@
 			event <- struct{}{}
 			ts.Gw.DoReload()
 		}
->>>>>>> 094a100a
 
 		select {
 		case <-event:
 			t.Fatal("OnConnect should only run after reconnection")
 		case <-time.After(1 * time.Second):
 		}
-<<<<<<< HEAD
-		storage.DisableRedis(false)
-=======
 		ts.Gw.RedisController.DisableRedis(false)
->>>>>>> 094a100a
 
 		select {
 		case <-event:
@@ -487,11 +401,7 @@
 		time.Sleep(time.Second)
 		authHeaders := map[string]string{"Authorization": "test"}
 		ts.Run(t, []test.TestCase{
-<<<<<<< HEAD
-			{Path: "/sample", Headers: authHeaders, Code: 200},
-=======
 			{Path: "/sample", Headers: authHeaders, Code: http.StatusOK},
->>>>>>> 094a100a
 		}...)
 	})
 
@@ -499,26 +409,6 @@
 
 func TestOrgSessionWithRPCDown(t *testing.T) {
 	//we need rpc down
-<<<<<<< HEAD
-	globalConf := config.Global()
-	globalConf.SlaveOptions.ConnectionString = testHttpFailure
-	globalConf.SlaveOptions.UseRPC = true
-	globalConf.SlaveOptions.RPCKey = "test_org"
-	globalConf.SlaveOptions.APIKey = "test"
-	globalConf.Policies.PolicySource = "rpc"
-	config.SetGlobal(globalConf)
-
-	defer func() {
-		globalConf.SlaveOptions.ConnectionString = ""
-		globalConf.SlaveOptions.UseRPC = false
-		globalConf.SlaveOptions.RPCKey = ""
-		globalConf.SlaveOptions.APIKey = ""
-		globalConf.Policies.PolicySource = ""
-		config.SetGlobal(globalConf)
-	}()
-
-	ts := StartTest()
-=======
 	conf := func(globalConf *config.Config) {
 		globalConf.SlaveOptions.ConnectionString = testHttpFailure
 		globalConf.SlaveOptions.UseRPC = true
@@ -527,7 +417,6 @@
 		globalConf.Policies.PolicySource = "rpc"
 	}
 	ts := StartTest(conf)
->>>>>>> 094a100a
 	defer ts.Close()
 
 	m := BaseMiddleware{
@@ -538,16 +427,10 @@
 			OrgSessionManager: mockStore{},
 		},
 		logger: mainLog,
-<<<<<<< HEAD
-	}
-	// reload so we force to fall in emergency mode
-	DoReload()
-=======
 		Gw:     ts.Gw,
 	}
 	// reload so we force to fall in emergency mode
 	ts.Gw.DoReload()
->>>>>>> 094a100a
 
 	_, found := m.OrgSession(sess.OrgID)
 	if found {
