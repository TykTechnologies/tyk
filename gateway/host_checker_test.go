--- conflicted
+++ resolved
@@ -13,22 +13,14 @@
 	"testing"
 	"text/template"
 	"time"
-<<<<<<< HEAD
-
-	proxyproto "github.com/pires/go-proxyproto"
-	"github.com/stretchr/testify/assert"
-=======
->>>>>>> f603dec3
 
 	"github.com/TykTechnologies/tyk/apidef"
 	"github.com/TykTechnologies/tyk/config"
 	"github.com/TykTechnologies/tyk/storage"
-<<<<<<< HEAD
-=======
+
 	proxyproto "github.com/pires/go-proxyproto"
 	uuid "github.com/satori/go.uuid"
 	"github.com/stretchr/testify/assert"
->>>>>>> f603dec3
 )
 
 const sampleUptimeTestAPI = `{
@@ -441,11 +433,8 @@
 	ctx, cancel := context.WithCancel(context.Background())
 	hs := &HostUptimeChecker{Gw: ts.Gw}
 	failed := false
-<<<<<<< HEAD
-	setTestMode(false)
-=======
 	ts.Gw.setTestMode(false)
->>>>>>> f603dec3
+
 	hs.Init(1, 1, 1, map[string]HostData{
 		l.Addr().String(): data,
 	},
@@ -466,22 +455,6 @@
 }
 
 func TestProxyWhenHostIsDown(t *testing.T) {
-<<<<<<< HEAD
-	g := config.Global()
-	g.UptimeTests.Config.FailureTriggerSampleSize = 1
-	g.UptimeTests.Config.TimeWait = 5
-	g.UptimeTests.Config.EnableUptimeAnalytics = true
-	config.SetGlobal(g)
-
-	ts := StartTest()
-	defer ts.Close()
-
-	defer ResetTestConfig()
-	l := httptest.NewServer(http.HandlerFunc(func(w http.ResponseWriter, r *http.Request) {
-	}))
-	defer l.Close()
-	BuildAndLoadAPI(func(spec *APISpec) {
-=======
 	conf := func(conf *config.Config) {
 		conf.UptimeTests.Config.FailureTriggerSampleSize = 1
 		conf.UptimeTests.Config.TimeWait = 5
@@ -495,7 +468,6 @@
 	}))
 	defer l.Close()
 	ts.Gw.BuildAndLoadAPI(func(spec *APISpec) {
->>>>>>> f603dec3
 		spec.Proxy.ListenPath = "/"
 		spec.Proxy.EnableLoadBalancing = true
 		spec.Proxy.Targets = []string{l.URL}
@@ -504,15 +476,10 @@
 			{CheckURL: l.URL},
 		}
 	})
-<<<<<<< HEAD
-	GlobalHostChecker.checkerMu.Lock()
-	GlobalHostChecker.checker.sampleTriggerLimit = 1
-	GlobalHostChecker.checkerMu.Unlock()
-=======
+
 	ts.Gw.GlobalHostChecker.checkerMu.Lock()
 	ts.Gw.GlobalHostChecker.checker.sampleTriggerLimit = 1
 	ts.Gw.GlobalHostChecker.checkerMu.Unlock()
->>>>>>> f603dec3
 
 	tick := time.NewTicker(10 * time.Millisecond)
 	defer tick.Stop()
@@ -542,11 +509,7 @@
 			}
 			if n == 2 {
 				l.Close()
-<<<<<<< HEAD
-				hostCheckTicker <- struct{}{}
-=======
 				ts.Gw.HostCheckTicker <- struct{}{}
->>>>>>> f603dec3
 				n++
 				sentSignal = true
 				continue
@@ -561,12 +524,9 @@
 }
 
 func TestChecker_triggerSampleLimit(t *testing.T) {
-<<<<<<< HEAD
-=======
 	ts := StartTest(nil)
 	defer ts.Close()
 
->>>>>>> f603dec3
 	l, err := net.Listen("tcp", "127.0.0.1:0")
 	if err != nil {
 		t.Fatal(err)
@@ -577,14 +537,7 @@
 	var wg sync.WaitGroup
 	wg.Add(5)
 
-<<<<<<< HEAD
-	setTestMode(false)
-	defer func() {
-		setTestMode(true)
-	}()
-=======
 	ts.Gw.setTestMode(false)
->>>>>>> f603dec3
 
 	var (
 		limit  = 4
@@ -594,13 +547,8 @@
 	failed.Store(0)
 	ping.Store(0)
 
-<<<<<<< HEAD
-	hs := &HostUptimeChecker{}
-	hs.Init(1, limit, 1, map[string]HostData{
-=======
 	hs := &HostUptimeChecker{Gw: ts.Gw}
 	hs.Init(1, limit, 0, map[string]HostData{
->>>>>>> f603dec3
 		l.Addr().String(): {CheckURL: "http://" + l.Addr().String()},
 	},
 		HostCheckCallBacks{
