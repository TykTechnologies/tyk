--- conflicted
+++ resolved
@@ -9,13 +9,9 @@
 	"github.com/TykTechnologies/tyk/user"
 )
 
-<<<<<<< HEAD
-func TestGraphQL_RestrictedTypes(t *testing.T) {
+
+func TestGranularAccessMiddleware_ProcessRequest(t *testing.T) {
 	g := StartTest(nil)
-=======
-func TestGranularAccessMiddleware_ProcessRequest(t *testing.T) {
-	g := StartTest()
->>>>>>> 8a98995c
 	defer g.Close()
 
 	api := g.Gw.BuildAndLoadAPI(func(spec *APISpec) {
