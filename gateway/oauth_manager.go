--- conflicted
+++ resolved
@@ -976,22 +976,13 @@
 
 	c, ok := accessData.Client.(*OAuthClient)
 	if ok && c.MetaData != nil {
-<<<<<<< HEAD
-		if newSession.MetaData == nil {
-			newSession.MetaData = make(map[string]interface{})
-=======
 		if newSession.GetMetaData() == nil {
 			newSession.SetMetaData(make(map[string]interface{}))
->>>>>>> cd4a403e
 		}
 
 		// Allow session inherit and *override* client values
 		for k, v := range c.MetaData.(map[string]interface{}) {
-<<<<<<< HEAD
-			if _, found := newSession.MetaData[k]; !found {
-=======
 			if _, found := newSession.GetMetaDataByKey(k); !found {
->>>>>>> cd4a403e
 				newSession.MetaData[k] = v
 			}
 		}
