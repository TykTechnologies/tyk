--- conflicted
+++ resolved
@@ -293,14 +293,9 @@
 	n := Notification{
 		Command: KeySpaceUpdateNotification,
 		Payload: strings.Join(tokens, ","),
-<<<<<<< HEAD
-	}
-	MainNotifier.Notify(n)
-=======
 		Gw:      o.Manager.Gw,
 	}
 	o.Manager.Gw.MainNotifier.Notify(n)
->>>>>>> f603dec3
 
 	doJSONWrite(w, http.StatusOK, apiOk("tokens revoked successfully"))
 }
@@ -454,11 +449,7 @@
 			oldToken, foundKey := session.OauthKeys[ar.Client.GetId()]
 			if foundKey {
 				log.Info("Found old token, revoking: ", oldToken)
-<<<<<<< HEAD
-				GlobalSessionManager.RemoveSession(o.API.OrgID, oldToken, false)
-=======
 				o.Gw.GlobalSessionManager.RemoveSession(o.API.OrgID, oldToken, false)
->>>>>>> f603dec3
 			}
 		}
 
@@ -677,11 +668,7 @@
 	indexKey := prefixClientIndexList + orgID
 
 	var clientJSON map[string]string
-<<<<<<< HEAD
-	if !config.Global().Storage.EnableCluster {
-=======
 	if !r.Gw.GetConfig().Storage.EnableCluster {
->>>>>>> f603dec3
 		exists, _ := r.store.Exists(indexKey)
 		if exists {
 			keys, err := r.store.GetListRange(indexKey, 0, -1)
@@ -799,13 +786,8 @@
 	}
 
 	// clean up expired tokens in sorted set (remove all tokens with score up to current timestamp minus retention)
-<<<<<<< HEAD
-	if config.Global().OauthTokenExpiredRetainPeriod > 0 {
-		cleanupStartScore := strconv.FormatInt(nowTs-int64(config.Global().OauthTokenExpiredRetainPeriod), 10)
-=======
 	if r.Gw.GetConfig().OauthTokenExpiredRetainPeriod > 0 {
 		cleanupStartScore := strconv.FormatInt(nowTs-int64(r.Gw.GetConfig().OauthTokenExpiredRetainPeriod), 10)
->>>>>>> f603dec3
 		go r.redisStore.RemoveSortedSetRange(key, "-inf", cleanupStartScore)
 	}
 
@@ -842,14 +824,10 @@
 
 	log.Debug("CREATING: ", key)
 
-<<<<<<< HEAD
-	r.store.SetKey(key, string(clientDataJSON), 0)
-=======
 	err = r.store.SetKey(key, string(clientDataJSON), 0)
 	if err != nil {
 		log.WithError(err).Error("could not save oauth client data")
 	}
->>>>>>> f603dec3
 
 	keyForSet := prefixClientset + prefixClient // Org ID
 
@@ -901,11 +879,7 @@
 
 	// delete list of tokens for this client
 	r.store.DeleteKey(prefixClientTokens + id)
-<<<<<<< HEAD
-	if config.Global().SlaveOptions.UseRPC {
-=======
 	if r.Gw.GetConfig().SlaveOptions.UseRPC {
->>>>>>> f603dec3
 		r.redisStore.RemoveFromList(indexKey, key)
 		r.redisStore.DeleteKey(prefixClientTokens + id)
 		r.redisStore.RemoveFromSet(keyForSet, clientJSON)
@@ -923,11 +897,10 @@
 	key := prefixAuth + authData.Code
 	log.Debug("Saving auth code: ", key)
 
-<<<<<<< HEAD
-	r.store.SetKey(key, string(authDataJSON), int64(authData.ExpiresIn))
-=======
 	err = r.store.SetKey(key, string(authDataJSON), int64(authData.ExpiresIn))
->>>>>>> f603dec3
+	if err != nil {
+		return err
+	}
 
 	return nil
 }
@@ -965,11 +938,8 @@
 	if err != nil {
 		return err
 	}
-<<<<<<< HEAD
-	key := prefixAccess + storage.HashKey(accessData.AccessToken)
-=======
+
 	key := prefixAccess + storage.HashKey(accessData.AccessToken, r.Gw.GetConfig().HashKeys)
->>>>>>> f603dec3
 	log.Debug("Saving ACCESS key: ", key)
 
 	// Overide default ExpiresIn:
@@ -1102,11 +1072,7 @@
 		log.Warning("Cannot load access token:", token)
 	}
 
-<<<<<<< HEAD
-	key := prefixAccess + storage.HashKey(token)
-=======
 	key := prefixAccess + storage.HashKey(token, r.Gw.GetConfig().HashKeys)
->>>>>>> f603dec3
 	r.store.DeleteKey(key)
 	// remove the access token from central storage too
 	r.sessionManager.RemoveSession(r.orgID, token, false)
@@ -1173,11 +1139,7 @@
 		newSession = sessionFromPolicy.Clone()
 	}
 
-<<<<<<< HEAD
-	accesstoken = keyGen.GenerateAuthKey(newSession.OrgID)
-=======
 	accesstoken = a.Gw.keyGen.GenerateAuthKey(newSession.OrgID)
->>>>>>> f603dec3
 	if generaterefresh {
 		u6 := uuid.NewV4()
 		refreshtoken = base64.StdEncoding.EncodeToString([]byte(u6.String()))
