package gateway

import (
	"bytes"
	"errors"
	"fmt"
	"io"
	"io/ioutil"
	"net/http"
	"strconv"
	"time"

	"github.com/TykTechnologies/tyk/rpc"

	"github.com/TykTechnologies/tyk/headers"

	"github.com/gocraft/health"
	"github.com/justinas/alice"
	newrelic "github.com/newrelic/go-agent"
	"github.com/paulbellamy/ratecounter"
	"github.com/pmylund/go-cache"
	"github.com/sirupsen/logrus"
	"golang.org/x/sync/singleflight"

	"github.com/TykTechnologies/tyk/apidef"
	"github.com/TykTechnologies/tyk/request"
	"github.com/TykTechnologies/tyk/storage"
	"github.com/TykTechnologies/tyk/trace"
	"github.com/TykTechnologies/tyk/user"
)

const mwStatusRespond = 666

const authTokenType = "authToken"
const jwtType = "jwt"
const hmacType = "hmac"
const basicType = "basic"
const coprocessType = "coprocess"
const oauthType = "oauth"
const oidcType = "oidc"

var (
	GlobalRate            = ratecounter.NewRateCounter(1 * time.Second)
	orgSessionExpiryCache singleflight.Group
)

type TykMiddleware interface {
	Init()
	Base() *BaseMiddleware
	SetName(string)
	SetRequestLogger(*http.Request)
	Logger() *logrus.Entry
	Config() (interface{}, error)
	ProcessRequest(w http.ResponseWriter, r *http.Request, conf interface{}) (error, int) // Handles request
	EnabledForSpec() bool
	Name() string
}

type TraceMiddleware struct {
	TykMiddleware
}

func (tr TraceMiddleware) ProcessRequest(w http.ResponseWriter, r *http.Request, conf interface{}) (error, int) {
	if trace.IsEnabled() {
		span, ctx := trace.Span(r.Context(),
			tr.Name(),
		)
		defer span.Finish()
		setContext(r, ctx)
		return tr.TykMiddleware.ProcessRequest(w, r, conf)
	}

	return tr.TykMiddleware.ProcessRequest(w, r, conf)
}

func (gw *Gateway) createDynamicMiddleware(name string, isPre, useSession bool, baseMid BaseMiddleware) func(http.Handler) http.Handler {
	dMiddleware := &DynamicMiddleware{
		BaseMiddleware:      baseMid,
		MiddlewareClassName: name,
		Pre:                 isPre,
		UseSession:          useSession,
	}

	return gw.createMiddleware(dMiddleware)
}

// Generic middleware caller to make extension easier
func (gw *Gateway) createMiddleware(actualMW TykMiddleware) func(http.Handler) http.Handler {
	mw := &TraceMiddleware{
		TykMiddleware: actualMW,
	}
	// construct a new instance
	mw.Init()
	mw.SetName(mw.Name())
	mw.Logger().Debug("Init")

	// Pull the configuration
	mwConf, err := mw.Config()
	if err != nil {
		mw.Logger().Fatal("[Middleware] Configuration load failed")
	}

	return func(h http.Handler) http.Handler {
		return http.HandlerFunc(func(w http.ResponseWriter, r *http.Request) {
			mw.SetRequestLogger(r)

			if gw.GetConfig().NewRelic.AppName != "" {
				if txn, ok := w.(newrelic.Transaction); ok {
					defer newrelic.StartSegment(txn, mw.Name()).End()
				}
			}

			job := instrument.NewJob("MiddlewareCall")
			meta := health.Kvs{}
			eventName := mw.Name() + "." + "executed"

			if instrumentationEnabled {
				meta = health.Kvs{
					"from_ip":  request.RealIP(r),
					"method":   r.Method,
					"endpoint": r.URL.Path,
					"raw_url":  r.URL.String(),
					"size":     strconv.Itoa(int(r.ContentLength)),
					"mw_name":  mw.Name(),
				}
				job.EventKv("executed", meta)
				job.EventKv(eventName, meta)
			}

			startTime := time.Now()
			mw.Logger().WithField("ts", startTime.UnixNano()).Debug("Started")

			if mw.Base().Spec.CORS.OptionsPassthrough && r.Method == "OPTIONS" {
				h.ServeHTTP(w, r)
				return
			}

			err, errCode := mw.ProcessRequest(w, r, mwConf)
			if err != nil {
				// GoPluginMiddleware are expected to send response in case of error
				// but we still want to record error
				_, isGoPlugin := actualMW.(*GoPluginMiddleware)

				handler := ErrorHandler{*mw.Base()}
				handler.HandleError(w, r, err.Error(), errCode, !isGoPlugin)

				meta["error"] = err.Error()

				finishTime := time.Since(startTime)

				if instrumentationEnabled {
					job.TimingKv("exec_time", finishTime.Nanoseconds(), meta)
					job.TimingKv(eventName+".exec_time", finishTime.Nanoseconds(), meta)
				}

				mw.Logger().WithError(err).WithField("code", errCode).WithField("ns", finishTime.Nanoseconds()).Debug("Finished")
				return
			}

			finishTime := time.Since(startTime)

			if instrumentationEnabled {
				job.TimingKv("exec_time", finishTime.Nanoseconds(), meta)
				job.TimingKv(eventName+".exec_time", finishTime.Nanoseconds(), meta)
			}

			mw.Logger().WithField("code", errCode).WithField("ns", finishTime.Nanoseconds()).Debug("Finished")

			// Special code, bypasses all other execution
			if errCode != mwStatusRespond {
				// No error, carry on...
				meta["bypass"] = "1"
				h.ServeHTTP(w, r)
			} else {
				mw.Base().UpdateRequestSession(r)
			}
		})
	}
}

func (gw *Gateway) mwAppendEnabled(chain *[]alice.Constructor, mw TykMiddleware) bool {
	if mw.EnabledForSpec() {
		*chain = append(*chain, gw.createMiddleware(mw))
		return true
	}
	return false
}

func (gw *Gateway) mwList(mws ...TykMiddleware) []alice.Constructor {
	var list []alice.Constructor
	for _, mw := range mws {
		gw.mwAppendEnabled(&list, mw)
	}
	return list
}

// BaseMiddleware wraps up the ApiSpec and Proxy objects to be included in a
// middleware handler, this can probably be handled better.
type BaseMiddleware struct {
	Spec   *APISpec
	Proxy  ReturningHttpHandler
	logger *logrus.Entry
	Gw     *Gateway `json:"-"`
}

func (t BaseMiddleware) Base() *BaseMiddleware { return &t }

func (t BaseMiddleware) Logger() (logger *logrus.Entry) {
	if t.logger == nil {
		t.logger = logrus.NewEntry(log)
	}

	return t.logger
}

func (t *BaseMiddleware) SetName(name string) {
	t.logger = t.Logger().WithField("mw", name)
}

func (t *BaseMiddleware) SetRequestLogger(r *http.Request) {
	t.logger = t.Gw.getLogEntryForRequest(t.Logger(), r, ctxGetAuthToken(r), nil)
}

func (t BaseMiddleware) Init() {}
func (t BaseMiddleware) EnabledForSpec() bool {
	return true
}
func (t BaseMiddleware) Config() (interface{}, error) {
	return nil, nil
}

func (t BaseMiddleware) OrgSession(orgID string) (user.SessionState, bool) {

	if rpc.IsEmergencyMode() {
		return user.SessionState{}, false
	}

	// Try and get the session from the session store
	session, found := t.Spec.OrgSessionManager.SessionDetail(orgID, orgID, false)
	if found && t.Spec.GlobalConfig.EnforceOrgDataAge {
		// If exists, assume it has been authorized and pass on
		// We cache org expiry data
		t.Logger().Debug("Setting data expiry: ", session.OrgID)
		t.Gw.ExpiryCache.Set(session.OrgID, session.DataExpires, cache.DefaultExpiration)
	}

	session.SetKeyHash(storage.HashKey(orgID, t.Gw.GetConfig().HashKeys))

	return session.Clone(), found
}

func (t BaseMiddleware) SetOrgExpiry(orgid string, expiry int64) {
	t.Gw.ExpiryCache.Set(orgid, expiry, cache.DefaultExpiration)
}

func (t BaseMiddleware) OrgSessionExpiry(orgid string) int64 {
	t.Logger().Debug("Checking: ", orgid)
	// Cache failed attempt
	id, err, _ := orgSessionExpiryCache.Do(orgid, func() (interface{}, error) {
		cachedVal, found := t.Gw.ExpiryCache.Get(orgid)
		if found {
			return cachedVal, nil
		}
		s, found := t.OrgSession(orgid)
		if found && t.Spec.GlobalConfig.EnforceOrgDataAge {
			return s.DataExpires, nil
		}
		return 0, errors.New("missing session")
	})
	if err != nil {
		t.Logger().Debug("no cached entry found, returning 7 days")
		return int64(604800)
	}
	return id.(int64)
}

func (t BaseMiddleware) UpdateRequestSession(r *http.Request) bool {
	session := ctxGetSession(r)
	token := ctxGetAuthToken(r)

	if session == nil || token == "" {
		return false
	}

	if !ctxSessionUpdateScheduled(r) {
		return false
	}

	lifetime := session.Lifetime(t.Spec.SessionLifetime, t.Gw.GetConfig().ForceGlobalSessionLifetime, t.Gw.GetConfig().GlobalSessionLifetime)
	if err := t.Gw.GlobalSessionManager.UpdateSession(token, session, lifetime, false); err != nil {
		t.Logger().WithError(err).Error("Can't update session")
		return false
	}

	// Set context state back
	// Useful for benchmarks when request object stays same
	ctxDisableSessionUpdate(r)

	if !t.Spec.GlobalConfig.LocalSessionCache.DisableCacheSessionState {
		t.Gw.SessionCache.Set(session.KeyHash(), session.Clone(), cache.DefaultExpiration)
	}

	return true
}

// ApplyPolicies will check if any policies are loaded. If any are, it
// will overwrite the session state to use the policy values.
func (t BaseMiddleware) ApplyPolicies(session *user.SessionState) error {
	rights := make(map[string]user.AccessDefinition)
	tags := make(map[string]bool)
	if session.MetaData == nil {
		session.MetaData = make(map[string]interface{})
	}

	didQuota, didRateLimit, didACL, didComplexity := make(map[string]bool), make(map[string]bool), make(map[string]bool), make(map[string]bool)
	policies := session.PolicyIDs()

	for _, polID := range policies {
		t.Gw.policiesMu.RLock()
		policy, ok := t.Gw.policiesByID[polID]
		t.Gw.policiesMu.RUnlock()
		if !ok {
			err := fmt.Errorf("policy not found: %q", polID)
			t.Logger().Error(err)
			return err
		}
		// Check ownership, policy org owner must be the same as API,
		// otherwise you could overwrite a session key with a policy from a different org!
		if t.Spec != nil && policy.OrgID != t.Spec.OrgID {
			err := fmt.Errorf("attempting to apply policy from different organisation to key, skipping")
			t.Logger().Error(err)
			return err
		}

		if policy.Partitions.PerAPI &&
			(policy.Partitions.Quota || policy.Partitions.RateLimit || policy.Partitions.Acl || policy.Partitions.Complexity) {
			err := fmt.Errorf("cannot apply policy %s which has per_api and any of partitions set", policy.ID)
			log.Error(err)
			return err
		}

		if policy.Partitions.PerAPI {
			for apiID, accessRights := range policy.AccessRights {
				// new logic when you can specify quota or rate in more than one policy but for different APIs
				if didQuota[apiID] || didRateLimit[apiID] || didACL[apiID] || didComplexity[apiID] { // no other partitions allowed
					err := fmt.Errorf("cannot apply multiple policies when some have per_api set and some are partitioned")
					log.Error(err)
					return err
				}

				idForScope := apiID
				// check if we don't have limit on API level specified when policy was created
				if accessRights.Limit == nil || *accessRights.Limit == (user.APILimit{}) {
					// limit was not specified on API level so we will populate it from policy
					idForScope = policy.ID
					accessRights.Limit = &user.APILimit{
						QuotaMax:           policy.QuotaMax,
						QuotaRenewalRate:   policy.QuotaRenewalRate,
						Rate:               policy.Rate,
						Per:                policy.Per,
						ThrottleInterval:   policy.ThrottleInterval,
						ThrottleRetryLimit: policy.ThrottleRetryLimit,
						MaxQueryDepth:      policy.MaxQueryDepth,
					}
				}
				accessRights.AllowanceScope = idForScope
				accessRights.Limit.SetBy = idForScope

				// respect current quota renews (on API limit level)
				if r, ok := session.AccessRights[apiID]; ok && r.Limit != nil {
					accessRights.Limit.QuotaRenews = r.Limit.QuotaRenews
				}

				// overwrite session access right for this API
				rights[apiID] = accessRights

				// identify that limit for that API is set (to allow set it only once)
				didACL[apiID] = true
				didQuota[apiID] = true
				didRateLimit[apiID] = true
				didComplexity[apiID] = true
			}
		} else {
			usePartitions := policy.Partitions.Quota || policy.Partitions.RateLimit || policy.Partitions.Acl || policy.Partitions.Complexity

			for k, v := range policy.AccessRights {
				if v.Limit == nil {
					v.Limit = &user.APILimit{}
				}

				ar := v

				if !usePartitions || policy.Partitions.Acl {
					didACL[k] = true

					// Merge ACLs for the same API
					if r, ok := rights[k]; ok {
						r.Versions = appendIfMissing(rights[k].Versions, v.Versions...)

						for _, u := range v.AllowedURLs {
							found := false
							for ai, au := range r.AllowedURLs {
								if u.URL == au.URL {
									found = true
									r.AllowedURLs[ai].Methods = append(au.Methods, u.Methods...)
								}
							}

							if !found {
								r.AllowedURLs = append(r.AllowedURLs, v.AllowedURLs...)
							}
						}

						for _, t := range v.RestrictedTypes {
							for ri, rt := range r.RestrictedTypes {
								if t.Name == rt.Name {
									r.RestrictedTypes[ri].Fields = intersection(rt.Fields, t.Fields)
								}
							}
						}

						mergeFieldLimits := func(res *user.FieldLimits, new user.FieldLimits) {
							if greaterThanInt(new.MaxQueryDepth, res.MaxQueryDepth) {
								res.MaxQueryDepth = new.MaxQueryDepth
							}
						}

						for _, far := range v.FieldAccessRights {
							exists := false
							for i, rfar := range r.FieldAccessRights {
								if far.TypeName == rfar.TypeName && far.FieldName == rfar.FieldName {
									exists = true
									mergeFieldLimits(&r.FieldAccessRights[i].Limits, far.Limits)
								}
							}

							if !exists {
								r.FieldAccessRights = append(r.FieldAccessRights, far)
							}
						}

						if r.Limit == nil {
							r.Limit = &user.APILimit{}
						}

						ar = r
					}

					ar.Limit.SetBy = policy.ID
				}

				if !usePartitions || policy.Partitions.Quota {
					didQuota[k] = true
					if greaterThanInt64(policy.QuotaMax, ar.Limit.QuotaMax) {

						ar.Limit.QuotaMax = policy.QuotaMax
						//if partition for quota is set the we must use this value in the global information of the key
						if greaterThanInt64(policy.QuotaMax, session.QuotaMax) || policy.Partitions.Quota {
							session.QuotaMax = policy.QuotaMax
						}
					}

					if policy.QuotaRenewalRate > ar.Limit.QuotaRenewalRate {
						ar.Limit.QuotaRenewalRate = policy.QuotaRenewalRate
						if policy.QuotaRenewalRate > session.QuotaRenewalRate {
							session.QuotaRenewalRate = policy.QuotaRenewalRate
						}
					}
				}

				if !usePartitions || policy.Partitions.RateLimit {
					didRateLimit[k] = true

					if greaterThanFloat64(policy.Rate, ar.Limit.Rate) {
						ar.Limit.Rate = policy.Rate
						//if policy.Partitions.RateLimit then we must set this value in the global data of the key
						if greaterThanFloat64(policy.Rate, session.Rate) || policy.Partitions.RateLimit {
							session.Rate = policy.Rate
						}
					}

					if policy.Per > ar.Limit.Per {
						ar.Limit.Per = policy.Per
						if policy.Per > session.Per {
							session.Per = policy.Per
						}
					}

					if policy.ThrottleRetryLimit > ar.Limit.ThrottleRetryLimit {
						ar.Limit.ThrottleRetryLimit = policy.ThrottleRetryLimit
						if policy.ThrottleRetryLimit > session.ThrottleRetryLimit {
							session.ThrottleRetryLimit = policy.ThrottleRetryLimit
						}
					}

					if policy.ThrottleInterval > ar.Limit.ThrottleInterval {
						ar.Limit.ThrottleInterval = policy.ThrottleInterval
						if policy.ThrottleInterval > session.ThrottleInterval {
							session.ThrottleInterval = policy.ThrottleInterval
						}
					}
				}

				if !usePartitions || policy.Partitions.Complexity {
					didComplexity[k] = true

					if greaterThanInt(policy.MaxQueryDepth, ar.Limit.MaxQueryDepth) {
						ar.Limit.MaxQueryDepth = policy.MaxQueryDepth
						if greaterThanInt(policy.MaxQueryDepth, session.MaxQueryDepth) {
							session.MaxQueryDepth = policy.MaxQueryDepth
						}
					}
				}

				// Respect existing QuotaRenews
				if r, ok := session.AccessRights[k]; ok && r.Limit != nil {
					ar.Limit.QuotaRenews = r.Limit.QuotaRenews
				}

				if !usePartitions || policy.Partitions.Acl {
					rights[k] = ar
				}
			}

			// Master policy case
			if len(policy.AccessRights) == 0 {
				if !usePartitions || policy.Partitions.RateLimit {
					session.Rate = policy.Rate
					session.Per = policy.Per
					session.ThrottleInterval = policy.ThrottleInterval
					session.ThrottleRetryLimit = policy.ThrottleRetryLimit
				}

				if !usePartitions || policy.Partitions.Complexity {
					session.MaxQueryDepth = policy.MaxQueryDepth
				}

				if !usePartitions || policy.Partitions.Quota {
					session.QuotaMax = policy.QuotaMax
					session.QuotaRenewalRate = policy.QuotaRenewalRate
				}
			}

			if !session.HMACEnabled {
				session.HMACEnabled = policy.HMACEnabled
			}

			if !session.EnableHTTPSignatureValidation {
				session.EnableHTTPSignatureValidation = policy.EnableHTTPSignatureValidation
			}
		}

		session.IsInactive = session.IsInactive || policy.IsInactive

		for _, tag := range policy.Tags {
			tags[tag] = true
		}

		for k, v := range policy.MetaData {
			session.MetaData[k] = v
		}

		if policy.LastUpdated > session.LastUpdated {
			session.LastUpdated = policy.LastUpdated
		}
	}

	for _, tag := range session.Tags {
		tags[tag] = true
	}

	// set tags
	session.Tags = []string{}
	for tag := range tags {
		session.Tags = append(session.Tags, tag)
	}

	if len(policies) == 0 {
		for apiID, accessRight := range session.AccessRights {
			// check if the api in the session has per api limit
			if accessRight.Limit != nil && *accessRight.Limit != (user.APILimit{}) {
				accessRight.AllowanceScope = apiID
				session.AccessRights[apiID] = accessRight
			}
		}
	}

	distinctACL := make(map[string]bool)

	for _, v := range rights {
		if v.Limit.SetBy != "" {
			distinctACL[v.Limit.SetBy] = true
		}
	}

	// If some APIs had only ACL partitions, inherit rest from session level
	for k, v := range rights {
		if !didRateLimit[k] {
			v.Limit.Rate = session.Rate
			v.Limit.Per = session.Per
			v.Limit.ThrottleInterval = session.ThrottleInterval
			v.Limit.ThrottleRetryLimit = session.ThrottleRetryLimit
		}

		if !didComplexity[k] {
			v.Limit.MaxQueryDepth = session.MaxQueryDepth
		}

		if !didQuota[k] {
			v.Limit.QuotaMax = session.QuotaMax
			v.Limit.QuotaRenewalRate = session.QuotaRenewalRate
			v.Limit.QuotaRenews = session.QuotaRenews
		}

		// If multime ACL
		if len(distinctACL) > 1 {
			if v.AllowanceScope == "" && v.Limit.SetBy != "" {
				v.AllowanceScope = v.Limit.SetBy
			}
		}

		v.Limit.SetBy = ""

		rights[k] = v
	}

	// If we have policies defining rules for one single API, update session root vars (legacy)
	if len(didQuota) == 1 && len(didRateLimit) == 1 && len(didComplexity) == 1 {
		for _, v := range rights {
			if len(didRateLimit) == 1 {
				session.Rate = v.Limit.Rate
				session.Per = v.Limit.Per
			}

			if len(didQuota) == 1 {
				session.QuotaMax = v.Limit.QuotaMax
				session.QuotaRenews = v.Limit.QuotaRenews
				session.QuotaRenewalRate = v.Limit.QuotaRenewalRate
			}

			if len(didComplexity) == 1 {
				session.MaxQueryDepth = v.Limit.MaxQueryDepth
			}
		}
	}

	// Override session ACL if at least one policy define it
	if len(didACL) > 0 {
		session.AccessRights = rights
	}

	return nil
}

// CheckSessionAndIdentityForValidKey will check first the Session store for a valid key, if not found, it will try
// the Auth Handler, if not found it will fail
func (t BaseMiddleware) CheckSessionAndIdentityForValidKey(originalKey string, r *http.Request) (user.SessionState, bool) {
	key := originalKey
	minLength := t.Spec.GlobalConfig.MinTokenLength
	if minLength == 0 {
		// See https://github.com/TykTechnologies/tyk/issues/1681
		minLength = 3
	}

	if len(key) <= minLength {
		return user.SessionState{IsInactive: true}, false
	}

	// Try and get the session from the session store
	t.Logger().Debug("Querying local cache")
	keyHash := key
	cacheKey := key
	if t.Spec.GlobalConfig.HashKeys {
		cacheKey = storage.HashStr(key, storage.HashMurmur64) // always hash cache keys with murmur64 to prevent collisions
	}

	// Check in-memory cache
	if !t.Spec.GlobalConfig.LocalSessionCache.DisableCacheSessionState {
		cachedVal, found := t.Gw.SessionCache.Get(cacheKey)
		if found {
			t.Logger().Debug("--> Key found in local cache")
			session := cachedVal.(user.SessionState).Clone()
			if err := t.ApplyPolicies(&session); err != nil {
				t.Logger().Error(err)
				return session, false
			}
			return session, true
		}
	}

	// Check session store
	t.Logger().Debug("Querying keystore")
<<<<<<< HEAD
	session, found := t.Gw.GlobalSessionManager.SessionDetail(t.Spec.OrgID, key, false)
=======
	session, found := GlobalSessionManager.SessionDetail(t.Spec.OrgID, key, false)

>>>>>>> 529518d2
	if found {
		if t.Spec.GlobalConfig.HashKeys {
			keyHash = storage.HashStr(session.KeyID)
		}
		session := session.Clone()
		session.SetKeyHash(keyHash)
		// If exists, assume it has been authorized and pass on
		// cache it
		if !t.Spec.GlobalConfig.LocalSessionCache.DisableCacheSessionState {
			t.Gw.SessionCache.Set(cacheKey, session, cache.DefaultExpiration)
		}

		// Check for a policy, if there is a policy, pull it and overwrite the session values
		if err := t.ApplyPolicies(&session); err != nil {
			t.Logger().Error(err)
			return session, false
		}
		t.Logger().Debug("Got key")
		return session, true
	}

	if _, ok := t.Spec.AuthManager.Store().(*RPCStorageHandler); ok && rpc.IsEmergencyMode() {
		return session.Clone(), false
	}

	// Only search in RPC if it's not in emergency mode
	t.Logger().Debug("Querying authstore")
	// 2. If not there, get it from the AuthorizationHandler
	session, found = t.Spec.AuthManager.SessionDetail(t.Spec.OrgID, key, false)
	if found {
		key = session.KeyID

		session := session.Clone()
		session.SetKeyHash(keyHash)
		// If not in Session, and got it from AuthHandler, create a session with a new TTL
<<<<<<< HEAD
		t.Logger().Info("Recreating session for key: ", t.Gw.obfuscateKey(key))
=======

		t.Logger().Info("Recreating session for key: ", obfuscateKey(key))
>>>>>>> 529518d2

		// cache it
		if !t.Spec.GlobalConfig.LocalSessionCache.DisableCacheSessionState {
			go t.Gw.SessionCache.Set(cacheKey, session, cache.DefaultExpiration)
		}

		// Check for a policy, if there is a policy, pull it and overwrite the session values
		if err := t.ApplyPolicies(&session); err != nil {
			t.Logger().Error(err)
			return session, false
		}

		t.Logger().Debug("Lifetime is: ", session.Lifetime(t.Spec.SessionLifetime, t.Gw.GetConfig().ForceGlobalSessionLifetime, t.Gw.GetConfig().GlobalSessionLifetime))
		ctxScheduleSessionUpdate(r)
	} else {
		// defaulting
		session.KeyID = key
	}

	return session, found
}

// FireEvent is added to the BaseMiddleware object so it is available across the entire stack
func (t BaseMiddleware) FireEvent(name apidef.TykEvent, meta interface{}) {
	fireEvent(name, meta, t.Spec.EventPaths)
}

func (b BaseMiddleware) getAuthType() string {
	return ""
}

func (b BaseMiddleware) getAuthToken(authType string, r *http.Request) (string, apidef.AuthConfig) {
	config, ok := b.Base().Spec.AuthConfigs[authType]
	// Auth is deprecated. To maintain backward compatibility authToken and jwt cases are added.
	if !ok && (authType == authTokenType || authType == jwtType) {
		config = b.Base().Spec.Auth
	}

	if config.AuthHeaderName == "" {
		config.AuthHeaderName = headers.Authorization
	}

	key := r.Header.Get(config.AuthHeaderName)

	paramName := config.ParamName
	if config.UseParam || paramName != "" {
		if paramName == "" {
			paramName = config.AuthHeaderName
		}

		paramValue := r.URL.Query().Get(paramName)

		// Only use the paramValue if it has an actual value
		if paramValue != "" {
			key = paramValue
		}
	}

	cookieName := config.CookieName
	if config.UseCookie || cookieName != "" {
		if cookieName == "" {
			cookieName = config.AuthHeaderName
		}

		authCookie, err := r.Cookie(cookieName)
		cookieValue := ""
		if err == nil {
			cookieValue = authCookie.Value
		}

		if cookieValue != "" {
			key = cookieValue
		}
	}

	return key, config
}

type TykResponseHandler interface {
	Init(interface{}, *APISpec) error
	Name() string
	HandleResponse(http.ResponseWriter, *http.Response, *http.Request, *user.SessionState) error
	HandleError(http.ResponseWriter, *http.Request)
}

type TykGoPluginResponseHandler interface {
	TykResponseHandler
	HandleGoPluginResponse(http.ResponseWriter, *http.Response, *http.Request) error
}

func (gw *Gateway) responseProcessorByName(name string) TykResponseHandler {
	switch name {
	case "header_injector":
		return &HeaderInjector{Gw: gw}
	case "response_body_transform":
		return &ResponseTransformMiddleware{}
	case "response_body_transform_jq":
		return &ResponseTransformJQMiddleware{Gw: gw}
	case "header_transform":
		return &HeaderTransform{Gw: gw}
	case "custom_mw_res_hook":
		return &CustomMiddlewareResponseHook{Gw: gw}
	case "goplugin_res_hook":
		return &ResponseGoPluginMiddleware{}
	}

	return nil
}

func handleResponseChain(chain []TykResponseHandler, rw http.ResponseWriter, res *http.Response, req *http.Request, ses *user.SessionState) (abortRequest bool, err error) {
	traceIsEnabled := trace.IsEnabled()
	for _, rh := range chain {
		if err := handleResponse(rh, rw, res, req, ses, traceIsEnabled); err != nil {
			// Abort the request if this handler is a response middleware hook:
			if rh.Name() == "CustomMiddlewareResponseHook" {
				rh.HandleError(rw, req)
				return true, err
			}
			return false, err
		}
	}
	return false, nil
}

func handleResponse(rh TykResponseHandler, rw http.ResponseWriter, res *http.Response, req *http.Request, ses *user.SessionState, shouldTrace bool) error {
	if shouldTrace {
		span, ctx := trace.Span(req.Context(), rh.Name())
		defer span.Finish()
		req = req.WithContext(ctx)
	}
	return rh.HandleResponse(rw, res, req, ses)
}

func parseForm(r *http.Request) {
	// https://golang.org/pkg/net/http/#Request.ParseForm
	// ParseForm drains the request body for a request with Content-Type of
	// application/x-www-form-urlencoded
	if r.Header.Get("Content-Type") == "application/x-www-form-urlencoded" && r.Form == nil {
		var b bytes.Buffer
		r.Body = ioutil.NopCloser(io.TeeReader(r.Body, &b))

		r.ParseForm()

		r.Body = ioutil.NopCloser(&b)
		return
	}

	r.ParseForm()
}<|MERGE_RESOLUTION|>--- conflicted
+++ resolved
@@ -690,12 +690,8 @@
 
 	// Check session store
 	t.Logger().Debug("Querying keystore")
-<<<<<<< HEAD
 	session, found := t.Gw.GlobalSessionManager.SessionDetail(t.Spec.OrgID, key, false)
-=======
-	session, found := GlobalSessionManager.SessionDetail(t.Spec.OrgID, key, false)
-
->>>>>>> 529518d2
+
 	if found {
 		if t.Spec.GlobalConfig.HashKeys {
 			keyHash = storage.HashStr(session.KeyID)
@@ -731,12 +727,7 @@
 		session := session.Clone()
 		session.SetKeyHash(keyHash)
 		// If not in Session, and got it from AuthHandler, create a session with a new TTL
-<<<<<<< HEAD
 		t.Logger().Info("Recreating session for key: ", t.Gw.obfuscateKey(key))
-=======
-
-		t.Logger().Info("Recreating session for key: ", obfuscateKey(key))
->>>>>>> 529518d2
 
 		// cache it
 		if !t.Spec.GlobalConfig.LocalSessionCache.DisableCacheSessionState {
