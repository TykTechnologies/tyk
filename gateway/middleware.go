package gateway

import (
	"bytes"
	"errors"
	"fmt"
	"io"
	"io/ioutil"
	"net/http"
	"strconv"
	"time"

	"github.com/TykTechnologies/tyk/rpc"

	"github.com/TykTechnologies/tyk/headers"

	"github.com/gocraft/health"
	"github.com/justinas/alice"
	newrelic "github.com/newrelic/go-agent"
	"github.com/paulbellamy/ratecounter"
	"github.com/pmylund/go-cache"
	"github.com/sirupsen/logrus"
	"golang.org/x/sync/singleflight"

	"github.com/TykTechnologies/tyk/apidef"
	"github.com/TykTechnologies/tyk/request"
	"github.com/TykTechnologies/tyk/storage"
	"github.com/TykTechnologies/tyk/trace"
	"github.com/TykTechnologies/tyk/user"
)

const mwStatusRespond = 666

const authTokenType = "authToken"
const jwtType = "jwt"
const hmacType = "hmac"
const basicType = "basic"
const coprocessType = "coprocess"
const oauthType = "oauth"
const oidcType = "oidc"

var (
	GlobalRate            = ratecounter.NewRateCounter(1 * time.Second)
	orgSessionExpiryCache singleflight.Group
)

type TykMiddleware interface {
	Init()
	Base() *BaseMiddleware
	SetName(string)
	SetRequestLogger(*http.Request)
	Logger() *logrus.Entry
	Config() (interface{}, error)
	ProcessRequest(w http.ResponseWriter, r *http.Request, conf interface{}) (error, int) // Handles request
	EnabledForSpec() bool
	Name() string
}

type TraceMiddleware struct {
	TykMiddleware
}

func (tr TraceMiddleware) ProcessRequest(w http.ResponseWriter, r *http.Request, conf interface{}) (error, int) {
	if trace.IsEnabled() {
		span, ctx := trace.Span(r.Context(),
			tr.Name(),
		)
		defer span.Finish()
		setContext(r, ctx)
		return tr.TykMiddleware.ProcessRequest(w, r, conf)
	}

	return tr.TykMiddleware.ProcessRequest(w, r, conf)
}

func (gw *Gateway) createDynamicMiddleware(name string, isPre, useSession bool, baseMid BaseMiddleware) func(http.Handler) http.Handler {
	dMiddleware := &DynamicMiddleware{
		BaseMiddleware:      baseMid,
		MiddlewareClassName: name,
		Pre:                 isPre,
		UseSession:          useSession,
	}

	return gw.createMiddleware(dMiddleware)
}

// Generic middleware caller to make extension easier
func (gw *Gateway) createMiddleware(actualMW TykMiddleware) func(http.Handler) http.Handler {
	mw := &TraceMiddleware{
		TykMiddleware: actualMW,
	}
	// construct a new instance
	mw.Init()
	mw.SetName(mw.Name())
	mw.Logger().Debug("Init")

	// Pull the configuration
	mwConf, err := mw.Config()
	if err != nil {
		mw.Logger().Fatal("[Middleware] Configuration load failed")
	}

	return func(h http.Handler) http.Handler {
		return http.HandlerFunc(func(w http.ResponseWriter, r *http.Request) {
			mw.SetRequestLogger(r)

			if gw.GetConfig().NewRelic.AppName != "" {
				if txn, ok := w.(newrelic.Transaction); ok {
					defer newrelic.StartSegment(txn, mw.Name()).End()
				}
			}

			job := instrument.NewJob("MiddlewareCall")
			meta := health.Kvs{}
			eventName := mw.Name() + "." + "executed"

			if instrumentationEnabled {
				meta = health.Kvs{
					"from_ip":  request.RealIP(r),
					"method":   r.Method,
					"endpoint": r.URL.Path,
					"raw_url":  r.URL.String(),
					"size":     strconv.Itoa(int(r.ContentLength)),
					"mw_name":  mw.Name(),
				}
				job.EventKv("executed", meta)
				job.EventKv(eventName, meta)
			}

			startTime := time.Now()
			mw.Logger().WithField("ts", startTime.UnixNano()).Debug("Started")

			if mw.Base().Spec.CORS.OptionsPassthrough && r.Method == "OPTIONS" {
				h.ServeHTTP(w, r)
				return
			}

			err, errCode := mw.ProcessRequest(w, r, mwConf)
			if err != nil {
				// GoPluginMiddleware are expected to send response in case of error
				// but we still want to record error
				_, isGoPlugin := actualMW.(*GoPluginMiddleware)

				handler := ErrorHandler{*mw.Base()}
				handler.HandleError(w, r, err.Error(), errCode, !isGoPlugin)

				meta["error"] = err.Error()

				finishTime := time.Since(startTime)

				if instrumentationEnabled {
					job.TimingKv("exec_time", finishTime.Nanoseconds(), meta)
					job.TimingKv(eventName+".exec_time", finishTime.Nanoseconds(), meta)
				}

				mw.Logger().WithError(err).WithField("code", errCode).WithField("ns", finishTime.Nanoseconds()).Debug("Finished")
				return
			}

			finishTime := time.Since(startTime)

			if instrumentationEnabled {
				job.TimingKv("exec_time", finishTime.Nanoseconds(), meta)
				job.TimingKv(eventName+".exec_time", finishTime.Nanoseconds(), meta)
			}

			mw.Logger().WithField("code", errCode).WithField("ns", finishTime.Nanoseconds()).Debug("Finished")

			// Special code, bypasses all other execution
			if errCode != mwStatusRespond {
				// No error, carry on...
				meta["bypass"] = "1"
				h.ServeHTTP(w, r)
			} else {
				mw.Base().UpdateRequestSession(r)
			}
		})
	}
}

func (gw *Gateway) mwAppendEnabled(chain *[]alice.Constructor, mw TykMiddleware) bool {
	if mw.EnabledForSpec() {
		*chain = append(*chain, gw.createMiddleware(mw))
		return true
	}
	return false
}

func (gw *Gateway) mwList(mws ...TykMiddleware) []alice.Constructor {
	var list []alice.Constructor
	for _, mw := range mws {
		gw.mwAppendEnabled(&list, mw)
	}
	return list
}

// BaseMiddleware wraps up the ApiSpec and Proxy objects to be included in a
// middleware handler, this can probably be handled better.
type BaseMiddleware struct {
	Spec   *APISpec
	Proxy  ReturningHttpHandler
	logger *logrus.Entry
	Gw     *Gateway `json:"-"`
}

func (t BaseMiddleware) Base() *BaseMiddleware { return &t }

func (t BaseMiddleware) Logger() (logger *logrus.Entry) {
	if t.logger == nil {
		t.logger = logrus.NewEntry(log)
	}

	return t.logger
}

func (t *BaseMiddleware) SetName(name string) {
	t.logger = t.Logger().WithField("mw", name)
}

func (t *BaseMiddleware) SetRequestLogger(r *http.Request) {
	t.logger = t.Gw.getLogEntryForRequest(t.Logger(), r, ctxGetAuthToken(r), nil)
}

func (t BaseMiddleware) Init() {}
func (t BaseMiddleware) EnabledForSpec() bool {
	return true
}
func (t BaseMiddleware) Config() (interface{}, error) {
	return nil, nil
}

func (t BaseMiddleware) OrgSession(orgID string) (user.SessionState, bool) {

	if rpc.IsEmergencyMode() {
		return user.SessionState{}, false
	}

	// Try and get the session from the session store
	session, found := t.Spec.OrgSessionManager.SessionDetail(orgID, orgID, false)
	if found && t.Spec.GlobalConfig.EnforceOrgDataAge {
		// If exists, assume it has been authorized and pass on
		// We cache org expiry data
		t.Logger().Debug("Setting data expiry: ", session.OrgID)
		t.Gw.ExpiryCache.Set(session.OrgID, session.DataExpires, cache.DefaultExpiration)
	}

<<<<<<< HEAD
	session.SetKeyHash(storage.HashKey(orgID))
=======
	session.SetKeyHash(storage.HashKey(orgID, t.Gw.GetConfig().HashKeys))
>>>>>>> f603dec3

	return session.Clone(), found
}

func (t BaseMiddleware) SetOrgExpiry(orgid string, expiry int64) {
	t.Gw.ExpiryCache.Set(orgid, expiry, cache.DefaultExpiration)
}

func (t BaseMiddleware) OrgSessionExpiry(orgid string) int64 {
	t.Logger().Debug("Checking: ", orgid)
	// Cache failed attempt
	id, err, _ := orgSessionExpiryCache.Do(orgid, func() (interface{}, error) {
		cachedVal, found := t.Gw.ExpiryCache.Get(orgid)
		if found {
			return cachedVal, nil
		}
		s, found := t.OrgSession(orgid)
		if found && t.Spec.GlobalConfig.EnforceOrgDataAge {
			return s.DataExpires, nil
		}
		return 0, errors.New("missing session")
	})
	if err != nil {
		t.Logger().Debug("no cached entry found, returning 7 days")
		return int64(604800)
	}
	return id.(int64)
}

func (t BaseMiddleware) UpdateRequestSession(r *http.Request) bool {
	session := ctxGetSession(r)
	token := ctxGetAuthToken(r)

	if session == nil || token == "" {
		return false
	}

	if !ctxSessionUpdateScheduled(r) {
		return false
	}

	lifetime := session.Lifetime(t.Spec.SessionLifetime, t.Gw.GetConfig().ForceGlobalSessionLifetime, t.Gw.GetConfig().GlobalSessionLifetime)
	if err := t.Gw.GlobalSessionManager.UpdateSession(token, session, lifetime, false); err != nil {
		t.Logger().WithError(err).Error("Can't update session")
		return false
	}

	// Set context state back
	// Useful for benchmarks when request object stays same
	ctxDisableSessionUpdate(r)

	if !t.Spec.GlobalConfig.LocalSessionCache.DisableCacheSessionState {
<<<<<<< HEAD
		SessionCache.Set(session.KeyHash(), session.Clone(), cache.DefaultExpiration)
=======
		t.Gw.SessionCache.Set(session.KeyHash(), session.Clone(), cache.DefaultExpiration)
>>>>>>> f603dec3
	}

	return true
}

// ApplyPolicies will check if any policies are loaded. If any are, it
// will overwrite the session state to use the policy values.
func (t BaseMiddleware) ApplyPolicies(session *user.SessionState) error {
	rights := make(map[string]user.AccessDefinition)
	tags := make(map[string]bool)
	if session.MetaData == nil {
		session.MetaData = make(map[string]interface{})
	}

	didQuota, didRateLimit, didACL, didComplexity := make(map[string]bool), make(map[string]bool), make(map[string]bool), make(map[string]bool)
	policies := session.PolicyIDs()

	for _, polID := range policies {
		t.Gw.policiesMu.RLock()
		policy, ok := t.Gw.policiesByID[polID]
		t.Gw.policiesMu.RUnlock()
		if !ok {
			err := fmt.Errorf("policy not found: %q", polID)
			t.Logger().Error(err)
			return err
		}
		// Check ownership, policy org owner must be the same as API,
		// otherwise you could overwrite a session key with a policy from a different org!
		if t.Spec != nil && policy.OrgID != t.Spec.OrgID {
			err := fmt.Errorf("attempting to apply policy from different organisation to key, skipping")
			t.Logger().Error(err)
			return err
		}

		if policy.Partitions.PerAPI &&
			(policy.Partitions.Quota || policy.Partitions.RateLimit || policy.Partitions.Acl || policy.Partitions.Complexity) {
			err := fmt.Errorf("cannot apply policy %s which has per_api and any of partitions set", policy.ID)
			log.Error(err)
			return err
		}

		if policy.Partitions.PerAPI {
			for apiID, accessRights := range policy.AccessRights {
				// new logic when you can specify quota or rate in more than one policy but for different APIs
				if didQuota[apiID] || didRateLimit[apiID] || didACL[apiID] || didComplexity[apiID] { // no other partitions allowed
					err := fmt.Errorf("cannot apply multiple policies when some have per_api set and some are partitioned")
					log.Error(err)
					return err
				}

				idForScope := apiID
				// check if we don't have limit on API level specified when policy was created
				if accessRights.Limit.IsEmpty() {
					// limit was not specified on API level so we will populate it from policy
					idForScope = policy.ID
					accessRights.Limit = user.APILimit{
						QuotaMax:           policy.QuotaMax,
						QuotaRenewalRate:   policy.QuotaRenewalRate,
						Rate:               policy.Rate,
						Per:                policy.Per,
						ThrottleInterval:   policy.ThrottleInterval,
						ThrottleRetryLimit: policy.ThrottleRetryLimit,
						MaxQueryDepth:      policy.MaxQueryDepth,
					}
				}
				accessRights.AllowanceScope = idForScope
				accessRights.Limit.SetBy = idForScope

				// respect current quota renews (on API limit level)
				if r, ok := session.AccessRights[apiID]; ok && !r.Limit.IsEmpty() {
					accessRights.Limit.QuotaRenews = r.Limit.QuotaRenews
				}

				// overwrite session access right for this API
				rights[apiID] = accessRights

				// identify that limit for that API is set (to allow set it only once)
				didACL[apiID] = true
				didQuota[apiID] = true
				didRateLimit[apiID] = true
				didComplexity[apiID] = true
			}
		} else {
			usePartitions := policy.Partitions.Quota || policy.Partitions.RateLimit || policy.Partitions.Acl || policy.Partitions.Complexity

			for k, v := range policy.AccessRights {
				ar := v

				if !usePartitions || policy.Partitions.Acl {
					didACL[k] = true

					// Merge ACLs for the same API
					if r, ok := rights[k]; ok {
						r.Versions = appendIfMissing(rights[k].Versions, v.Versions...)

						for _, u := range v.AllowedURLs {
							found := false
							for ai, au := range r.AllowedURLs {
								if u.URL == au.URL {
									found = true
									r.AllowedURLs[ai].Methods = append(au.Methods, u.Methods...)
								}
							}

							if !found {
								r.AllowedURLs = append(r.AllowedURLs, v.AllowedURLs...)
							}
						}

						for _, t := range v.RestrictedTypes {
							for ri, rt := range r.RestrictedTypes {
								if t.Name == rt.Name {
									r.RestrictedTypes[ri].Fields = intersection(rt.Fields, t.Fields)
								}
							}
						}

						mergeFieldLimits := func(res *user.FieldLimits, new user.FieldLimits) {
							if greaterThanInt(new.MaxQueryDepth, res.MaxQueryDepth) {
								res.MaxQueryDepth = new.MaxQueryDepth
							}
						}

						for _, far := range v.FieldAccessRights {
							exists := false
							for i, rfar := range r.FieldAccessRights {
								if far.TypeName == rfar.TypeName && far.FieldName == rfar.FieldName {
									exists = true
									mergeFieldLimits(&r.FieldAccessRights[i].Limits, far.Limits)
								}
							}

							if !exists {
								r.FieldAccessRights = append(r.FieldAccessRights, far)
							}
						}

						ar = r
					}

					ar.Limit.SetBy = policy.ID
				}

				if !usePartitions || policy.Partitions.Quota {
					didQuota[k] = true
					if greaterThanInt64(policy.QuotaMax, ar.Limit.QuotaMax) {

						ar.Limit.QuotaMax = policy.QuotaMax
						//if partition for quota is set the we must use this value in the global information of the key
						if greaterThanInt64(policy.QuotaMax, session.QuotaMax) || policy.Partitions.Quota {
							session.QuotaMax = policy.QuotaMax
						}
					}

					if policy.QuotaRenewalRate > ar.Limit.QuotaRenewalRate {
						ar.Limit.QuotaRenewalRate = policy.QuotaRenewalRate
						if policy.QuotaRenewalRate > session.QuotaRenewalRate {
							session.QuotaRenewalRate = policy.QuotaRenewalRate
						}
					}
				}

				if !usePartitions || policy.Partitions.RateLimit {
					didRateLimit[k] = true

					if greaterThanFloat64(policy.Rate, ar.Limit.Rate) {
						ar.Limit.Rate = policy.Rate
						//if policy.Partitions.RateLimit then we must set this value in the global data of the key
						if greaterThanFloat64(policy.Rate, session.Rate) || policy.Partitions.RateLimit {
							session.Rate = policy.Rate
						}
					}

					if policy.Per > ar.Limit.Per {
						ar.Limit.Per = policy.Per
						if policy.Per > session.Per {
							session.Per = policy.Per
						}
					}

					if policy.ThrottleRetryLimit > ar.Limit.ThrottleRetryLimit {
						ar.Limit.ThrottleRetryLimit = policy.ThrottleRetryLimit
						if policy.ThrottleRetryLimit > session.ThrottleRetryLimit {
							session.ThrottleRetryLimit = policy.ThrottleRetryLimit
						}
					}

					if policy.ThrottleInterval > ar.Limit.ThrottleInterval {
						ar.Limit.ThrottleInterval = policy.ThrottleInterval
						if policy.ThrottleInterval > session.ThrottleInterval {
							session.ThrottleInterval = policy.ThrottleInterval
						}
					}
				}

				if !usePartitions || policy.Partitions.Complexity {
					didComplexity[k] = true

					if greaterThanInt(policy.MaxQueryDepth, ar.Limit.MaxQueryDepth) {
						ar.Limit.MaxQueryDepth = policy.MaxQueryDepth
						if greaterThanInt(policy.MaxQueryDepth, session.MaxQueryDepth) {
							session.MaxQueryDepth = policy.MaxQueryDepth
						}
					}
				}

				// Respect existing QuotaRenews
				if r, ok := session.AccessRights[k]; ok && !r.Limit.IsEmpty() {
					ar.Limit.QuotaRenews = r.Limit.QuotaRenews
				}

				if !usePartitions || policy.Partitions.Acl {
					rights[k] = ar
				}
			}

			// Master policy case
			if len(policy.AccessRights) == 0 {
				if !usePartitions || policy.Partitions.RateLimit {
					session.Rate = policy.Rate
					session.Per = policy.Per
					session.ThrottleInterval = policy.ThrottleInterval
					session.ThrottleRetryLimit = policy.ThrottleRetryLimit
				}

				if !usePartitions || policy.Partitions.Complexity {
					session.MaxQueryDepth = policy.MaxQueryDepth
				}

				if !usePartitions || policy.Partitions.Quota {
					session.QuotaMax = policy.QuotaMax
					session.QuotaRenewalRate = policy.QuotaRenewalRate
				}
			}

			if !session.HMACEnabled {
				session.HMACEnabled = policy.HMACEnabled
			}

			if !session.EnableHTTPSignatureValidation {
				session.EnableHTTPSignatureValidation = policy.EnableHTTPSignatureValidation
			}
		}

		session.IsInactive = session.IsInactive || policy.IsInactive

		for _, tag := range policy.Tags {
			tags[tag] = true
		}

		for k, v := range policy.MetaData {
			session.MetaData[k] = v
		}

		if policy.LastUpdated > session.LastUpdated {
			session.LastUpdated = policy.LastUpdated
		}
	}

	for _, tag := range session.Tags {
		tags[tag] = true
	}

	// set tags
	session.Tags = []string{}
	for tag := range tags {
		session.Tags = append(session.Tags, tag)
	}

	if len(policies) == 0 {
		for apiID, accessRight := range session.AccessRights {
			// check if the api in the session has per api limit
			if !accessRight.Limit.IsEmpty() {
				accessRight.AllowanceScope = apiID
				session.AccessRights[apiID] = accessRight
			}
		}
	}

	distinctACL := make(map[string]bool)

	for _, v := range rights {
		if v.Limit.SetBy != "" {
			distinctACL[v.Limit.SetBy] = true
		}
	}

	// If some APIs had only ACL partitions, inherit rest from session level
	for k, v := range rights {
		if !didRateLimit[k] {
			v.Limit.Rate = session.Rate
			v.Limit.Per = session.Per
			v.Limit.ThrottleInterval = session.ThrottleInterval
			v.Limit.ThrottleRetryLimit = session.ThrottleRetryLimit
		}

		if !didComplexity[k] {
			v.Limit.MaxQueryDepth = session.MaxQueryDepth
		}

		if !didQuota[k] {
			v.Limit.QuotaMax = session.QuotaMax
			v.Limit.QuotaRenewalRate = session.QuotaRenewalRate
			v.Limit.QuotaRenews = session.QuotaRenews
		}

		// If multime ACL
		if len(distinctACL) > 1 {
			if v.AllowanceScope == "" && v.Limit.SetBy != "" {
				v.AllowanceScope = v.Limit.SetBy
			}
		}

		v.Limit.SetBy = ""

		rights[k] = v
	}

	// If we have policies defining rules for one single API, update session root vars (legacy)
	if len(didQuota) == 1 && len(didRateLimit) == 1 && len(didComplexity) == 1 {
		for _, v := range rights {
			if len(didRateLimit) == 1 {
				session.Rate = v.Limit.Rate
				session.Per = v.Limit.Per
			}

			if len(didQuota) == 1 {
				session.QuotaMax = v.Limit.QuotaMax
				session.QuotaRenews = v.Limit.QuotaRenews
				session.QuotaRenewalRate = v.Limit.QuotaRenewalRate
			}

			if len(didComplexity) == 1 {
				session.MaxQueryDepth = v.Limit.MaxQueryDepth
			}
		}
	}

	// Override session ACL if at least one policy define it
	if len(didACL) > 0 {
		session.AccessRights = rights
	}

	return nil
}

// CheckSessionAndIdentityForValidKey will check first the Session store for a valid key, if not found, it will try
// the Auth Handler, if not found it will fail
func (t BaseMiddleware) CheckSessionAndIdentityForValidKey(originalKey string, r *http.Request) (user.SessionState, bool) {
	key := originalKey
	minLength := t.Spec.GlobalConfig.MinTokenLength
	if minLength == 0 {
		// See https://github.com/TykTechnologies/tyk/issues/1681
		minLength = 3
	}

	if len(key) <= minLength {
		return user.SessionState{IsInactive: true}, false
	}

	// Try and get the session from the session store
	t.Logger().Debug("Querying local cache")
	keyHash := key
	cacheKey := key
	if t.Spec.GlobalConfig.HashKeys {
		cacheKey = storage.HashStr(key, storage.HashMurmur64) // always hash cache keys with murmur64 to prevent collisions
	}

	// Check in-memory cache
	if !t.Spec.GlobalConfig.LocalSessionCache.DisableCacheSessionState {
		cachedVal, found := t.Gw.SessionCache.Get(cacheKey)
		if found {
			t.Logger().Debug("--> Key found in local cache")
			session := cachedVal.(user.SessionState).Clone()
			if err := t.ApplyPolicies(&session); err != nil {
				t.Logger().Error(err)
				return session, false
			}
			return session, true
		}
	}

	// Check session store
	t.Logger().Debug("Querying keystore")
<<<<<<< HEAD
	session, found := GlobalSessionManager.SessionDetail(t.Spec.OrgID, key, false)
=======
	session, found := t.Gw.GlobalSessionManager.SessionDetail(t.Spec.OrgID, key, false)
>>>>>>> f603dec3

	if found {
		if t.Spec.GlobalConfig.HashKeys {
			keyHash = storage.HashStr(session.KeyID)
		}
		session := session.Clone()
		session.SetKeyHash(keyHash)
		// If exists, assume it has been authorized and pass on
		// cache it
		if !t.Spec.GlobalConfig.LocalSessionCache.DisableCacheSessionState {
<<<<<<< HEAD
			SessionCache.Set(cacheKey, session, cache.DefaultExpiration)
=======
			t.Gw.SessionCache.Set(cacheKey, session, cache.DefaultExpiration)
>>>>>>> f603dec3
		}

		// Check for a policy, if there is a policy, pull it and overwrite the session values
		if err := t.ApplyPolicies(&session); err != nil {
			t.Logger().Error(err)
			return session, false
		}
		t.Logger().Debug("Got key")
		return session, true
	}

	if _, ok := t.Spec.AuthManager.Store().(*RPCStorageHandler); ok && rpc.IsEmergencyMode() {
		return session.Clone(), false
	}

	// Only search in RPC if it's not in emergency mode
	t.Logger().Debug("Querying authstore")
	// 2. If not there, get it from the AuthorizationHandler
	session, found = t.Spec.AuthManager.SessionDetail(t.Spec.OrgID, key, false)
	if found {
		key = session.KeyID

		session := session.Clone()
		session.SetKeyHash(keyHash)
		// If not in Session, and got it from AuthHandler, create a session with a new TTL
<<<<<<< HEAD

		t.Logger().Info("Recreating session for key: ", obfuscateKey(key))

		// cache it
		if !t.Spec.GlobalConfig.LocalSessionCache.DisableCacheSessionState {
			SessionCache.Set(cacheKey, session, cache.DefaultExpiration)
=======
		t.Logger().Info("Recreating session for key: ", t.Gw.obfuscateKey(key))

		// cache it
		if !t.Spec.GlobalConfig.LocalSessionCache.DisableCacheSessionState {
			go t.Gw.SessionCache.Set(cacheKey, session, cache.DefaultExpiration)
>>>>>>> f603dec3
		}

		// Check for a policy, if there is a policy, pull it and overwrite the session values
		if err := t.ApplyPolicies(&session); err != nil {
			t.Logger().Error(err)
			return session, false
		}

		t.Logger().Debug("Lifetime is: ", session.Lifetime(t.Spec.SessionLifetime, t.Gw.GetConfig().ForceGlobalSessionLifetime, t.Gw.GetConfig().GlobalSessionLifetime))
		ctxScheduleSessionUpdate(r)
	} else {
		// defaulting
		session.KeyID = key
	}

	return session, found
}

// FireEvent is added to the BaseMiddleware object so it is available across the entire stack
func (t BaseMiddleware) FireEvent(name apidef.TykEvent, meta interface{}) {
	fireEvent(name, meta, t.Spec.EventPaths)
}

func (b BaseMiddleware) getAuthType() string {
	return ""
}

func (b BaseMiddleware) getAuthToken(authType string, r *http.Request) (string, apidef.AuthConfig) {
	config, ok := b.Base().Spec.AuthConfigs[authType]
	// Auth is deprecated. To maintain backward compatibility authToken and jwt cases are added.
	if !ok && (authType == authTokenType || authType == jwtType) {
		config = b.Base().Spec.Auth
	}

	if config.AuthHeaderName == "" {
		config.AuthHeaderName = headers.Authorization
	}

	key := r.Header.Get(config.AuthHeaderName)

	paramName := config.ParamName
	if config.UseParam || paramName != "" {
		if paramName == "" {
			paramName = config.AuthHeaderName
		}

		paramValue := r.URL.Query().Get(paramName)

		// Only use the paramValue if it has an actual value
		if paramValue != "" {
			key = paramValue
		}
	}

	cookieName := config.CookieName
	if config.UseCookie || cookieName != "" {
		if cookieName == "" {
			cookieName = config.AuthHeaderName
		}

		authCookie, err := r.Cookie(cookieName)
		cookieValue := ""
		if err == nil {
			cookieValue = authCookie.Value
		}

		if cookieValue != "" {
			key = cookieValue
		}
	}

	return key, config
}

type TykResponseHandler interface {
	Init(interface{}, *APISpec) error
	Name() string
	HandleResponse(http.ResponseWriter, *http.Response, *http.Request, *user.SessionState) error
	HandleError(http.ResponseWriter, *http.Request)
}

type TykGoPluginResponseHandler interface {
	TykResponseHandler
	HandleGoPluginResponse(http.ResponseWriter, *http.Response, *http.Request) error
}

<<<<<<< HEAD
func responseProcessorByName(name string) TykResponseHandler {
=======
func (gw *Gateway) responseProcessorByName(name string) TykResponseHandler {
>>>>>>> f603dec3
	switch name {
	case "header_injector":
		return &HeaderInjector{Gw: gw}
	case "response_body_transform":
		return &ResponseTransformMiddleware{}
	case "response_body_transform_jq":
		return &ResponseTransformJQMiddleware{Gw: gw}
	case "header_transform":
		return &HeaderTransform{Gw: gw}
	case "custom_mw_res_hook":
<<<<<<< HEAD
		return &CustomMiddlewareResponseHook{}
	case "goplugin_res_hook":
		return &ResponseGoPluginMiddleware{}

=======
		return &CustomMiddlewareResponseHook{Gw: gw}
	case "goplugin_res_hook":
		return &ResponseGoPluginMiddleware{}
>>>>>>> f603dec3
	}

	return nil
}

func handleResponseChain(chain []TykResponseHandler, rw http.ResponseWriter, res *http.Response, req *http.Request, ses *user.SessionState) (abortRequest bool, err error) {
	traceIsEnabled := trace.IsEnabled()
	for _, rh := range chain {
		if err := handleResponse(rh, rw, res, req, ses, traceIsEnabled); err != nil {
			// Abort the request if this handler is a response middleware hook:
			if rh.Name() == "CustomMiddlewareResponseHook" {
				rh.HandleError(rw, req)
				return true, err
			}
			return false, err
		}
	}
	return false, nil
}

func handleResponse(rh TykResponseHandler, rw http.ResponseWriter, res *http.Response, req *http.Request, ses *user.SessionState, shouldTrace bool) error {
	if shouldTrace {
		span, ctx := trace.Span(req.Context(), rh.Name())
		defer span.Finish()
		req = req.WithContext(ctx)
	}
	return rh.HandleResponse(rw, res, req, ses)
}

func parseForm(r *http.Request) {
	// https://golang.org/pkg/net/http/#Request.ParseForm
	// ParseForm drains the request body for a request with Content-Type of
	// application/x-www-form-urlencoded
	if r.Header.Get("Content-Type") == "application/x-www-form-urlencoded" && r.Form == nil {
		var b bytes.Buffer
		r.Body = ioutil.NopCloser(io.TeeReader(r.Body, &b))

		r.ParseForm()

		r.Body = ioutil.NopCloser(&b)
		return
	}

	r.ParseForm()
}<|MERGE_RESOLUTION|>--- conflicted
+++ resolved
@@ -244,11 +244,7 @@
 		t.Gw.ExpiryCache.Set(session.OrgID, session.DataExpires, cache.DefaultExpiration)
 	}
 
-<<<<<<< HEAD
-	session.SetKeyHash(storage.HashKey(orgID))
-=======
 	session.SetKeyHash(storage.HashKey(orgID, t.Gw.GetConfig().HashKeys))
->>>>>>> f603dec3
 
 	return session.Clone(), found
 }
@@ -301,11 +297,7 @@
 	ctxDisableSessionUpdate(r)
 
 	if !t.Spec.GlobalConfig.LocalSessionCache.DisableCacheSessionState {
-<<<<<<< HEAD
-		SessionCache.Set(session.KeyHash(), session.Clone(), cache.DefaultExpiration)
-=======
 		t.Gw.SessionCache.Set(session.KeyHash(), session.Clone(), cache.DefaultExpiration)
->>>>>>> f603dec3
 	}
 
 	return true
@@ -690,11 +682,7 @@
 
 	// Check session store
 	t.Logger().Debug("Querying keystore")
-<<<<<<< HEAD
-	session, found := GlobalSessionManager.SessionDetail(t.Spec.OrgID, key, false)
-=======
 	session, found := t.Gw.GlobalSessionManager.SessionDetail(t.Spec.OrgID, key, false)
->>>>>>> f603dec3
 
 	if found {
 		if t.Spec.GlobalConfig.HashKeys {
@@ -705,11 +693,7 @@
 		// If exists, assume it has been authorized and pass on
 		// cache it
 		if !t.Spec.GlobalConfig.LocalSessionCache.DisableCacheSessionState {
-<<<<<<< HEAD
-			SessionCache.Set(cacheKey, session, cache.DefaultExpiration)
-=======
 			t.Gw.SessionCache.Set(cacheKey, session, cache.DefaultExpiration)
->>>>>>> f603dec3
 		}
 
 		// Check for a policy, if there is a policy, pull it and overwrite the session values
@@ -735,20 +719,11 @@
 		session := session.Clone()
 		session.SetKeyHash(keyHash)
 		// If not in Session, and got it from AuthHandler, create a session with a new TTL
-<<<<<<< HEAD
-
-		t.Logger().Info("Recreating session for key: ", obfuscateKey(key))
-
-		// cache it
-		if !t.Spec.GlobalConfig.LocalSessionCache.DisableCacheSessionState {
-			SessionCache.Set(cacheKey, session, cache.DefaultExpiration)
-=======
 		t.Logger().Info("Recreating session for key: ", t.Gw.obfuscateKey(key))
 
 		// cache it
 		if !t.Spec.GlobalConfig.LocalSessionCache.DisableCacheSessionState {
 			go t.Gw.SessionCache.Set(cacheKey, session, cache.DefaultExpiration)
->>>>>>> f603dec3
 		}
 
 		// Check for a policy, if there is a policy, pull it and overwrite the session values
@@ -835,11 +810,7 @@
 	HandleGoPluginResponse(http.ResponseWriter, *http.Response, *http.Request) error
 }
 
-<<<<<<< HEAD
-func responseProcessorByName(name string) TykResponseHandler {
-=======
 func (gw *Gateway) responseProcessorByName(name string) TykResponseHandler {
->>>>>>> f603dec3
 	switch name {
 	case "header_injector":
 		return &HeaderInjector{Gw: gw}
@@ -850,16 +821,9 @@
 	case "header_transform":
 		return &HeaderTransform{Gw: gw}
 	case "custom_mw_res_hook":
-<<<<<<< HEAD
-		return &CustomMiddlewareResponseHook{}
-	case "goplugin_res_hook":
-		return &ResponseGoPluginMiddleware{}
-
-=======
 		return &CustomMiddlewareResponseHook{Gw: gw}
 	case "goplugin_res_hook":
 		return &ResponseGoPluginMiddleware{}
->>>>>>> f603dec3
 	}
 
 	return nil
