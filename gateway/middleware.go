package gateway

import (
	"bytes"
	"errors"
	"fmt"
	"io"
	"io/ioutil"
	"net/http"
	"strconv"
	"time"

	"github.com/TykTechnologies/tyk/rpc"

	"github.com/TykTechnologies/tyk/headers"

	"github.com/gocraft/health"
	"github.com/justinas/alice"
	newrelic "github.com/newrelic/go-agent"
	"github.com/paulbellamy/ratecounter"
	cache "github.com/pmylund/go-cache"
	"github.com/sirupsen/logrus"
	"golang.org/x/sync/singleflight"

	"github.com/TykTechnologies/tyk/apidef"
	"github.com/TykTechnologies/tyk/request"
	"github.com/TykTechnologies/tyk/storage"
	"github.com/TykTechnologies/tyk/trace"
	"github.com/TykTechnologies/tyk/user"
)

const mwStatusRespond = 666

const authTokenType = "authToken"
const jwtType = "jwt"
const hmacType = "hmac"
const basicType = "basic"
const coprocessType = "coprocess"
const oauthType = "oauth"
const oidcType = "oidc"

var (
	GlobalRate            = ratecounter.NewRateCounter(1 * time.Second)
	orgSessionExpiryCache singleflight.Group
)

type TykMiddleware interface {
	Init()
	Base() *BaseMiddleware
	SetName(string)
	SetRequestLogger(*http.Request)
	Logger() *logrus.Entry
	Config() (interface{}, error)
	ProcessRequest(w http.ResponseWriter, r *http.Request, conf interface{}) (error, int) // Handles request
	EnabledForSpec() bool
	Name() string
}

type TraceMiddleware struct {
	TykMiddleware
}

func (tr TraceMiddleware) ProcessRequest(w http.ResponseWriter, r *http.Request, conf interface{}) (error, int) {
	if trace.IsEnabled() {
		span, ctx := trace.Span(r.Context(),
			tr.Name(),
		)
		defer span.Finish()
		setContext(r, ctx)
		return tr.TykMiddleware.ProcessRequest(w, r, conf)
	}
	return tr.TykMiddleware.ProcessRequest(w, r, conf)
}

func (gw *Gateway) createDynamicMiddleware(name string, isPre, useSession bool, baseMid BaseMiddleware) func(http.Handler) http.Handler {
	dMiddleware := &DynamicMiddleware{
		BaseMiddleware:      baseMid,
		MiddlewareClassName: name,
		Pre:                 isPre,
		UseSession:          useSession,
	}

	return gw.createMiddleware(dMiddleware)
}

// Generic middleware caller to make extension easier
func (gw *Gateway) createMiddleware(actualMW TykMiddleware) func(http.Handler) http.Handler {
	mw := &TraceMiddleware{
		TykMiddleware: actualMW,
	}
	// construct a new instance
	mw.Init()
	mw.SetName(mw.Name())
	mw.Logger().Debug("Init")

	// Pull the configuration
	mwConf, err := mw.Config()
	if err != nil {
		mw.Logger().Fatal("[Middleware] Configuration load failed")
	}

	return func(h http.Handler) http.Handler {
		return http.HandlerFunc(func(w http.ResponseWriter, r *http.Request) {
			mw.SetRequestLogger(r)

			if gw.GetConfig().NewRelic.AppName != "" {
				if txn, ok := w.(newrelic.Transaction); ok {
					defer newrelic.StartSegment(txn, mw.Name()).End()
				}
			}

			job := instrument.NewJob("MiddlewareCall")
			meta := health.Kvs{}
			eventName := mw.Name() + "." + "executed"

			if instrumentationEnabled {
				meta = health.Kvs{
					"from_ip":  request.RealIP(r),
					"method":   r.Method,
					"endpoint": r.URL.Path,
					"raw_url":  r.URL.String(),
					"size":     strconv.Itoa(int(r.ContentLength)),
					"mw_name":  mw.Name(),
				}
				job.EventKv("executed", meta)
				job.EventKv(eventName, meta)
			}

			startTime := time.Now()
			mw.Logger().WithField("ts", startTime.UnixNano()).Debug("Started")

			if mw.Base().Spec.CORS.OptionsPassthrough && r.Method == "OPTIONS" {
				h.ServeHTTP(w, r)
				return
			}
			err, errCode := mw.ProcessRequest(w, r, mwConf)
			if err != nil {
				// GoPluginMiddleware are expected to send response in case of error
				// but we still want to record error
				_, isGoPlugin := actualMW.(*GoPluginMiddleware)

				handler := ErrorHandler{*mw.Base()}
				handler.HandleError(w, r, err.Error(), errCode, !isGoPlugin)

				meta["error"] = err.Error()

				finishTime := time.Since(startTime)

				if instrumentationEnabled {
					job.TimingKv("exec_time", finishTime.Nanoseconds(), meta)
					job.TimingKv(eventName+".exec_time", finishTime.Nanoseconds(), meta)
				}

				mw.Logger().WithError(err).WithField("code", errCode).WithField("ns", finishTime.Nanoseconds()).Debug("Finished")
				return
			}

			finishTime := time.Since(startTime)

			if instrumentationEnabled {
				job.TimingKv("exec_time", finishTime.Nanoseconds(), meta)
				job.TimingKv(eventName+".exec_time", finishTime.Nanoseconds(), meta)
			}

			mw.Logger().WithField("code", errCode).WithField("ns", finishTime.Nanoseconds()).Debug("Finished")

			// Special code, bypasses all other execution
			if errCode != mwStatusRespond {
				// No error, carry on...
				meta["bypass"] = "1"
				h.ServeHTTP(w, r)
			} else {
				mw.Base().UpdateRequestSession(r)
			}
		})
	}
}

func (gw *Gateway) mwAppendEnabled(chain *[]alice.Constructor, mw TykMiddleware) bool {
	if mw.EnabledForSpec() {
		*chain = append(*chain, gw.createMiddleware(mw))
		return true
	}
	return false
}

func (gw *Gateway) mwList(mws ...TykMiddleware) []alice.Constructor {
	var list []alice.Constructor
	for _, mw := range mws {
		gw.mwAppendEnabled(&list, mw)
	}
	return list
}

// BaseMiddleware wraps up the ApiSpec and Proxy objects to be included in a
// middleware handler, this can probably be handled better.
type BaseMiddleware struct {
	Spec   *APISpec
	Proxy  ReturningHttpHandler
	logger *logrus.Entry
	Gw     *Gateway `json:"-"`
}

func (t BaseMiddleware) Base() *BaseMiddleware { return &t }

func (t BaseMiddleware) Logger() (logger *logrus.Entry) {
	if t.logger == nil {
		t.logger = logrus.NewEntry(log)
	}

	return t.logger
}

func (t *BaseMiddleware) SetName(name string) {
	t.logger = t.Logger().WithField("mw", name)
}

func (t *BaseMiddleware) SetRequestLogger(r *http.Request) {
	t.logger = t.Gw.getLogEntryForRequest(t.Logger(), r, ctxGetAuthToken(r), nil)
}

func (t BaseMiddleware) Init() {}
func (t BaseMiddleware) EnabledForSpec() bool {
	return true
}
func (t BaseMiddleware) Config() (interface{}, error) {
	return nil, nil
}

func (t BaseMiddleware) OrgSession(orgID string) (user.SessionState, bool) {

	if rpc.IsEmergencyMode() {
		return user.SessionState{}, false
	}

	// Try and get the session from the session store
	session, found := t.Spec.OrgSessionManager.SessionDetail(orgID, orgID, false)
	if found && t.Spec.GlobalConfig.EnforceOrgDataAge {
		// If exists, assume it has been authorized and pass on
		// We cache org expiry data
		t.Logger().Debug("Setting data expiry: ", session.OrgID)
		t.Gw.ExpiryCache.Set(session.OrgID, session.DataExpires, cache.DefaultExpiration)
	}

	session.SetKeyHash(storage.HashKey(orgID, t.Gw.GetConfig().HashKeys))

	return session.Clone(), found
}

func (t BaseMiddleware) SetOrgExpiry(orgid string, expiry int64) {
	t.Gw.ExpiryCache.Set(orgid, expiry, cache.DefaultExpiration)
}

func (t BaseMiddleware) OrgSessionExpiry(orgid string) int64 {
	t.Logger().Debug("Checking: ", orgid)
	// Cache failed attempt
	id, err, _ := orgSessionExpiryCache.Do(orgid, func() (interface{}, error) {
		cachedVal, found := t.Gw.ExpiryCache.Get(orgid)
		if found {
			return cachedVal, nil
		}
		s, found := t.OrgSession(orgid)
		if found && t.Spec.GlobalConfig.EnforceOrgDataAge {
			return s.DataExpires, nil
		}
		return 0, errors.New("missing session")
	})
	if err != nil {
		t.Logger().Debug("no cached entry found, returning 7 days")
		return int64(604800)
	}
	return id.(int64)
}

func (t BaseMiddleware) UpdateRequestSession(r *http.Request) bool {
	session := ctxGetSession(r)
	token := ctxGetAuthToken(r)

	if session == nil || token == "" {
		return false
	}

	if !ctxSessionUpdateScheduled(r) {
		return false
	}

	lifetime := session.Lifetime(t.Spec.SessionLifetime, t.Gw.GetConfig().ForceGlobalSessionLifetime, t.Gw.GetConfig().GlobalSessionLifetime)
	if err := t.Gw.GlobalSessionManager.UpdateSession(token, session, lifetime, false); err != nil {
		t.Logger().WithError(err).Error("Can't update session")
		return false
	}

	// Set context state back
	// Useful for benchmarks when request object stays same
	ctxDisableSessionUpdate(r)

	if !t.Spec.GlobalConfig.LocalSessionCache.DisableCacheSessionState {
		clone := session.Clone()
		t.Gw.SessionCache.Set(session.GetKeyHash(), &clone, cache.DefaultExpiration)
	}

	return true
}

// ApplyPolicies will check if any policies are loaded. If any are, it
// will overwrite the session state to use the policy values.
func (t BaseMiddleware) ApplyPolicies(session *user.SessionState) error {
	rights := make(map[string]user.AccessDefinition)
	tags := make(map[string]bool)
	if session.GetMetaData() == nil {
		session.SetMetaData(make(map[string]interface{}))
	}

	didQuota, didRateLimit, didACL, didComplexity := make(map[string]bool), make(map[string]bool), make(map[string]bool), make(map[string]bool)
	policies := session.GetPolicyIDs()

	for _, polID := range policies {
		t.Gw.policiesMu.RLock()
		policy, ok := t.Gw.policiesByID[polID]
		t.Gw.policiesMu.RUnlock()
		if !ok {
			err := fmt.Errorf("policy not found: %q", polID)
			t.Logger().Error(err)
			return err
		}
		// Check ownership, policy org owner must be the same as API,
		// otherwise you could overwrite a session key with a policy from a different org!
		if t.Spec != nil && policy.OrgID != t.Spec.OrgID {
			err := fmt.Errorf("attempting to apply policy from different organisation to key, skipping")
			t.Logger().Error(err)
			return err
		}

		if policy.Partitions.PerAPI &&
			(policy.Partitions.Quota || policy.Partitions.RateLimit || policy.Partitions.Acl || policy.Partitions.Complexity) {
			err := fmt.Errorf("cannot apply policy %s which has per_api and any of partitions set", policy.ID)
			log.Error(err)
			return err
		}

		if policy.Partitions.PerAPI {
			for apiID, accessRights := range policy.AccessRights {
				// new logic when you can specify quota or rate in more than one policy but for different APIs
				if didQuota[apiID] || didRateLimit[apiID] || didACL[apiID] || didComplexity[apiID] { // no other partitions allowed
					err := fmt.Errorf("cannot apply multiple policies when some have per_api set and some are partitioned")
					log.Error(err)
					return err
				}

				idForScope := apiID
				// check if we already have limit on API level specified when policy was created
				if accessRights.Limit == nil || *accessRights.Limit == (user.APILimit{}) {
					// limit was not specified on API level so we will populate it from policy
					idForScope = policy.ID
					accessRights.Limit = &user.APILimit{
						QuotaMax:           policy.QuotaMax,
						QuotaRenewalRate:   policy.QuotaRenewalRate,
						Rate:               policy.Rate,
						Per:                policy.Per,
						ThrottleInterval:   policy.ThrottleInterval,
						ThrottleRetryLimit: policy.ThrottleRetryLimit,
						MaxQueryDepth:      policy.MaxQueryDepth,
					}
				}
				accessRights.AllowanceScope = idForScope
				accessRights.Limit.SetBy = idForScope

				// respect current quota renews (on API limit level)
				if r, ok := session.GetAccessRightByAPIID(apiID); ok && r.Limit != nil {
					accessRights.Limit.QuotaRenews = r.Limit.QuotaRenews
				}

				// overwrite session access right for this API
				rights[apiID] = accessRights

				// identify that limit for that API is set (to allow set it only once)
				didACL[apiID] = true
				didQuota[apiID] = true
				didRateLimit[apiID] = true
				didComplexity[apiID] = true
			}
		} else {
			usePartitions := policy.Partitions.Quota || policy.Partitions.RateLimit || policy.Partitions.Acl || policy.Partitions.Complexity

			for k, v := range policy.AccessRights {
				ar := &v

				if v.Limit == nil {
					v.Limit = &user.APILimit{}
				}

				if !usePartitions || policy.Partitions.Acl {
					didACL[k] = true

					// Merge ACLs for the same API
					if r, ok := rights[k]; ok {
						r.Versions = appendIfMissing(rights[k].Versions, v.Versions...)

						for _, u := range v.AllowedURLs {
							found := false
							for ai, au := range r.AllowedURLs {
								if u.URL == au.URL {
									found = true
									r.AllowedURLs[ai].Methods = append(au.Methods, u.Methods...)
								}
							}

							if !found {
								r.AllowedURLs = append(r.AllowedURLs, v.AllowedURLs...)
							}
						}

						for _, t := range v.RestrictedTypes {
							for ri, rt := range r.RestrictedTypes {
								if t.Name == rt.Name {
									r.RestrictedTypes[ri].Fields = intersection(rt.Fields, t.Fields)
								}
							}
						}

						mergeFieldLimits := func(res *user.FieldLimits, new user.FieldLimits) {
							if greaterThanInt(new.MaxQueryDepth, res.MaxQueryDepth) {
								res.MaxQueryDepth = new.MaxQueryDepth
							}
						}

						for _, far := range v.FieldAccessRights {
							exists := false
							for i, rfar := range r.FieldAccessRights {
								if far.TypeName == rfar.TypeName && far.FieldName == rfar.FieldName {
									exists = true
									mergeFieldLimits(&r.FieldAccessRights[i].Limits, far.Limits)
								}
							}

							if !exists {
								r.FieldAccessRights = append(r.FieldAccessRights, far)
							}
						}

						ar = &r
					}

					ar.Limit.SetBy = policy.ID
				}

				if !usePartitions || policy.Partitions.Quota {
					didQuota[k] = true
					if greaterThanInt64(policy.QuotaMax, ar.Limit.QuotaMax) {

						ar.Limit.QuotaMax = policy.QuotaMax
						//if partition for quota is set the we must use this value in the global information of the key
						if greaterThanInt64(policy.QuotaMax, session.QuotaMax) || policy.Partitions.Quota {
							session.QuotaMax = policy.QuotaMax
						}
					}

					if policy.QuotaRenewalRate > ar.Limit.QuotaRenewalRate {
						ar.Limit.QuotaRenewalRate = policy.QuotaRenewalRate
						if policy.QuotaRenewalRate > session.QuotaRenewalRate {
							session.QuotaRenewalRate = policy.QuotaRenewalRate
						}
					}
				}

				if !usePartitions || policy.Partitions.RateLimit {
					didRateLimit[k] = true

					if greaterThanFloat64(policy.Rate, ar.Limit.Rate) {
						ar.Limit.Rate = policy.Rate
						//if policy.Partitions.RateLimit then we must set this value in the global data of the key
						if greaterThanFloat64(policy.Rate, session.Rate) || policy.Partitions.RateLimit {
							session.Rate = policy.Rate
						}
					}

					if policy.Per > ar.Limit.Per {
						ar.Limit.Per = policy.Per
						if policy.Per > session.Per {
							session.Per = policy.Per
						}
					}

					if policy.ThrottleRetryLimit > ar.Limit.ThrottleRetryLimit {
						ar.Limit.ThrottleRetryLimit = policy.ThrottleRetryLimit
						if policy.ThrottleRetryLimit > session.ThrottleRetryLimit {
							session.ThrottleRetryLimit = policy.ThrottleRetryLimit
						}
					}

					if policy.ThrottleInterval > ar.Limit.ThrottleInterval {
						ar.Limit.ThrottleInterval = policy.ThrottleInterval
						if policy.ThrottleInterval > session.ThrottleInterval {
							session.ThrottleInterval = policy.ThrottleInterval
						}
					}
				}

				if !usePartitions || policy.Partitions.Complexity {
					didComplexity[k] = true

					if greaterThanInt(policy.MaxQueryDepth, ar.Limit.MaxQueryDepth) {
						ar.Limit.MaxQueryDepth = policy.MaxQueryDepth
						if greaterThanInt(policy.MaxQueryDepth, session.MaxQueryDepth) {
							session.MaxQueryDepth = policy.MaxQueryDepth
						}
					}
				}

				// Respect existing QuotaRenews
				if r, ok := session.GetAccessRightByAPIID(k); ok && r.Limit != nil {
					ar.Limit.QuotaRenews = r.Limit.QuotaRenews
				}

				if !usePartitions || policy.Partitions.Acl {
					rights[k] = *ar
				}
			}

			// Master policy case
			if len(policy.AccessRights) == 0 {
				if !usePartitions || policy.Partitions.RateLimit {
					session.Rate = policy.Rate
					session.Per = policy.Per
					session.ThrottleInterval = policy.ThrottleInterval
					session.ThrottleRetryLimit = policy.ThrottleRetryLimit
				}

				if !usePartitions || policy.Partitions.Complexity {
					session.MaxQueryDepth = policy.MaxQueryDepth
				}

				if !usePartitions || policy.Partitions.Quota {
					session.QuotaMax = policy.QuotaMax
					session.QuotaRenewalRate = policy.QuotaRenewalRate
				}
			}

			if !session.HMACEnabled {
				session.HMACEnabled = policy.HMACEnabled
			}

			if !session.EnableHTTPSignatureValidation {
				session.EnableHTTPSignatureValidation = policy.EnableHTTPSignatureValidation
			}
		}

		session.IsInactive = session.IsInactive || policy.IsInactive

		for _, tag := range policy.Tags {
			tags[tag] = true
		}

		for k, v := range policy.MetaData {
			session.SetMetaDataKey(k, v)
		}

		if policy.LastUpdated > session.LastUpdated {
			session.LastUpdated = policy.LastUpdated
		}
	}

	for _, tag := range session.Tags {
		tags[tag] = true
	}

	// set tags
	session.Tags = []string{}
	for tag := range tags {
		session.Tags = append(session.Tags, tag)
	}

	distinctACL := map[string]bool{}
	for _, v := range rights {
		if v.Limit.SetBy != "" {
			distinctACL[v.Limit.SetBy] = true
		}
	}

	// If some APIs had only ACL partitions, inherit rest from session level
	for k, v := range rights {
		if !didRateLimit[k] {
			v.Limit.Rate = session.Rate
			v.Limit.Per = session.Per
			v.Limit.ThrottleInterval = session.ThrottleInterval
			v.Limit.ThrottleRetryLimit = session.ThrottleRetryLimit
		}

		if !didComplexity[k] {
			v.Limit.MaxQueryDepth = session.MaxQueryDepth
		}

		if !didQuota[k] {
			v.Limit.QuotaMax = session.QuotaMax
			v.Limit.QuotaRenewalRate = session.QuotaRenewalRate
			v.Limit.QuotaRenews = session.QuotaRenews
		}

		// If multime ACL
		if len(distinctACL) > 1 {
			if v.AllowanceScope == "" && v.Limit.SetBy != "" {
				v.AllowanceScope = v.Limit.SetBy
			}
		}

		v.Limit.SetBy = ""

		rights[k] = v
	}

	// If we have policies defining rules for one single API, update session root vars (legacy)
	if len(didQuota) == 1 && len(didRateLimit) == 1 && len(didComplexity) == 1 {
		for _, v := range rights {
			if len(didRateLimit) == 1 {
				session.Rate = v.Limit.Rate
				session.Per = v.Limit.Per
			}

			if len(didQuota) == 1 {
				session.QuotaMax = v.Limit.QuotaMax
				session.QuotaRenews = v.Limit.QuotaRenews
				session.QuotaRenewalRate = v.Limit.QuotaRenewalRate
			}

			if len(didComplexity) == 1 {
				session.MaxQueryDepth = v.Limit.MaxQueryDepth
			}
		}
	}

	// Override session ACL if at least one policy define it
	if len(didACL) > 0 {
		session.SetAccessRights(rights)
	}

	return nil
}

// CheckSessionAndIdentityForValidKey will check first the Session store for a valid key, if not found, it will try
// the Auth Handler, if not found it will fail
func (t BaseMiddleware) CheckSessionAndIdentityForValidKey(originalKey *string, r *http.Request) (user.SessionState, bool) {
	key := *originalKey
	minLength := t.Spec.GlobalConfig.MinTokenLength
	if minLength == 0 {
		// See https://github.com/TykTechnologies/tyk/issues/1681
		minLength = 3
	}

	if len(key) <= minLength {
		return user.SessionState{IsInactive: true}, false
	}

	// Try and get the session from the session store
	t.Logger().Debug("Querying local cache")
	cacheKey := key
	if t.Spec.GlobalConfig.HashKeys {
		cacheKey = storage.HashStr(key)
	}

	// Check in-memory cache
	if !t.Spec.GlobalConfig.LocalSessionCache.DisableCacheSessionState {
		cachedVal, found := t.Gw.SessionCache.Get(cacheKey)
		if found {
			t.Logger().Debug("--> Key found in local cache")
			session := cachedVal.(*user.SessionState)
			if err := t.ApplyPolicies(session); err != nil {
				t.Logger().Error(err)
				return session.Clone(), false
			}
			return session.Clone(), true
		}
	}

	// Check session store
	t.Logger().Debug("Querying keystore")
	session, found := t.Gw.GlobalSessionManager.SessionDetail(t.Spec.OrgID, key, false)
	if found {
		session.SetKeyHash(cacheKey)
		// If exists, assume it has been authorized and pass on
		// cache it
		clone := session.Clone()
		if !t.Spec.GlobalConfig.LocalSessionCache.DisableCacheSessionState {
			go t.Gw.SessionCache.Set(cacheKey, &clone, cache.DefaultExpiration)
		}

		// Check for a policy, if there is a policy, pull it and overwrite the session values
		if err := t.ApplyPolicies(&session); err != nil {
			t.Logger().Error(err)
			return session.Clone(), false
		}
		t.Logger().Debug("Got key")
		return session.Clone(), true
	}

	if _, ok := t.Spec.AuthManager.Store().(*RPCStorageHandler); ok && rpc.IsEmergencyMode() {
		return session.Clone(), false
	}

	// Only search in RPC if it's not in emergency mode
	t.Logger().Debug("Querying authstore")
	// 2. If not there, get it from the AuthorizationHandler
	session, found = t.Spec.AuthManager.KeyAuthorised(key)
	if !found && storage.TokenOrg(key) != t.Spec.OrgID {
		//treat it as a custom key
		key = t.Gw.generateToken(t.Spec.OrgID, key)
		cacheKey = key
		if t.Spec.GlobalConfig.HashKeys {
			cacheKey = storage.HashStr(cacheKey)
		}
		session, found = t.Spec.AuthManager.KeyAuthorised(key)
	}

	if found {
		// update value of originalKey, as for custom-keys it might get updated (the key is generated again using alias)
		*originalKey = key

		session.SetKeyHash(cacheKey)
		// If not in Session, and got it from AuthHandler, create a session with a new TTL
		t.Logger().Info("Recreating session for key: ", t.Gw.obfuscateKey(key))

		// cache it
		clone := session.Clone()
		if !t.Spec.GlobalConfig.LocalSessionCache.DisableCacheSessionState {
			go t.Gw.SessionCache.Set(cacheKey, &clone, cache.DefaultExpiration)
		}

		// Check for a policy, if there is a policy, pull it and overwrite the session values
		if err := t.ApplyPolicies(&session); err != nil {
			t.Logger().Error(err)
			return session.Clone(), false
		}

		t.Logger().Debug("Lifetime is: ", session.Lifetime(t.Spec.SessionLifetime, t.Gw.GetConfig().ForceGlobalSessionLifetime, t.Gw.GetConfig().GlobalSessionLifetime))
		ctxScheduleSessionUpdate(r)
	}

	return session.Clone(), found
}

// FireEvent is added to the BaseMiddleware object so it is available across the entire stack
func (t BaseMiddleware) FireEvent(name apidef.TykEvent, meta interface{}) {
	fireEvent(name, meta, t.Spec.EventPaths)
}

func (b BaseMiddleware) getAuthType() string {
	return ""
}

func (b BaseMiddleware) getAuthToken(authType string, r *http.Request) (string, apidef.AuthConfig) {
	config, ok := b.Base().Spec.AuthConfigs[authType]
	// Auth is deprecated. To maintain backward compatibility authToken and jwt cases are added.
	if !ok && (authType == authTokenType || authType == jwtType) {
		config = b.Base().Spec.Auth
	}

	if config.AuthHeaderName == "" {
		config.AuthHeaderName = headers.Authorization
	}

	key := r.Header.Get(config.AuthHeaderName)

	paramName := config.ParamName
	if config.UseParam || paramName != "" {
		if paramName == "" {
			paramName = config.AuthHeaderName
		}

		paramValue := r.URL.Query().Get(paramName)

		// Only use the paramValue if it has an actual value
		if paramValue != "" {
			key = paramValue
		}
	}

	cookieName := config.CookieName
	if config.UseCookie || cookieName != "" {
		if cookieName == "" {
			cookieName = config.AuthHeaderName
		}

		authCookie, err := r.Cookie(cookieName)
		cookieValue := ""
		if err == nil {
			cookieValue = authCookie.Value
		}

		if cookieValue != "" {
			key = cookieValue
		}
	}

	return key, config
}

type TykResponseHandler interface {
	Init(interface{}, *APISpec) error
	Name() string
	HandleResponse(http.ResponseWriter, *http.Response, *http.Request, *user.SessionState) error
	HandleError(http.ResponseWriter, *http.Request)
}

<<<<<<< HEAD
func (gw *Gateway) responseProcessorByName(name string) TykResponseHandler {
=======
type TykGoPluginResponseHandler interface {
	TykResponseHandler
	HandleGoPluginResponse(http.ResponseWriter, *http.Response, *http.Request) error
}

func responseProcessorByName(name string) TykResponseHandler {
>>>>>>> 19f50288
	switch name {
	case "header_injector":
		return &HeaderInjector{Gw: gw}
	case "response_body_transform":
		return &ResponseTransformMiddleware{}
	case "response_body_transform_jq":
		return &ResponseTransformJQMiddleware{Gw: gw}
	case "header_transform":
		return &HeaderTransform{Gw: gw}
	case "custom_mw_res_hook":
<<<<<<< HEAD
		return &CustomMiddlewareResponseHook{Gw: gw}
=======
		return &CustomMiddlewareResponseHook{}
	case "goplugin_res_hook":
		return &ResponseGoPluginMiddleware{}

>>>>>>> 19f50288
	}

	return nil
}

func handleResponseChain(chain []TykResponseHandler, rw http.ResponseWriter, res *http.Response, req *http.Request, ses *user.SessionState) (abortRequest bool, err error) {
	traceIsEnabled := trace.IsEnabled()
	for _, rh := range chain {
		if err := handleResponse(rh, rw, res, req, ses, traceIsEnabled); err != nil {
			// Abort the request if this handler is a response middleware hook:
			if rh.Name() == "CustomMiddlewareResponseHook" {
				rh.HandleError(rw, req)
				return true, err
			}
			return false, err
		}
	}
	return false, nil
}

func handleResponse(rh TykResponseHandler, rw http.ResponseWriter, res *http.Response, req *http.Request, ses *user.SessionState, shouldTrace bool) error {
	if shouldTrace {
		span, ctx := trace.Span(req.Context(), rh.Name())
		defer span.Finish()
		req = req.WithContext(ctx)
	}
	return rh.HandleResponse(rw, res, req, ses)
}

func parseForm(r *http.Request) {
	// https://golang.org/pkg/net/http/#Request.ParseForm
	// ParseForm drains the request body for a request with Content-Type of
	// application/x-www-form-urlencoded
	if r.Header.Get("Content-Type") == "application/x-www-form-urlencoded" && r.Form == nil {
		var b bytes.Buffer
		r.Body = ioutil.NopCloser(io.TeeReader(r.Body, &b))

		r.ParseForm()

		r.Body = ioutil.NopCloser(&b)
		return
	}

	r.ParseForm()
}<|MERGE_RESOLUTION|>--- conflicted
+++ resolved
@@ -800,16 +800,12 @@
 	HandleError(http.ResponseWriter, *http.Request)
 }
 
-<<<<<<< HEAD
-func (gw *Gateway) responseProcessorByName(name string) TykResponseHandler {
-=======
 type TykGoPluginResponseHandler interface {
 	TykResponseHandler
 	HandleGoPluginResponse(http.ResponseWriter, *http.Response, *http.Request) error
 }
 
-func responseProcessorByName(name string) TykResponseHandler {
->>>>>>> 19f50288
+func (gw *Gateway) responseProcessorByName(name string) TykResponseHandler {
 	switch name {
 	case "header_injector":
 		return &HeaderInjector{Gw: gw}
@@ -820,14 +816,9 @@
 	case "header_transform":
 		return &HeaderTransform{Gw: gw}
 	case "custom_mw_res_hook":
-<<<<<<< HEAD
 		return &CustomMiddlewareResponseHook{Gw: gw}
-=======
-		return &CustomMiddlewareResponseHook{}
 	case "goplugin_res_hook":
 		return &ResponseGoPluginMiddleware{}
-
->>>>>>> 19f50288
 	}
 
 	return nil
