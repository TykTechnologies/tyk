--- conflicted
+++ resolved
@@ -703,21 +703,7 @@
 	// Only search in RPC if it's not in emergency mode
 	t.Logger().Debug("Querying authstore")
 	// 2. If not there, get it from the AuthorizationHandler
-<<<<<<< HEAD
-	session, found = t.Spec.AuthManager.KeyAuthorised(key)
-	if !found && storage.TokenOrg(key) != t.Spec.OrgID {
-		//treat it as a custom key
-		key = t.Gw.generateToken(t.Spec.OrgID, key)
-		cacheKey = key
-		if t.Spec.GlobalConfig.HashKeys {
-			cacheKey = storage.HashStr(cacheKey)
-		}
-		session, found = t.Spec.AuthManager.KeyAuthorised(key)
-	}
-
-=======
 	session, found = t.Spec.AuthManager.SessionDetail(t.Spec.OrgID, key, false)
->>>>>>> 8f10bf25
 	if found {
 		// update value of originalKey, as for custom-keys it might get updated (the key is generated again using alias)
 		*originalKey = key
