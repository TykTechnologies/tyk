package gateway

import (
	"bytes"
	"encoding/base64"
	"errors"
	"html/template"
	"io"
	"io/ioutil"
	"net/http"
	"runtime/pprof"
	"strconv"
	"strings"
	"time"

	"github.com/TykTechnologies/tyk/config"

	"github.com/TykTechnologies/tyk/headers"
	"github.com/TykTechnologies/tyk/request"
)

const (
	defaultTemplateName   = "error"
	defaultTemplateFormat = "json"
	defaultContentType    = headers.ApplicationJSON

	MsgAuthFieldMissing    = "Authorization field missing"
	MsgApiAccessDisallowed = "Access to this API has been disallowed"
	MsgBearerMailformed    = "Bearer token malformed"
	MsgKeyNotAuthorized    = "Key not authorised"
	MsgOauthClientRevoked  = "Key not authorised. OAuth client access was revoked"
)

var errCustomBodyResponse = errors.New("errCustomBodyResponse")

var TykErrors = make(map[string]config.TykError)

func errorAndStatusCode(errType string) (error, int) {
	err := TykErrors[errType]
	return errors.New(err.Message), err.Code
}

func defaultTykErrors() {
	TykErrors = make(map[string]config.TykError)
	TykErrors[ErrAuthAuthorizationFieldMissing] = config.TykError{
		Message: MsgAuthFieldMissing,
		Code:    http.StatusUnauthorized,
	}

	TykErrors[ErrAuthKeyNotFound] = config.TykError{
		Message: MsgApiAccessDisallowed,
		Code:    http.StatusForbidden,
	}

	TykErrors[ErrAuthCertNotFound] = config.TykError{
		Message: MsgApiAccessDisallowed,
		Code:    http.StatusForbidden,
	}

	TykErrors[ErrAuthKeyIsInvalid] = config.TykError{
		Message: MsgApiAccessDisallowed,
		Code:    http.StatusForbidden,
	}

	TykErrors[ErrOAuthAuthorizationFieldMissing] = config.TykError{
		Message: MsgAuthFieldMissing,
		Code:    http.StatusBadRequest,
	}

	TykErrors[ErrOAuthAuthorizationFieldMalformed] = config.TykError{
		Message: MsgBearerMailformed,
		Code:    http.StatusBadRequest,
	}

	TykErrors[ErrOAuthKeyNotFound] = config.TykError{
		Message: MsgKeyNotAuthorized,
		Code:    http.StatusForbidden,
	}

	TykErrors[ErrOAuthClientDeleted] = config.TykError{
		Message: MsgOauthClientRevoked,
		Code:    http.StatusForbidden,
	}
}

<<<<<<< HEAD
func overrideTykErrors() {
	for id, err := range config.Global().OverrideMessages {
=======
func overrideTykErrors(gw *Gateway) {
	gwConfig := gw.GetConfig()
	for id, err := range gwConfig.OverrideMessages {
>>>>>>> 094a100a

		overridenErr := TykErrors[id]

		if err.Code != 0 {
			overridenErr.Code = err.Code
		}

		if err.Message != "" {
			overridenErr.Message = err.Message
		}

		TykErrors[id] = overridenErr
	}
}

// APIError is generic error object returned if there is something wrong with the request
type APIError struct {
	Message template.HTML
}

// ErrorHandler is invoked whenever there is an issue with a proxied request, most middleware will invoke
// the ErrorHandler if something is wrong with the request and halt the request processing through the chain
type ErrorHandler struct {
	BaseMiddleware
}

// TemplateExecutor is an interface used to switch between text/templates and html/template.
// It only switch to text/template (templatesRaw) when contentType is XML related
type TemplateExecutor interface {
	Execute(wr io.Writer, data interface{}) error
}

// HandleError is the actual error handler and will store the error details in analytics if analytics processing is enabled.
func (e *ErrorHandler) HandleError(w http.ResponseWriter, r *http.Request, errMsg string, errCode int, writeResponse bool) {
	defer e.Base().UpdateRequestSession(r)
	response := &http.Response{}

	if writeResponse {
		var templateExtension string
		contentType := r.Header.Get(headers.ContentType)
		contentType = strings.Split(contentType, ";")[0]

		switch contentType {
		case headers.ApplicationXML:
			templateExtension = "xml"
			contentType = headers.ApplicationXML
		case headers.TextXML:
			templateExtension = "xml"
			contentType = headers.TextXML
		default:
			templateExtension = "json"
			contentType = headers.ApplicationJSON
		}

		w.Header().Set(headers.ContentType, contentType)
		response.Header = http.Header{}
		response.Header.Set(headers.ContentType, contentType)
		templateName := "error_" + strconv.Itoa(errCode) + "." + templateExtension

		// Try to use an error template that matches the HTTP error code and the content type: 500.json, 400.xml, etc.
		tmpl := e.Gw.templates.Lookup(templateName)

		// Fallback to a generic error template, but match the content type: error.json, error.xml, etc.
		if tmpl == nil {
			templateName = defaultTemplateName + "." + templateExtension
			tmpl = e.Gw.templates.Lookup(templateName)
		}

		// If no template is available for this content type, fallback to "error.json".
		if tmpl == nil {
			templateName = defaultTemplateName + "." + defaultTemplateFormat
			tmpl = e.Gw.templates.Lookup(templateName)
			w.Header().Set(headers.ContentType, defaultContentType)
			response.Header.Set(headers.ContentType, defaultContentType)

		}

		//If the config option is not set or is false, add the header
		if !e.Spec.GlobalConfig.HideGeneratorHeader {
			w.Header().Add(headers.XGenerator, "tyk.io")
			response.Header.Add(headers.XGenerator, "tyk.io")
		}

		// Close connections
		if e.Spec.GlobalConfig.CloseConnections {
			w.Header().Add(headers.Connection, "close")
			response.Header.Add(headers.Connection, "close")

		}

		// If error is not customized write error in default way
		if errMsg != errCustomBodyResponse.Error() {
			w.WriteHeader(errCode)
			response.StatusCode = errCode
			var tmplExecutor TemplateExecutor
			tmplExecutor = tmpl

			apiError := APIError{template.HTML(template.JSEscapeString(errMsg))}
			if contentType == headers.ApplicationXML || contentType == headers.TextXML {
				apiError.Message = template.HTML(errMsg)

				//we look up in the last defined templateName to obtain the template.
<<<<<<< HEAD
				rawTmpl := templatesRaw.Lookup(templateName)
=======
				rawTmpl := e.Gw.templatesRaw.Lookup(templateName)
>>>>>>> 094a100a
				tmplExecutor = rawTmpl
			}

			var log bytes.Buffer

			rsp := io.MultiWriter(w, &log)
			tmplExecutor.Execute(rsp, &apiError)
			response.Body = ioutil.NopCloser(&log)
		}
	}

	if memProfFile != nil {
		pprof.WriteHeapProfile(memProfFile)
	}

	if e.Spec.DoNotTrack || ctxGetDoNotTrack(r) {
		return
	}

	// Track the key ID if it exists
	token := ctxGetAuthToken(r)
	var alias string

	ip := request.RealIP(r)
	if e.Spec.GlobalConfig.StoreAnalytics(ip) {

		t := time.Now()

		addVersionHeader(w, r, e.Spec.GlobalConfig)

		version := e.Spec.getVersionFromRequest(r)
		if version == "" {
			version = "Non Versioned"
		}

		if e.Spec.Proxy.StripListenPath {
			r.URL.Path = e.Spec.StripListenPath(r, r.URL.Path)
		}

		// This is an odd bugfix, will need further testing
		r.URL.Path = "/" + r.URL.Path
		if strings.HasPrefix(r.URL.Path, "//") {
			r.URL.Path = strings.TrimPrefix(r.URL.Path, "/")
		}

		oauthClientID := ""
		session := ctxGetSession(r)
		tags := make([]string, 0, estimateTagsCapacity(session, e.Spec))
		if session != nil {
			oauthClientID = session.OauthClientID
			alias = session.Alias
			tags = append(tags, getSessionTags(session)...)
		}

		if len(e.Spec.TagHeaders) > 0 {
			tags = tagHeaders(r, e.Spec.TagHeaders, tags)
		}

		if len(e.Spec.Tags) > 0 {
			tags = append(tags, e.Spec.Tags...)
		}

		rawRequest := ""
		rawResponse := ""
		if recordDetail(r, e.Spec) {

			// Get the wire format representation

			var wireFormatReq bytes.Buffer
			r.Write(&wireFormatReq)
			rawRequest = base64.StdEncoding.EncodeToString(wireFormatReq.Bytes())

			var wireFormatRes bytes.Buffer
			response.Write(&wireFormatRes)
			rawResponse = base64.StdEncoding.EncodeToString(wireFormatRes.Bytes())

		}

		trackEP := false
		trackedPath := r.URL.Path
		if p := ctxGetTrackedPath(r); p != "" {
			trackEP = true
			trackedPath = p
		}

		host := r.URL.Host
		if host == "" && e.Spec.target != nil {
			host = e.Spec.target.Host
		}

		record := AnalyticsRecord{
			r.Method,
			host,
			trackedPath,
			r.URL.Path,
			r.ContentLength,
			r.Header.Get(headers.UserAgent),
			t.Day(),
			t.Month(),
			t.Year(),
			t.Hour(),
			errCode,
			token,
			t,
			version,
			e.Spec.Name,
			e.Spec.APIID,
			e.Spec.OrgID,
			oauthClientID,
			0,
			Latency{},
			rawRequest,
			rawResponse,
			ip,
			GeoData{},
			NetworkStats{},
			tags,
			alias,
			trackEP,
			t,
		}

		if e.Spec.GlobalConfig.AnalyticsConfig.EnableGeoIP {
			record.GetGeo(ip, e.Gw)
		}

		expiresAfter := e.Spec.ExpireAnalyticsAfter
		if e.Spec.GlobalConfig.EnforceOrgDataAge {
			orgExpireDataTime := e.OrgSessionExpiry(e.Spec.OrgID)

			if orgExpireDataTime > 0 {
				expiresAfter = orgExpireDataTime
			}

		}

		record.SetExpiry(expiresAfter)
		if e.Spec.GlobalConfig.AnalyticsConfig.NormaliseUrls.Enabled {
			record.NormalisePath(&e.Spec.GlobalConfig)
		}
<<<<<<< HEAD
		analytics.RecordHit(&record)
=======
		err := e.Gw.analytics.RecordHit(&record)
		if err != nil {
			log.WithError(err).Error("could not store analytic record")
		}
>>>>>>> 094a100a
	}
	// Report in health check
	reportHealthValue(e.Spec, BlockedRequestLog, "-1")

	if memProfFile != nil {
		pprof.WriteHeapProfile(memProfFile)
	}
}<|MERGE_RESOLUTION|>--- conflicted
+++ resolved
@@ -83,14 +83,9 @@
 	}
 }
 
-<<<<<<< HEAD
-func overrideTykErrors() {
-	for id, err := range config.Global().OverrideMessages {
-=======
 func overrideTykErrors(gw *Gateway) {
 	gwConfig := gw.GetConfig()
 	for id, err := range gwConfig.OverrideMessages {
->>>>>>> 094a100a
 
 		overridenErr := TykErrors[id]
 
@@ -193,11 +188,7 @@
 				apiError.Message = template.HTML(errMsg)
 
 				//we look up in the last defined templateName to obtain the template.
-<<<<<<< HEAD
-				rawTmpl := templatesRaw.Lookup(templateName)
-=======
 				rawTmpl := e.Gw.templatesRaw.Lookup(templateName)
->>>>>>> 094a100a
 				tmplExecutor = rawTmpl
 			}
 
@@ -338,14 +329,10 @@
 		if e.Spec.GlobalConfig.AnalyticsConfig.NormaliseUrls.Enabled {
 			record.NormalisePath(&e.Spec.GlobalConfig)
 		}
-<<<<<<< HEAD
-		analytics.RecordHit(&record)
-=======
 		err := e.Gw.analytics.RecordHit(&record)
 		if err != nil {
 			log.WithError(err).Error("could not store analytic record")
 		}
->>>>>>> 094a100a
 	}
 	// Report in health check
 	reportHealthValue(e.Spec, BlockedRequestLog, "-1")
