--- conflicted
+++ resolved
@@ -13,11 +13,7 @@
 	"strings"
 	"time"
 
-<<<<<<< HEAD
 	"github.com/TykTechnologies/tyk-pump/analytics"
-=======
-	"github.com/TykTechnologies/tyk/analytics"
->>>>>>> 47e82c6d
 	"github.com/TykTechnologies/tyk/config"
 
 	"github.com/TykTechnologies/tyk/headers"
@@ -287,19 +283,11 @@
 			host = e.Spec.target.Host
 		}
 
-<<<<<<< HEAD
-		record := AnalyticsRecord{
+		record := analytics.AnalyticsRecord{
 			Method:        r.Method,
 			Host:          host,
 			Path:          trackedPath,
 			RawPath:       r.URL.Path,
-=======
-		record := analytics.Record{
-			Method:        r.Method,
-			Host:          host,
-			RawPath:       trackedPath,
-			Path:          r.URL.Path,
->>>>>>> 47e82c6d
 			ContentLength: r.ContentLength,
 			UserAgent:     r.Header.Get(headers.UserAgent),
 			Day:           t.Day(),
@@ -328,7 +316,7 @@
 		}
 
 		if e.Spec.GlobalConfig.AnalyticsConfig.EnableGeoIP {
-			GetGeo(&record, ip, e.Gw)
+			record.GetGeo(ip, e.Gw.Analytics.GeoIPDB)
 		}
 
 		expiresAfter := e.Spec.ExpireAnalyticsAfter
@@ -341,11 +329,10 @@
 			}
 
 		}
-
 		record.SetExpiry(expiresAfter)
 
 		if e.Spec.GlobalConfig.AnalyticsConfig.NormaliseUrls.Enabled {
-			record.NormalisePath(&e.Spec.GlobalConfig)
+			NormalisePath(&record, &e.Spec.GlobalConfig)
 		}
 
 		if e.Spec.AnalyticsPlugin.Enabled {
