--- conflicted
+++ resolved
@@ -102,24 +102,15 @@
 		dialOptions = append(dialOptions, grpc.WithAuthority(authority))
 	}
 
-<<<<<<< HEAD
-<<<<<<< HEAD
-=======
 	isRoundRobinEnabled := gw.GetConfig().CoProcessOptions.GRPCRoundRobinLoadBalancing
 	if isRoundRobinEnabled {
 		dialOptions = append(dialOptions, grpc.WithDefaultServiceConfig(`{"loadBalancingConfig": [{"round_robin":{}}]}`))
 	}
 
-=======
->>>>>>> a896ab2a
 	grpcConnection, err = grpc.NewClient(
 		GetCoProcessGrpcServerTargetUrlAsString(grpcUrl),
 		dialOptions...,
 	)
-<<<<<<< HEAD
->>>>>>> b44f7909f... [TT-10496] gRPC plugins do not terminate gracefully and cannot be load balanced (#7111)
-=======
->>>>>>> a896ab2a
 	if err != nil {
 		log.WithFields(logrus.Fields{
 			"prefix": "coprocess",
