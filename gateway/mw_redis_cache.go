package gateway

import (
	"bufio"
	"bytes"
	"crypto/md5"
	"encoding/base64"
	"encoding/hex"
	"errors"
	"hash"
	"io"
	"io/ioutil"
	"net/http"
	"strconv"
	"strings"
	"time"

	"golang.org/x/sync/singleflight"

	"github.com/TykTechnologies/murmur3"
	"github.com/TykTechnologies/tyk/config"
	"github.com/TykTechnologies/tyk/headers"
	"github.com/TykTechnologies/tyk/regexp"
	"github.com/TykTechnologies/tyk/request"
	"github.com/TykTechnologies/tyk/storage"
)

const (
	upstreamCacheHeader    = "x-tyk-cache-action-set"
	upstreamCacheTTLHeader = "x-tyk-cache-action-set-ttl"
)

// RedisCacheMiddleware is a caching middleware that will pull data from Redis instead of the upstream proxy
type RedisCacheMiddleware struct {
	BaseMiddleware
	CacheStore   storage.Handler
	sh           SuccessHandler
	singleFlight singleflight.Group
}

func (m *RedisCacheMiddleware) Name() string {
	return "RedisCacheMiddleware"
}

func (m *RedisCacheMiddleware) Init() {
	m.sh = SuccessHandler{m.BaseMiddleware}
}

func (m *RedisCacheMiddleware) EnabledForSpec() bool {
	return m.Spec.CacheOptions.EnableCache
}

func (m *RedisCacheMiddleware) CreateCheckSum(req *http.Request, keyName string, regex string, additionalKeyFromHeaders string) (string, error) {
	h := md5.New()
	io.WriteString(h, req.Method)
	io.WriteString(h, "-"+req.URL.String())
	if additionalKeyFromHeaders != "" {
		io.WriteString(h, "-"+additionalKeyFromHeaders)
	}

	if e := addBodyHash(req, regex, h); e != nil {
		return "", e
	}

	reqChecksum := hex.EncodeToString(h.Sum(nil))
	return m.Spec.APIID + keyName + reqChecksum, nil
}

func addBodyHash(req *http.Request, regex string, h hash.Hash) (err error) {
	if !isBodyHashRequired(req) {
		return nil
	}

	bodyBytes, err := readBody(req)
	if err != nil {
		return err
	}

	mur := murmur3.New128()
	if regex == "" {
		mur.Write(bodyBytes)
		io.WriteString(h, "-"+hex.EncodeToString(mur.Sum(nil)))
		return nil
	}
	r, err := regexp.Compile(regex)
	if err != nil {
		return err
	}

	if match := r.Find(bodyBytes); match != nil {
		mur.Write(match)
		io.WriteString(h, "-"+hex.EncodeToString(mur.Sum(nil)))
	}
	return nil
}

func readBody(req *http.Request) (bodyBytes []byte, err error) {
	if n, ok := req.Body.(nopCloser); ok {
		n.Seek(0, io.SeekStart)
		bodyBytes, err = ioutil.ReadAll(n)
		if err != nil {
			return nil, err
		}
		n.Seek(0, io.SeekStart) // reset for any next read.
		return
	}

	req.Body = copyBody(req.Body)
	bodyBytes, err = ioutil.ReadAll(req.Body)
	if err != nil {
		return nil, err
	}
	req.Body.(nopCloser).Seek(0, io.SeekStart) // reset for any next read.
	return
}

func isBodyHashRequired(request *http.Request) bool {
	return request.Body != nil &&
		(request.Method == http.MethodPost ||
			request.Method == http.MethodPut ||
			request.Method == http.MethodPatch)

}

func (m *RedisCacheMiddleware) getTimeTTL(cacheTTL int64) string {
	timeNow := time.Now().Unix()
	newTTL := timeNow + cacheTTL
	asStr := strconv.Itoa(int(newTTL))
	return asStr
}

func (m *RedisCacheMiddleware) isTimeStampExpired(timestamp string) bool {
	now := time.Now()

	i, err := strconv.ParseInt(timestamp, 10, 64)
	if err != nil {
		log.Error(err)
	}
	tm := time.Unix(i, 0)

	log.Debug("Time Now: ", now)
	log.Debug("Expires: ", tm)
	if tm.Before(now) {
		log.Debug("Expriy caught in TS!")
		return true
	}

	return false
}

func (m *RedisCacheMiddleware) encodePayload(payload, timestamp string) string {
	sEnc := base64.StdEncoding.EncodeToString([]byte(payload))
	return sEnc + "|" + timestamp
}

func (m *RedisCacheMiddleware) decodePayload(payload string) (string, string, error) {
	data := strings.Split(payload, "|")
	switch len(data) {
	case 1:
		return data[0], "", nil
	case 2:
		sDec, err := base64.StdEncoding.DecodeString(data[0])
		if err != nil {
			return "", "", err
		}

		return string(sDec), data[1], nil
	}
	return "", "", errors.New("Decoding failed, array length wrong")
}

// ProcessRequest will run any checks on the request on the way through the system, return an error to have the chain fail
func (m *RedisCacheMiddleware) ProcessRequest(w http.ResponseWriter, r *http.Request, _ interface{}) (error, int) {
	var stat RequestStatus
	var cacheKeyRegex string
	var cacheMeta *EndPointCacheMeta

	version, _ := m.Spec.Version(r)
	versionPaths := m.Spec.RxPaths[version.Name]
	isVirtual, _ := m.Spec.CheckSpecMatchesStatus(r, versionPaths, VirtualPath)

	// Lets see if we can throw a sledgehammer at this
	if m.Spec.CacheOptions.CacheAllSafeRequests && isSafeMethod(r.Method) {
		stat = StatusCached
	}
	if stat != StatusCached {
		// New request checker, more targeted, less likely to fail
		found, meta := m.Spec.CheckSpecMatchesStatus(r, versionPaths, Cached)
		if found {
			cacheMeta = meta.(*EndPointCacheMeta)
			stat = StatusCached
			cacheKeyRegex = cacheMeta.CacheKeyRegex
		}
	}

	// Cached route matched, let go
	if stat != StatusCached {
		return nil, http.StatusOK
	}
	token := ctxGetAuthToken(r)

	// No authentication data? use the IP.
	if token == "" {
		token = request.RealIP(r)
	}

	var errCreatingChecksum bool
	var retBlob string
	key, err := m.CreateCheckSum(r, token, cacheKeyRegex, m.getCacheKeyFromHeaders(r))
	if err != nil {
		log.Debug("Error creating checksum. Skipping cache check")
		errCreatingChecksum = true
	} else {
		v, sfErr, _ := m.singleFlight.Do(key, func() (interface{}, error) {
			return m.CacheStore.GetKey(key)
		})
		retBlob = v.(string)
		err = sfErr
	}

	if err != nil {
		if !errCreatingChecksum {
			log.Debug("Cache enabled, but record not found")
		}
		// Pass through to proxy AND CACHE RESULT

		var resVal *http.Response
		if isVirtual {
			log.Debug("This is a virtual function")
			vp := VirtualEndpoint{BaseMiddleware: m.BaseMiddleware}
			vp.Init()
			resVal = vp.ServeHTTPForCache(w, r, nil)
		} else {
			// This passes through and will write the value to the writer, but spit out a copy for the cache
			log.Debug("Not virtual, passing")
			if newURL := ctxGetURLRewriteTarget(r); newURL != nil {
				r.URL = newURL
				ctxSetURLRewriteTarget(r, nil)
			}
			if newMethod := ctxGetTransformRequestMethod(r); newMethod != "" {
				r.Method = newMethod
				ctxSetTransformRequestMethod(r, "")
			}
			sr := m.sh.ServeHTTPWithCache(w, r)
			resVal = sr.Response
		}

		cacheThisRequest := true
		cacheTTL := m.Spec.CacheOptions.CacheTimeout

		if resVal == nil {
			log.Warning("Upstream request must have failed, response is empty")
			return nil, mwStatusRespond
		}

		cacheOnlyResponseCodes := m.Spec.CacheOptions.CacheOnlyResponseCodes
		// override api main CacheOnlyResponseCodes by endpoint specific if provided
		if cacheMeta != nil && len(cacheMeta.CacheOnlyResponseCodes) > 0 {
			cacheOnlyResponseCodes = cacheMeta.CacheOnlyResponseCodes
		}

		// make sure the status codes match if specified
		if len(cacheOnlyResponseCodes) > 0 {
			foundCode := false
			for _, code := range cacheOnlyResponseCodes {
				if code == resVal.StatusCode {
					foundCode = true
					break
				}
			}
			cacheThisRequest = foundCode
		}

		// Are we using upstream cache control?
		if m.Spec.CacheOptions.EnableUpstreamCacheControl {
			log.Debug("Upstream control enabled")
			// Do we cache?
			if resVal.Header.Get(upstreamCacheHeader) == "" {
				log.Warning("Upstream cache action not found, not caching")
				cacheThisRequest = false
			}

			cacheTTLHeader := upstreamCacheTTLHeader
			if m.Spec.CacheOptions.CacheControlTTLHeader != "" {
				cacheTTLHeader = m.Spec.CacheOptions.CacheControlTTLHeader
			}

			ttl := resVal.Header.Get(cacheTTLHeader)
			if ttl != "" {
				log.Debug("TTL Set upstream")
				cacheAsInt, err := strconv.Atoi(ttl)
				if err != nil {
					log.Error("Failed to decode TTL cache value: ", err)
					cacheTTL = m.Spec.CacheOptions.CacheTimeout
				} else {
					cacheTTL = int64(cacheAsInt)
				}
			}
		}

		if cacheThisRequest && !errCreatingChecksum {
			log.Debug("Caching request to redis")
			var wireFormatReq bytes.Buffer
			resVal.Write(&wireFormatReq)
			log.Debug("Cache TTL is:", cacheTTL)
			ts := m.getTimeTTL(cacheTTL)
			toStore := m.encodePayload(wireFormatReq.String(), ts)
			go func() {
				err := m.CacheStore.SetKey(key, toStore, cacheTTL)
				if err != nil {
					log.WithError(err).Error("could not save key in cache store")
				}
			}()
		}

		return nil, mwStatusRespond
	}

	cachedData, timestamp, err := m.decodePayload(retBlob)
	if err != nil {
		// Tere was an issue with this cache entry - lets remove it:
		m.CacheStore.DeleteKey(key)
		return nil, http.StatusOK
	}

	if m.isTimeStampExpired(timestamp) || len(cachedData) == 0 {
		m.CacheStore.DeleteKey(key)
		return nil, http.StatusOK
	}

	log.Debug("Cache got: ", cachedData)
	bufData := bufio.NewReader(strings.NewReader(cachedData))
	newRes, err := http.ReadResponse(bufData, r)
	if err != nil {
		log.Error("Could not create response object: ", err)
	}
	nopCloseResponseBody(newRes)

	defer newRes.Body.Close()
	for _, h := range hopHeaders {
		newRes.Header.Del(h)
	}

<<<<<<< HEAD
	copyHeader(w.Header(), newRes.Header, config.Global().IgnoreCanonicalMIMEHeaderKey)
=======
	copyHeader(w.Header(), newRes.Header, m.Gw.GetConfig().IgnoreCanonicalMIMEHeaderKey)
>>>>>>> f603dec3
	session := ctxGetSession(r)

	// Only add ratelimit data to keyed sessions
	if session != nil {
		quotaMax, quotaRemaining, _, quotaRenews := session.GetQuotaLimitByAPIID(m.Spec.APIID)
		w.Header().Set(headers.XRateLimitLimit, strconv.Itoa(int(quotaMax)))
		w.Header().Set(headers.XRateLimitRemaining, strconv.Itoa(int(quotaRemaining)))
		w.Header().Set(headers.XRateLimitReset, strconv.Itoa(int(quotaRenews)))
	}
	w.Header().Set("x-tyk-cached-response", "1")

	if reqEtag := r.Header.Get("If-None-Match"); reqEtag != "" {
		if respEtag := newRes.Header.Get("Etag"); respEtag != "" {
			if strings.Contains(reqEtag, respEtag) {
				newRes.StatusCode = http.StatusNotModified
			}
		}
	}

	w.WriteHeader(newRes.StatusCode)
	if newRes.StatusCode != http.StatusNotModified {
		m.Proxy.CopyResponse(w, newRes.Body, 0)
	}

	// Record analytics
	if !m.Spec.DoNotTrack {
		m.sh.RecordHit(r, Latency{}, newRes.StatusCode, newRes)
	}

	// Stop any further execution
	return nil, mwStatusRespond
}

func isSafeMethod(method string) bool {
	return method == http.MethodGet || method == http.MethodHead || method == http.MethodOptions
}

func (m *RedisCacheMiddleware) getCacheKeyFromHeaders(r *http.Request) (key string) {
	key = ""
	for _, header := range m.Spec.CacheOptions.CacheByHeaders {
		key += header + "-" + r.Header.Get(header)
	}
	return
}<|MERGE_RESOLUTION|>--- conflicted
+++ resolved
@@ -18,7 +18,6 @@
 	"golang.org/x/sync/singleflight"
 
 	"github.com/TykTechnologies/murmur3"
-	"github.com/TykTechnologies/tyk/config"
 	"github.com/TykTechnologies/tyk/headers"
 	"github.com/TykTechnologies/tyk/regexp"
 	"github.com/TykTechnologies/tyk/request"
@@ -175,8 +174,7 @@
 	var cacheKeyRegex string
 	var cacheMeta *EndPointCacheMeta
 
-	version, _ := m.Spec.Version(r)
-	versionPaths := m.Spec.RxPaths[version.Name]
+	_, versionPaths, _, _ := m.Spec.Version(r)
 	isVirtual, _ := m.Spec.CheckSpecMatchesStatus(r, versionPaths, VirtualPath)
 
 	// Lets see if we can throw a sledgehammer at this
@@ -341,11 +339,7 @@
 		newRes.Header.Del(h)
 	}
 
-<<<<<<< HEAD
-	copyHeader(w.Header(), newRes.Header, config.Global().IgnoreCanonicalMIMEHeaderKey)
-=======
 	copyHeader(w.Header(), newRes.Header, m.Gw.GetConfig().IgnoreCanonicalMIMEHeaderKey)
->>>>>>> f603dec3
 	session := ctxGetSession(r)
 
 	// Only add ratelimit data to keyed sessions
