--- conflicted
+++ resolved
@@ -244,11 +244,7 @@
 	return in
 }
 
-<<<<<<< HEAD
-func replaceVariables(in string, vars []string, vals map[string]interface{}, label string, escape bool) string {
-=======
 func (gw *Gateway) replaceVariables(in string, vars []string, vals map[string]interface{}, label string, escape bool) string {
->>>>>>> f603dec3
 
 	emptyStringFn := func(key, in, val string) string {
 		in = strings.Replace(in, val, "", -1)
@@ -289,12 +285,7 @@
 			in = strings.Replace(in, v, val, -1)
 
 		case vaultLabel:
-
-<<<<<<< HEAD
-			if err := setUpVault(); err != nil {
-=======
 			if err := gw.setUpVault(); err != nil {
->>>>>>> f603dec3
 				in = emptyStringFn(key, in, v)
 				continue
 			}
@@ -308,12 +299,7 @@
 			in = strings.Replace(in, v, val, -1)
 
 		case consulLabel:
-
-<<<<<<< HEAD
-			if err := setUpConsul(); err != nil {
-=======
 			if err := gw.setUpConsul(); err != nil {
->>>>>>> f603dec3
 				in = emptyStringFn(key, in, v)
 				continue
 			}
@@ -477,8 +463,8 @@
 
 // ProcessRequest will run any checks on the request on the way through the system, return an error to have the chain fail
 func (m *URLRewriteMiddleware) ProcessRequest(w http.ResponseWriter, r *http.Request, _ interface{}) (error, int) {
-	vInfo, _ := m.Spec.Version(r)
-	found, meta := m.Spec.CheckSpecMatchesStatus(r, m.Spec.RxPaths[vInfo.Name], URLRewrite)
+	_, versionPaths, _, _ := m.Spec.Version(r)
+	found, meta := m.Spec.CheckSpecMatchesStatus(r, versionPaths, URLRewrite)
 
 	if !found {
 		return nil, http.StatusOK
