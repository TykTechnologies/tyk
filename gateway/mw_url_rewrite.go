package gateway

import (
	"fmt"
	"io/ioutil"
	"net/http"
	"net/textproto"
	"net/url"
	"os"
	"reflect"
	"strconv"
	"strings"

	"github.com/sirupsen/logrus"

	"github.com/TykTechnologies/tyk/apidef"
	"github.com/TykTechnologies/tyk/ctx"
	"github.com/TykTechnologies/tyk/regexp"
	"github.com/TykTechnologies/tyk/user"
)

const (
	metaLabel        = "$tyk_meta."
	contextLabel     = "$tyk_context."
	consulLabel      = "$secret_consul."
	vaultLabel       = "$secret_vault."
	envLabel         = "$secret_env."
	secretsConfLabel = "$secret_conf."
	triggerKeyPrefix = "trigger"
	triggerKeySep    = "-"
)

var dollarMatch = regexp.MustCompile(`\$\d+`)
var contextMatch = regexp.MustCompile(`\$tyk_context.([A-Za-z0-9_\-\.]+)`)
var consulMatch = regexp.MustCompile(`\$secret_consul.([A-Za-z0-9\/\-\.]+)`)
var vaultMatch = regexp.MustCompile(`\$secret_vault.([A-Za-z0-9\/\-\.]+)`)
var envValueMatch = regexp.MustCompile(`\$secret_env.([A-Za-z0-9_\-\.]+)`)
var metaMatch = regexp.MustCompile(`\$tyk_meta.([A-Za-z0-9_\-\.]+)`)
var secretsConfMatch = regexp.MustCompile(`\$secret_conf.([A-Za-z0-9[.\-\_]+)`)

func (gw *Gateway) urlRewrite(meta *apidef.URLRewriteMeta, r *http.Request) (string, error) {
	path := r.URL.String()
	log.Debug("Inbound path: ", path)
	newpath := path

	if meta.MatchRegexp == nil {
		var err error
		meta.MatchRegexp, err = regexp.Compile(meta.MatchPattern)
		if err != nil {
			return path, fmt.Errorf("URLRewrite regexp error %s", meta.MatchPattern)
		}
	}

	// Check triggers
	rewriteToPath := meta.RewriteTo
	if len(meta.Triggers) > 0 {

		// This feature uses context, we must force it if it doesn't exist
		contextData := ctxGetData(r)
		if contextData == nil {
			contextDataObject := make(map[string]interface{})
			ctxSetData(r, contextDataObject)
		}

		for tn, triggerOpts := range meta.Triggers {
			checkAny := false
			setCount := 0
			if triggerOpts.On == apidef.Any {
				checkAny = true
			}

			// Check headers
			if len(triggerOpts.Options.HeaderMatches) > 0 {
				if checkHeaderTrigger(r, triggerOpts.Options.HeaderMatches, checkAny, tn) {
					setCount += 1
					if checkAny {
						rewriteToPath = triggerOpts.RewriteTo
						break
					}
				}
			}

			// Check query string
			if len(triggerOpts.Options.QueryValMatches) > 0 {
				if checkQueryString(r, triggerOpts.Options.QueryValMatches, checkAny, tn) {
					setCount += 1
					if checkAny {
						rewriteToPath = triggerOpts.RewriteTo
						break
					}
				}
			}

			// Check path parts
			if len(triggerOpts.Options.PathPartMatches) > 0 {
				if checkPathParts(r, triggerOpts.Options.PathPartMatches, checkAny, tn) {
					setCount += 1
					if checkAny {
						rewriteToPath = triggerOpts.RewriteTo
						break
					}
				}
			}

			// Check session meta
			if session := ctxGetSession(r); session != nil {
				if len(triggerOpts.Options.SessionMetaMatches) > 0 {
					if checkSessionTrigger(r, session, triggerOpts.Options.SessionMetaMatches, checkAny, tn) {
						setCount += 1
						if checkAny {
							rewriteToPath = triggerOpts.RewriteTo
							break
						}
					}
				}
			}

			// Request context meta
			if len(triggerOpts.Options.RequestContextMatches) > 0 {
				if checkContextTrigger(r, triggerOpts.Options.RequestContextMatches, checkAny, tn) {
					setCount += 1
					if checkAny {
						rewriteToPath = triggerOpts.RewriteTo
						break
					}
				}
			}

			// Check payload
			if triggerOpts.Options.PayloadMatches.MatchPattern != "" {
				if checkPayload(r, triggerOpts.Options.PayloadMatches, tn) {
					setCount += 1
					if checkAny {
						rewriteToPath = triggerOpts.RewriteTo
						break
					}
				}
			}

			if !checkAny {
				// Set total count:
				total := 0
				if len(triggerOpts.Options.HeaderMatches) > 0 {
					total += 1
				}
				if len(triggerOpts.Options.QueryValMatches) > 0 {
					total += 1
				}
				if len(triggerOpts.Options.PathPartMatches) > 0 {
					total += 1
				}
				if len(triggerOpts.Options.SessionMetaMatches) > 0 {
					total += 1
				}
				if len(triggerOpts.Options.RequestContextMatches) > 0 {
					total += 1
				}
				if triggerOpts.Options.PayloadMatches.MatchPattern != "" {
					total += 1
				}
				if total == setCount {
					rewriteToPath = triggerOpts.RewriteTo
				}
			}
		}
	}

	matchGroups := meta.MatchRegexp.FindAllStringSubmatch(path, -1)

	// Make sure it matches the string
	log.Debug("Rewriter checking matches, len is: ", len(matchGroups))
	if len(matchGroups) > 0 {
		newpath = rewriteToPath
		// get the indices for the replacements:
		replaceGroups := dollarMatch.FindAllStringSubmatch(rewriteToPath, -1)

		log.Debug(matchGroups)
		log.Debug(replaceGroups)

		groupReplace := make(map[string]string)
		for mI, replacementVal := range matchGroups[0] {
			indexVal := "$" + strconv.Itoa(mI)
			groupReplace[indexVal] = replacementVal
		}

		for _, v := range replaceGroups {
			newpath = strings.Replace(newpath, v[0], groupReplace[v[0]], -1)
		}

		log.Debug("URL Re-written from: ", path)
		log.Debug("URL Re-written to: ", newpath)

		// put url_rewrite path to context to be used in ResponseTransformMiddleware
		ctxSetUrlRewritePath(r, meta.Path)
	}

	newpath = gw.replaceTykVariables(r, newpath, true)

	return newpath, nil
}

func (gw *Gateway) replaceTykVariables(r *http.Request, in string, escape bool) string {

	if strings.Contains(in, secretsConfLabel) {
		contextData := ctxGetData(r)
		vars := secretsConfMatch.FindAllString(in, -1)
		in = gw.replaceVariables(in, vars, contextData, secretsConfLabel, escape)
	}

	if strings.Contains(in, envLabel) {
		contextData := ctxGetData(r)
		vars := envValueMatch.FindAllString(in, -1)
		in = gw.replaceVariables(in, vars, contextData, envLabel, escape)
	}

	if strings.Contains(in, vaultLabel) {
		contextData := ctxGetData(r)
		vars := vaultMatch.FindAllString(in, -1)
		in = gw.replaceVariables(in, vars, contextData, vaultLabel, escape)
	}

	if strings.Contains(in, consulLabel) {
		contextData := ctxGetData(r)
		vars := consulMatch.FindAllString(in, -1)
		in = gw.replaceVariables(in, vars, contextData, consulLabel, escape)
	}

	if strings.Contains(in, contextLabel) {
		contextData := ctxGetData(r)
		vars := contextMatch.FindAllString(in, -1)
		in = gw.replaceVariables(in, vars, contextData, contextLabel, escape)
	}

	if strings.Contains(in, metaLabel) {
		vars := metaMatch.FindAllString(in, -1)
		session := ctxGetSession(r)
		if session == nil {
			in = gw.replaceVariables(in, vars, nil, metaLabel, escape)
		} else {
			in = gw.replaceVariables(in, vars, session.MetaData, metaLabel, escape)
		}
	}
	//todo add config_data
	return in
}

<<<<<<< HEAD
func replaceVariables(in string, vars []string, vals map[string]interface{}, label string, escape bool) string {
=======
func (gw *Gateway) replaceVariables(in string, vars []string, vals map[string]interface{}, label string, escape bool) string {
>>>>>>> 094a100a

	emptyStringFn := func(key, in, val string) string {
		in = strings.Replace(in, val, "", -1)
		log.WithFields(logrus.Fields{
			"key":       key,
			"value":     val,
			"in string": in,
		}).Debug("Replaced with an empty string")

		return in
	}

	for _, v := range vars {
		key := strings.Replace(v, label, "", 1)

		switch label {

		case secretsConfLabel:

			secrets := gw.GetConfig().Secrets

			val, ok := secrets[key]
			if !ok || val == "" {
				in = emptyStringFn(key, in, v)
				continue
			}

			in = strings.Replace(in, v, val, -1)

		case envLabel:

			val := os.Getenv(fmt.Sprintf("TYK_SECRET_%s", strings.ToUpper(key)))
			if val == "" {
				in = emptyStringFn(key, in, v)
				continue
			}

			in = strings.Replace(in, v, val, -1)

		case vaultLabel:

<<<<<<< HEAD
			if err := setUpVault(); err != nil {
=======
			if err := gw.setUpVault(); err != nil {
>>>>>>> 094a100a
				in = emptyStringFn(key, in, v)
				continue
			}

			val, err := gw.vaultKVStore.Get(key)
			if err != nil {
				in = emptyStringFn(key, in, v)
				continue
			}

			in = strings.Replace(in, v, val, -1)

		case consulLabel:

<<<<<<< HEAD
			if err := setUpConsul(); err != nil {
=======
			if err := gw.setUpConsul(); err != nil {
>>>>>>> 094a100a
				in = emptyStringFn(key, in, v)
				continue
			}

			val, err := gw.consulKVStore.Get(key)
			if err != nil {
				in = strings.Replace(in, v, "", -1)
				continue
			}

			in = strings.Replace(in, v, val, -1)

		default:

			val, ok := vals[key]
			if ok {
				valStr := valToStr(val)
				// If contains url with domain
				if escape && !strings.HasPrefix(valStr, "http") {
					valStr = url.QueryEscape(valStr)
				}
				in = strings.Replace(in, v, valStr, -1)
				continue
			}

			in = emptyStringFn(key, in, v)
		}
	}

	return in
}

func valToStr(v interface{}) string {
	s := ""
	switch x := v.(type) {
	case string:
		s = x
	case float64:
		s = strconv.FormatFloat(x, 'f', -1, 32)
	case int64:
		s = strconv.FormatInt(x, 10)
	case []string:
		s = strings.Join(x, ",")
		// Remove empty start
		s = strings.TrimPrefix(s, ",")
	case url.Values:
		i := 0
		for key, v := range x {
			s += key + ":" + strings.Join(v, ",")
			if i < len(x)-1 {
				s += ";"
			}
			i++
		}
	case []interface{}:
		tmpSlice := make([]string, 0, len(x))
		for _, val := range x {
			if rec := valToStr(val); rec != "" {
				tmpSlice = append(tmpSlice, url.QueryEscape(rec))
			}
		}
		s = strings.Join(tmpSlice, ",")
	default:
		log.Error("Context variable type is not supported: ", reflect.TypeOf(v))
	}
	return s
}

// URLRewriteMiddleware Will rewrite an inbund URL to a matching outbound one, it can also handle dynamic variable substitution
type URLRewriteMiddleware struct {
	BaseMiddleware
}

func (m *URLRewriteMiddleware) Name() string {
	return "URLRewriteMiddleware"
}

func (m *URLRewriteMiddleware) InitTriggerRx() {
	// Generate regexp for each special match parameter
	for verKey := range m.Spec.VersionData.Versions {
		for pathKey := range m.Spec.VersionData.Versions[verKey].ExtendedPaths.URLRewrite {
			rewrite := m.Spec.VersionData.Versions[verKey].ExtendedPaths.URLRewrite[pathKey]

			for trKey := range rewrite.Triggers {
				tr := rewrite.Triggers[trKey]

				for key, h := range tr.Options.HeaderMatches {
					h.Init()
					tr.Options.HeaderMatches[key] = h
				}
				for key, q := range tr.Options.QueryValMatches {
					q.Init()
					tr.Options.QueryValMatches[key] = q
				}
				for key, h := range tr.Options.SessionMetaMatches {
					h.Init()
					tr.Options.SessionMetaMatches[key] = h
				}
				for key, h := range tr.Options.RequestContextMatches {
					h.Init()
					tr.Options.RequestContextMatches[key] = h
				}
				for key, h := range tr.Options.PathPartMatches {
					h.Init()
					tr.Options.PathPartMatches[key] = h
				}
				if tr.Options.PayloadMatches.MatchPattern != "" {
					tr.Options.PayloadMatches.Init()
				}

				rewrite.Triggers[trKey] = tr
			}

			m.Spec.VersionData.Versions[verKey].ExtendedPaths.URLRewrite[pathKey] = rewrite
		}
	}
}

func (m *URLRewriteMiddleware) EnabledForSpec() bool {
	for _, version := range m.Spec.VersionData.Versions {
		if len(version.ExtendedPaths.URLRewrite) > 0 {
			m.Spec.URLRewriteEnabled = true
			m.InitTriggerRx()
			return true
		}
	}
	return false
}

func (m *URLRewriteMiddleware) CheckHostRewrite(oldPath, newTarget string, r *http.Request) {
	oldAsURL, errParseOld := url.Parse(oldPath)
	if errParseOld != nil {
		log.WithError(errParseOld).WithField("url", oldPath).Error("could not parse")
		return
	}

	newAsURL, errParseNew := url.Parse(newTarget)
	if errParseNew != nil {
		log.WithError(errParseNew).WithField("url", newTarget).Error("could not parse")
		return
	}

	if newAsURL.Scheme != LoopScheme && oldAsURL.Host != newAsURL.Host {
		log.Debug("Detected a host rewrite in pattern!")
		setCtxValue(r, ctx.RetainHost, true)
	}
}

const LoopScheme = "tyk"

var NonAlphaNumRE = regexp.MustCompile("[^A-Za-z0-9]+")
var LoopHostRE = regexp.MustCompile("tyk://([^/]+)")

func replaceNonAlphaNumeric(in string) string {
	return NonAlphaNumRE.ReplaceAllString(in, "-")
}

func LoopingUrl(host string) string {
	return LoopScheme + "://" + replaceNonAlphaNumeric(host)
}

// ProcessRequest will run any checks on the request on the way through the system, return an error to have the chain fail
func (m *URLRewriteMiddleware) ProcessRequest(w http.ResponseWriter, r *http.Request, _ interface{}) (error, int) {
	vInfo, _ := m.Spec.Version(r)
	found, meta := m.Spec.CheckSpecMatchesStatus(r, m.Spec.RxPaths[vInfo.Name], URLRewrite)

	if !found {
		return nil, http.StatusOK
	}

	//Used for looping feature
	//To get host and query parameters
	ctxSetOrigRequestURL(r, r.URL)

	log.Debug("Rewriter active")
	umeta := meta.(*apidef.URLRewriteMeta)
	log.Debug(r.URL)
	oldPath := r.URL.String()
	p, err := m.Gw.urlRewrite(umeta, r)
	if err != nil {
		log.Error(err)
		return err, http.StatusInternalServerError
	}

	// During looping target can be API name
	// Need make it compatible with URL parser
	if strings.HasPrefix(p, LoopScheme) {
		p = LoopHostRE.ReplaceAllStringFunc(p, func(match string) string {
			host := strings.TrimPrefix(match, LoopScheme+"://")
			return LoopingUrl(host)
		})
	}

	m.CheckHostRewrite(oldPath, p, r)

	newURL, err := url.Parse(p)
	if err != nil {
		log.Error("URL Rewrite failed, could not parse: ", p)
	} else {
		//Setting new path here breaks request middleware
		//New path is set in DummyProxyHandler/Cache middleware
		ctxSetURLRewriteTarget(r, newURL)
	}
	return nil, http.StatusOK
}

func checkHeaderTrigger(r *http.Request, options map[string]apidef.StringRegexMap, any bool, triggernum int) bool {
	contextData := ctxGetData(r)
	fCount := 0
	for mh, mr := range options {
		mhCN := textproto.CanonicalMIMEHeaderKey(mh)
		vals, ok := r.Header[mhCN]
		if ok {
			for i, v := range vals {
				matched, match := mr.FindStringSubmatch(v)
				if matched {
					addMatchToContextData(contextData, match, triggernum, mhCN, i)
					fCount++
				}
			}
		}
	}

	if fCount > 0 {
		ctxSetData(r, contextData)
		if any {
			return true
		}

		return len(options) <= fCount
	}

	return false
}

func checkQueryString(r *http.Request, options map[string]apidef.StringRegexMap, any bool, triggernum int) bool {
	contextData := ctxGetData(r)
	fCount := 0
	for mv, mr := range options {
		qvals := r.URL.Query()
		vals, ok := qvals[mv]
		if ok {
			for i, v := range vals {
				matched, match := mr.FindStringSubmatch(v)
				if matched {
					addMatchToContextData(contextData, match, triggernum, mv, i)
					fCount++
				}
			}
		}
	}

	if fCount > 0 {
		ctxSetData(r, contextData)
		if any {
			return true
		}

		return len(options) <= fCount
	}

	return false
}

func checkPathParts(r *http.Request, options map[string]apidef.StringRegexMap, any bool, triggernum int) bool {
	contextData := ctxGetData(r)
	fCount := 0
	for mv, mr := range options {
		pathParts := strings.Split(r.URL.Path, "/")

		for _, part := range pathParts {
			matched, match := mr.FindStringSubmatch(part)
			if matched {
				addMatchToContextData(contextData, match, triggernum, mv, fCount)
				fCount++
			}
		}
	}

	if fCount > 0 {
		ctxSetData(r, contextData)
		if any {
			return true
		}

		return len(options) <= fCount
	}

	return false
}

func checkSessionTrigger(r *http.Request, sess *user.SessionState, options map[string]apidef.StringRegexMap, any bool, triggernum int) bool {
	contextData := ctxGetData(r)
	fCount := 0
	for mh, mr := range options {
		rawVal, ok := sess.MetaData[mh]
		if ok {
			val, valOk := rawVal.(string)
			if valOk {
				matched, match := mr.FindStringSubmatch(val)
				if matched {
					addMatchToContextData(contextData, match, triggernum, mh)
					fCount++
				}
			}
		}
	}

	if fCount > 0 {
		ctxSetData(r, contextData)
		if any {
			return true
		}

		return len(options) <= fCount
	}

	return false
}

func checkContextTrigger(r *http.Request, options map[string]apidef.StringRegexMap, any bool, triggernum int) bool {
	contextData := ctxGetData(r)
	fCount := 0

	for mh, mr := range options {
		rawVal, ok := contextData[mh]

		if ok {
			val, valOk := rawVal.(string)
			if valOk {
				matched, match := mr.FindStringSubmatch(val)
				if matched {
					addMatchToContextData(contextData, match, triggernum, mh)
					fCount++
				}
			}
		}
	}

	if fCount > 0 {
		ctxSetData(r, contextData)
		if any {
			return true
		}

		return len(options) <= fCount
	}

	return false
}

func checkPayload(r *http.Request, options apidef.StringRegexMap, triggernum int) bool {
	contextData := ctxGetData(r)
	bodyBytes, _ := ioutil.ReadAll(r.Body)

	matched, matches := options.FindAllStringSubmatch(string(bodyBytes), -1)

	if matched {
		kn := buildTriggerKey(triggernum, "payload")
		if len(matches) == 0 {
			return true
		}
		contextData[kn] = matches[0][0]

		for i, match := range matches {
			if len(match) > 0 {
				addMatchToContextData(contextData, match, triggernum, "payload", i)
			}
		}
		return true
	}

	return false
}

func addMatchToContextData(cd map[string]interface{}, match []string, trNum int, trName string, indices ...int) {
	kn := buildTriggerKey(trNum, trName, indices...)
	if len(match) == 0 {
		return
	}

	cd[kn] = match[0]

	if len(match) > 1 {
		addGroupsToContextData(cd, kn, match[1:])
	}
}

func buildTriggerKey(num int, name string, indices ...int) string {
	parts := []string{triggerKeyPrefix, strconv.Itoa(num), name}

	if len(indices) > 0 {
		for _, index := range indices {
			parts = append(parts, strconv.Itoa(index))
		}
	}

	return strings.Join(parts, triggerKeySep)
}

func addGroupsToContextData(cd map[string]interface{}, keyPrefix string, groups []string) {
	for i, g := range groups {
		k := strings.Join([]string{keyPrefix, strconv.Itoa(i)}, triggerKeySep)
		cd[k] = g
	}
}<|MERGE_RESOLUTION|>--- conflicted
+++ resolved
@@ -244,11 +244,7 @@
 	return in
 }
 
-<<<<<<< HEAD
-func replaceVariables(in string, vars []string, vals map[string]interface{}, label string, escape bool) string {
-=======
 func (gw *Gateway) replaceVariables(in string, vars []string, vals map[string]interface{}, label string, escape bool) string {
->>>>>>> 094a100a
 
 	emptyStringFn := func(key, in, val string) string {
 		in = strings.Replace(in, val, "", -1)
@@ -290,11 +286,7 @@
 
 		case vaultLabel:
 
-<<<<<<< HEAD
-			if err := setUpVault(); err != nil {
-=======
 			if err := gw.setUpVault(); err != nil {
->>>>>>> 094a100a
 				in = emptyStringFn(key, in, v)
 				continue
 			}
@@ -309,11 +301,7 @@
 
 		case consulLabel:
 
-<<<<<<< HEAD
-			if err := setUpConsul(); err != nil {
-=======
 			if err := gw.setUpConsul(); err != nil {
->>>>>>> 094a100a
 				in = emptyStringFn(key, in, v)
 				continue
 			}
