package gateway

import (
	"net/http"
	"path/filepath"
	"strings"
	"testing"

	"github.com/TykTechnologies/tyk/config"
	"github.com/TykTechnologies/tyk/headers"
)

func (ts *Test) createGetHandler() *WebHookHandler {
	eventHandlerConf := config.WebHookHandlerConf{
		TargetPath:   TestHttpGet,
		Method:       "GET",
		EventTimeout: 10,
		TemplatePath: "../templates/default_webhook.json",
		HeaderList:   map[string]string{"x-tyk-test": "TEST"},
	}
	ev := &WebHookHandler{Gw: ts.Gw}
	if err := ev.Init(eventHandlerConf); err != nil {
		panic(err)
	}
	return ev
}

func TestNewValid(t *testing.T) {
	ts := StartTest(nil)
	defer ts.Close()

	h := &WebHookHandler{Gw: ts.Gw}
	err := h.Init(map[string]interface{}{
		"method":        "POST",
		"target_path":   testHttpPost,
		"template_path": "../templates/default_webhook.json",
		"header_map":    map[string]string{"X-Tyk-Test-Header": "Tyk v1.BANANA"},
		"event_timeout": 10,
	})
	if err != nil {
		t.Error("Webhook Handler should have created valid configuration")
	}
}

func TestNewInvalid(t *testing.T) {
	ts := StartTest(nil)
	defer ts.Close()

	h := &WebHookHandler{Gw: ts.Gw}
	err := h.Init(map[string]interface{}{
		"method":        123,
		"target_path":   testHttpPost,
		"template_path": "../templates/default_webhook.json",
		"header_map":    map[string]string{"X-Tyk-Test-Header": "Tyk v1.BANANA"},
		"event_timeout": 10,
	})
	if err == nil {
		t.Error("Webhook Handler should have failed")
	}
}

func TestChecksum(t *testing.T) {
	ts := StartTest(nil)
	defer ts.Close()

	rBody := `{
		"event": "QuotaExceeded",
		"message": "Key Quota Limit Exceeded",
		"path": "/about-lonelycoder/",
		"origin": "",
		"key": "4321",
		"timestamp": 2014-11-27 12:52:05.944549825 &#43;0000 GMT
	}`

	hook := ts.createGetHandler()
	checksum, err := hook.Checksum(rBody)

	if err != nil {
		t.Error("Checksum should not have failed with good objet and body")
	}

	if checksum != "62a6b4fa9b45cd372b871764296fb3a5" {
		t.Error("Checksum is incorrect")
		t.Error(checksum)
	}
}

func TestBuildRequest(t *testing.T) {
	ts := StartTest(nil)
	defer ts.Close()

	hook := ts.createGetHandler()

	rBody := `{
		"event": "QuotaExceeded",
		"message": "Key Quota Limit Exceeded",
		"path": "/about-lonelycoder/",
		"origin": "",
		"key": "4321",
		"timestamp": 2014-11-27 12:52:05.944549825 &#43;0000 GMT
	}`

	req, err := hook.BuildRequest(rBody)
	if err != nil {
		t.Error("Request should have built cleanly.")
	}
	if req.Method != http.MethodGet {
		t.Error("Method hould be GET")
	}

	if got := req.Header.Get(headers.UserAgent); got != headers.TykHookshot {
		t.Error("Header User Agent is not correct!")
	}

	if got := req.Header.Get(headers.ContentType); got != headers.ApplicationJSON {
		t.Error("Header Content-Type is not correct!")
	}
}

func TestBuildRequestIngoreCanonicalHeaderKey(t *testing.T) {
<<<<<<< HEAD
	c := config.Global()
	defer ResetTestConfig()
	c.IgnoreCanonicalMIMEHeaderKey = true
	config.SetGlobal(c)
=======
	ts := StartTest(nil)
	defer ts.Close()

	c := ts.Gw.GetConfig()
	c.IgnoreCanonicalMIMEHeaderKey = true
	ts.Gw.SetConfig(c)
>>>>>>> 094a100a
	eventHandlerConf := config.WebHookHandlerConf{
		TargetPath:   TestHttpGet,
		Method:       "GET",
		EventTimeout: 10,
		TemplatePath: "../templates/default_webhook.json",
		HeaderList:   map[string]string{NonCanonicalHeaderKey: NonCanonicalHeaderKey},
	}

<<<<<<< HEAD
	ev := &WebHookHandler{}
=======
	ev := &WebHookHandler{Gw: ts.Gw}
>>>>>>> 094a100a
	if err := ev.Init(eventHandlerConf); err != nil {
		t.Fatal(err)
	}
	req, err := ev.BuildRequest("")
	if err != nil {
		t.Fatal(err)
	}
	got := req.Header[NonCanonicalHeaderKey][0]
	if got != NonCanonicalHeaderKey {
		t.Errorf("expected %q got %q", NonCanonicalHeaderKey, got)
	}
}

func TestCreateBody(t *testing.T) {
	ts := StartTest(nil)
	defer ts.Close()

	em := config.EventMessage{
		Type:      EventQuotaExceeded,
		TimeStamp: "0",
	}

	hook := ts.createGetHandler()
	body, err := hook.CreateBody(em)
	if err != nil {
		t.Error("Create body failed with error! ", err)
	}

	expectedBody := `"event": "QuotaExceeded"`
	if !strings.Contains(body, expectedBody) {
		t.Error("Body incorrect, is: ", body)
	}
}

func TestGet(t *testing.T) {
	ts := StartTest(nil)
	defer ts.Close()

	eventHandler := ts.createGetHandler()

	eventMessage := config.EventMessage{
		Type: EventKeyExpired,
		Meta: EventKeyFailureMeta{
			EventMetaDefault: EventMetaDefault{Message: "THIS IS A TEST"},
			Path:             "/banana",
			Origin:           "tyk.io",
			Key:              "123456789",
		},
	}
	body, _ := eventHandler.CreateBody(eventMessage)

	checksum, _ := eventHandler.Checksum(body)
	eventHandler.HandleEvent(eventMessage)

	if wasFired := eventHandler.WasHookFired(checksum); !wasFired {
		t.Error("Checksum should have matched, event did not fire!")
	}

}

func TestPost(t *testing.T) {
	ts := StartTest(nil)
	defer ts.Close()

	eventHandlerConf := config.WebHookHandlerConf{
		TargetPath:   "`+testHttpPost+`",
		Method:       "POST",
		EventTimeout: 10,
		TemplatePath: "templates/default_webhook.json",
		HeaderList:   map[string]string{"x-tyk-test": "TEST POST"},
	}

	eventHandler := &WebHookHandler{Gw: ts.Gw}
	if err := eventHandler.Init(eventHandlerConf); err != nil {
		t.Fatal(err)
	}

	eventMessage := config.EventMessage{
		Type: EventKeyExpired,
		Meta: EventKeyFailureMeta{
			EventMetaDefault: EventMetaDefault{Message: "THIS IS A TEST"},
			Path:             "/banana",
			Origin:           "tyk.io",
			Key:              "123456789",
		},
	}

	body, _ := eventHandler.CreateBody(eventMessage)

	checksum, _ := eventHandler.Checksum(body)
	eventHandler.HandleEvent(eventMessage)

	if wasFired := eventHandler.WasHookFired(checksum); !wasFired {
		t.Error("Checksum should have matched, event did not fire!")
	}
}

func TestNewCustomTemplate(t *testing.T) {

	ts := StartTest(nil)
	defer ts.Close()

	tests := []struct {
		name           string
		missingDefault bool
		templatePath   string
		wantErr        bool
	}{
		{"UseDefault", false, "", false},
		{"FallbackToDefault", false, "missing_webhook.json", false},
		{"UseCustom", false, "templates/breaker_webhook.json", false},
		{"MissingDefault", true, "", true},
		{"MissingDefaultFallback", true, "missing_webhook.json", true},
		{"MissingDefaultNotNeeded", true, "../templates/breaker_webhook.json", false},
	}
	for _, tc := range tests {
		t.Run(tc.name, func(t *testing.T) {
			if tc.missingDefault {
				globalConf := ts.Gw.GetConfig()
				old := globalConf.TemplatePath
				globalConf.TemplatePath = "missing-dir"
				ts.Gw.SetConfig(globalConf)
				defer func() {
					globalConf.TemplatePath = old
					ts.Gw.SetConfig(globalConf)
				}()
			}
			h := &WebHookHandler{Gw: ts.Gw}
			err := h.Init(map[string]interface{}{
				"target_path":   testHttpPost,
				"template_path": tc.templatePath,
			})
			if tc.wantErr && err == nil {
				t.Fatalf("wanted error, got nil")
			} else if !tc.wantErr && err != nil {
				t.Fatalf("didn't want error, got: %v", err)
			}
			if err == nil && h.template == nil {
				t.Fatalf("didn't get an error but template is nil")
			}
		})
	}
}

func TestWebhookContentTypeHeader(t *testing.T) {
	gw := StartTest(nil)
	defer gw.Close()

	globalConf := gw.Gw.GetConfig()
	templatePath := globalConf.TemplatePath

	tests := []struct {
		Name                string
		TemplatePath        string
		InputHeaders        map[string]string
		ExpectedContentType string
	}{
		{"MissingTemplatePath", "", nil, "application/json"},
		{"MissingTemplatePath/CustomHeaders", "", map[string]string{"Content-Type": "application/xml"}, "application/xml"},
		{"InvalidTemplatePath", "randomPath", nil, "application/json"},
		{"InvalidTemplatePath/CustomHeaders", "randomPath", map[string]string{"Content-Type": "application/xml"}, "application/xml"},
		{"CustomTemplate", filepath.Join(templatePath, "transform_test.tmpl"), nil, ""},
		{"CustomTemplate/CustomHeaders", filepath.Join(templatePath, "breaker_webhook.json"), map[string]string{"Content-Type": "application/xml"}, "application/xml"},
	}

	for _, ts := range tests {
		t.Run(ts.Name, func(t *testing.T) {
			conf := config.WebHookHandlerConf{
				TemplatePath: ts.TemplatePath,
				HeaderList:   ts.InputHeaders,
			}

			hook := &WebHookHandler{Gw: gw.Gw}
			if err := hook.Init(conf); err != nil {
				t.Fatal("Webhook Init failed with err ", err)
			}

			req, err := hook.BuildRequest("")
			if err != nil {
				t.Fatal("Failed to build request with error ", err)
			}

			if req.Header.Get(headers.ContentType) != ts.ExpectedContentType {
				t.Fatalf("Expect Content-Type %s. Got %s", ts.ExpectedContentType, req.Header.Get("Content-Type"))
			}
		})
	}

}<|MERGE_RESOLUTION|>--- conflicted
+++ resolved
@@ -118,19 +118,12 @@
 }
 
 func TestBuildRequestIngoreCanonicalHeaderKey(t *testing.T) {
-<<<<<<< HEAD
-	c := config.Global()
-	defer ResetTestConfig()
-	c.IgnoreCanonicalMIMEHeaderKey = true
-	config.SetGlobal(c)
-=======
 	ts := StartTest(nil)
 	defer ts.Close()
 
 	c := ts.Gw.GetConfig()
 	c.IgnoreCanonicalMIMEHeaderKey = true
 	ts.Gw.SetConfig(c)
->>>>>>> 094a100a
 	eventHandlerConf := config.WebHookHandlerConf{
 		TargetPath:   TestHttpGet,
 		Method:       "GET",
@@ -139,11 +132,7 @@
 		HeaderList:   map[string]string{NonCanonicalHeaderKey: NonCanonicalHeaderKey},
 	}
 
-<<<<<<< HEAD
-	ev := &WebHookHandler{}
-=======
 	ev := &WebHookHandler{Gw: ts.Gw}
->>>>>>> 094a100a
 	if err := ev.Init(eventHandlerConf); err != nil {
 		t.Fatal(err)
 	}
