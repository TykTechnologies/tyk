package gateway

import (
	"crypto/md5"
	"encoding/base64"
	"encoding/json"
	"fmt"
	"net/http"
	"reflect"
	"sort"
	"testing"
	"time"

	jwt "github.com/dgrijalva/jwt-go"
	"github.com/lonelycode/go-uuid/uuid"
	"github.com/stretchr/testify/assert"

	"github.com/TykTechnologies/tyk/test"
	"github.com/TykTechnologies/tyk/user"
)

// openssl rsa -in app.rsa -pubout > app.rsa.pub
const jwtRSAPubKey = `
-----BEGIN PUBLIC KEY-----
MIIBIjANBgkqhkiG9w0BAQEFAAOCAQ8AMIIBCgKCAQEAyqZ4rwKF8qCExS7kpY4c
nJa/37FMkJNkalZ3OuslLB0oRL8T4c94kdF4aeNzSFkSe2n99IBI6Ssl79vbfMZb
+t06L0Q94k+/P37x7+/RJZiff4y1VGjrnrnMI2iu9l4iBBRYzNmG6eblroEMMWlg
k5tysHgxB59CSNIcD9gqk1hx4n/FgOmvKsfQgWHNlPSDTRcWGWGhB2/XgNVYG2pO
lQxAPqLhBHeqGTXBbPfGF9cHzixpsPr6GtbzPwhsQ/8bPxoJ7hdfn+rzztks3d6+
HWURcyNTLRe0mjXjjee9Z6+gZ+H+fS4pnP9tqT7IgU6ePUWTpjoiPtLexgsAa/ct
jQIDAQAB
-----END PUBLIC KEY-----
`

const jwtRSAPubKeyinvalid = `
-----BEGIN PUBLIC KEY-----
MIIBIjANBgkqhkiG9w0BAQEFAAOCAQ8AMIIBCgKCAQEAyqZ4rwKF8qCExS7kpY4c
nJa/37FMkJNkalZ3OuslLB0oRL8T4c94kdF4aeNzSFkSe2n99IBI6Ssl79vbfMZb
+t06L0Q94k+/P37x7+/RJZiff4y1VGjrnrnMI2iu9l4iBBRYzNmG6eblroEMMWlg
k5tysHgxB59CSNIcD9gqk1hx4n/FgOmvKsfQgWHNlPSDTRcWGWGhB2/XgNVYG2pO
lQxAPqLhBHeqGTXBbPfGF9cHzixpsPr6GtbzPwhsQ/8bPxoJ7hdfn+rzztks3d6+
HWURcyNTLRe0mjXjjee9Z6+gZ+H+fS4pnP9tqT7IgU6ePUWTpjoiPtLexgsAa/ct
jQIDAQAB!!!!
-----END PUBLIC KEY-----
`

func createJWTSession() *user.SessionState {
	session := user.NewSessionState()
	session.Rate = 1000000.0
	session.Allowance = session.Rate
	session.LastCheck = time.Now().Unix() - 10
	session.Per = 1.0
	session.QuotaRenewalRate = 300 // 5 minutes
	session.QuotaRenews = time.Now().Unix() + 20
	session.QuotaRemaining = 1
	session.QuotaMax = -1
	session.JWTData = user.JWTData{Secret: jwtSecret}
	return session
}

func createJWTSessionWithRSA() *user.SessionState {
	session := createJWTSession()
	session.JWTData.Secret = jwtRSAPubKey
	return session
}

func createJWTSessionWithECDSA() *user.SessionState {
	session := createJWTSession()
	session.JWTData.Secret = jwtECDSAPublicKey
	return session
}

func createJWTSessionWithRSAWithPolicy(policyID string) *user.SessionState {
	session := createJWTSessionWithRSA()
	session.SetPolicies(policyID)
	return session
}

type JwtCreator func() *user.SessionState

func (ts *Test) prepareGenericJWTSession(testName string, method string, claimName string, ApiSkipKid bool) (*APISpec, string) {

	tokenKID := testKey(testName, "token")

	var jwtToken string
	var sessionFunc JwtCreator
	switch method {
	default:
		log.Warningf("Signing method '%s' is not recognised, defaulting to HMAC signature", method)
		method = HMACSign
		fallthrough
	case HMACSign:
		sessionFunc = createJWTSession

		jwtToken = createJWKTokenHMAC(func(t *jwt.Token) {
			t.Claims.(jwt.MapClaims)["foo"] = "bar"
			t.Claims.(jwt.MapClaims)["exp"] = time.Now().Add(time.Hour * 72).Unix()

			if claimName != KID {
				t.Claims.(jwt.MapClaims)[claimName] = tokenKID
				t.Header[KID] = "ignore-this-id"
			} else {
				t.Header[KID] = tokenKID
			}
		})
	case RSASign:
		sessionFunc = createJWTSessionWithRSA

		jwtToken = CreateJWKToken(func(t *jwt.Token) {
			t.Claims.(jwt.MapClaims)["foo"] = "bar"
			t.Claims.(jwt.MapClaims)["exp"] = time.Now().Add(time.Hour * 72).Unix()

			if claimName != KID {
				t.Claims.(jwt.MapClaims)[claimName] = tokenKID
				t.Header[KID] = "ignore-this-id"
			} else {
				t.Header[KID] = tokenKID
			}
		})
	case ECDSASign:
		sessionFunc = createJWTSessionWithECDSA

		jwtToken = CreateJWKTokenECDSA(func(t *jwt.Token) {
			t.Claims.(jwt.MapClaims)["foo"] = "bar"
			t.Claims.(jwt.MapClaims)["exp"] = time.Now().Add(time.Hour * 72).Unix()

			if claimName != KID {
				t.Claims.(jwt.MapClaims)[claimName] = tokenKID
				t.Header[KID] = "ignore-this-id"
			} else {
				t.Header[KID] = tokenKID
			}
		})
	}

	spec := ts.Gw.BuildAndLoadAPI(func(spec *APISpec) {
		spec.UseKeylessAccess = false
		spec.JWTSigningMethod = method
		spec.EnableJWT = true
		spec.Proxy.ListenPath = "/"
		spec.JWTSkipKid = ApiSkipKid

		if claimName != KID {
			spec.JWTIdentityBaseField = claimName
		}
	})[0]
	err := ts.Gw.GlobalSessionManager.UpdateSession(tokenKID, sessionFunc(), 60, false)
	if err != nil {
		log.WithError(err).Error("could not update session in Session Manager.")
	}

	return spec, jwtToken

}

func TestJWTSessionHMAC(t *testing.T) {
	ts := StartTest(nil)
	defer ts.Close()

	//If we skip the check then the Id will be taken from SUB and the call will succeed
	_, jwtToken := ts.prepareGenericJWTSession(t.Name(), HMACSign, KID, false)

	authHeaders := map[string]string{"authorization": jwtToken}
	t.Run("Request with valid JWT signed with HMAC", func(t *testing.T) {
		ts.Run(t, test.TestCase{
			Headers: authHeaders, Code: http.StatusOK,
		})
	})
}

func BenchmarkJWTSessionHMAC(b *testing.B) {
	b.ReportAllocs()

	ts := StartTest(nil)
	defer ts.Close()

	//If we skip the check then the Id will be taken from SUB and the call will succeed
	_, jwtToken := ts.prepareGenericJWTSession(b.Name(), HMACSign, KID, false)

	authHeaders := map[string]string{"authorization": jwtToken}
	for i := 0; i < b.N; i++ {
		ts.Run(b, test.TestCase{
			Headers: authHeaders, Code: http.StatusOK,
		})
	}
}

func TestJWTHMACIdInSubClaim(t *testing.T) {

	ts := StartTest(nil)
	defer ts.Close()

	//Same as above
	_, jwtToken := ts.prepareGenericJWTSession(t.Name(), HMACSign, SUB, true)
	authHeaders := map[string]string{"authorization": jwtToken}
	t.Run("Request with valid JWT/HMAC/Id in SuB/Global-skip-kid/Api-skip-kid", func(t *testing.T) {
		ts.Run(t, test.TestCase{
			Headers: authHeaders, Code: http.StatusOK,
		})
	})

	// For backward compatibility, if the new config are not set, and the id is in the 'sub' claim while the 'kid' claim
	// in the header is not empty, then the jwt will return 403 - "Key not authorized:token invalid, key not found"
	_, jwtToken = ts.prepareGenericJWTSession(t.Name(), HMACSign, SUB, false)
	authHeaders = map[string]string{"authorization": jwtToken}
	t.Run("Request with valid JWT/HMAC/Id in SuB/Global-dont-skip-kid/Api-dont-skip-kid", func(t *testing.T) {
		ts.Run(t, test.TestCase{
			Headers:   authHeaders,
			Code:      http.StatusForbidden,
			BodyMatch: `Key not authorized:token invalid, key not found`,
		})
	})

	// Case where the gw always check the 'kid' claim first but if this JWTSkipCheckKidAsId is set on the api level,
	// then it'll work
	_, jwtToken = ts.prepareGenericJWTSession(t.Name(), HMACSign, SUB, true)
	authHeaders = map[string]string{"authorization": jwtToken}
	t.Run("Request with valid JWT/HMAC/Id in SuB/Global-dont-skip-kid/Api-skip-kid", func(t *testing.T) {
		ts.Run(t, test.TestCase{
			Headers: authHeaders, Code: http.StatusOK,
		})
	})
}

func TestJWTRSAIdInSubClaim(t *testing.T) {
	ts := StartTest(nil)
	defer ts.Close()

	_, jwtToken := ts.prepareGenericJWTSession(t.Name(), RSASign, SUB, true)
	authHeaders := map[string]string{"authorization": jwtToken}
	t.Run("Request with valid JWT/RSA/Id in SuB/Global-skip-kid/Api-skip-kid", func(t *testing.T) {
		ts.Run(t, test.TestCase{
			Headers: authHeaders, Code: http.StatusOK,
		})
	})

	_, jwtToken = ts.prepareGenericJWTSession(t.Name(), RSASign, SUB, false)
	authHeaders = map[string]string{"authorization": jwtToken}
	t.Run("Request with valid JWT/RSA/Id in SuB/Global-dont-skip-kid/Api-dont-skip-kid", func(t *testing.T) {
		ts.Run(t, test.TestCase{
			Headers:   authHeaders,
			Code:      http.StatusForbidden,
			BodyMatch: `Key not authorized:token invalid, key not found`,
		})
	})

	_, jwtToken = ts.prepareGenericJWTSession(t.Name(), RSASign, SUB, true)
	authHeaders = map[string]string{"authorization": jwtToken}
	t.Run("Request with valid JWT/RSA/Id in SuB/Global-dont-skip-kid/Api-skip-kid", func(t *testing.T) {
		ts.Run(t, test.TestCase{
			Headers: authHeaders, Code: http.StatusOK,
		})
	})
}

func TestJWTSessionRSA(t *testing.T) {
	ts := StartTest(nil)
	defer ts.Close()

	//default values, keep backward compatibility
	_, jwtToken := ts.prepareGenericJWTSession(t.Name(), RSASign, KID, false)
	authHeaders := map[string]string{"authorization": jwtToken}
	t.Run("Request with valid JWT", func(t *testing.T) {
		ts.Run(t, test.TestCase{
			Headers: authHeaders, Code: http.StatusOK,
		})
	})
}

func BenchmarkJWTSessionRSA(b *testing.B) {
	b.ReportAllocs()

	ts := StartTest(nil)
	defer ts.Close()

	//default values, keep backward compatibility
	_, jwtToken := ts.prepareGenericJWTSession(b.Name(), RSASign, KID, false)

	authHeaders := map[string]string{"authorization": jwtToken}
	for i := 0; i < b.N; i++ {
		ts.Run(b, test.TestCase{
			Headers: authHeaders, Code: http.StatusOK,
		})
	}
}

func TestJWTSessionFailRSA_EmptyJWT(t *testing.T) {
	ts := StartTest(nil)
	defer ts.Close()

	//default values, same as before (keeps backward compatibility)
	ts.prepareGenericJWTSession(t.Name(), RSASign, KID, false)

	authHeaders := map[string]string{"authorization": ""}
	t.Run("Request with empty authorization header", func(t *testing.T) {
		ts.Run(t, test.TestCase{
			Headers: authHeaders, Code: 400,
		})
	})
}

func TestJWTSessionFailRSA_NoAuthHeader(t *testing.T) {
	ts := StartTest(nil)
	defer ts.Close()

	//default values, same as before (keeps backward compatibility)
	ts.prepareGenericJWTSession(t.Name(), RSASign, KID, false)

	authHeaders := map[string]string{}
	t.Run("Request without authorization header", func(t *testing.T) {
		ts.Run(t, test.TestCase{
			Headers: authHeaders, Code: http.StatusBadRequest, BodyMatch: `Authorization field missing`,
		})
	})
}

func TestJWTSessionFailRSA_MalformedJWT(t *testing.T) {
	ts := StartTest(nil)
	defer ts.Close()

	//default values, same as before (keeps backward compatibility)
	_, jwtToken := ts.prepareGenericJWTSession(t.Name(), RSASign, KID, false)

	authHeaders := map[string]string{"authorization": jwtToken + "ajhdkjhsdfkjashdkajshdkajhsdkajhsd"}
	t.Run("Request with malformed JWT", func(t *testing.T) {
		ts.Run(t, test.TestCase{
			Headers:   authHeaders,
			Code:      http.StatusForbidden,
			BodyMatch: `Key not authorized:crypto/rsa: verification error`,
		})
	})
}

func TestJWTSessionFailRSA_MalformedJWT_NOTRACK(t *testing.T) {
	ts := StartTest(nil)
	defer ts.Close()

	//default values, same as before (keeps backward compatibility)
	spec, jwtToken := ts.prepareGenericJWTSession(t.Name(), RSASign, KID, false)
	spec.DoNotTrack = true
	authHeaders := map[string]string{"authorization": jwtToken + "ajhdkjhsdfkjashdkajshdkajhsdkajhsd"}

	t.Run("Request with malformed JWT no track", func(t *testing.T) {
		ts.Run(t, test.TestCase{
			Headers:   authHeaders,
			Code:      http.StatusForbidden,
			BodyMatch: `Key not authorized:crypto/rsa: verification error`,
		})
	})
}

func TestJWTSessionFailRSA_WrongJWT(t *testing.T) {
	ts := StartTest(nil)
	defer ts.Close()

	//default values, same as before (keeps backward compatibility)
	ts.prepareGenericJWTSession(t.Name(), RSASign, KID, false)
	authHeaders := map[string]string{"authorization": "123"}

	t.Run("Request with invalid JWT", func(t *testing.T) {
		ts.Run(t, test.TestCase{
			Headers:   authHeaders,
			Code:      http.StatusForbidden,
			BodyMatch: `Key not authorized:token contains an invalid number of segments`,
		})
	})
}

func TestJWTSessionRSABearer(t *testing.T) {
	ts := StartTest(nil)
	defer ts.Close()

	//default values, same as before (keeps backward compatibility)
	_, jwtToken := ts.prepareGenericJWTSession(t.Name(), RSASign, KID, false)
	authHeaders := map[string]string{"authorization": "Bearer " + jwtToken}

	t.Run("Request with valid Bearer", func(t *testing.T) {
		ts.Run(t, test.TestCase{
			Headers: authHeaders, Code: http.StatusOK,
		})
	})
}

func BenchmarkJWTSessionRSABearer(b *testing.B) {
	b.ReportAllocs()

	ts := StartTest(nil)
	defer ts.Close()

	//default values, same as before (keeps backward compatibility)
	_, jwtToken := ts.prepareGenericJWTSession(b.Name(), RSASign, KID, false)
	authHeaders := map[string]string{"authorization": "Bearer " + jwtToken}

	for i := 0; i < b.N; i++ {
		ts.Run(b, test.TestCase{
			Headers: authHeaders, Code: http.StatusOK,
		})
	}
}

func TestJWTSessionRSABearerInvalid(t *testing.T) {
	ts := StartTest(nil)
	defer ts.Close()

	//default values, same as before (keeps backward compatibility)
	_, jwtToken := ts.prepareGenericJWTSession(t.Name(), RSASign, KID, false)
	authHeaders := map[string]string{"authorization": "Bearer: " + jwtToken} // extra ":" makes the value invalid

	t.Run("Request with invalid Bearer", func(t *testing.T) {
		ts.Run(t, test.TestCase{
			Headers:   authHeaders,
			Code:      http.StatusForbidden,
			BodyMatch: "Key not authorized:illegal base64 data at input byte 6",
		})
	})
}

func TestJWTSessionRSABearerInvalidTwoBears(t *testing.T) {
	ts := StartTest(nil)
	defer ts.Close()

	//default values, same as before (keeps backward compatibility)
	_, jwtToken := ts.prepareGenericJWTSession(t.Name(), RSASign, KID, false)
	authHeaders1 := map[string]string{"authorization": "Bearer bearer" + jwtToken}

	t.Run("Request with Bearer bearer", func(t *testing.T) {
		ts.Run(t, test.TestCase{
			Headers: authHeaders1, Code: http.StatusForbidden,
		})
	})

	authHeaders2 := map[string]string{"authorization": "bearer Bearer" + jwtToken}

	t.Run("Request with bearer Bearer", func(t *testing.T) {
		ts.Run(t, test.TestCase{
			Headers: authHeaders2, Code: http.StatusForbidden,
		})
	})
}

// JWTSessionRSAWithRawSourceOnWithClientID

func (ts *Test) prepareJWTSessionRSAWithRawSourceOnWithClientID(isBench bool) string {

	spec := ts.Gw.BuildAndLoadAPI(func(spec *APISpec) {
		spec.OrgID = "default"
		spec.UseKeylessAccess = false
		spec.EnableJWT = true
		spec.JWTSigningMethod = RSASign
		spec.JWTSource = base64.StdEncoding.EncodeToString([]byte(jwtRSAPubKey))
		spec.JWTIdentityBaseField = "user_id"
		spec.JWTClientIDBaseField = "azp"
		spec.Proxy.ListenPath = "/"
	})[0]

	policyID := ts.CreatePolicy(func(p *user.Policy) {
		p.OrgID = "default"
		p.AccessRights = map[string]user.AccessDefinition{
			spec.APIID: {
				APIName:  spec.APIDefinition.Name,
				APIID:    spec.APIID,
				Versions: []string{"default"},
			},
		}
	})

	tokenID := ""
	if isBench {
		tokenID = uuid.New()
	} else {
		tokenID = "1234567891010101"
	}
	session := createJWTSessionWithRSAWithPolicy(policyID)

	ts.Gw.GlobalSessionManager.ResetQuota(tokenID, session, false)
	err := ts.Gw.GlobalSessionManager.UpdateSession(tokenID, session, 60, false)
	if err != nil {
		log.WithError(err).Error("could not update session in Session Manager.")
	}

	jwtToken := CreateJWKToken(func(t *jwt.Token) {
		t.Header["kid"] = "12345"
		t.Claims.(jwt.MapClaims)["foo"] = "bar"
		t.Claims.(jwt.MapClaims)["user_id"] = "user"
		t.Claims.(jwt.MapClaims)["azp"] = tokenID
		t.Claims.(jwt.MapClaims)["exp"] = time.Now().Add(time.Hour * 72).Unix()
	})

	return jwtToken
}

func TestJWTSessionRSAWithRawSourceOnWithClientID(t *testing.T) {
	ts := StartTest(nil)
	defer ts.Close()

	jwtToken := ts.prepareJWTSessionRSAWithRawSourceOnWithClientID(false)
	authHeaders := map[string]string{"authorization": jwtToken}

	t.Run("Initial request with no policy base field in JWT", func(t *testing.T) {
		ts.Run(t, test.TestCase{
			Headers: authHeaders, Code: http.StatusOK,
		})
	})
}

func BenchmarkJWTSessionRSAWithRawSourceOnWithClientID(b *testing.B) {
	b.ReportAllocs()

	ts := StartTest(nil)
	defer ts.Close()

	jwtToken := ts.prepareJWTSessionRSAWithRawSourceOnWithClientID(true)
	authHeaders := map[string]string{"authorization": jwtToken}

	for i := 0; i < b.N; i++ {
		ts.Run(b, test.TestCase{
			Headers: authHeaders, Code: http.StatusOK,
		})
	}
}

// JWTSessionRSAWithRawSource

func (ts *Test) prepareJWTSessionRSAWithRawSource() string {

	ts.Gw.BuildAndLoadAPI(func(spec *APISpec) {
		spec.UseKeylessAccess = false
		spec.EnableJWT = true
		spec.JWTSigningMethod = RSASign
		spec.JWTSource = base64.StdEncoding.EncodeToString([]byte(jwtRSAPubKey))
		spec.JWTIdentityBaseField = "user_id"
		spec.JWTPolicyFieldName = "policy_id"
		spec.Proxy.ListenPath = "/"
	})

	pID := ts.CreatePolicy()

	jwtToken := CreateJWKToken(func(t *jwt.Token) {
		t.Header["kid"] = "12345"
		t.Claims.(jwt.MapClaims)["foo"] = "bar"
		t.Claims.(jwt.MapClaims)["user_id"] = "user"
		t.Claims.(jwt.MapClaims)["policy_id"] = pID
		t.Claims.(jwt.MapClaims)["exp"] = time.Now().Add(time.Hour * 72).Unix()
	})

	return jwtToken
}

func TestJWTSessionRSAWithRawSource(t *testing.T) {
	ts := StartTest(nil)
	defer ts.Close()

	jwtToken := ts.prepareJWTSessionRSAWithRawSource()

	authHeaders := map[string]string{"authorization": jwtToken}
	t.Run("Initial request with valid policy", func(t *testing.T) {
		ts.Run(t, test.TestCase{
			Headers: authHeaders, Code: http.StatusOK,
		})
	})
}

func BenchmarkJWTSessionRSAWithRawSource(b *testing.B) {
	b.ReportAllocs()

	ts := StartTest(nil)
	defer ts.Close()

	jwtToken := ts.prepareJWTSessionRSAWithRawSource()

	authHeaders := map[string]string{"authorization": jwtToken}

	for i := 0; i < b.N; i++ {
		ts.Run(
			b,
			test.TestCase{
				Headers: authHeaders,
				Code:    http.StatusOK,
			},
		)
	}
}

func TestJWTSessionRSAWithRawSourceInvalidPolicyID(t *testing.T) {
	ts := StartTest(nil)
	defer ts.Close()

	spec := BuildAPI(func(spec *APISpec) {
		spec.UseKeylessAccess = false
		spec.EnableJWT = true
		spec.JWTSigningMethod = RSASign
		spec.JWTSource = base64.StdEncoding.EncodeToString([]byte(jwtRSAPubKey))
		spec.JWTIdentityBaseField = "user_id"
		spec.JWTPolicyFieldName = "policy_id"
		spec.Proxy.ListenPath = "/"
	})[0]

	ts.Gw.LoadAPI(spec)

	ts.CreatePolicy()

	jwtToken := CreateJWKToken(func(t *jwt.Token) {
		t.Header["kid"] = "12345"
		t.Claims.(jwt.MapClaims)["foo"] = "bar"
		t.Claims.(jwt.MapClaims)["user_id"] = "user"
		t.Claims.(jwt.MapClaims)["policy_id"] = "abcxyz"
		t.Claims.(jwt.MapClaims)["exp"] = time.Now().Add(time.Hour * 72).Unix()
	})

	authHeaders := map[string]string{"authorization": jwtToken}
	t.Run("Initial request with invalid policy", func(t *testing.T) {
		ts.Run(t, test.TestCase{
			Headers:   authHeaders,
			Code:      http.StatusForbidden,
			BodyMatch: "key not authorized: no matching policy",
		})
	})
}

func TestJWTSessionExpiresAtValidationConfigs(t *testing.T) {
	ts := StartTest(nil)
	defer ts.Close()

	pID := ts.CreatePolicy()
	jwtAuthHeaderGen := func(skew time.Duration) map[string]string {
		jwtToken := CreateJWKToken(func(t *jwt.Token) {
			t.Claims.(jwt.MapClaims)["policy_id"] = pID
			t.Claims.(jwt.MapClaims)["user_id"] = "user123"
			t.Claims.(jwt.MapClaims)["exp"] = time.Now().Add(skew).Unix()
		})

		return map[string]string{"authorization": jwtToken}
	}

	spec := BuildAPI(func(spec *APISpec) {
		spec.UseKeylessAccess = false
		spec.EnableJWT = true
		spec.JWTSigningMethod = RSASign
		spec.JWTSource = base64.StdEncoding.EncodeToString([]byte(jwtRSAPubKey))
		spec.JWTIdentityBaseField = "user_id"
		spec.JWTPolicyFieldName = "policy_id"
		spec.Proxy.ListenPath = "/"
	})[0]

	// This test is successful by definition
	t.Run("Expiry_After_now--Valid_jwt", func(t *testing.T) {
		spec.JWTExpiresAtValidationSkew = 0 //Default value
		ts.Gw.LoadAPI(spec)

		ts.Run(t, test.TestCase{
			Headers: jwtAuthHeaderGen(+time.Second), Code: http.StatusOK,
		})
	})

	// This test is successful by definition, so it's true also with skew, but just to avoid confusion.
	t.Run("Expiry_After_now-Add_skew--Valid_jwt", func(t *testing.T) {
		spec.JWTExpiresAtValidationSkew = 1
		ts.Gw.LoadAPI(spec)

		ts.Run(t, test.TestCase{
			Headers: jwtAuthHeaderGen(+time.Second), Code: http.StatusOK,
		})
	})

	t.Run("Expiry_Before_now--Invalid_jwt", func(t *testing.T) {
		spec.JWTExpiresAtValidationSkew = 0 //Default value
		ts.Gw.LoadAPI(spec)

		ts.Run(t, test.TestCase{
			Headers:   jwtAuthHeaderGen(-time.Second),
			Code:      http.StatusUnauthorized,
			BodyMatch: "Key not authorized: token has expired",
		})
	})

	t.Run("Expired_token-Before_now-Huge_skew--Valid_jwt", func(t *testing.T) {
		spec.JWTExpiresAtValidationSkew = 1000 // This value doesn't matter since validation is disabled
		ts.Gw.LoadAPI(spec)

		ts.Run(t, test.TestCase{
			Headers: jwtAuthHeaderGen(-time.Second), Code: http.StatusOK,
		})
	})

	t.Run("Expired_token-Before_now-Add_skew--Valid_jwt", func(t *testing.T) {
		spec.JWTExpiresAtValidationSkew = 2
		ts.Gw.LoadAPI(spec)

		ts.Run(t, test.TestCase{
			Headers: jwtAuthHeaderGen(-time.Second), Code: http.StatusOK,
		})
	})
}

func TestJWTSessionIssueAtValidationConfigs(t *testing.T) {
	ts := StartTest(nil)
	defer ts.Close()

	pID := ts.CreatePolicy()
	jwtAuthHeaderGen := func(skew time.Duration) map[string]string {
		jwtToken := CreateJWKToken(func(t *jwt.Token) {
			t.Claims.(jwt.MapClaims)["policy_id"] = pID
			t.Claims.(jwt.MapClaims)["user_id"] = "user123"
			t.Claims.(jwt.MapClaims)["iat"] = time.Now().Add(skew).Unix()
		})

		return map[string]string{"authorization": jwtToken}
	}

	spec := BuildAPI(func(spec *APISpec) {
		spec.UseKeylessAccess = false
		spec.EnableJWT = true
		spec.JWTSigningMethod = "rsa"
		spec.JWTSource = base64.StdEncoding.EncodeToString([]byte(jwtRSAPubKey))
		spec.JWTIdentityBaseField = "user_id"
		spec.JWTPolicyFieldName = "policy_id"
		spec.Proxy.ListenPath = "/"
	})[0]

	// This test is successful by definition
	t.Run("IssuedAt_Before_now-no_skew--Valid_jwt", func(t *testing.T) {
		spec.JWTIssuedAtValidationSkew = 0

		ts.Gw.LoadAPI(spec)

		ts.Run(t, test.TestCase{
			Headers: jwtAuthHeaderGen(-time.Second), Code: http.StatusOK,
		})
	})

	t.Run("Expiry_after_now--Invalid_jwt", func(t *testing.T) {
		spec.JWTExpiresAtValidationSkew = 0 //Default value

		ts.Gw.LoadAPI(spec)

		ts.Run(t, test.TestCase{
			Headers: jwtAuthHeaderGen(-time.Second), Code: http.StatusOK,
		})
	})

	t.Run("IssueAt-After_now-no_skew--Invalid_jwt", func(t *testing.T) {
		spec.JWTIssuedAtValidationSkew = 0

		ts.Gw.LoadAPI(spec)

		ts.Run(t, test.TestCase{
			Headers:   jwtAuthHeaderGen(+time.Minute),
			Code:      http.StatusUnauthorized,
			BodyMatch: "Key not authorized: token used before issued",
		})
	})

	t.Run("IssueAt--After_now-Huge_skew--valid_jwt", func(t *testing.T) {
		spec.JWTIssuedAtValidationSkew = 1000 // This value doesn't matter since validation is disabled
		ts.Gw.LoadAPI(spec)

		ts.Run(t, test.TestCase{
			Headers: jwtAuthHeaderGen(+time.Second),
			Code:    http.StatusOK,
		})
	})

	// True by definition
	t.Run("IssueAt-Before_now-Add_skew--not_valid_jwt", func(t *testing.T) {
		spec.JWTIssuedAtValidationSkew = 2 // 2 seconds
		ts.Gw.LoadAPI(spec)

		ts.Run(t, test.TestCase{
			Headers: jwtAuthHeaderGen(-3 * time.Second), Code: http.StatusOK,
		})
	})

	t.Run("IssueAt-After_now-Add_skew--Valid_jwt", func(t *testing.T) {
		spec.JWTIssuedAtValidationSkew = 1

		ts.Gw.LoadAPI(spec)

		ts.Run(t, test.TestCase{
			Headers: jwtAuthHeaderGen(+time.Second), Code: http.StatusOK,
		})
	})
}

func TestJWTSessionNotBeforeValidationConfigs(t *testing.T) {
	ts := StartTest(nil)
	defer ts.Close()

	pID := ts.CreatePolicy()
	jwtAuthHeaderGen := func(skew time.Duration) map[string]string {
		jwtToken := CreateJWKToken(func(t *jwt.Token) {
			t.Claims.(jwt.MapClaims)["policy_id"] = pID
			t.Claims.(jwt.MapClaims)["user_id"] = "user123"
			t.Claims.(jwt.MapClaims)["nbf"] = time.Now().Add(skew).Unix()
		})
		return map[string]string{"authorization": jwtToken}
	}

	spec := BuildAPI(func(spec *APISpec) {
		spec.UseKeylessAccess = false
		spec.EnableJWT = true
		spec.Proxy.ListenPath = "/"
		spec.JWTSigningMethod = "rsa"
		spec.JWTSource = base64.StdEncoding.EncodeToString([]byte(jwtRSAPubKey))
		spec.JWTIdentityBaseField = "user_id"
		spec.JWTPolicyFieldName = "policy_id"
	})[0]

	// This test is successful by definition
	t.Run("NotBefore_Before_now-Valid_jwt", func(t *testing.T) {
		spec.JWTNotBeforeValidationSkew = 0

		ts.Gw.LoadAPI(spec)

		ts.Run(t, test.TestCase{
			Headers: jwtAuthHeaderGen(-time.Second), Code: http.StatusOK,
		})
	})

	t.Run("NotBefore_After_now--Invalid_jwt", func(t *testing.T) {
		spec.JWTNotBeforeValidationSkew = 0 //Default value

		ts.Gw.LoadAPI(spec)

		ts.Run(t, test.TestCase{
			Headers:   jwtAuthHeaderGen(+time.Second),
			Code:      http.StatusUnauthorized,
			BodyMatch: "Key not authorized: token is not valid yet",
		})
	})

	t.Run("NotBefore_After_now-Add_skew--valid_jwt", func(t *testing.T) {
		spec.JWTNotBeforeValidationSkew = 1

		ts.Gw.LoadAPI(spec)

		ts.Run(t, test.TestCase{
			Headers: jwtAuthHeaderGen(+time.Second), Code: http.StatusOK,
		})
	})

	t.Run("NotBefore_After_now-Huge_skew--valid_jwt", func(t *testing.T) {
		spec.JWTNotBeforeValidationSkew = 1000 // This value is so high that it's actually similar to disabling the claim.

		ts.Gw.LoadAPI(spec)

		ts.Run(t, test.TestCase{
			Headers: jwtAuthHeaderGen(+time.Second), Code: http.StatusOK,
		})
	})
}

func TestJWTExistingSessionRSAWithRawSourceInvalidPolicyID(t *testing.T) {
	ts := StartTest(nil)
	defer ts.Close()

	spec := BuildAPI(func(spec *APISpec) {
		spec.UseKeylessAccess = false
		spec.EnableJWT = true
		spec.JWTSigningMethod = RSASign
		spec.JWTSource = base64.StdEncoding.EncodeToString([]byte(jwtRSAPubKey))
		spec.JWTIdentityBaseField = "user_id"
		spec.JWTPolicyFieldName = "policy_id"
		spec.Proxy.ListenPath = "/"
	})[0]

	ts.Gw.LoadAPI(spec)

	p1ID := ts.CreatePolicy()
	user_id := uuid.New()

	jwtToken := CreateJWKToken(func(t *jwt.Token) {
		t.Header["kid"] = "12345"
		t.Claims.(jwt.MapClaims)["foo"] = "bar"
		t.Claims.(jwt.MapClaims)["user_id"] = user_id
		t.Claims.(jwt.MapClaims)["policy_id"] = p1ID
		t.Claims.(jwt.MapClaims)["exp"] = time.Now().Add(time.Hour * 72).Unix()
	})

	authHeaders := map[string]string{"authorization": jwtToken}
	t.Run("Initial request with valid policy", func(t *testing.T) {
		ts.Run(t, test.TestCase{
			Headers: authHeaders, Code: http.StatusOK,
		})
	})

	// put in JWT invalid policy ID and do request again
	jwtTokenInvalidPolicy := CreateJWKToken(func(t *jwt.Token) {
		t.Header["kid"] = "12345"
		t.Claims.(jwt.MapClaims)["foo"] = "bar"
		t.Claims.(jwt.MapClaims)["user_id"] = user_id
		t.Claims.(jwt.MapClaims)["policy_id"] = "abcdef"
		t.Claims.(jwt.MapClaims)["exp"] = time.Now().Add(time.Hour * 72).Unix()
	})

	authHeaders = map[string]string{"authorization": jwtTokenInvalidPolicy}
	t.Run("Request with invalid policy in JWT", func(t *testing.T) {
		ts.Run(t, test.TestCase{
			Headers:   authHeaders,
			BodyMatch: "key not authorized: no matching policy",
			Code:      http.StatusForbidden,
		})
	})
}

func TestJWTScopeToPolicyMapping(t *testing.T) {
	ts := StartTest(nil)
	defer ts.Close()

	basePolicyID := ts.CreatePolicy(func(p *user.Policy) {
		p.ID = "base"
		p.AccessRights = map[string]user.AccessDefinition{
			"base-api": {
				Limit: user.APILimit{
					Rate:     111,
					Per:      3600,
					QuotaMax: -1,
				},
			},
		}
		p.Partitions = user.PolicyPartitions{
			PerAPI: true,
		}
	})

	defaultPolicyID := ts.CreatePolicy(func(p *user.Policy) {
		p.ID = "default"
		p.AccessRights = map[string]user.AccessDefinition{
			"base-api": {
				Limit: user.APILimit{
					QuotaMax: -1,
				},
			},
		}
	})

	p1ID := ts.CreatePolicy(func(p *user.Policy) {
		p.ID = "p1"
		p.AccessRights = map[string]user.AccessDefinition{
			"api1": {
				Limit: user.APILimit{
					Rate:     100,
					Per:      60,
					QuotaMax: -1,
				},
			},
		}
		p.Partitions = user.PolicyPartitions{
			PerAPI: true,
		}
	})

	p2ID := ts.CreatePolicy(func(p *user.Policy) {
		p.ID = "p2"
		p.AccessRights = map[string]user.AccessDefinition{
			"api2": {
				Limit: user.APILimit{
					Rate:     500,
					Per:      30,
					QuotaMax: -1,
				},
			},
		}
		p.Partitions = user.PolicyPartitions{
			PerAPI: true,
		}
	})

	base := BuildAPI(func(spec *APISpec) {
		spec.APIID = "base-api"
		spec.UseKeylessAccess = false
		spec.EnableJWT = true
		spec.JWTSigningMethod = RSASign
		spec.JWTSource = base64.StdEncoding.EncodeToString([]byte(jwtRSAPubKey))
		spec.JWTIdentityBaseField = "user_id"
		spec.JWTPolicyFieldName = "policy_id"
		spec.JWTDefaultPolicies = []string{defaultPolicyID}
		spec.Proxy.ListenPath = "/base"
		spec.JWTScopeToPolicyMapping = map[string]string{
			"user:read":  p1ID,
			"user:write": p2ID,
		}
		spec.OrgID = "default"
	})[0]

	spec1 := CloneAPI(base)
	spec1.APIID = "api1"
	spec1.Proxy.ListenPath = "/api1"

	spec2 := CloneAPI(base)
	spec2.APIID = "api2"
	spec2.Proxy.ListenPath = "/api2"

	spec3 := CloneAPI(base)
	spec3.APIID = "api3"
	spec3.Proxy.ListenPath = "/api3"

	ts.Gw.LoadAPI(base, spec1, spec2, spec3)

	userID := "user-" + uuid.New()
	user2ID := "user-" + uuid.New()
	user3ID := "user-" + uuid.New()

	jwtToken := CreateJWKToken(func(t *jwt.Token) {
		t.Claims.(jwt.MapClaims)["user_id"] = userID
		t.Claims.(jwt.MapClaims)["policy_id"] = basePolicyID
		t.Claims.(jwt.MapClaims)["scope"] = "user:read user:write"
		t.Claims.(jwt.MapClaims)["exp"] = time.Now().Add(time.Hour * 72).Unix()
	})

	jwtTokenWithoutBasePol := CreateJWKToken(func(t *jwt.Token) {
		t.Claims.(jwt.MapClaims)["user_id"] = user2ID
		t.Claims.(jwt.MapClaims)["scope"] = "user:read user:write"
		t.Claims.(jwt.MapClaims)["exp"] = time.Now().Add(time.Hour * 72).Unix()
	})

	jwtTokenWithoutBasePolAndScopes := CreateJWKToken(func(t *jwt.Token) {
		t.Claims.(jwt.MapClaims)["user_id"] = user3ID
		t.Claims.(jwt.MapClaims)["exp"] = time.Now().Add(time.Hour * 72).Unix()
	})

	authHeaders := map[string]string{"authorization": jwtToken}
	t.Run("Create JWT session with base and scopes", func(t *testing.T) {
		ts.Run(t,
			test.TestCase{
				Headers: authHeaders,
				Path:    "/base",
				Code:    http.StatusOK,
			})
	})

	authHeaders = map[string]string{"authorization": jwtTokenWithoutBasePol}
	t.Run("Create JWT session without base and with scopes", func(t *testing.T) {
		ts.Run(t,
			test.TestCase{
				Headers: authHeaders,
				Path:    "/api1",
				Code:    http.StatusOK,
			})
	})

	authHeaders = map[string]string{"authorization": jwtTokenWithoutBasePolAndScopes}
	t.Run("Create JWT session without base and without scopes", func(t *testing.T) {
		ts.Run(t,
			test.TestCase{
				Headers: authHeaders,
				Path:    "/base",
				Code:    http.StatusOK,
			})
	})

	// check that key has right set of policies assigned - there should be all three - base one and two from scope
	sessionID := ts.Gw.generateToken("default", fmt.Sprintf("%x", md5.Sum([]byte(userID))))
	t.Run("Request to check that session has got both based and scope policies", func(t *testing.T) {
		ts.Run(
			t,
			test.TestCase{
				Method:    http.MethodGet,
				Path:      "/tyk/keys/" + sessionID,
				AdminAuth: true,
				Code:      http.StatusOK,
				BodyMatchFunc: func(data []byte) bool {
					sessionData := user.SessionState{}
					json.Unmarshal(data, &sessionData)

					expect := []string{basePolicyID, p1ID, p2ID}
					sort.Strings(sessionData.ApplyPolicies)
					sort.Strings(expect)

					assert.Equal(t, sessionData.ApplyPolicies, expect)
					return true
				},
			},
		)
	})

	// check that key has right set of policies assigned - there should be all three - base one and two from scope
	sessionID = ts.Gw.generateToken("default", fmt.Sprintf("%x", md5.Sum([]byte(user2ID))))
	t.Run("If scopes present no default policy should be used", func(t *testing.T) {
		ts.Run(
			t,
			test.TestCase{
				Method:    http.MethodGet,
				Path:      "/tyk/keys/" + sessionID,
				AdminAuth: true,
				Code:      http.StatusOK,
				BodyMatchFunc: func(data []byte) bool {
					sessionData := user.SessionState{}
					json.Unmarshal(data, &sessionData)
					expect := []string{p1ID, p2ID}
					sort.Strings(sessionData.ApplyPolicies)
					sort.Strings(expect)
					assert.Equal(t, sessionData.ApplyPolicies, expect)
					return true
				},
			},
		)
	})

	// check that key has right set of policies assigned - there should be all three - base one and two from scope
	sessionID = ts.Gw.generateToken("default", fmt.Sprintf("%x", md5.Sum([]byte(user3ID))))
	t.Run("Default policy should be applied if no scopes found", func(t *testing.T) {
		ts.Run(
			t,
			test.TestCase{
				Method:    http.MethodGet,
				Path:      "/tyk/keys/" + sessionID,
				AdminAuth: true,
				Code:      http.StatusOK,
				BodyMatchFunc: func(data []byte) bool {
					sessionData := user.SessionState{}
					json.Unmarshal(data, &sessionData)

					assert.Equal(t, sessionData.ApplyPolicies, []string{defaultPolicyID})

					return true
				},
			},
		)
	})

	authHeaders = map[string]string{"authorization": jwtToken}
	sessionID = ts.Gw.generateToken("default", fmt.Sprintf("%x", md5.Sum([]byte(userID))))
	// try to access api1 using JWT issued via base-api
	t.Run("Request to api1", func(t *testing.T) {
		ts.Run(
			t,
			test.TestCase{
				Headers: authHeaders,
				Method:  http.MethodGet,
				Path:    "/api1",
				Code:    http.StatusOK,
			},
		)
	})

	// try to access api2 using JWT issued via base-api
	t.Run("Request to api2", func(t *testing.T) {
		ts.Run(
			t,
			test.TestCase{
				Headers: authHeaders,
				Method:  http.MethodGet,
				Path:    "/api2",
				Code:    http.StatusOK,
			},
		)
	})

	// try to access api3 (which is not granted via base policy nor scope-policy mapping) using JWT issued via base-api
	t.Run("Request to api3", func(t *testing.T) {
		ts.Run(
			t,
			test.TestCase{
				Headers: authHeaders,
				Method:  http.MethodGet,
				Path:    "/api3",
				Code:    http.StatusForbidden,
			},
		)
	})

	// try to change scope to policy mapping and request using existing session
	p3ID := ts.CreatePolicy(func(p *user.Policy) {
		p.ID = "p3"
		p.AccessRights = map[string]user.AccessDefinition{
			spec3.APIID: {
				Limit: user.APILimit{
					Rate:     500,
					Per:      30,
					QuotaMax: -1,
				},
			},
		}
		p.Partitions = user.PolicyPartitions{
			PerAPI: true,
		}
	})

	base.JWTScopeToPolicyMapping = map[string]string{
		"user:read": p3ID,
	}

	ts.Gw.LoadAPI(base)

	t.Run("Request with changed scope in JWT and key with existing session", func(t *testing.T) {
		ts.Run(t,
			test.TestCase{
				Headers: authHeaders,
				Path:    "/base",
				Code:    http.StatusOK,
			})
	})

	t.Run("Request with a wrong scope in JWT and then correct scope", func(t *testing.T) {

		jwtTokenWrongScope := CreateJWKToken(func(t *jwt.Token) {
			t.Claims.(jwt.MapClaims)["user_id"] = userID
			t.Claims.(jwt.MapClaims)["scope"] = "nonexisting"
			t.Claims.(jwt.MapClaims)["exp"] = time.Now().Add(time.Hour * 72).Unix()
		})

		authHeadersWithWrongScope := map[string]string{"authorization": jwtTokenWrongScope}

		_, _ = ts.Run(t, []test.TestCase{
			// Make consecutively to check whether caching becomes a problem
			{Path: "/base", Headers: authHeadersWithWrongScope, BodyMatch: "no matching policy found in scope claim", Code: http.StatusForbidden},
			{Path: "/base", Headers: authHeaders, Code: http.StatusOK},
			{Path: "/base", Headers: authHeadersWithWrongScope, BodyMatch: "no matching policy found in scope claim", Code: http.StatusForbidden},
		}...)
	})

	// check that key has right set of policies assigned - there should be updated list (base one and one from scope)
	t.Run("Request to check that session has got changed apply_policies value", func(t *testing.T) {
		ts.Run(
			t,
			test.TestCase{
				Method:    http.MethodGet,
				Path:      "/tyk/keys/" + sessionID,
				AdminAuth: true,
				Code:      http.StatusOK,
				BodyMatchFunc: func(data []byte) bool {
					sessionData := user.SessionState{}
					json.Unmarshal(data, &sessionData)

					assert.Equal(t, sessionData.ApplyPolicies, []string{basePolicyID, p3ID})

					return true
				},
			},
		)
	})

}

func TestJWTExistingSessionRSAWithRawSourcePolicyIDChanged(t *testing.T) {
	ts := StartTest(nil)
	defer ts.Close()

	spec := BuildAPI(func(spec *APISpec) {
		spec.UseKeylessAccess = false
		spec.EnableJWT = true
		spec.JWTSigningMethod = RSASign
		spec.JWTSource = base64.StdEncoding.EncodeToString([]byte(jwtRSAPubKey))
		spec.JWTIdentityBaseField = "user_id"
		spec.JWTPolicyFieldName = "policy_id"
		spec.Proxy.ListenPath = "/"
		spec.OrgID = "default"
	})[0]

	ts.Gw.LoadAPI(spec)

	p1ID := ts.CreatePolicy(func(p *user.Policy) {
		p.QuotaMax = 111
	})
	p2ID := ts.CreatePolicy(func(p *user.Policy) {
		p.QuotaMax = 999
	})
	user_id := uuid.New()

	jwtToken := CreateJWKToken(func(t *jwt.Token) {
		t.Header["kid"] = "12345"
		t.Claims.(jwt.MapClaims)["foo"] = "bar"
		t.Claims.(jwt.MapClaims)["user_id"] = user_id
		t.Claims.(jwt.MapClaims)["policy_id"] = p1ID
		t.Claims.(jwt.MapClaims)["exp"] = time.Now().Add(time.Hour * 72).Unix()
	})

	sessionID := ts.Gw.generateToken("default", fmt.Sprintf("%x", md5.Sum([]byte(user_id))))

	authHeaders := map[string]string{"authorization": jwtToken}
	t.Run("Initial request with 1st policy", func(t *testing.T) {
		ts.Run(
			t,
			test.TestCase{
				Headers: authHeaders, Code: http.StatusOK,
			},
			test.TestCase{
				Method:    http.MethodGet,
				Path:      "/tyk/keys/" + sessionID,
				AdminAuth: true,
				Code:      http.StatusOK,
				BodyMatch: `"quota_max":111`,
			},
		)
	})

	// check key/session quota

	// put in JWT another valid policy ID and do request again
	jwtTokenAnotherPolicy := CreateJWKToken(func(t *jwt.Token) {
		t.Header["kid"] = "12345"
		t.Claims.(jwt.MapClaims)["foo"] = "bar"
		t.Claims.(jwt.MapClaims)["user_id"] = user_id
		t.Claims.(jwt.MapClaims)["policy_id"] = p2ID
		t.Claims.(jwt.MapClaims)["exp"] = time.Now().Add(time.Hour * 72).Unix()
	})

	authHeaders = map[string]string{"authorization": jwtTokenAnotherPolicy}
	t.Run("Request with new valid policy in JWT", func(t *testing.T) {
		ts.Run(t,
			test.TestCase{
				Headers: authHeaders, Code: http.StatusOK,
			},
			test.TestCase{
				Method:    http.MethodGet,
				Path:      "/tyk/keys/" + sessionID,
				AdminAuth: true,
				Code:      http.StatusOK,
				BodyMatch: `"quota_max":999`,
			},
		)
	})
}

// JWTSessionRSAWithJWK

func (ts *Test) prepareJWTSessionRSAWithJWK() string {

	ts.Gw.BuildAndLoadAPI(func(spec *APISpec) {
		spec.UseKeylessAccess = false
		spec.EnableJWT = true
		spec.JWTSigningMethod = RSASign
		spec.JWTSource = testHttpJWK
		spec.JWTIdentityBaseField = "user_id"
		spec.JWTPolicyFieldName = "policy_id"
		spec.Proxy.ListenPath = "/"
	})

	pID := ts.CreatePolicy()
	jwtToken := CreateJWKToken(func(t *jwt.Token) {
		t.Header["kid"] = "12345"
		t.Claims.(jwt.MapClaims)["foo"] = "bar"
		t.Claims.(jwt.MapClaims)["user_id"] = "user"
		t.Claims.(jwt.MapClaims)["policy_id"] = pID
		t.Claims.(jwt.MapClaims)["exp"] = time.Now().Add(time.Hour * 72).Unix()
	})

	return jwtToken
}

func TestJWTSessionRSAWithJWK(t *testing.T) {
	ts := StartTest(nil)
	defer ts.Close()

	jwtToken := ts.prepareJWTSessionRSAWithJWK()
	authHeaders := map[string]string{"authorization": jwtToken}

	t.Run("JWTSessionRSAWithJWK", func(t *testing.T) {
		ts.Run(t, test.TestCase{
			Headers: authHeaders, Code: http.StatusOK,
		})
	})
}

func BenchmarkJWTSessionRSAWithJWK(b *testing.B) {
	b.ReportAllocs()

	ts := StartTest(nil)
	defer ts.Close()

	jwtToken := ts.prepareJWTSessionRSAWithJWK()
	authHeaders := map[string]string{"authorization": jwtToken}

	for i := 0; i < b.N; i++ {
		ts.Run(
			b,
			test.TestCase{
				Headers: authHeaders,
				Code:    http.StatusOK,
			},
		)
	}
}

// JWTSessionRSAWithEncodedJWK

func (ts *Test) prepareJWTSessionRSAWithEncodedJWK() (*APISpec, string) {

	spec := BuildAPI(func(spec *APISpec) {
		spec.UseKeylessAccess = false
		spec.EnableJWT = true
		spec.JWTSigningMethod = RSASign
		spec.JWTIdentityBaseField = "user_id"
		spec.JWTPolicyFieldName = "policy_id"
		spec.Proxy.ListenPath = "/"
	})[0]

	pID := ts.CreatePolicy()
	jwtToken := CreateJWKToken(func(t *jwt.Token) {
		t.Header["kid"] = "12345"
		// Set some claims
		t.Claims.(jwt.MapClaims)["foo"] = "bar"
		t.Claims.(jwt.MapClaims)["user_id"] = "user"
		t.Claims.(jwt.MapClaims)["policy_id"] = pID
		t.Claims.(jwt.MapClaims)["exp"] = time.Now().Add(time.Hour * 72).Unix()
	})

	return spec, jwtToken
}

func TestJWTSessionRSAWithEncodedJWK(t *testing.T) {
	ts := StartTest(nil)
	defer ts.Close()

	spec, jwtToken := ts.prepareJWTSessionRSAWithEncodedJWK()

	authHeaders := map[string]string{"authorization": jwtToken}
	flush := func() {
		if JWKCache != nil {
			JWKCache.Flush()
		}
	}
	t.Run("Direct JWK URL", func(t *testing.T) {
		spec.JWTSource = testHttpJWK
<<<<<<< HEAD
		LoadAPI(spec)
=======
		ts.Gw.LoadAPI(spec)
>>>>>>> f603dec3
		flush()
		ts.Run(t, test.TestCase{
			Headers: authHeaders, Code: http.StatusOK,
		})
	})
	t.Run("Direct JWK URL with legacy jwk", func(t *testing.T) {
		spec.JWTSource = testHttpJWKLegacy
<<<<<<< HEAD
		LoadAPI(spec)
=======
		ts.Gw.LoadAPI(spec)
>>>>>>> f603dec3
		flush()
		ts.Run(t, test.TestCase{
			Headers: authHeaders, Code: http.StatusOK,
		})
	})
	t.Run("Base64", func(t *testing.T) {
		spec.JWTSource = base64.StdEncoding.EncodeToString([]byte(testHttpJWK))
<<<<<<< HEAD
		LoadAPI(spec)
=======
		ts.Gw.LoadAPI(spec)
>>>>>>> f603dec3
		flush()
		ts.Run(t, test.TestCase{
			Headers: authHeaders, Code: http.StatusOK,
		})
	})
	t.Run("Base64 legacy jwk", func(t *testing.T) {
		spec.JWTSource = base64.StdEncoding.EncodeToString([]byte(testHttpJWKLegacy))
<<<<<<< HEAD
		LoadAPI(spec)
=======
		ts.Gw.LoadAPI(spec)
>>>>>>> f603dec3
		flush()
		ts.Run(t, test.TestCase{
			Headers: authHeaders, Code: http.StatusOK,
		})
	})
}

func TestParseRSAKeyFromJWK(t *testing.T) {
	sample := `MIIC9jCCAd6gAwIBAgIJIgAUUdWegHDtMA0GCSqGSIb3DQEBCwUAMCIxIDAeBgNVBAMTF3B1cGlsLXRlc3QuZXUuYXV0aDAuY29tMB4XDTE3MDMxMDE1MTUyMFoXDTMwMTExNzE1MTUyMFowIjEgMB4GA1UEAxMXcHVwaWwtdGVzdC5ldS5hdXRoMC5jb20wggEiMA0GCSqGSIb3DQEBAQUAA4IBDwAwggEKAoIBAQDWW+2PEt6nWK7cTxpkiXYTOsAWi+CCGZzDZNtwqIiLDTIkBb+Hrb70hSMRNXjPckw9+FxYC/egluGEmcEidZbj260Qp63xYpvC8XNXrlvovJqvPLk8ETPolVqYNaWM1UoJsqBPIlmFlwVH+ExCjUL37Kay3gwRXTHVRiPfPCZanqWqMu8CbC+pby1sUaiTIW1bE15v5pdgTZUH94uuMfYTdnWY6DSPWKrgwQUxmn3TJN66DynPgRjMaZaCr6FiDItm1gqE74rkbRcE3nZGM3F+fxUNTsSKjvLBBBV9aDCO408zfCycR7J+HSO2bqBxnewYhweOx23U46A0WNKW5raxAgMBAAGjLzAtMAwGA1UdEwQFMAMBAf8wHQYDVR0OBBYEFCR9T3F1LtZa3AX+LjXX9av8m/2kMA0GCSqGSIb3DQEBCwUAA4IBAQBxot91iXDzJfQVaGV+KoCDuJmOrSLTolKbJOxVoilyY72LnIcQOLgHI5JN7X17GnESTsvMC7OiUcC0RYimfrc9pchWairU/Uky6t4XmOLHQsIKjXkqwkNn3vOkRZB9wsveFQpHVLBpBUZLcPYr+8ZQYegueJpW6zSOEkswOM1U+CzERZaY6dkD8nI8TzozQ6ZLV3iypW/gx/lLT8cQb0EMzLNKSOobT+NEnhhtpy1BnfpAwV8rGENYtyUpq2FTa3kQjBCrR5cBt/07yezyeX8Amcdst3PnLaZMn5k+Elj57FKKDRV+L9rYGeceLbKKJ0uSKuhR9LIVrFaa/pzUKekC`
	b, err := base64.StdEncoding.DecodeString(sample)
	if err != nil {
		t.Fatal(err)
	}
	_, err = jwt.ParseRSAPublicKeyFromPEM(b)
	if err == nil {
		t.Error("expected an error")
	}
	_, err = ParseRSAPublicKey(b)
	if err != nil {
		t.Error("decoding as default ", err)
	}
}

func BenchmarkJWTSessionRSAWithEncodedJWK(b *testing.B) {
	b.ReportAllocs()

	ts := StartTest(nil)
	defer ts.Close()

	spec, jwtToken := ts.prepareJWTSessionRSAWithEncodedJWK()
	spec.JWTSource = base64.StdEncoding.EncodeToString([]byte(testHttpJWK))

	ts.Gw.LoadAPI(spec)

	authHeaders := map[string]string{"authorization": jwtToken}

	for i := 0; i < b.N; i++ {
		ts.Run(
			b,
			test.TestCase{
				Headers: authHeaders,
				Code:    http.StatusOK,
			},
		)
	}
}

func TestJWTHMACIdNewClaim(t *testing.T) {
	ts := StartTest(nil)
	defer ts.Close()

	//If we skip the check then the Id will be taken from SUB and the call will succeed
	_, jwtToken := ts.prepareGenericJWTSession(t.Name(), HMACSign, "user-id", true)
	authHeaders := map[string]string{"authorization": jwtToken}
	t.Run("Request with valid JWT/HMAC signature/id in user-id claim", func(t *testing.T) {
		ts.Run(t, test.TestCase{
			Headers: authHeaders, Code: http.StatusOK,
		})
	})
}

func TestJWTRSAIdInClaimsWithBaseField(t *testing.T) {
	ts := StartTest(nil)
	defer ts.Close()

	ts.Gw.BuildAndLoadAPI(func(spec *APISpec) {
		spec.UseKeylessAccess = false
		spec.EnableJWT = true
		spec.JWTSigningMethod = RSASign
		spec.JWTSource = base64.StdEncoding.EncodeToString([]byte(jwtRSAPubKey))
		spec.JWTIdentityBaseField = "user_id"
		spec.JWTPolicyFieldName = "policy_id"
		spec.Proxy.ListenPath = "/"
	})

	pID := ts.CreatePolicy()

	//First test - user id in the configured base field 'user_id'
	jwtToken := CreateJWKToken(func(t *jwt.Token) {
		t.Header["kid"] = "12345"
		t.Claims.(jwt.MapClaims)["foo"] = "bar"
		t.Claims.(jwt.MapClaims)["user_id"] = "user123@test.com"
		t.Claims.(jwt.MapClaims)["policy_id"] = pID
		t.Claims.(jwt.MapClaims)["exp"] = time.Now().Add(time.Hour * 72).Unix()
	})
	authHeaders := map[string]string{"authorization": jwtToken}
	t.Run("Request with valid JWT/RSA signature/user id in user_id claim", func(t *testing.T) {
		ts.Run(t, test.TestCase{
			Headers: authHeaders, Code: http.StatusOK,
		})
	})

	//user-id claim configured but it's empty - returning an error
	jwtToken = CreateJWKToken(func(t *jwt.Token) {
		t.Header["kid"] = "12345"
		t.Claims.(jwt.MapClaims)["foo"] = "bar"
		t.Claims.(jwt.MapClaims)["user_id"] = ""
		t.Claims.(jwt.MapClaims)["policy_id"] = pID
		t.Claims.(jwt.MapClaims)["exp"] = time.Now().Add(time.Hour * 72).Unix()
	})
	authHeaders = map[string]string{"authorization": jwtToken}
	t.Run("Request with valid JWT/RSA signature/empty user_id claim", func(t *testing.T) {
		ts.Run(t, test.TestCase{
			Headers:   authHeaders,
			Code:      http.StatusForbidden,
			BodyMatch: "found an empty user ID in predefined base field claim user_id",
		})
	})

	//user-id claim configured but not found fallback to sub
	jwtToken = CreateJWKToken(func(t *jwt.Token) {
		t.Header["kid"] = "12345"
		t.Claims.(jwt.MapClaims)["foo"] = "bar"
		t.Claims.(jwt.MapClaims)["sub"] = "user123@test.com"
		t.Claims.(jwt.MapClaims)["policy_id"] = pID
		t.Claims.(jwt.MapClaims)["exp"] = time.Now().Add(time.Hour * 72).Unix()
	})
	authHeaders = map[string]string{"authorization": jwtToken}
	t.Run("Request with valid JWT/RSA signature/user id in sub claim", func(t *testing.T) {
		ts.Run(t, test.TestCase{
			Headers: authHeaders, Code: http.StatusOK,
		})
	})

	//user-id claim not found fallback to sub that is empty
	jwtToken = CreateJWKToken(func(t *jwt.Token) {
		t.Header["kid"] = "12345"
		t.Claims.(jwt.MapClaims)["foo"] = "bar"
		t.Claims.(jwt.MapClaims)["sub"] = ""
		t.Claims.(jwt.MapClaims)["policy_id"] = pID
		t.Claims.(jwt.MapClaims)["exp"] = time.Now().Add(time.Hour * 72).Unix()
	})
	authHeaders = map[string]string{"authorization": jwtToken}
	t.Run("Request with valid JWT/RSA signature/empty sub claim", func(t *testing.T) {
		ts.Run(t, test.TestCase{
			Headers:   authHeaders,
			Code:      http.StatusForbidden,
			BodyMatch: "found an empty user ID in sub claim",
		})
	})

	//user-id and sub claims not found
	jwtToken = CreateJWKToken(func(t *jwt.Token) {
		t.Header["kid"] = "12345"
		t.Claims.(jwt.MapClaims)["foo"] = "bar"
		t.Claims.(jwt.MapClaims)["policy_id"] = pID
		t.Claims.(jwt.MapClaims)["exp"] = time.Now().Add(time.Hour * 72).Unix()
	})
	authHeaders = map[string]string{"authorization": jwtToken}
	t.Run("Request with valid JWT/RSA signature/no base field or sub claims", func(t *testing.T) {
		ts.Run(t, test.TestCase{
			Headers:   authHeaders,
			Code:      http.StatusForbidden,
			BodyMatch: "no suitable claims for user ID were found",
		})
	})
}

func TestJWTRSAIdInClaimsWithoutBaseField(t *testing.T) {
	ts := StartTest(nil)
	defer ts.Close()

	ts.Gw.BuildAndLoadAPI(func(spec *APISpec) {
		spec.UseKeylessAccess = false
		spec.EnableJWT = true
		spec.JWTSigningMethod = RSASign
		spec.JWTSource = base64.StdEncoding.EncodeToString([]byte(jwtRSAPubKey))
		spec.JWTIdentityBaseField = ""
		spec.JWTPolicyFieldName = "policy_id"
		spec.Proxy.ListenPath = "/"
	})

	pID := ts.CreatePolicy()

	jwtToken := CreateJWKToken(func(t *jwt.Token) {
		t.Header["kid"] = "12345"
		t.Claims.(jwt.MapClaims)["foo"] = "bar"
		t.Claims.(jwt.MapClaims)["sub"] = "user123@test.com" //is ignored
		t.Claims.(jwt.MapClaims)["policy_id"] = pID
		t.Claims.(jwt.MapClaims)["exp"] = time.Now().Add(time.Hour * 72).Unix()
	})
	authHeaders := map[string]string{"authorization": jwtToken}
	t.Run("Request with valid JWT/RSA signature/id found in default sub", func(t *testing.T) {
		ts.Run(t, test.TestCase{
			Headers: authHeaders, Code: http.StatusOK,
		})
	})

	//Id is not found since there's no sub claim and user_id has't been set in the api def (spec.JWTIdentityBaseField)
	jwtToken = CreateJWKToken(func(t *jwt.Token) {
		t.Header["kid"] = "12345"
		t.Claims.(jwt.MapClaims)["foo"] = "bar"
		t.Claims.(jwt.MapClaims)["user_id"] = "user123@test.com" //is ignored
		t.Claims.(jwt.MapClaims)["policy_id"] = pID
		t.Claims.(jwt.MapClaims)["exp"] = time.Now().Add(time.Hour * 72).Unix()
	})
	authHeaders = map[string]string{"authorization": jwtToken}
	t.Run("Request with valid JWT/RSA signature/no id claims", func(t *testing.T) {
		ts.Run(t, test.TestCase{
			Headers:   authHeaders,
			Code:      http.StatusForbidden,
			BodyMatch: "no suitable claims for user ID were found",
		})
	})
}

func TestJWTDefaultPolicies(t *testing.T) {
	const apiID = "testapid"
	const identitySource = "user_id"
	const policyFieldName = "policy_id"

	ts := StartTest(nil)
	defer ts.Close()

	defPol1 := ts.CreatePolicy(func(p *user.Policy) {
		p.AccessRights = map[string]user.AccessDefinition{
			apiID: {},
		}
		p.Partitions = user.PolicyPartitions{
			Quota: true,
		}
	})

	defPol2 := ts.CreatePolicy(func(p *user.Policy) {
		p.AccessRights = map[string]user.AccessDefinition{
			apiID: {},
		}
		p.Partitions = user.PolicyPartitions{
			RateLimit: true,
		}
	})

	tokenPol := ts.CreatePolicy(func(p *user.Policy) {
		p.AccessRights = map[string]user.AccessDefinition{
			apiID: {},
		}
		p.Partitions = user.PolicyPartitions{
			Acl: true,
		}
	})

	spec := BuildAPI(func(spec *APISpec) {
		spec.APIID = apiID
		spec.UseKeylessAccess = false
		spec.EnableJWT = true
		spec.JWTSigningMethod = RSASign
		spec.JWTSource = base64.StdEncoding.EncodeToString([]byte(jwtRSAPubKey))
		spec.JWTIdentityBaseField = identitySource
		spec.JWTDefaultPolicies = []string{
			defPol1,
			defPol2,
		}
		spec.Proxy.ListenPath = "/"
	})[0]

	data := []byte("dummy")
	keyID := fmt.Sprintf("%x", md5.Sum(data))
	sessionID := ts.Gw.generateToken(spec.OrgID, keyID)

	assert := func(t *testing.T, expected []string) {
		session, _ := ts.Gw.GlobalSessionManager.SessionDetail(spec.OrgID, sessionID, false)
		actual := session.PolicyIDs()
		if !reflect.DeepEqual(expected, actual) {
			t.Fatalf("Expected %v, actaul %v", expected, actual)
		}
	}

	t.Run("Policy field name empty", func(t *testing.T) {
		jwtToken := CreateJWKToken(func(t *jwt.Token) {
			t.Claims.(jwt.MapClaims)[identitySource] = "dummy"
			t.Claims.(jwt.MapClaims)[policyFieldName] = tokenPol
		})

		authHeaders := map[string]string{"authorization": jwtToken}

		// Default
		ts.Gw.LoadAPI(spec)
		_, _ = ts.Run(t, test.TestCase{
			Headers: authHeaders, Code: http.StatusOK,
		})
		assert(t, []string{defPol1, defPol2})

		// Same to check stored correctly
		_, _ = ts.Run(t, test.TestCase{
			Headers: authHeaders, Code: http.StatusOK,
		})
		assert(t, []string{defPol1, defPol2})

		// Remove one of default policies
		spec.JWTDefaultPolicies = []string{defPol1}
		ts.Gw.LoadAPI(spec)
		_, _ = ts.Run(t, test.TestCase{
			Headers: authHeaders, Code: http.StatusOK,
		})
		assert(t, []string{defPol1})

		// Add a default policy
		spec.JWTDefaultPolicies = []string{defPol1, defPol2}
		ts.Gw.LoadAPI(spec)
		_, _ = ts.Run(t, test.TestCase{
			Headers: authHeaders, Code: http.StatusOK,
		})
		assert(t, []string{defPol1, defPol2})
	})

	t.Run("Policy field name nonempty but empty claim", func(t *testing.T) {
		jwtToken := CreateJWKToken(func(t *jwt.Token) {
			t.Claims.(jwt.MapClaims)[identitySource] = "dummy"
			t.Claims.(jwt.MapClaims)[policyFieldName] = ""
		})

		authHeaders := map[string]string{"authorization": jwtToken}

		// Default
		ts.Gw.LoadAPI(spec)
		_, _ = ts.Run(t, test.TestCase{
			Headers: authHeaders, Code: http.StatusOK,
		})
		assert(t, []string{defPol1, defPol2})

		// Same to check stored correctly
		_, _ = ts.Run(t, test.TestCase{
			Headers: authHeaders, Code: http.StatusOK,
		})
		assert(t, []string{defPol1, defPol2})

		// Remove one of default policies
		spec.JWTDefaultPolicies = []string{defPol1}
		ts.Gw.LoadAPI(spec)
		_, _ = ts.Run(t, test.TestCase{
			Headers: authHeaders, Code: http.StatusOK,
		})
		assert(t, []string{defPol1})

		// Add a default policy
		spec.JWTDefaultPolicies = []string{defPol1, defPol2}
		ts.Gw.LoadAPI(spec)
		_, _ = ts.Run(t, test.TestCase{
			Headers: authHeaders, Code: http.StatusOK,
		})
		assert(t, []string{defPol1, defPol2})
	})

	t.Run("Policy field name nonempty invalid policy ID in claim", func(t *testing.T) {
		spec.JWTPolicyFieldName = policyFieldName
		ts.Gw.LoadAPI(spec)

		jwtToken := CreateJWKToken(func(t *jwt.Token) {
			t.Claims.(jwt.MapClaims)[identitySource] = "dummy"
			t.Claims.(jwt.MapClaims)[policyFieldName] = "invalid"
		})

		authHeaders := map[string]string{"authorization": jwtToken}

		_, _ = ts.Run(t, []test.TestCase{
			{Headers: authHeaders, Code: http.StatusForbidden},
			{Headers: authHeaders, Code: http.StatusForbidden},
		}...)

		// Reset
		spec.JWTPolicyFieldName = ""
	})

	t.Run("Default to Claim transition", func(t *testing.T) {
		jwtToken := CreateJWKToken(func(t *jwt.Token) {
			t.Claims.(jwt.MapClaims)[identitySource] = "dummy"
			t.Claims.(jwt.MapClaims)[policyFieldName] = tokenPol
		})

		authHeaders := map[string]string{"authorization": jwtToken}

		// Default
		ts.Gw.LoadAPI(spec)
		_, _ = ts.Run(t, test.TestCase{
			Headers: authHeaders, Code: http.StatusOK,
		})
		assert(t, []string{defPol1, defPol2})

		// Same to check stored correctly
		ts.Gw.LoadAPI(spec)
		_, _ = ts.Run(t, test.TestCase{
			Headers: authHeaders, Code: http.StatusOK,
		})
		assert(t, []string{defPol1, defPol2})

		// Claim
		spec.JWTPolicyFieldName = policyFieldName
		ts.Gw.LoadAPI(spec)
		_, _ = ts.Run(t, test.TestCase{
			Headers: authHeaders, Code: http.StatusOK,
		})
		assert(t, []string{tokenPol})
	})

	t.Run("Claim to Default transition", func(t *testing.T) {
		jwtToken := CreateJWKToken(func(t *jwt.Token) {
			t.Claims.(jwt.MapClaims)[identitySource] = "dummy"
			t.Claims.(jwt.MapClaims)[policyFieldName] = tokenPol
		})

		authHeaders := map[string]string{"authorization": jwtToken}

		// Claim
		spec.JWTPolicyFieldName = policyFieldName
		ts.Gw.LoadAPI(spec)
		_, _ = ts.Run(t, test.TestCase{
			Headers: authHeaders, Code: http.StatusOK,
		})
		assert(t, []string{tokenPol})

		// Same to check stored correctly
		_, _ = ts.Run(t, test.TestCase{
			Headers: authHeaders, Code: http.StatusOK,
		})
		assert(t, []string{tokenPol})

		// Default
		spec.JWTPolicyFieldName = ""
		ts.Gw.LoadAPI(spec)
		_, _ = ts.Run(t, test.TestCase{
			Headers: authHeaders, Code: http.StatusOK,
		})
		assert(t, []string{defPol1, defPol2})
	})
}

func TestJWTECDSASign(t *testing.T) {
	ts := StartTest(nil)
	defer ts.Close()

	//If we skip the check then the Id will be taken from SUB and the call will succeed
	_, jwtToken := ts.prepareGenericJWTSession(t.Name(), ECDSASign, KID, false)
	authHeaders := map[string]string{"authorization": jwtToken}
	t.Run("Request with valid JWT/ECDSA", func(t *testing.T) {
		ts.Run(t, test.TestCase{
			Headers: authHeaders, Code: http.StatusOK,
		})
	})
}

func TestJWTUnknownSign(t *testing.T) {
	ts := StartTest(nil)
	defer ts.Close()

	//If we skip the check then the Id will be taken from SUB and the call will succeed
	_, jwtToken := ts.prepareGenericJWTSession(t.Name(), "bla", KID, false)
	authHeaders := map[string]string{"authorization": jwtToken}
	t.Run("Request with valid JWT/ECDSA signature needs a test. currently defaults to HMAC", func(t *testing.T) {
		ts.Run(t, test.TestCase{
			Headers: authHeaders, Code: http.StatusOK,
		})
	})
}

func TestJWTRSAInvalidPublickKey(t *testing.T) {
	ts := StartTest(nil)
	defer ts.Close()

	ts.Gw.BuildAndLoadAPI(func(spec *APISpec) {
		spec.UseKeylessAccess = false
		spec.EnableJWT = true
		spec.JWTSigningMethod = RSASign
		spec.JWTSource = base64.StdEncoding.EncodeToString([]byte(jwtRSAPubKeyinvalid))
		spec.JWTPolicyFieldName = "policy_id"
		spec.Proxy.ListenPath = "/"
	})

	pID := ts.CreatePolicy()

	jwtToken := CreateJWKToken(func(t *jwt.Token) {
		t.Header["kid"] = "12345"
		t.Claims.(jwt.MapClaims)["foo"] = "bar"
		t.Claims.(jwt.MapClaims)["sub"] = "user123@test.com" //is ignored
		t.Claims.(jwt.MapClaims)["policy_id"] = pID
		t.Claims.(jwt.MapClaims)["exp"] = time.Now().Add(time.Hour * 72).Unix()
	})
	authHeaders := map[string]string{"authorization": jwtToken}
	t.Run("Request with valid JWT/RSA signature/invalid public key", func(t *testing.T) {
		ts.Run(t, test.TestCase{
			Headers:   authHeaders,
			Code:      http.StatusForbidden,
			BodyMatch: "Failed to decode JWT key",
		})
	})
}

func createExpiringPolicy(pGen ...func(p *user.Policy)) string {
	ts := StartTest(nil)
	defer ts.Close()

	pID := ts.Gw.keyGen.GenerateAuthKey("")
	pol := CreateStandardPolicy()
	pol.ID = pID
	pol.KeyExpiresIn = 1

	if len(pGen) > 0 {
		pGen[0](pol)
	}

	ts.Gw.policiesMu.Lock()
	ts.Gw.policiesByID[pID] = *pol
	ts.Gw.policiesMu.Unlock()

	return pID
}

func TestJWTExpOverride(t *testing.T) {
	ts := StartTest(nil)
	defer ts.Close()

	ts.Gw.BuildAndLoadAPI(func(spec *APISpec) {
		spec.UseKeylessAccess = false
		spec.EnableJWT = true
		spec.JWTSigningMethod = RSASign
		spec.JWTSource = base64.StdEncoding.EncodeToString([]byte(jwtRSAPubKey))
		spec.JWTPolicyFieldName = "policy_id"
		spec.Proxy.ListenPath = "/"
	})

	t.Run("JWT expiration bigger then policy", func(t *testing.T) {
		//create policy which sets keys to have expiry in one second
		pID := ts.CreatePolicy(func(p *user.Policy) {
			p.KeyExpiresIn = 1
		})

		jwtToken := CreateJWKToken(func(t *jwt.Token) {
			t.Claims.(jwt.MapClaims)["sub"] = uuid.New()
			t.Claims.(jwt.MapClaims)["policy_id"] = pID
			t.Claims.(jwt.MapClaims)["exp"] = time.Now().Add(time.Second * 72).Unix()
		})

		authHeaders := map[string]string{"authorization": jwtToken}

		//JWT expiry overrides internal token which gets expiry from policy so second request will pass
		ts.Run(t, []test.TestCase{
			{Headers: authHeaders, Code: http.StatusOK, Delay: 1100 * time.Millisecond},
			{Headers: authHeaders, Code: http.StatusOK},
		}...)
	})

	t.Run("JWT expiration smaller then policy", func(t *testing.T) {
		pID := ts.CreatePolicy(func(p *user.Policy) {
			p.KeyExpiresIn = 5
		})

		jwtToken := CreateJWKToken(func(t *jwt.Token) {
			t.Claims.(jwt.MapClaims)["sub"] = uuid.New()
			t.Claims.(jwt.MapClaims)["policy_id"] = pID
			t.Claims.(jwt.MapClaims)["exp"] = time.Now().Add(-time.Second).Unix()
		})

		authHeaders := map[string]string{"authorization": jwtToken}

		// Should not allow expired JWTs
		ts.Run(t, []test.TestCase{
			{Headers: authHeaders, Code: http.StatusUnauthorized},
		}...)
	})

	t.Run("JWT expired but renewed, policy without expiration", func(t *testing.T) {
		pID := ts.CreatePolicy(func(p *user.Policy) {
			p.KeyExpiresIn = 0
		})

		userID := uuid.New()

		jwtToken := CreateJWKToken(func(t *jwt.Token) {
			t.Claims.(jwt.MapClaims)["sub"] = userID
			t.Claims.(jwt.MapClaims)["policy_id"] = pID
			t.Claims.(jwt.MapClaims)["exp"] = time.Now().Add(time.Second).Unix()
		})

		newJwtToken := CreateJWKToken(func(t *jwt.Token) {
			t.Claims.(jwt.MapClaims)["sub"] = userID
			t.Claims.(jwt.MapClaims)["policy_id"] = pID
			t.Claims.(jwt.MapClaims)["exp"] = time.Now().Add(5 * time.Second).Unix()
		})

		authHeaders := map[string]string{"authorization": jwtToken}
		newAuthHeaders := map[string]string{"authorization": newJwtToken}

		// Should not allow expired JWTs
		ts.Run(t, []test.TestCase{
			{Headers: authHeaders, Code: http.StatusOK, Delay: 1100 * time.Millisecond},
			{Headers: authHeaders, Code: http.StatusUnauthorized},
			{Headers: newAuthHeaders, Code: http.StatusOK},
		}...)
	})

}<|MERGE_RESOLUTION|>--- conflicted
+++ resolved
@@ -1412,11 +1412,8 @@
 	}
 	t.Run("Direct JWK URL", func(t *testing.T) {
 		spec.JWTSource = testHttpJWK
-<<<<<<< HEAD
-		LoadAPI(spec)
-=======
-		ts.Gw.LoadAPI(spec)
->>>>>>> f603dec3
+		ts.Gw.LoadAPI(spec)
+
 		flush()
 		ts.Run(t, test.TestCase{
 			Headers: authHeaders, Code: http.StatusOK,
@@ -1424,11 +1421,7 @@
 	})
 	t.Run("Direct JWK URL with legacy jwk", func(t *testing.T) {
 		spec.JWTSource = testHttpJWKLegacy
-<<<<<<< HEAD
-		LoadAPI(spec)
-=======
-		ts.Gw.LoadAPI(spec)
->>>>>>> f603dec3
+		ts.Gw.LoadAPI(spec)
 		flush()
 		ts.Run(t, test.TestCase{
 			Headers: authHeaders, Code: http.StatusOK,
@@ -1436,11 +1429,7 @@
 	})
 	t.Run("Base64", func(t *testing.T) {
 		spec.JWTSource = base64.StdEncoding.EncodeToString([]byte(testHttpJWK))
-<<<<<<< HEAD
-		LoadAPI(spec)
-=======
-		ts.Gw.LoadAPI(spec)
->>>>>>> f603dec3
+		ts.Gw.LoadAPI(spec)
 		flush()
 		ts.Run(t, test.TestCase{
 			Headers: authHeaders, Code: http.StatusOK,
@@ -1448,11 +1437,7 @@
 	})
 	t.Run("Base64 legacy jwk", func(t *testing.T) {
 		spec.JWTSource = base64.StdEncoding.EncodeToString([]byte(testHttpJWKLegacy))
-<<<<<<< HEAD
-		LoadAPI(spec)
-=======
-		ts.Gw.LoadAPI(spec)
->>>>>>> f603dec3
+		ts.Gw.LoadAPI(spec)
 		flush()
 		ts.Run(t, test.TestCase{
 			Headers: authHeaders, Code: http.StatusOK,
