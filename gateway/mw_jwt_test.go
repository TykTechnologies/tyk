package gateway

import (
	"crypto/md5"
	"encoding/base64"
	"encoding/json"
	"fmt"
	"net/http"
	"reflect"
	"sort"
	"testing"
	"time"

	"github.com/dgrijalva/jwt-go"
	"github.com/lonelycode/go-uuid/uuid"
	"github.com/stretchr/testify/assert"

	"github.com/TykTechnologies/tyk/test"
	"github.com/TykTechnologies/tyk/user"
)

// openssl rsa -in app.rsa -pubout > app.rsa.pub
const jwtRSAPubKey = `
-----BEGIN PUBLIC KEY-----
MIIBIjANBgkqhkiG9w0BAQEFAAOCAQ8AMIIBCgKCAQEAyqZ4rwKF8qCExS7kpY4c
nJa/37FMkJNkalZ3OuslLB0oRL8T4c94kdF4aeNzSFkSe2n99IBI6Ssl79vbfMZb
+t06L0Q94k+/P37x7+/RJZiff4y1VGjrnrnMI2iu9l4iBBRYzNmG6eblroEMMWlg
k5tysHgxB59CSNIcD9gqk1hx4n/FgOmvKsfQgWHNlPSDTRcWGWGhB2/XgNVYG2pO
lQxAPqLhBHeqGTXBbPfGF9cHzixpsPr6GtbzPwhsQ/8bPxoJ7hdfn+rzztks3d6+
HWURcyNTLRe0mjXjjee9Z6+gZ+H+fS4pnP9tqT7IgU6ePUWTpjoiPtLexgsAa/ct
jQIDAQAB
-----END PUBLIC KEY-----
`

const jwtRSAPubKeyinvalid = `
-----BEGIN PUBLIC KEY-----
MIIBIjANBgkqhkiG9w0BAQEFAAOCAQ8AMIIBCgKCAQEAyqZ4rwKF8qCExS7kpY4c
nJa/37FMkJNkalZ3OuslLB0oRL8T4c94kdF4aeNzSFkSe2n99IBI6Ssl79vbfMZb
+t06L0Q94k+/P37x7+/RJZiff4y1VGjrnrnMI2iu9l4iBBRYzNmG6eblroEMMWlg
k5tysHgxB59CSNIcD9gqk1hx4n/FgOmvKsfQgWHNlPSDTRcWGWGhB2/XgNVYG2pO
lQxAPqLhBHeqGTXBbPfGF9cHzixpsPr6GtbzPwhsQ/8bPxoJ7hdfn+rzztks3d6+
HWURcyNTLRe0mjXjjee9Z6+gZ+H+fS4pnP9tqT7IgU6ePUWTpjoiPtLexgsAa/ct
jQIDAQAB!!!!
-----END PUBLIC KEY-----
`

func createJWTSession() *user.SessionState {
	session := user.NewSessionState()
	session.Rate = 1000000.0
	session.Allowance = session.Rate
	session.LastCheck = time.Now().Unix() - 10
	session.Per = 1.0
	session.QuotaRenewalRate = 300 // 5 minutes
	session.QuotaRenews = time.Now().Unix() + 20
	session.QuotaRemaining = 1
	session.QuotaMax = -1
	session.JWTData = user.JWTData{Secret: jwtSecret}
	return session
}

func createJWTSessionWithRSA() *user.SessionState {
	session := createJWTSession()
	session.JWTData.Secret = jwtRSAPubKey
	return session
}

func createJWTSessionWithECDSA() *user.SessionState {
	session := createJWTSession()
	session.JWTData.Secret = jwtECDSAPublicKey
	return session
}

func createJWTSessionWithRSAWithPolicy(policyID string) *user.SessionState {
	session := createJWTSessionWithRSA()
	session.SetPolicies(policyID)
	return session
}

type JwtCreator func() *user.SessionState

func (ts *Test) prepareGenericJWTSession(testName string, method string, claimName string, ApiSkipKid bool) (*APISpec, string) {

	tokenKID := testKey(testName, "token")

	var jwtToken string
	var sessionFunc JwtCreator
	switch method {
	default:
		log.Warningf("Signing method '%s' is not recognised, defaulting to HMAC signature", method)
		method = HMACSign
		fallthrough
	case HMACSign:
		sessionFunc = createJWTSession

		jwtToken = createJWKTokenHMAC(func(t *jwt.Token) {
			t.Claims.(jwt.MapClaims)["foo"] = "bar"
			t.Claims.(jwt.MapClaims)["exp"] = time.Now().Add(time.Hour * 72).Unix()

			if claimName != KID {
				t.Claims.(jwt.MapClaims)[claimName] = tokenKID
				t.Header[KID] = "ignore-this-id"
			} else {
				t.Header[KID] = tokenKID
			}
		})
	case RSASign:
		sessionFunc = createJWTSessionWithRSA

		jwtToken = CreateJWKToken(func(t *jwt.Token) {
			t.Claims.(jwt.MapClaims)["foo"] = "bar"
			t.Claims.(jwt.MapClaims)["exp"] = time.Now().Add(time.Hour * 72).Unix()

			if claimName != KID {
				t.Claims.(jwt.MapClaims)[claimName] = tokenKID
				t.Header[KID] = "ignore-this-id"
			} else {
				t.Header[KID] = tokenKID
			}
		})
	case ECDSASign:
		sessionFunc = createJWTSessionWithECDSA

		jwtToken = CreateJWKTokenECDSA(func(t *jwt.Token) {
			t.Claims.(jwt.MapClaims)["foo"] = "bar"
			t.Claims.(jwt.MapClaims)["exp"] = time.Now().Add(time.Hour * 72).Unix()

			if claimName != KID {
				t.Claims.(jwt.MapClaims)[claimName] = tokenKID
				t.Header[KID] = "ignore-this-id"
			} else {
				t.Header[KID] = tokenKID
			}
		})
	}

	spec := ts.Gw.BuildAndLoadAPI(func(spec *APISpec) {
		spec.UseKeylessAccess = false
		spec.JWTSigningMethod = method
		spec.EnableJWT = true
		spec.Proxy.ListenPath = "/"
		spec.JWTSkipKid = ApiSkipKid

		if claimName != KID {
			spec.JWTIdentityBaseField = claimName
		}
	})[0]
	err := ts.Gw.GlobalSessionManager.UpdateSession(tokenKID, sessionFunc(), 60, false)
	if err != nil {
		log.WithError(err).Error("could not update session in Session Manager.")
	}

	return spec, jwtToken

}

func TestJWTSessionHMAC(t *testing.T) {
	ts := StartTest(nil)
	defer ts.Close()

	//If we skip the check then the Id will be taken from SUB and the call will succeed
	_, jwtToken := ts.prepareGenericJWTSession(t.Name(), HMACSign, KID, false)

	authHeaders := map[string]string{"authorization": jwtToken}
	t.Run("Request with valid JWT signed with HMAC", func(t *testing.T) {
		ts.Run(t, test.TestCase{
			Headers: authHeaders, Code: http.StatusOK,
		})
	})
}

func BenchmarkJWTSessionHMAC(b *testing.B) {
	b.ReportAllocs()

	ts := StartTest(nil)
	defer ts.Close()

	//If we skip the check then the Id will be taken from SUB and the call will succeed
	_, jwtToken := ts.prepareGenericJWTSession(b.Name(), HMACSign, KID, false)

	authHeaders := map[string]string{"authorization": jwtToken}
	for i := 0; i < b.N; i++ {
		ts.Run(b, test.TestCase{
			Headers: authHeaders, Code: http.StatusOK,
		})
	}
}

func TestJWTHMACIdInSubClaim(t *testing.T) {

	ts := StartTest(nil)
	defer ts.Close()

	//Same as above
	_, jwtToken := ts.prepareGenericJWTSession(t.Name(), HMACSign, SUB, true)
	authHeaders := map[string]string{"authorization": jwtToken}
	t.Run("Request with valid JWT/HMAC/Id in SuB/Global-skip-kid/Api-skip-kid", func(t *testing.T) {
		ts.Run(t, test.TestCase{
			Headers: authHeaders, Code: http.StatusOK,
		})
	})

	// For backward compatibility, if the new config are not set, and the id is in the 'sub' claim while the 'kid' claim
	// in the header is not empty, then the jwt will return 403 - "Key not authorized:token invalid, key not found"
	_, jwtToken = ts.prepareGenericJWTSession(t.Name(), HMACSign, SUB, false)
	authHeaders = map[string]string{"authorization": jwtToken}
	t.Run("Request with valid JWT/HMAC/Id in SuB/Global-dont-skip-kid/Api-dont-skip-kid", func(t *testing.T) {
		ts.Run(t, test.TestCase{
			Headers:   authHeaders,
			Code:      http.StatusForbidden,
			BodyMatch: `Key not authorized:token invalid, key not found`,
		})
	})

	// Case where the gw always check the 'kid' claim first but if this JWTSkipCheckKidAsId is set on the api level,
	// then it'll work
	_, jwtToken = ts.prepareGenericJWTSession(t.Name(), HMACSign, SUB, true)
	authHeaders = map[string]string{"authorization": jwtToken}
	t.Run("Request with valid JWT/HMAC/Id in SuB/Global-dont-skip-kid/Api-skip-kid", func(t *testing.T) {
		ts.Run(t, test.TestCase{
			Headers: authHeaders, Code: http.StatusOK,
		})
	})
}

func TestJWTRSAIdInSubClaim(t *testing.T) {
	ts := StartTest(nil)
	defer ts.Close()

	_, jwtToken := ts.prepareGenericJWTSession(t.Name(), RSASign, SUB, true)
	authHeaders := map[string]string{"authorization": jwtToken}
	t.Run("Request with valid JWT/RSA/Id in SuB/Global-skip-kid/Api-skip-kid", func(t *testing.T) {
		ts.Run(t, test.TestCase{
			Headers: authHeaders, Code: http.StatusOK,
		})
	})

	_, jwtToken = ts.prepareGenericJWTSession(t.Name(), RSASign, SUB, false)
	authHeaders = map[string]string{"authorization": jwtToken}
	t.Run("Request with valid JWT/RSA/Id in SuB/Global-dont-skip-kid/Api-dont-skip-kid", func(t *testing.T) {
		ts.Run(t, test.TestCase{
			Headers:   authHeaders,
			Code:      http.StatusForbidden,
			BodyMatch: `Key not authorized:token invalid, key not found`,
		})
	})

	_, jwtToken = ts.prepareGenericJWTSession(t.Name(), RSASign, SUB, true)
	authHeaders = map[string]string{"authorization": jwtToken}
	t.Run("Request with valid JWT/RSA/Id in SuB/Global-dont-skip-kid/Api-skip-kid", func(t *testing.T) {
		ts.Run(t, test.TestCase{
			Headers: authHeaders, Code: http.StatusOK,
		})
	})
}

func TestJWTSessionRSA(t *testing.T) {
	ts := StartTest(nil)
	defer ts.Close()

	//default values, keep backward compatibility
	_, jwtToken := ts.prepareGenericJWTSession(t.Name(), RSASign, KID, false)
	authHeaders := map[string]string{"authorization": jwtToken}
	t.Run("Request with valid JWT", func(t *testing.T) {
		ts.Run(t, test.TestCase{
			Headers: authHeaders, Code: http.StatusOK,
		})
	})
}

func BenchmarkJWTSessionRSA(b *testing.B) {
	b.ReportAllocs()

	ts := StartTest(nil)
	defer ts.Close()

	//default values, keep backward compatibility
	_, jwtToken := ts.prepareGenericJWTSession(b.Name(), RSASign, KID, false)

	authHeaders := map[string]string{"authorization": jwtToken}
	for i := 0; i < b.N; i++ {
		ts.Run(b, test.TestCase{
			Headers: authHeaders, Code: http.StatusOK,
		})
	}
}

func TestJWTSessionFailRSA_EmptyJWT(t *testing.T) {
	ts := StartTest(nil)
	defer ts.Close()

	//default values, same as before (keeps backward compatibility)
	ts.prepareGenericJWTSession(t.Name(), RSASign, KID, false)

	authHeaders := map[string]string{"authorization": ""}
	t.Run("Request with empty authorization header", func(t *testing.T) {
		ts.Run(t, test.TestCase{
			Headers: authHeaders, Code: 400,
		})
	})
}

func TestJWTSessionFailRSA_NoAuthHeader(t *testing.T) {
	ts := StartTest(nil)
	defer ts.Close()

	//default values, same as before (keeps backward compatibility)
	ts.prepareGenericJWTSession(t.Name(), RSASign, KID, false)

	authHeaders := map[string]string{}
	t.Run("Request without authorization header", func(t *testing.T) {
		ts.Run(t, test.TestCase{
			Headers: authHeaders, Code: http.StatusBadRequest, BodyMatch: `Authorization field missing`,
		})
	})
}

func TestJWTSessionFailRSA_MalformedJWT(t *testing.T) {
	ts := StartTest(nil)
	defer ts.Close()

	//default values, same as before (keeps backward compatibility)
	_, jwtToken := ts.prepareGenericJWTSession(t.Name(), RSASign, KID, false)

	authHeaders := map[string]string{"authorization": jwtToken + "ajhdkjhsdfkjashdkajshdkajhsdkajhsd"}
	t.Run("Request with malformed JWT", func(t *testing.T) {
		ts.Run(t, test.TestCase{
			Headers:   authHeaders,
			Code:      http.StatusForbidden,
			BodyMatch: `Key not authorized:crypto/rsa: verification error`,
		})
	})
}

func TestJWTSessionFailRSA_MalformedJWT_NOTRACK(t *testing.T) {
	ts := StartTest(nil)
	defer ts.Close()

	//default values, same as before (keeps backward compatibility)
	spec, jwtToken := ts.prepareGenericJWTSession(t.Name(), RSASign, KID, false)
	spec.DoNotTrack = true
	authHeaders := map[string]string{"authorization": jwtToken + "ajhdkjhsdfkjashdkajshdkajhsdkajhsd"}

	t.Run("Request with malformed JWT no track", func(t *testing.T) {
		ts.Run(t, test.TestCase{
			Headers:   authHeaders,
			Code:      http.StatusForbidden,
			BodyMatch: `Key not authorized:crypto/rsa: verification error`,
		})
	})
}

func TestJWTSessionFailRSA_WrongJWT(t *testing.T) {
	ts := StartTest(nil)
	defer ts.Close()

	//default values, same as before (keeps backward compatibility)
	ts.prepareGenericJWTSession(t.Name(), RSASign, KID, false)
	authHeaders := map[string]string{"authorization": "123"}

	t.Run("Request with invalid JWT", func(t *testing.T) {
		ts.Run(t, test.TestCase{
			Headers:   authHeaders,
			Code:      http.StatusForbidden,
			BodyMatch: `Key not authorized:token contains an invalid number of segments`,
		})
	})
}

func TestJWTSessionRSABearer(t *testing.T) {
	ts := StartTest(nil)
	defer ts.Close()

	//default values, same as before (keeps backward compatibility)
	_, jwtToken := ts.prepareGenericJWTSession(t.Name(), RSASign, KID, false)
	authHeaders := map[string]string{"authorization": "Bearer " + jwtToken}

	t.Run("Request with valid Bearer", func(t *testing.T) {
		ts.Run(t, test.TestCase{
			Headers: authHeaders, Code: http.StatusOK,
		})
	})
}

func BenchmarkJWTSessionRSABearer(b *testing.B) {
	b.ReportAllocs()

	ts := StartTest(nil)
	defer ts.Close()

	//default values, same as before (keeps backward compatibility)
	_, jwtToken := ts.prepareGenericJWTSession(b.Name(), RSASign, KID, false)
	authHeaders := map[string]string{"authorization": "Bearer " + jwtToken}

	for i := 0; i < b.N; i++ {
		ts.Run(b, test.TestCase{
			Headers: authHeaders, Code: http.StatusOK,
		})
	}
}

func TestJWTSessionRSABearerInvalid(t *testing.T) {
	ts := StartTest(nil)
	defer ts.Close()

	//default values, same as before (keeps backward compatibility)
	_, jwtToken := ts.prepareGenericJWTSession(t.Name(), RSASign, KID, false)
	authHeaders := map[string]string{"authorization": "Bearer: " + jwtToken} // extra ":" makes the value invalid

	t.Run("Request with invalid Bearer", func(t *testing.T) {
		ts.Run(t, test.TestCase{
			Headers:   authHeaders,
			Code:      http.StatusForbidden,
			BodyMatch: "Key not authorized:illegal base64 data at input byte 6",
		})
	})
}

func TestJWTSessionRSABearerInvalidTwoBears(t *testing.T) {
	ts := StartTest(nil)
	defer ts.Close()

	//default values, same as before (keeps backward compatibility)
	_, jwtToken := ts.prepareGenericJWTSession(t.Name(), RSASign, KID, false)
	authHeaders1 := map[string]string{"authorization": "Bearer bearer" + jwtToken}

	t.Run("Request with Bearer bearer", func(t *testing.T) {
		ts.Run(t, test.TestCase{
			Headers: authHeaders1, Code: http.StatusForbidden,
		})
	})

	authHeaders2 := map[string]string{"authorization": "bearer Bearer" + jwtToken}

	t.Run("Request with bearer Bearer", func(t *testing.T) {
		ts.Run(t, test.TestCase{
			Headers: authHeaders2, Code: http.StatusForbidden,
		})
	})
}

// JWTSessionRSAWithRawSourceOnWithClientID

func (ts *Test) prepareJWTSessionRSAWithRawSourceOnWithClientID(isBench bool) string {

	spec := ts.Gw.BuildAndLoadAPI(func(spec *APISpec) {
		spec.OrgID = "default"
		spec.UseKeylessAccess = false
		spec.EnableJWT = true
		spec.JWTSigningMethod = RSASign
		spec.JWTSource = base64.StdEncoding.EncodeToString([]byte(jwtRSAPubKey))
		spec.JWTIdentityBaseField = "user_id"
		spec.JWTClientIDBaseField = "azp"
		spec.Proxy.ListenPath = "/"
	})[0]

	policyID := ts.CreatePolicy(func(p *user.Policy) {
		p.OrgID = "default"
		p.AccessRights = map[string]user.AccessDefinition{
			spec.APIID: {
				APIName:  spec.APIDefinition.Name,
				APIID:    spec.APIID,
				Versions: []string{"default"},
			},
		}
	})

	tokenID := ""
	if isBench {
		tokenID = uuid.New()
	} else {
		tokenID = "1234567891010101"
	}
	session := createJWTSessionWithRSAWithPolicy(policyID)

	ts.Gw.GlobalSessionManager.ResetQuota(tokenID, session, false)
	err := ts.Gw.GlobalSessionManager.UpdateSession(tokenID, session, 60, false)
	if err != nil {
		log.WithError(err).Error("could not update session in Session Manager.")
	}

	jwtToken := CreateJWKToken(func(t *jwt.Token) {
		t.Header["kid"] = "12345"
		t.Claims.(jwt.MapClaims)["foo"] = "bar"
		t.Claims.(jwt.MapClaims)["user_id"] = "user"
		t.Claims.(jwt.MapClaims)["azp"] = tokenID
		t.Claims.(jwt.MapClaims)["exp"] = time.Now().Add(time.Hour * 72).Unix()
	})

	return jwtToken
}

func TestJWTSessionRSAWithRawSourceOnWithClientID(t *testing.T) {
	ts := StartTest(nil)
	defer ts.Close()

	jwtToken := ts.prepareJWTSessionRSAWithRawSourceOnWithClientID(false)
	authHeaders := map[string]string{"authorization": jwtToken}

	t.Run("Initial request with no policy base field in JWT", func(t *testing.T) {
		ts.Run(t, test.TestCase{
			Headers: authHeaders, Code: http.StatusOK,
		})
	})
}

func BenchmarkJWTSessionRSAWithRawSourceOnWithClientID(b *testing.B) {
	b.ReportAllocs()

	ts := StartTest(nil)
	defer ts.Close()

	jwtToken := ts.prepareJWTSessionRSAWithRawSourceOnWithClientID(true)
	authHeaders := map[string]string{"authorization": jwtToken}

	for i := 0; i < b.N; i++ {
		ts.Run(b, test.TestCase{
			Headers: authHeaders, Code: http.StatusOK,
		})
	}
}

// JWTSessionRSAWithRawSource

func (ts *Test) prepareJWTSessionRSAWithRawSource() string {

	ts.Gw.BuildAndLoadAPI(func(spec *APISpec) {
		spec.UseKeylessAccess = false
		spec.EnableJWT = true
		spec.JWTSigningMethod = RSASign
		spec.JWTSource = base64.StdEncoding.EncodeToString([]byte(jwtRSAPubKey))
		spec.JWTIdentityBaseField = "user_id"
		spec.JWTPolicyFieldName = "policy_id"
		spec.Proxy.ListenPath = "/"
	})

	pID := ts.CreatePolicy()

	jwtToken := CreateJWKToken(func(t *jwt.Token) {
		t.Header["kid"] = "12345"
		t.Claims.(jwt.MapClaims)["foo"] = "bar"
		t.Claims.(jwt.MapClaims)["user_id"] = "user"
		t.Claims.(jwt.MapClaims)["policy_id"] = pID
		t.Claims.(jwt.MapClaims)["exp"] = time.Now().Add(time.Hour * 72).Unix()
	})

	return jwtToken
}

func TestJWTSessionRSAWithRawSource(t *testing.T) {
	ts := StartTest(nil)
	defer ts.Close()

	jwtToken := ts.prepareJWTSessionRSAWithRawSource()

	authHeaders := map[string]string{"authorization": jwtToken}
	t.Run("Initial request with valid policy", func(t *testing.T) {
		ts.Run(t, test.TestCase{
			Headers: authHeaders, Code: http.StatusOK,
		})
	})
}

func BenchmarkJWTSessionRSAWithRawSource(b *testing.B) {
	b.ReportAllocs()

	ts := StartTest(nil)
	defer ts.Close()

	jwtToken := ts.prepareJWTSessionRSAWithRawSource()

	authHeaders := map[string]string{"authorization": jwtToken}

	for i := 0; i < b.N; i++ {
		ts.Run(
			b,
			test.TestCase{
				Headers: authHeaders,
				Code:    http.StatusOK,
			},
		)
	}
}

func TestJWTSessionRSAWithRawSourceInvalidPolicyID(t *testing.T) {
	ts := StartTest(nil)
	defer ts.Close()

	spec := BuildAPI(func(spec *APISpec) {
		spec.UseKeylessAccess = false
		spec.EnableJWT = true
		spec.JWTSigningMethod = RSASign
		spec.JWTSource = base64.StdEncoding.EncodeToString([]byte(jwtRSAPubKey))
		spec.JWTIdentityBaseField = "user_id"
		spec.JWTPolicyFieldName = "policy_id"
		spec.Proxy.ListenPath = "/"
	})[0]

	ts.Gw.LoadAPI(spec)

	ts.CreatePolicy()

	jwtToken := CreateJWKToken(func(t *jwt.Token) {
		t.Header["kid"] = "12345"
		t.Claims.(jwt.MapClaims)["foo"] = "bar"
		t.Claims.(jwt.MapClaims)["user_id"] = "user"
		t.Claims.(jwt.MapClaims)["policy_id"] = "abcxyz"
		t.Claims.(jwt.MapClaims)["exp"] = time.Now().Add(time.Hour * 72).Unix()
	})

	authHeaders := map[string]string{"authorization": jwtToken}
	t.Run("Initial request with invalid policy", func(t *testing.T) {
		ts.Run(t, test.TestCase{
			Headers:   authHeaders,
			Code:      http.StatusForbidden,
			BodyMatch: "key not authorized: no matching policy",
		})
	})
}

func TestJWTSessionExpiresAtValidationConfigs(t *testing.T) {
	ts := StartTest(nil)
	defer ts.Close()

	pID := ts.CreatePolicy()
	jwtAuthHeaderGen := func(skew time.Duration) map[string]string {
		jwtToken := CreateJWKToken(func(t *jwt.Token) {
			t.Claims.(jwt.MapClaims)["policy_id"] = pID
			t.Claims.(jwt.MapClaims)["user_id"] = "user123"
			t.Claims.(jwt.MapClaims)["exp"] = time.Now().Add(skew).Unix()
		})

		return map[string]string{"authorization": jwtToken}
	}

	spec := BuildAPI(func(spec *APISpec) {
		spec.UseKeylessAccess = false
		spec.EnableJWT = true
		spec.JWTSigningMethod = RSASign
		spec.JWTSource = base64.StdEncoding.EncodeToString([]byte(jwtRSAPubKey))
		spec.JWTIdentityBaseField = "user_id"
		spec.JWTPolicyFieldName = "policy_id"
		spec.Proxy.ListenPath = "/"
	})[0]

	// This test is successful by definition
	t.Run("Expiry_After_now--Valid_jwt", func(t *testing.T) {
		spec.JWTExpiresAtValidationSkew = 0 //Default value
		ts.Gw.LoadAPI(spec)

		ts.Run(t, test.TestCase{
			Headers: jwtAuthHeaderGen(+time.Second), Code: http.StatusOK,
		})
	})

	// This test is successful by definition, so it's true also with skew, but just to avoid confusion.
	t.Run("Expiry_After_now-Add_skew--Valid_jwt", func(t *testing.T) {
		spec.JWTExpiresAtValidationSkew = 1
		ts.Gw.LoadAPI(spec)

		ts.Run(t, test.TestCase{
			Headers: jwtAuthHeaderGen(+time.Second), Code: http.StatusOK,
		})
	})

	t.Run("Expiry_Before_now--Invalid_jwt", func(t *testing.T) {
		spec.JWTExpiresAtValidationSkew = 0 //Default value
		ts.Gw.LoadAPI(spec)

		ts.Run(t, test.TestCase{
			Headers:   jwtAuthHeaderGen(-time.Second),
			Code:      http.StatusUnauthorized,
			BodyMatch: "Key not authorized: token has expired",
		})
	})

	t.Run("Expired_token-Before_now-Huge_skew--Valid_jwt", func(t *testing.T) {
		spec.JWTExpiresAtValidationSkew = 1000 // This value doesn't matter since validation is disabled
		ts.Gw.LoadAPI(spec)

		ts.Run(t, test.TestCase{
			Headers: jwtAuthHeaderGen(-time.Second), Code: http.StatusOK,
		})
	})

	t.Run("Expired_token-Before_now-Add_skew--Valid_jwt", func(t *testing.T) {
		spec.JWTExpiresAtValidationSkew = 2
		ts.Gw.LoadAPI(spec)

		ts.Run(t, test.TestCase{
			Headers: jwtAuthHeaderGen(-time.Second), Code: http.StatusOK,
		})
	})
}

func TestJWTSessionIssueAtValidationConfigs(t *testing.T) {
	ts := StartTest(nil)
	defer ts.Close()

	pID := ts.CreatePolicy()
	jwtAuthHeaderGen := func(skew time.Duration) map[string]string {
		jwtToken := CreateJWKToken(func(t *jwt.Token) {
			t.Claims.(jwt.MapClaims)["policy_id"] = pID
			t.Claims.(jwt.MapClaims)["user_id"] = "user123"
			t.Claims.(jwt.MapClaims)["iat"] = time.Now().Add(skew).Unix()
		})

		return map[string]string{"authorization": jwtToken}
	}

	spec := BuildAPI(func(spec *APISpec) {
		spec.UseKeylessAccess = false
		spec.EnableJWT = true
		spec.JWTSigningMethod = "rsa"
		spec.JWTSource = base64.StdEncoding.EncodeToString([]byte(jwtRSAPubKey))
		spec.JWTIdentityBaseField = "user_id"
		spec.JWTPolicyFieldName = "policy_id"
		spec.Proxy.ListenPath = "/"
	})[0]

	// This test is successful by definition
	t.Run("IssuedAt_Before_now-no_skew--Valid_jwt", func(t *testing.T) {
		spec.JWTIssuedAtValidationSkew = 0

		ts.Gw.LoadAPI(spec)

		ts.Run(t, test.TestCase{
			Headers: jwtAuthHeaderGen(-time.Second), Code: http.StatusOK,
		})
	})

	t.Run("Expiry_after_now--Invalid_jwt", func(t *testing.T) {
		spec.JWTExpiresAtValidationSkew = 0 //Default value

		ts.Gw.LoadAPI(spec)

		ts.Run(t, test.TestCase{
			Headers: jwtAuthHeaderGen(-time.Second), Code: http.StatusOK,
		})
	})

	t.Run("IssueAt-After_now-no_skew--Invalid_jwt", func(t *testing.T) {
		spec.JWTIssuedAtValidationSkew = 0

		ts.Gw.LoadAPI(spec)

		ts.Run(t, test.TestCase{
			Headers:   jwtAuthHeaderGen(+time.Minute),
			Code:      http.StatusUnauthorized,
			BodyMatch: "Key not authorized: token used before issued",
		})
	})

	t.Run("IssueAt--After_now-Huge_skew--valid_jwt", func(t *testing.T) {
		spec.JWTIssuedAtValidationSkew = 1000 // This value doesn't matter since validation is disabled
		ts.Gw.LoadAPI(spec)

		ts.Run(t, test.TestCase{
			Headers: jwtAuthHeaderGen(+time.Second),
			Code:    http.StatusOK,
		})
	})

	// True by definition
	t.Run("IssueAt-Before_now-Add_skew--not_valid_jwt", func(t *testing.T) {
		spec.JWTIssuedAtValidationSkew = 2 // 2 seconds
		ts.Gw.LoadAPI(spec)

		ts.Run(t, test.TestCase{
			Headers: jwtAuthHeaderGen(-3 * time.Second), Code: http.StatusOK,
		})
	})

	t.Run("IssueAt-After_now-Add_skew--Valid_jwt", func(t *testing.T) {
		spec.JWTIssuedAtValidationSkew = 1

		ts.Gw.LoadAPI(spec)

		ts.Run(t, test.TestCase{
			Headers: jwtAuthHeaderGen(+time.Second), Code: http.StatusOK,
		})
	})
}

func TestJWTSessionNotBeforeValidationConfigs(t *testing.T) {
	ts := StartTest(nil)
	defer ts.Close()

	pID := ts.CreatePolicy()
	jwtAuthHeaderGen := func(skew time.Duration) map[string]string {
		jwtToken := CreateJWKToken(func(t *jwt.Token) {
			t.Claims.(jwt.MapClaims)["policy_id"] = pID
			t.Claims.(jwt.MapClaims)["user_id"] = "user123"
			t.Claims.(jwt.MapClaims)["nbf"] = time.Now().Add(skew).Unix()
		})
		return map[string]string{"authorization": jwtToken}
	}

	spec := BuildAPI(func(spec *APISpec) {
		spec.UseKeylessAccess = false
		spec.EnableJWT = true
		spec.Proxy.ListenPath = "/"
		spec.JWTSigningMethod = "rsa"
		spec.JWTSource = base64.StdEncoding.EncodeToString([]byte(jwtRSAPubKey))
		spec.JWTIdentityBaseField = "user_id"
		spec.JWTPolicyFieldName = "policy_id"
	})[0]

	// This test is successful by definition
	t.Run("NotBefore_Before_now-Valid_jwt", func(t *testing.T) {
		spec.JWTNotBeforeValidationSkew = 0

		ts.Gw.LoadAPI(spec)

		ts.Run(t, test.TestCase{
			Headers: jwtAuthHeaderGen(-time.Second), Code: http.StatusOK,
		})
	})

	t.Run("NotBefore_After_now--Invalid_jwt", func(t *testing.T) {
		spec.JWTNotBeforeValidationSkew = 0 //Default value

		ts.Gw.LoadAPI(spec)

		ts.Run(t, test.TestCase{
			Headers:   jwtAuthHeaderGen(+time.Second),
			Code:      http.StatusUnauthorized,
			BodyMatch: "Key not authorized: token is not valid yet",
		})
	})

	t.Run("NotBefore_After_now-Add_skew--valid_jwt", func(t *testing.T) {
		spec.JWTNotBeforeValidationSkew = 1

		ts.Gw.LoadAPI(spec)

		ts.Run(t, test.TestCase{
			Headers: jwtAuthHeaderGen(+time.Second), Code: http.StatusOK,
		})
	})

	t.Run("NotBefore_After_now-Huge_skew--valid_jwt", func(t *testing.T) {
		spec.JWTNotBeforeValidationSkew = 1000 // This value is so high that it's actually similar to disabling the claim.

		ts.Gw.LoadAPI(spec)

		ts.Run(t, test.TestCase{
			Headers: jwtAuthHeaderGen(+time.Second), Code: http.StatusOK,
		})
	})
}

func TestJWTExistingSessionRSAWithRawSourceInvalidPolicyID(t *testing.T) {
	ts := StartTest(nil)
	defer ts.Close()

	spec := BuildAPI(func(spec *APISpec) {
		spec.UseKeylessAccess = false
		spec.EnableJWT = true
		spec.JWTSigningMethod = RSASign
		spec.JWTSource = base64.StdEncoding.EncodeToString([]byte(jwtRSAPubKey))
		spec.JWTIdentityBaseField = "user_id"
		spec.JWTPolicyFieldName = "policy_id"
		spec.Proxy.ListenPath = "/"
	})[0]

	ts.Gw.LoadAPI(spec)

	p1ID := ts.CreatePolicy()
	user_id := uuid.New()

	jwtToken := CreateJWKToken(func(t *jwt.Token) {
		t.Header["kid"] = "12345"
		t.Claims.(jwt.MapClaims)["foo"] = "bar"
		t.Claims.(jwt.MapClaims)["user_id"] = user_id
		t.Claims.(jwt.MapClaims)["policy_id"] = p1ID
		t.Claims.(jwt.MapClaims)["exp"] = time.Now().Add(time.Hour * 72).Unix()
	})

	authHeaders := map[string]string{"authorization": jwtToken}
	t.Run("Initial request with valid policy", func(t *testing.T) {
		ts.Run(t, test.TestCase{
			Headers: authHeaders, Code: http.StatusOK,
		})
	})

	// put in JWT invalid policy ID and do request again
	jwtTokenInvalidPolicy := CreateJWKToken(func(t *jwt.Token) {
		t.Header["kid"] = "12345"
		t.Claims.(jwt.MapClaims)["foo"] = "bar"
		t.Claims.(jwt.MapClaims)["user_id"] = user_id
		t.Claims.(jwt.MapClaims)["policy_id"] = "abcdef"
		t.Claims.(jwt.MapClaims)["exp"] = time.Now().Add(time.Hour * 72).Unix()
	})

	authHeaders = map[string]string{"authorization": jwtTokenInvalidPolicy}
	t.Run("Request with invalid policy in JWT", func(t *testing.T) {
		ts.Run(t, test.TestCase{
			Headers:   authHeaders,
			BodyMatch: "key not authorized: no matching policy",
			Code:      http.StatusForbidden,
		})
	})
}

func TestJWTScopeToPolicyMapping(t *testing.T) {
	ts := StartTest(nil)
	defer ts.Close()

	basePolicyID := ts.CreatePolicy(func(p *user.Policy) {
		p.ID = "base"
		p.AccessRights = map[string]user.AccessDefinition{
			"base-api": {
				Limit: user.APILimit{
					Rate:     111,
					Per:      3600,
					QuotaMax: -1,
				},
			},
		}
		p.Partitions = user.PolicyPartitions{
			PerAPI: true,
		}
	})

	defaultPolicyID := ts.CreatePolicy(func(p *user.Policy) {
		p.ID = "default"
		p.AccessRights = map[string]user.AccessDefinition{
			"base-api": {
				Limit: user.APILimit{
					QuotaMax: -1,
				},
			},
		}
	})

	p1ID := ts.CreatePolicy(func(p *user.Policy) {
		p.ID = "p1"
		p.AccessRights = map[string]user.AccessDefinition{
			"api1": {
				Limit: user.APILimit{
					Rate:     100,
					Per:      60,
					QuotaMax: -1,
				},
			},
		}
		p.Partitions = user.PolicyPartitions{
			PerAPI: true,
		}
	})

	p2ID := ts.CreatePolicy(func(p *user.Policy) {
		p.ID = "p2"
		p.AccessRights = map[string]user.AccessDefinition{
			"api2": {
				Limit: user.APILimit{
					Rate:     500,
					Per:      30,
					QuotaMax: -1,
				},
			},
		}
		p.Partitions = user.PolicyPartitions{
			PerAPI: true,
		}
	})

	base := BuildAPI(func(spec *APISpec) {
		spec.APIID = "base-api"
		spec.UseKeylessAccess = false
		spec.EnableJWT = true
		spec.JWTSigningMethod = RSASign
		spec.JWTSource = base64.StdEncoding.EncodeToString([]byte(jwtRSAPubKey))
		spec.JWTIdentityBaseField = "user_id"
		spec.JWTPolicyFieldName = "policy_id"
		spec.JWTDefaultPolicies = []string{defaultPolicyID}
		spec.Proxy.ListenPath = "/base"
		spec.JWTScopeToPolicyMapping = map[string]string{
			"user:read":  p1ID,
			"user:write": p2ID,
		}
		spec.OrgID = "default"
	})[0]

	spec1 := CloneAPI(base)
	spec1.APIID = "api1"
	spec1.Proxy.ListenPath = "/api1"

	spec2 := CloneAPI(base)
	spec2.APIID = "api2"
	spec2.Proxy.ListenPath = "/api2"

	spec3 := CloneAPI(base)
	spec3.APIID = "api3"
	spec3.Proxy.ListenPath = "/api3"

	ts.Gw.LoadAPI(base, spec1, spec2, spec3)

	userID := "user-" + uuid.New()
	user2ID := "user-" + uuid.New()
	user3ID := "user-" + uuid.New()

	jwtToken := CreateJWKToken(func(t *jwt.Token) {
		t.Claims.(jwt.MapClaims)["user_id"] = userID
		t.Claims.(jwt.MapClaims)["policy_id"] = basePolicyID
		t.Claims.(jwt.MapClaims)["scope"] = "user:read user:write"
		t.Claims.(jwt.MapClaims)["exp"] = time.Now().Add(time.Hour * 72).Unix()
	})

	jwtTokenWithoutBasePol := CreateJWKToken(func(t *jwt.Token) {
		t.Claims.(jwt.MapClaims)["user_id"] = user2ID
		t.Claims.(jwt.MapClaims)["scope"] = "user:read user:write"
		t.Claims.(jwt.MapClaims)["exp"] = time.Now().Add(time.Hour * 72).Unix()
	})

	jwtTokenWithoutBasePolAndScopes := CreateJWKToken(func(t *jwt.Token) {
		t.Claims.(jwt.MapClaims)["user_id"] = user3ID
		t.Claims.(jwt.MapClaims)["exp"] = time.Now().Add(time.Hour * 72).Unix()
	})

	authHeaders := map[string]string{"authorization": jwtToken}
	t.Run("Create JWT session with base and scopes", func(t *testing.T) {
		ts.Run(t,
			test.TestCase{
				Headers: authHeaders,
				Path:    "/base",
				Code:    http.StatusOK,
			})
	})

	authHeaders = map[string]string{"authorization": jwtTokenWithoutBasePol}
	t.Run("Create JWT session without base and with scopes", func(t *testing.T) {
		ts.Run(t,
			test.TestCase{
				Headers: authHeaders,
				Path:    "/api1",
				Code:    http.StatusOK,
			})
	})

	authHeaders = map[string]string{"authorization": jwtTokenWithoutBasePolAndScopes}
	t.Run("Create JWT session without base and without scopes", func(t *testing.T) {
		ts.Run(t,
			test.TestCase{
				Headers: authHeaders,
				Path:    "/base",
				Code:    http.StatusOK,
			})
	})

	// check that key has right set of policies assigned - there should be all three - base one and two from scope
	sessionID := ts.Gw.generateToken("default", fmt.Sprintf("%x", md5.Sum([]byte(userID))))
	t.Run("Request to check that session has got both based and scope policies", func(t *testing.T) {
		ts.Run(
			t,
			test.TestCase{
				Method:    http.MethodGet,
				Path:      "/tyk/keys/" + sessionID,
				AdminAuth: true,
				Code:      http.StatusOK,
				BodyMatchFunc: func(data []byte) bool {
					sessionData := user.SessionState{}
					json.Unmarshal(data, &sessionData)

					expect := []string{basePolicyID, p1ID, p2ID}
					sort.Strings(sessionData.ApplyPolicies)
					sort.Strings(expect)

					assert.Equal(t, sessionData.ApplyPolicies, expect)
					return true
				},
			},
		)
	})

	// check that key has right set of policies assigned - there should be all three - base one and two from scope
	sessionID = ts.Gw.generateToken("default", fmt.Sprintf("%x", md5.Sum([]byte(user2ID))))
	t.Run("If scopes present no default policy should be used", func(t *testing.T) {
		ts.Run(
			t,
			test.TestCase{
				Method:    http.MethodGet,
				Path:      "/tyk/keys/" + sessionID,
				AdminAuth: true,
				Code:      http.StatusOK,
				BodyMatchFunc: func(data []byte) bool {
					sessionData := user.SessionState{}
					json.Unmarshal(data, &sessionData)
					expect := []string{p1ID, p2ID}
					sort.Strings(sessionData.ApplyPolicies)
					sort.Strings(expect)
					assert.Equal(t, sessionData.ApplyPolicies, expect)
					return true
				},
			},
		)
	})

	// check that key has right set of policies assigned - there should be all three - base one and two from scope
	sessionID = ts.Gw.generateToken("default", fmt.Sprintf("%x", md5.Sum([]byte(user3ID))))
	t.Run("Default policy should be applied if no scopes found", func(t *testing.T) {
		ts.Run(
			t,
			test.TestCase{
				Method:    http.MethodGet,
				Path:      "/tyk/keys/" + sessionID,
				AdminAuth: true,
				Code:      http.StatusOK,
				BodyMatchFunc: func(data []byte) bool {
					sessionData := user.SessionState{}
					json.Unmarshal(data, &sessionData)

					assert.Equal(t, sessionData.ApplyPolicies, []string{defaultPolicyID})

					return true
				},
			},
		)
	})

	authHeaders = map[string]string{"authorization": jwtToken}
	sessionID = ts.Gw.generateToken("default", fmt.Sprintf("%x", md5.Sum([]byte(userID))))
	// try to access api1 using JWT issued via base-api
	t.Run("Request to api1", func(t *testing.T) {
		ts.Run(
			t,
			test.TestCase{
				Headers: authHeaders,
				Method:  http.MethodGet,
				Path:    "/api1",
				Code:    http.StatusOK,
			},
		)
	})

	// try to access api2 using JWT issued via base-api
	t.Run("Request to api2", func(t *testing.T) {
		ts.Run(
			t,
			test.TestCase{
				Headers: authHeaders,
				Method:  http.MethodGet,
				Path:    "/api2",
				Code:    http.StatusOK,
			},
		)
	})

	// try to access api3 (which is not granted via base policy nor scope-policy mapping) using JWT issued via base-api
	t.Run("Request to api3", func(t *testing.T) {
		ts.Run(
			t,
			test.TestCase{
				Headers: authHeaders,
				Method:  http.MethodGet,
				Path:    "/api3",
				Code:    http.StatusForbidden,
			},
		)
	})

	// try to change scope to policy mapping and request using existing session
	p3ID := ts.CreatePolicy(func(p *user.Policy) {
		p.ID = "p3"
		p.AccessRights = map[string]user.AccessDefinition{
			spec3.APIID: {
				Limit: user.APILimit{
					Rate:     500,
					Per:      30,
					QuotaMax: -1,
				},
			},
		}
		p.Partitions = user.PolicyPartitions{
			PerAPI: true,
		}
	})

	base.JWTScopeToPolicyMapping = map[string]string{
		"user:read": p3ID,
	}

	ts.Gw.LoadAPI(base)

	t.Run("Request with changed scope in JWT and key with existing session", func(t *testing.T) {
		ts.Run(t,
			test.TestCase{
				Headers: authHeaders,
				Path:    "/base",
				Code:    http.StatusOK,
			})
	})

	t.Run("Request with a wrong scope in JWT and then correct scope", func(t *testing.T) {

		jwtTokenWrongScope := CreateJWKToken(func(t *jwt.Token) {
			t.Claims.(jwt.MapClaims)["user_id"] = userID
			t.Claims.(jwt.MapClaims)["scope"] = "nonexisting"
			t.Claims.(jwt.MapClaims)["exp"] = time.Now().Add(time.Hour * 72).Unix()
		})

		authHeadersWithWrongScope := map[string]string{"authorization": jwtTokenWrongScope}

		_, _ = ts.Run(t, []test.TestCase{
			// Make consecutively to check whether caching becomes a problem
			{Path: "/base", Headers: authHeadersWithWrongScope, BodyMatch: "no matching policy found in scope claim", Code: http.StatusForbidden},
			{Path: "/base", Headers: authHeaders, Code: http.StatusOK},
			{Path: "/base", Headers: authHeadersWithWrongScope, BodyMatch: "no matching policy found in scope claim", Code: http.StatusForbidden},
		}...)
	})

	// check that key has right set of policies assigned - there should be updated list (base one and one from scope)
	t.Run("Request to check that session has got changed apply_policies value", func(t *testing.T) {
		ts.Run(
			t,
			test.TestCase{
				Method:    http.MethodGet,
				Path:      "/tyk/keys/" + sessionID,
				AdminAuth: true,
				Code:      http.StatusOK,
				BodyMatchFunc: func(data []byte) bool {
					sessionData := user.SessionState{}
					json.Unmarshal(data, &sessionData)

					assert.Equal(t, sessionData.ApplyPolicies, []string{basePolicyID, p3ID})

					return true
				},
			},
		)
	})
}
<<<<<<< HEAD

func TestGetScopeFromClaim(t *testing.T) {
	type tableTest struct {
		jwt            string
		key            string
		expectedClaims []string
		name           string
	}

	tests := []tableTest{
		{
			jwt:            `eyJhbGciOiJIUzI1NiIsInR5cCI6IkpXVCJ9.eyJzdWIiOiIxMjM0NTY3ODkwIiwibmFtZSI6IkpvaG4gRG9lIiwiYWRtaW4iOnRydWUsImlhdCI6MTUxNjIzOTAyMiwic2NvcGUiOiJmb28gYmFyIGJheiJ9.iS5FYY99ccB1oTGtMmNjM1lppS18FSKPytrV9oQouSM`,
			key:            "scope",
			expectedClaims: []string{"foo", "bar", "baz"},
			name:           "space separated",
		},
		{
			jwt:            `eyJhbGciOiJIUzI1NiIsInR5cCI6IkpXVCJ9.eyJzdWIiOiIxMjM0NTY3ODkwIiwibmFtZSI6IkpvaG4gRG9lIiwiYWRtaW4iOnRydWUsImlhdCI6MTUxNjIzOTAyMiwic2NvcGUiOlsiZm9vIiwiYmFyIiwiYmF6Il19.Lo_7J1FpUcsKWC4E9nMiouyVdUClA3KujHu9EwqHEwo`,
			key:            "scope",
			expectedClaims: []string{"foo", "bar", "baz"},
			name:           "slice strings",
		},
		{
			jwt:            `eyJhbGciOiJIUzI1NiIsInR5cCI6IkpXVCJ9.eyJzdWIiOiIxMjM0NTY3ODkwIiwibmFtZSI6IkpvaG4gRG9lIiwiYWRtaW4iOnRydWUsImlhdCI6MTUxNjIzOTAyMiwic2NvcGUxIjp7InNjb3BlMiI6ImZvbyBiYXIgYmF6In19.IsCBEl-GozS-sgZaTHoLwuBKmxYLOCYYVCiLLVmGu8o`,
			key:            "scope1.scope2",
			expectedClaims: []string{"foo", "bar", "baz"},
			name:           "nested space separated",
		},
		{
			jwt:            `eyJhbGciOiJIUzI1NiIsInR5cCI6IkpXVCJ9.eyJzdWIiOiIxMjM0NTY3ODkwIiwibmFtZSI6IkpvaG4gRG9lIiwiYWRtaW4iOnRydWUsImlhdCI6MTUxNjIzOTAyMiwic2NvcGUxIjp7InNjb3BlMiI6WyJmb28iLCJiYXIiLCJiYXoiXX19.VDBnH2U7KWl-fajAHGq6PzzWp4mnNCkfKAodfhHc0gY`,
			key:            "scope1.scope2",
			expectedClaims: []string{"foo", "bar", "baz"},
			name:           "nested slice strings",
		},
	}

	pubKey := []byte(`mysecret`)

	for i, mytest := range tests {
		t.Run(fmt.Sprintf("%d %s", i, mytest.name), func(t *testing.T) {
			tok, err := jwt.Parse(mytest.jwt, func(token *jwt.Token) (interface{}, error) {
				return pubKey, nil
			})
			if err != nil {
				t.Fatal(err.Error())
			}

=======

func TestGetScopeFromClaim(t *testing.T) {
	type tableTest struct {
		jwt            string
		key            string
		expectedClaims []string
		name           string
	}

	tests := []tableTest{
		{
			jwt:            `eyJhbGciOiJIUzI1NiIsInR5cCI6IkpXVCJ9.eyJzdWIiOiIxMjM0NTY3ODkwIiwibmFtZSI6IkpvaG4gRG9lIiwiYWRtaW4iOnRydWUsImlhdCI6MTUxNjIzOTAyMiwic2NvcGUiOiJmb28gYmFyIGJheiJ9.iS5FYY99ccB1oTGtMmNjM1lppS18FSKPytrV9oQouSM`,
			key:            "scope",
			expectedClaims: []string{"foo", "bar", "baz"},
			name:           "space separated",
		},
		{
			jwt:            `eyJhbGciOiJIUzI1NiIsInR5cCI6IkpXVCJ9.eyJzdWIiOiIxMjM0NTY3ODkwIiwibmFtZSI6IkpvaG4gRG9lIiwiYWRtaW4iOnRydWUsImlhdCI6MTUxNjIzOTAyMiwic2NvcGUiOlsiZm9vIiwiYmFyIiwiYmF6Il19.Lo_7J1FpUcsKWC4E9nMiouyVdUClA3KujHu9EwqHEwo`,
			key:            "scope",
			expectedClaims: []string{"foo", "bar", "baz"},
			name:           "slice strings",
		},
		{
			jwt:            `eyJhbGciOiJIUzI1NiIsInR5cCI6IkpXVCJ9.eyJzdWIiOiIxMjM0NTY3ODkwIiwibmFtZSI6IkpvaG4gRG9lIiwiYWRtaW4iOnRydWUsImlhdCI6MTUxNjIzOTAyMiwic2NvcGUxIjp7InNjb3BlMiI6ImZvbyBiYXIgYmF6In19.IsCBEl-GozS-sgZaTHoLwuBKmxYLOCYYVCiLLVmGu8o`,
			key:            "scope1.scope2",
			expectedClaims: []string{"foo", "bar", "baz"},
			name:           "nested space separated",
		},
		{
			jwt:            `eyJhbGciOiJIUzI1NiIsInR5cCI6IkpXVCJ9.eyJzdWIiOiIxMjM0NTY3ODkwIiwibmFtZSI6IkpvaG4gRG9lIiwiYWRtaW4iOnRydWUsImlhdCI6MTUxNjIzOTAyMiwic2NvcGUxIjp7InNjb3BlMiI6WyJmb28iLCJiYXIiLCJiYXoiXX19.VDBnH2U7KWl-fajAHGq6PzzWp4mnNCkfKAodfhHc0gY`,
			key:            "scope1.scope2",
			expectedClaims: []string{"foo", "bar", "baz"},
			name:           "nested slice strings",
		},
	}

	pubKey := []byte(`mysecret`)

	for i, mytest := range tests {
		t.Run(fmt.Sprintf("%d %s", i, mytest.name), func(t *testing.T) {
			tok, err := jwt.Parse(mytest.jwt, func(token *jwt.Token) (interface{}, error) {
				return pubKey, nil
			})
			if err != nil {
				t.Fatal(err.Error())
			}

>>>>>>> 094a100a
			scopes := getScopeFromClaim(tok.Claims.(jwt.MapClaims), mytest.key)
			if !testEq(mytest.expectedClaims, scopes) {
				t.Logf("expected: %v", mytest.expectedClaims)
				t.Logf("actual: %v", scopes)
				t.Fatal(i, "slices not equal")
			}
		})
	}
}

func testEq(a, b []string) bool {
	// If one is nil, the other must also be nil.
	if (a == nil) != (b == nil) {
		return false
	}

	if len(a) != len(b) {
		return false
	}

	for i := range a {
		if a[i] != b[i] {
			return false
		}
	}

	return true
}

func TestJWTExistingSessionRSAWithRawSourcePolicyIDChanged(t *testing.T) {
	ts := StartTest(nil)
	defer ts.Close()

	spec := BuildAPI(func(spec *APISpec) {
		spec.UseKeylessAccess = false
		spec.EnableJWT = true
		spec.JWTSigningMethod = RSASign
		spec.JWTSource = base64.StdEncoding.EncodeToString([]byte(jwtRSAPubKey))
		spec.JWTIdentityBaseField = "user_id"
		spec.JWTPolicyFieldName = "policy_id"
		spec.Proxy.ListenPath = "/"
		spec.OrgID = "default"
	})[0]

	ts.Gw.LoadAPI(spec)

	p1ID := ts.CreatePolicy(func(p *user.Policy) {
		p.QuotaMax = 111
	})
	p2ID := ts.CreatePolicy(func(p *user.Policy) {
		p.QuotaMax = 999
	})
	user_id := uuid.New()

	jwtToken := CreateJWKToken(func(t *jwt.Token) {
		t.Header["kid"] = "12345"
		t.Claims.(jwt.MapClaims)["foo"] = "bar"
		t.Claims.(jwt.MapClaims)["user_id"] = user_id
		t.Claims.(jwt.MapClaims)["policy_id"] = p1ID
		t.Claims.(jwt.MapClaims)["exp"] = time.Now().Add(time.Hour * 72).Unix()
	})

	sessionID := ts.Gw.generateToken("default", fmt.Sprintf("%x", md5.Sum([]byte(user_id))))

	authHeaders := map[string]string{"authorization": jwtToken}
	t.Run("Initial request with 1st policy", func(t *testing.T) {
		ts.Run(
			t,
			test.TestCase{
				Headers: authHeaders, Code: http.StatusOK,
			},
			test.TestCase{
				Method:    http.MethodGet,
				Path:      "/tyk/keys/" + sessionID,
				AdminAuth: true,
				Code:      http.StatusOK,
				BodyMatch: `"quota_max":111`,
			},
		)
	})

	// check key/session quota

	// put in JWT another valid policy ID and do request again
	jwtTokenAnotherPolicy := CreateJWKToken(func(t *jwt.Token) {
		t.Header["kid"] = "12345"
		t.Claims.(jwt.MapClaims)["foo"] = "bar"
		t.Claims.(jwt.MapClaims)["user_id"] = user_id
		t.Claims.(jwt.MapClaims)["policy_id"] = p2ID
		t.Claims.(jwt.MapClaims)["exp"] = time.Now().Add(time.Hour * 72).Unix()
	})

	authHeaders = map[string]string{"authorization": jwtTokenAnotherPolicy}
	t.Run("Request with new valid policy in JWT", func(t *testing.T) {
		ts.Run(t,
			test.TestCase{
				Headers: authHeaders, Code: http.StatusOK,
			},
			test.TestCase{
				Method:    http.MethodGet,
				Path:      "/tyk/keys/" + sessionID,
				AdminAuth: true,
				Code:      http.StatusOK,
				BodyMatch: `"quota_max":999`,
			},
		)
	})
}

// JWTSessionRSAWithJWK

func (ts *Test) prepareJWTSessionRSAWithJWK() string {

	ts.Gw.BuildAndLoadAPI(func(spec *APISpec) {
		spec.UseKeylessAccess = false
		spec.EnableJWT = true
		spec.JWTSigningMethod = RSASign
		spec.JWTSource = testHttpJWK
		spec.JWTIdentityBaseField = "user_id"
		spec.JWTPolicyFieldName = "policy_id"
		spec.Proxy.ListenPath = "/"
	})

	pID := ts.CreatePolicy()
	jwtToken := CreateJWKToken(func(t *jwt.Token) {
		t.Header["kid"] = "12345"
		t.Claims.(jwt.MapClaims)["foo"] = "bar"
		t.Claims.(jwt.MapClaims)["user_id"] = "user"
		t.Claims.(jwt.MapClaims)["policy_id"] = pID
		t.Claims.(jwt.MapClaims)["exp"] = time.Now().Add(time.Hour * 72).Unix()
	})

	return jwtToken
}

func TestJWTSessionRSAWithJWK(t *testing.T) {
	ts := StartTest(nil)
	defer ts.Close()

	jwtToken := ts.prepareJWTSessionRSAWithJWK()
	authHeaders := map[string]string{"authorization": jwtToken}

	t.Run("JWTSessionRSAWithJWK", func(t *testing.T) {
		ts.Run(t, test.TestCase{
			Headers: authHeaders, Code: http.StatusOK,
		})
	})
}

func BenchmarkJWTSessionRSAWithJWK(b *testing.B) {
	b.ReportAllocs()

	ts := StartTest(nil)
	defer ts.Close()

	jwtToken := ts.prepareJWTSessionRSAWithJWK()
	authHeaders := map[string]string{"authorization": jwtToken}

	for i := 0; i < b.N; i++ {
		ts.Run(
			b,
			test.TestCase{
				Headers: authHeaders,
				Code:    http.StatusOK,
			},
		)
	}
}

// JWTSessionRSAWithEncodedJWK

func (ts *Test) prepareJWTSessionRSAWithEncodedJWK() (*APISpec, string) {

	spec := BuildAPI(func(spec *APISpec) {
		spec.UseKeylessAccess = false
		spec.EnableJWT = true
		spec.JWTSigningMethod = RSASign
		spec.JWTIdentityBaseField = "user_id"
		spec.JWTPolicyFieldName = "policy_id"
		spec.Proxy.ListenPath = "/"
	})[0]

	pID := ts.CreatePolicy()
	jwtToken := CreateJWKToken(func(t *jwt.Token) {
		t.Header["kid"] = "12345"
		// Set some claims
		t.Claims.(jwt.MapClaims)["foo"] = "bar"
		t.Claims.(jwt.MapClaims)["user_id"] = "user"
		t.Claims.(jwt.MapClaims)["policy_id"] = pID
		t.Claims.(jwt.MapClaims)["exp"] = time.Now().Add(time.Hour * 72).Unix()
	})

	return spec, jwtToken
}

func TestJWTSessionRSAWithEncodedJWK(t *testing.T) {
	ts := StartTest(nil)
	defer ts.Close()

	spec, jwtToken := ts.prepareJWTSessionRSAWithEncodedJWK()

	authHeaders := map[string]string{"authorization": jwtToken}
	flush := func() {
		if JWKCache != nil {
			JWKCache.Flush()
		}
	}
	t.Run("Direct JWK URL", func(t *testing.T) {
		spec.JWTSource = testHttpJWK
<<<<<<< HEAD
		LoadAPI(spec)
=======
		ts.Gw.LoadAPI(spec)
>>>>>>> 094a100a
		flush()
		ts.Run(t, test.TestCase{
			Headers: authHeaders, Code: http.StatusOK,
		})
	})
	t.Run("Direct JWK URL with legacy jwk", func(t *testing.T) {
		spec.JWTSource = testHttpJWKLegacy
<<<<<<< HEAD
		LoadAPI(spec)
=======
		ts.Gw.LoadAPI(spec)
>>>>>>> 094a100a
		flush()
		ts.Run(t, test.TestCase{
			Headers: authHeaders, Code: http.StatusOK,
		})
	})
	t.Run("Base64", func(t *testing.T) {
		spec.JWTSource = base64.StdEncoding.EncodeToString([]byte(testHttpJWK))
<<<<<<< HEAD
		LoadAPI(spec)
=======
		ts.Gw.LoadAPI(spec)
>>>>>>> 094a100a
		flush()
		ts.Run(t, test.TestCase{
			Headers: authHeaders, Code: http.StatusOK,
		})
	})
	t.Run("Base64 legacy jwk", func(t *testing.T) {
		spec.JWTSource = base64.StdEncoding.EncodeToString([]byte(testHttpJWKLegacy))
<<<<<<< HEAD
		LoadAPI(spec)
=======
		ts.Gw.LoadAPI(spec)
>>>>>>> 094a100a
		flush()
		ts.Run(t, test.TestCase{
			Headers: authHeaders, Code: http.StatusOK,
		})
	})
}

func TestParseRSAKeyFromJWK(t *testing.T) {
	sample := `MIIC9jCCAd6gAwIBAgIJIgAUUdWegHDtMA0GCSqGSIb3DQEBCwUAMCIxIDAeBgNVBAMTF3B1cGlsLXRlc3QuZXUuYXV0aDAuY29tMB4XDTE3MDMxMDE1MTUyMFoXDTMwMTExNzE1MTUyMFowIjEgMB4GA1UEAxMXcHVwaWwtdGVzdC5ldS5hdXRoMC5jb20wggEiMA0GCSqGSIb3DQEBAQUAA4IBDwAwggEKAoIBAQDWW+2PEt6nWK7cTxpkiXYTOsAWi+CCGZzDZNtwqIiLDTIkBb+Hrb70hSMRNXjPckw9+FxYC/egluGEmcEidZbj260Qp63xYpvC8XNXrlvovJqvPLk8ETPolVqYNaWM1UoJsqBPIlmFlwVH+ExCjUL37Kay3gwRXTHVRiPfPCZanqWqMu8CbC+pby1sUaiTIW1bE15v5pdgTZUH94uuMfYTdnWY6DSPWKrgwQUxmn3TJN66DynPgRjMaZaCr6FiDItm1gqE74rkbRcE3nZGM3F+fxUNTsSKjvLBBBV9aDCO408zfCycR7J+HSO2bqBxnewYhweOx23U46A0WNKW5raxAgMBAAGjLzAtMAwGA1UdEwQFMAMBAf8wHQYDVR0OBBYEFCR9T3F1LtZa3AX+LjXX9av8m/2kMA0GCSqGSIb3DQEBCwUAA4IBAQBxot91iXDzJfQVaGV+KoCDuJmOrSLTolKbJOxVoilyY72LnIcQOLgHI5JN7X17GnESTsvMC7OiUcC0RYimfrc9pchWairU/Uky6t4XmOLHQsIKjXkqwkNn3vOkRZB9wsveFQpHVLBpBUZLcPYr+8ZQYegueJpW6zSOEkswOM1U+CzERZaY6dkD8nI8TzozQ6ZLV3iypW/gx/lLT8cQb0EMzLNKSOobT+NEnhhtpy1BnfpAwV8rGENYtyUpq2FTa3kQjBCrR5cBt/07yezyeX8Amcdst3PnLaZMn5k+Elj57FKKDRV+L9rYGeceLbKKJ0uSKuhR9LIVrFaa/pzUKekC`
	b, err := base64.StdEncoding.DecodeString(sample)
	if err != nil {
		t.Fatal(err)
	}
	_, err = jwt.ParseRSAPublicKeyFromPEM(b)
	if err == nil {
		t.Error("expected an error")
	}
	_, err = ParseRSAPublicKey(b)
	if err != nil {
		t.Error("decoding as default ", err)
	}
}

func BenchmarkJWTSessionRSAWithEncodedJWK(b *testing.B) {
	b.ReportAllocs()

	ts := StartTest(nil)
	defer ts.Close()

	spec, jwtToken := ts.prepareJWTSessionRSAWithEncodedJWK()
	spec.JWTSource = base64.StdEncoding.EncodeToString([]byte(testHttpJWK))

	ts.Gw.LoadAPI(spec)

	authHeaders := map[string]string{"authorization": jwtToken}

	for i := 0; i < b.N; i++ {
		ts.Run(
			b,
			test.TestCase{
				Headers: authHeaders,
				Code:    http.StatusOK,
			},
		)
	}
}

func TestJWTHMACIdNewClaim(t *testing.T) {
	ts := StartTest(nil)
	defer ts.Close()

	//If we skip the check then the Id will be taken from SUB and the call will succeed
	_, jwtToken := ts.prepareGenericJWTSession(t.Name(), HMACSign, "user-id", true)
	authHeaders := map[string]string{"authorization": jwtToken}
	t.Run("Request with valid JWT/HMAC signature/id in user-id claim", func(t *testing.T) {
		ts.Run(t, test.TestCase{
			Headers: authHeaders, Code: http.StatusOK,
		})
	})
}

func TestJWTRSAIdInClaimsWithBaseField(t *testing.T) {
	ts := StartTest(nil)
	defer ts.Close()

	ts.Gw.BuildAndLoadAPI(func(spec *APISpec) {
		spec.UseKeylessAccess = false
		spec.EnableJWT = true
		spec.JWTSigningMethod = RSASign
		spec.JWTSource = base64.StdEncoding.EncodeToString([]byte(jwtRSAPubKey))
		spec.JWTIdentityBaseField = "user_id"
		spec.JWTPolicyFieldName = "policy_id"
		spec.Proxy.ListenPath = "/"
	})

	pID := ts.CreatePolicy()

	//First test - user id in the configured base field 'user_id'
	jwtToken := CreateJWKToken(func(t *jwt.Token) {
		t.Header["kid"] = "12345"
		t.Claims.(jwt.MapClaims)["foo"] = "bar"
		t.Claims.(jwt.MapClaims)["user_id"] = "user123@test.com"
		t.Claims.(jwt.MapClaims)["policy_id"] = pID
		t.Claims.(jwt.MapClaims)["exp"] = time.Now().Add(time.Hour * 72).Unix()
	})
	authHeaders := map[string]string{"authorization": jwtToken}
	t.Run("Request with valid JWT/RSA signature/user id in user_id claim", func(t *testing.T) {
		ts.Run(t, test.TestCase{
			Headers: authHeaders, Code: http.StatusOK,
		})
	})

	//user-id claim configured but it's empty - returning an error
	jwtToken = CreateJWKToken(func(t *jwt.Token) {
		t.Header["kid"] = "12345"
		t.Claims.(jwt.MapClaims)["foo"] = "bar"
		t.Claims.(jwt.MapClaims)["user_id"] = ""
		t.Claims.(jwt.MapClaims)["policy_id"] = pID
		t.Claims.(jwt.MapClaims)["exp"] = time.Now().Add(time.Hour * 72).Unix()
	})
	authHeaders = map[string]string{"authorization": jwtToken}
	t.Run("Request with valid JWT/RSA signature/empty user_id claim", func(t *testing.T) {
		ts.Run(t, test.TestCase{
			Headers:   authHeaders,
			Code:      http.StatusForbidden,
			BodyMatch: "found an empty user ID in predefined base field claim user_id",
		})
	})

	//user-id claim configured but not found fallback to sub
	jwtToken = CreateJWKToken(func(t *jwt.Token) {
		t.Header["kid"] = "12345"
		t.Claims.(jwt.MapClaims)["foo"] = "bar"
		t.Claims.(jwt.MapClaims)["sub"] = "user123@test.com"
		t.Claims.(jwt.MapClaims)["policy_id"] = pID
		t.Claims.(jwt.MapClaims)["exp"] = time.Now().Add(time.Hour * 72).Unix()
	})
	authHeaders = map[string]string{"authorization": jwtToken}
	t.Run("Request with valid JWT/RSA signature/user id in sub claim", func(t *testing.T) {
		ts.Run(t, test.TestCase{
			Headers: authHeaders, Code: http.StatusOK,
		})
	})

	//user-id claim not found fallback to sub that is empty
	jwtToken = CreateJWKToken(func(t *jwt.Token) {
		t.Header["kid"] = "12345"
		t.Claims.(jwt.MapClaims)["foo"] = "bar"
		t.Claims.(jwt.MapClaims)["sub"] = ""
		t.Claims.(jwt.MapClaims)["policy_id"] = pID
		t.Claims.(jwt.MapClaims)["exp"] = time.Now().Add(time.Hour * 72).Unix()
	})
	authHeaders = map[string]string{"authorization": jwtToken}
	t.Run("Request with valid JWT/RSA signature/empty sub claim", func(t *testing.T) {
		ts.Run(t, test.TestCase{
			Headers:   authHeaders,
			Code:      http.StatusForbidden,
			BodyMatch: "found an empty user ID in sub claim",
		})
	})

	//user-id and sub claims not found
	jwtToken = CreateJWKToken(func(t *jwt.Token) {
		t.Header["kid"] = "12345"
		t.Claims.(jwt.MapClaims)["foo"] = "bar"
		t.Claims.(jwt.MapClaims)["policy_id"] = pID
		t.Claims.(jwt.MapClaims)["exp"] = time.Now().Add(time.Hour * 72).Unix()
	})
	authHeaders = map[string]string{"authorization": jwtToken}
	t.Run("Request with valid JWT/RSA signature/no base field or sub claims", func(t *testing.T) {
		ts.Run(t, test.TestCase{
			Headers:   authHeaders,
			Code:      http.StatusForbidden,
			BodyMatch: "no suitable claims for user ID were found",
		})
	})
}

func TestJWTRSAIdInClaimsWithoutBaseField(t *testing.T) {
	ts := StartTest(nil)
	defer ts.Close()

	ts.Gw.BuildAndLoadAPI(func(spec *APISpec) {
		spec.UseKeylessAccess = false
		spec.EnableJWT = true
		spec.JWTSigningMethod = RSASign
		spec.JWTSource = base64.StdEncoding.EncodeToString([]byte(jwtRSAPubKey))
		spec.JWTIdentityBaseField = ""
		spec.JWTPolicyFieldName = "policy_id"
		spec.Proxy.ListenPath = "/"
	})

	pID := ts.CreatePolicy()

	jwtToken := CreateJWKToken(func(t *jwt.Token) {
		t.Header["kid"] = "12345"
		t.Claims.(jwt.MapClaims)["foo"] = "bar"
		t.Claims.(jwt.MapClaims)["sub"] = "user123@test.com" //is ignored
		t.Claims.(jwt.MapClaims)["policy_id"] = pID
		t.Claims.(jwt.MapClaims)["exp"] = time.Now().Add(time.Hour * 72).Unix()
	})
	authHeaders := map[string]string{"authorization": jwtToken}
	t.Run("Request with valid JWT/RSA signature/id found in default sub", func(t *testing.T) {
		ts.Run(t, test.TestCase{
			Headers: authHeaders, Code: http.StatusOK,
		})
	})

	//Id is not found since there's no sub claim and user_id has't been set in the api def (spec.JWTIdentityBaseField)
	jwtToken = CreateJWKToken(func(t *jwt.Token) {
		t.Header["kid"] = "12345"
		t.Claims.(jwt.MapClaims)["foo"] = "bar"
		t.Claims.(jwt.MapClaims)["user_id"] = "user123@test.com" //is ignored
		t.Claims.(jwt.MapClaims)["policy_id"] = pID
		t.Claims.(jwt.MapClaims)["exp"] = time.Now().Add(time.Hour * 72).Unix()
	})
	authHeaders = map[string]string{"authorization": jwtToken}
	t.Run("Request with valid JWT/RSA signature/no id claims", func(t *testing.T) {
		ts.Run(t, test.TestCase{
			Headers:   authHeaders,
			Code:      http.StatusForbidden,
			BodyMatch: "no suitable claims for user ID were found",
		})
	})
}

func TestJWTDefaultPolicies(t *testing.T) {
	const apiID = "testapid"
	const identitySource = "user_id"
	const policyFieldName = "policy_id"

	ts := StartTest(nil)
	defer ts.Close()

	defPol1 := ts.CreatePolicy(func(p *user.Policy) {
		p.AccessRights = map[string]user.AccessDefinition{
			apiID: {},
		}
		p.Partitions = user.PolicyPartitions{
			Quota: true,
		}
	})

	defPol2 := ts.CreatePolicy(func(p *user.Policy) {
		p.AccessRights = map[string]user.AccessDefinition{
			apiID: {},
		}
		p.Partitions = user.PolicyPartitions{
			RateLimit: true,
		}
	})

	tokenPol := ts.CreatePolicy(func(p *user.Policy) {
		p.AccessRights = map[string]user.AccessDefinition{
			apiID: {},
		}
		p.Partitions = user.PolicyPartitions{
			Acl: true,
		}
	})

	spec := BuildAPI(func(spec *APISpec) {
		spec.APIID = apiID
		spec.UseKeylessAccess = false
		spec.EnableJWT = true
		spec.JWTSigningMethod = RSASign
		spec.JWTSource = base64.StdEncoding.EncodeToString([]byte(jwtRSAPubKey))
		spec.JWTIdentityBaseField = identitySource
		spec.JWTDefaultPolicies = []string{
			defPol1,
			defPol2,
		}
		spec.Proxy.ListenPath = "/"
	})[0]

	data := []byte("dummy")
	keyID := fmt.Sprintf("%x", md5.Sum(data))
	sessionID := ts.Gw.generateToken(spec.OrgID, keyID)

	assert := func(t *testing.T, expected []string) {
		session, _ := ts.Gw.GlobalSessionManager.SessionDetail(spec.OrgID, sessionID, false)
		actual := session.PolicyIDs()
		if !reflect.DeepEqual(expected, actual) {
			t.Fatalf("Expected %v, actaul %v", expected, actual)
		}
	}

	t.Run("Policy field name empty", func(t *testing.T) {
		jwtToken := CreateJWKToken(func(t *jwt.Token) {
			t.Claims.(jwt.MapClaims)[identitySource] = "dummy"
			t.Claims.(jwt.MapClaims)[policyFieldName] = tokenPol
		})

		authHeaders := map[string]string{"authorization": jwtToken}

		// Default
		ts.Gw.LoadAPI(spec)
		_, _ = ts.Run(t, test.TestCase{
			Headers: authHeaders, Code: http.StatusOK,
		})
		assert(t, []string{defPol1, defPol2})

		// Same to check stored correctly
		_, _ = ts.Run(t, test.TestCase{
			Headers: authHeaders, Code: http.StatusOK,
		})
		assert(t, []string{defPol1, defPol2})

		// Remove one of default policies
		spec.JWTDefaultPolicies = []string{defPol1}
		ts.Gw.LoadAPI(spec)
		_, _ = ts.Run(t, test.TestCase{
			Headers: authHeaders, Code: http.StatusOK,
		})
		assert(t, []string{defPol1})

		// Add a default policy
		spec.JWTDefaultPolicies = []string{defPol1, defPol2}
		ts.Gw.LoadAPI(spec)
		_, _ = ts.Run(t, test.TestCase{
			Headers: authHeaders, Code: http.StatusOK,
		})
		assert(t, []string{defPol1, defPol2})
	})

	t.Run("Policy field name nonempty but empty claim", func(t *testing.T) {
		jwtToken := CreateJWKToken(func(t *jwt.Token) {
			t.Claims.(jwt.MapClaims)[identitySource] = "dummy"
			t.Claims.(jwt.MapClaims)[policyFieldName] = ""
		})

		authHeaders := map[string]string{"authorization": jwtToken}

		// Default
		ts.Gw.LoadAPI(spec)
		_, _ = ts.Run(t, test.TestCase{
			Headers: authHeaders, Code: http.StatusOK,
		})
		assert(t, []string{defPol1, defPol2})

		// Same to check stored correctly
		_, _ = ts.Run(t, test.TestCase{
			Headers: authHeaders, Code: http.StatusOK,
		})
		assert(t, []string{defPol1, defPol2})

		// Remove one of default policies
		spec.JWTDefaultPolicies = []string{defPol1}
		ts.Gw.LoadAPI(spec)
		_, _ = ts.Run(t, test.TestCase{
			Headers: authHeaders, Code: http.StatusOK,
		})
		assert(t, []string{defPol1})

		// Add a default policy
		spec.JWTDefaultPolicies = []string{defPol1, defPol2}
		ts.Gw.LoadAPI(spec)
		_, _ = ts.Run(t, test.TestCase{
			Headers: authHeaders, Code: http.StatusOK,
		})
		assert(t, []string{defPol1, defPol2})
	})

	t.Run("Policy field name nonempty invalid policy ID in claim", func(t *testing.T) {
		spec.JWTPolicyFieldName = policyFieldName
		ts.Gw.LoadAPI(spec)

		jwtToken := CreateJWKToken(func(t *jwt.Token) {
			t.Claims.(jwt.MapClaims)[identitySource] = "dummy"
			t.Claims.(jwt.MapClaims)[policyFieldName] = "invalid"
		})

		authHeaders := map[string]string{"authorization": jwtToken}

		_, _ = ts.Run(t, []test.TestCase{
			{Headers: authHeaders, Code: http.StatusForbidden},
			{Headers: authHeaders, Code: http.StatusForbidden},
		}...)

		// Reset
		spec.JWTPolicyFieldName = ""
	})

	t.Run("Default to Claim transition", func(t *testing.T) {
		jwtToken := CreateJWKToken(func(t *jwt.Token) {
			t.Claims.(jwt.MapClaims)[identitySource] = "dummy"
			t.Claims.(jwt.MapClaims)[policyFieldName] = tokenPol
		})

		authHeaders := map[string]string{"authorization": jwtToken}

		// Default
		ts.Gw.LoadAPI(spec)
		_, _ = ts.Run(t, test.TestCase{
			Headers: authHeaders, Code: http.StatusOK,
		})
		assert(t, []string{defPol1, defPol2})

		// Same to check stored correctly
		ts.Gw.LoadAPI(spec)
		_, _ = ts.Run(t, test.TestCase{
			Headers: authHeaders, Code: http.StatusOK,
		})
		assert(t, []string{defPol1, defPol2})

		// Claim
		spec.JWTPolicyFieldName = policyFieldName
		ts.Gw.LoadAPI(spec)
		_, _ = ts.Run(t, test.TestCase{
			Headers: authHeaders, Code: http.StatusOK,
		})
		assert(t, []string{tokenPol})
	})

	t.Run("Claim to Default transition", func(t *testing.T) {
		jwtToken := CreateJWKToken(func(t *jwt.Token) {
			t.Claims.(jwt.MapClaims)[identitySource] = "dummy"
			t.Claims.(jwt.MapClaims)[policyFieldName] = tokenPol
		})

		authHeaders := map[string]string{"authorization": jwtToken}

		// Claim
		spec.JWTPolicyFieldName = policyFieldName
		ts.Gw.LoadAPI(spec)
		_, _ = ts.Run(t, test.TestCase{
			Headers: authHeaders, Code: http.StatusOK,
		})
		assert(t, []string{tokenPol})

		// Same to check stored correctly
		_, _ = ts.Run(t, test.TestCase{
			Headers: authHeaders, Code: http.StatusOK,
		})
		assert(t, []string{tokenPol})

		// Default
		spec.JWTPolicyFieldName = ""
		ts.Gw.LoadAPI(spec)
		_, _ = ts.Run(t, test.TestCase{
			Headers: authHeaders, Code: http.StatusOK,
		})
		assert(t, []string{defPol1, defPol2})
	})
}

func TestJWTECDSASign(t *testing.T) {
	ts := StartTest(nil)
	defer ts.Close()

	//If we skip the check then the Id will be taken from SUB and the call will succeed
	_, jwtToken := ts.prepareGenericJWTSession(t.Name(), ECDSASign, KID, false)
	authHeaders := map[string]string{"authorization": jwtToken}
	t.Run("Request with valid JWT/ECDSA", func(t *testing.T) {
		ts.Run(t, test.TestCase{
			Headers: authHeaders, Code: http.StatusOK,
		})
	})
}

func TestJWTUnknownSign(t *testing.T) {
	ts := StartTest(nil)
	defer ts.Close()

	//If we skip the check then the Id will be taken from SUB and the call will succeed
	_, jwtToken := ts.prepareGenericJWTSession(t.Name(), "bla", KID, false)
	authHeaders := map[string]string{"authorization": jwtToken}
	t.Run("Request with valid JWT/ECDSA signature needs a test. currently defaults to HMAC", func(t *testing.T) {
		ts.Run(t, test.TestCase{
			Headers: authHeaders, Code: http.StatusOK,
		})
	})
}

func TestJWTRSAInvalidPublickKey(t *testing.T) {
	ts := StartTest(nil)
	defer ts.Close()

	ts.Gw.BuildAndLoadAPI(func(spec *APISpec) {
		spec.UseKeylessAccess = false
		spec.EnableJWT = true
		spec.JWTSigningMethod = RSASign
		spec.JWTSource = base64.StdEncoding.EncodeToString([]byte(jwtRSAPubKeyinvalid))
		spec.JWTPolicyFieldName = "policy_id"
		spec.Proxy.ListenPath = "/"
	})

	pID := ts.CreatePolicy()

	jwtToken := CreateJWKToken(func(t *jwt.Token) {
		t.Header["kid"] = "12345"
		t.Claims.(jwt.MapClaims)["foo"] = "bar"
		t.Claims.(jwt.MapClaims)["sub"] = "user123@test.com" //is ignored
		t.Claims.(jwt.MapClaims)["policy_id"] = pID
		t.Claims.(jwt.MapClaims)["exp"] = time.Now().Add(time.Hour * 72).Unix()
	})
	authHeaders := map[string]string{"authorization": jwtToken}
	t.Run("Request with valid JWT/RSA signature/invalid public key", func(t *testing.T) {
		ts.Run(t, test.TestCase{
			Headers:   authHeaders,
			Code:      http.StatusForbidden,
			BodyMatch: "Failed to decode JWT key",
		})
	})
}

func createExpiringPolicy(pGen ...func(p *user.Policy)) string {
	ts := StartTest(nil)
	defer ts.Close()

	pID := ts.Gw.keyGen.GenerateAuthKey("")
	pol := CreateStandardPolicy()
	pol.ID = pID
	pol.KeyExpiresIn = 1

	if len(pGen) > 0 {
		pGen[0](pol)
	}

	ts.Gw.policiesMu.Lock()
	ts.Gw.policiesByID[pID] = *pol
	ts.Gw.policiesMu.Unlock()

	return pID
}

func TestJWTExpOverride(t *testing.T) {
	ts := StartTest(nil)
	defer ts.Close()

	ts.Gw.BuildAndLoadAPI(func(spec *APISpec) {
		spec.UseKeylessAccess = false
		spec.EnableJWT = true
		spec.JWTSigningMethod = RSASign
		spec.JWTSource = base64.StdEncoding.EncodeToString([]byte(jwtRSAPubKey))
		spec.JWTPolicyFieldName = "policy_id"
		spec.Proxy.ListenPath = "/"
	})

	t.Run("JWT expiration bigger then policy", func(t *testing.T) {
		//create policy which sets keys to have expiry in one second
		pID := ts.CreatePolicy(func(p *user.Policy) {
			p.KeyExpiresIn = 1
		})

		jwtToken := CreateJWKToken(func(t *jwt.Token) {
			t.Claims.(jwt.MapClaims)["sub"] = uuid.New()
			t.Claims.(jwt.MapClaims)["policy_id"] = pID
			t.Claims.(jwt.MapClaims)["exp"] = time.Now().Add(time.Second * 72).Unix()
		})

		authHeaders := map[string]string{"authorization": jwtToken}

		//JWT expiry overrides internal token which gets expiry from policy so second request will pass
		ts.Run(t, []test.TestCase{
			{Headers: authHeaders, Code: http.StatusOK, Delay: 1100 * time.Millisecond},
			{Headers: authHeaders, Code: http.StatusOK},
		}...)
	})

	t.Run("JWT expiration smaller then policy", func(t *testing.T) {
		pID := ts.CreatePolicy(func(p *user.Policy) {
			p.KeyExpiresIn = 5
		})

		jwtToken := CreateJWKToken(func(t *jwt.Token) {
			t.Claims.(jwt.MapClaims)["sub"] = uuid.New()
			t.Claims.(jwt.MapClaims)["policy_id"] = pID
			t.Claims.(jwt.MapClaims)["exp"] = time.Now().Add(-time.Second).Unix()
		})

		authHeaders := map[string]string{"authorization": jwtToken}

		// Should not allow expired JWTs
		ts.Run(t, []test.TestCase{
			{Headers: authHeaders, Code: http.StatusUnauthorized},
		}...)
	})

	t.Run("JWT expired but renewed, policy without expiration", func(t *testing.T) {
		pID := ts.CreatePolicy(func(p *user.Policy) {
			p.KeyExpiresIn = 0
		})

		userID := uuid.New()

		jwtToken := CreateJWKToken(func(t *jwt.Token) {
			t.Claims.(jwt.MapClaims)["sub"] = userID
			t.Claims.(jwt.MapClaims)["policy_id"] = pID
			t.Claims.(jwt.MapClaims)["exp"] = time.Now().Add(time.Second).Unix()
		})

		newJwtToken := CreateJWKToken(func(t *jwt.Token) {
			t.Claims.(jwt.MapClaims)["sub"] = userID
			t.Claims.(jwt.MapClaims)["policy_id"] = pID
			t.Claims.(jwt.MapClaims)["exp"] = time.Now().Add(5 * time.Second).Unix()
		})

		authHeaders := map[string]string{"authorization": jwtToken}
		newAuthHeaders := map[string]string{"authorization": newJwtToken}

		// Should not allow expired JWTs
		ts.Run(t, []test.TestCase{
			{Headers: authHeaders, Code: http.StatusOK, Delay: 1100 * time.Millisecond},
			{Headers: authHeaders, Code: http.StatusUnauthorized},
			{Headers: newAuthHeaders, Code: http.StatusOK},
		}...)
	})

}<|MERGE_RESOLUTION|>--- conflicted
+++ resolved
@@ -1230,7 +1230,6 @@
 		)
 	})
 }
-<<<<<<< HEAD
 
 func TestGetScopeFromClaim(t *testing.T) {
 	type tableTest struct {
@@ -1278,55 +1277,6 @@
 				t.Fatal(err.Error())
 			}
 
-=======
-
-func TestGetScopeFromClaim(t *testing.T) {
-	type tableTest struct {
-		jwt            string
-		key            string
-		expectedClaims []string
-		name           string
-	}
-
-	tests := []tableTest{
-		{
-			jwt:            `eyJhbGciOiJIUzI1NiIsInR5cCI6IkpXVCJ9.eyJzdWIiOiIxMjM0NTY3ODkwIiwibmFtZSI6IkpvaG4gRG9lIiwiYWRtaW4iOnRydWUsImlhdCI6MTUxNjIzOTAyMiwic2NvcGUiOiJmb28gYmFyIGJheiJ9.iS5FYY99ccB1oTGtMmNjM1lppS18FSKPytrV9oQouSM`,
-			key:            "scope",
-			expectedClaims: []string{"foo", "bar", "baz"},
-			name:           "space separated",
-		},
-		{
-			jwt:            `eyJhbGciOiJIUzI1NiIsInR5cCI6IkpXVCJ9.eyJzdWIiOiIxMjM0NTY3ODkwIiwibmFtZSI6IkpvaG4gRG9lIiwiYWRtaW4iOnRydWUsImlhdCI6MTUxNjIzOTAyMiwic2NvcGUiOlsiZm9vIiwiYmFyIiwiYmF6Il19.Lo_7J1FpUcsKWC4E9nMiouyVdUClA3KujHu9EwqHEwo`,
-			key:            "scope",
-			expectedClaims: []string{"foo", "bar", "baz"},
-			name:           "slice strings",
-		},
-		{
-			jwt:            `eyJhbGciOiJIUzI1NiIsInR5cCI6IkpXVCJ9.eyJzdWIiOiIxMjM0NTY3ODkwIiwibmFtZSI6IkpvaG4gRG9lIiwiYWRtaW4iOnRydWUsImlhdCI6MTUxNjIzOTAyMiwic2NvcGUxIjp7InNjb3BlMiI6ImZvbyBiYXIgYmF6In19.IsCBEl-GozS-sgZaTHoLwuBKmxYLOCYYVCiLLVmGu8o`,
-			key:            "scope1.scope2",
-			expectedClaims: []string{"foo", "bar", "baz"},
-			name:           "nested space separated",
-		},
-		{
-			jwt:            `eyJhbGciOiJIUzI1NiIsInR5cCI6IkpXVCJ9.eyJzdWIiOiIxMjM0NTY3ODkwIiwibmFtZSI6IkpvaG4gRG9lIiwiYWRtaW4iOnRydWUsImlhdCI6MTUxNjIzOTAyMiwic2NvcGUxIjp7InNjb3BlMiI6WyJmb28iLCJiYXIiLCJiYXoiXX19.VDBnH2U7KWl-fajAHGq6PzzWp4mnNCkfKAodfhHc0gY`,
-			key:            "scope1.scope2",
-			expectedClaims: []string{"foo", "bar", "baz"},
-			name:           "nested slice strings",
-		},
-	}
-
-	pubKey := []byte(`mysecret`)
-
-	for i, mytest := range tests {
-		t.Run(fmt.Sprintf("%d %s", i, mytest.name), func(t *testing.T) {
-			tok, err := jwt.Parse(mytest.jwt, func(token *jwt.Token) (interface{}, error) {
-				return pubKey, nil
-			})
-			if err != nil {
-				t.Fatal(err.Error())
-			}
-
->>>>>>> 094a100a
 			scopes := getScopeFromClaim(tok.Claims.(jwt.MapClaims), mytest.key)
 			if !testEq(mytest.expectedClaims, scopes) {
 				t.Logf("expected: %v", mytest.expectedClaims)
@@ -1536,11 +1486,7 @@
 	}
 	t.Run("Direct JWK URL", func(t *testing.T) {
 		spec.JWTSource = testHttpJWK
-<<<<<<< HEAD
-		LoadAPI(spec)
-=======
-		ts.Gw.LoadAPI(spec)
->>>>>>> 094a100a
+		ts.Gw.LoadAPI(spec)
 		flush()
 		ts.Run(t, test.TestCase{
 			Headers: authHeaders, Code: http.StatusOK,
@@ -1548,11 +1494,7 @@
 	})
 	t.Run("Direct JWK URL with legacy jwk", func(t *testing.T) {
 		spec.JWTSource = testHttpJWKLegacy
-<<<<<<< HEAD
-		LoadAPI(spec)
-=======
-		ts.Gw.LoadAPI(spec)
->>>>>>> 094a100a
+		ts.Gw.LoadAPI(spec)
 		flush()
 		ts.Run(t, test.TestCase{
 			Headers: authHeaders, Code: http.StatusOK,
@@ -1560,11 +1502,7 @@
 	})
 	t.Run("Base64", func(t *testing.T) {
 		spec.JWTSource = base64.StdEncoding.EncodeToString([]byte(testHttpJWK))
-<<<<<<< HEAD
-		LoadAPI(spec)
-=======
-		ts.Gw.LoadAPI(spec)
->>>>>>> 094a100a
+		ts.Gw.LoadAPI(spec)
 		flush()
 		ts.Run(t, test.TestCase{
 			Headers: authHeaders, Code: http.StatusOK,
@@ -1572,11 +1510,7 @@
 	})
 	t.Run("Base64 legacy jwk", func(t *testing.T) {
 		spec.JWTSource = base64.StdEncoding.EncodeToString([]byte(testHttpJWKLegacy))
-<<<<<<< HEAD
-		LoadAPI(spec)
-=======
-		ts.Gw.LoadAPI(spec)
->>>>>>> 094a100a
+		ts.Gw.LoadAPI(spec)
 		flush()
 		ts.Run(t, test.TestCase{
 			Headers: authHeaders, Code: http.StatusOK,
