//+build jq

package gateway

import (
	"bytes"
	"encoding/json"
	"io/ioutil"
	"net/http"
	"strconv"

	"github.com/TykTechnologies/tyk/config"
	"github.com/TykTechnologies/tyk/user"
)

type ResponseTransformJQMiddleware struct {
	Spec *APISpec
	Gw   *Gateway `json:"-"`
}

func (h *ResponseTransformJQMiddleware) Init(c interface{}, spec *APISpec) error {
	h.Spec = spec

	return nil
}

func (h *ResponseTransformJQMiddleware) HandleError(rw http.ResponseWriter, req *http.Request) {
}

func (h *ResponseTransformJQMiddleware) HandleResponse(rw http.ResponseWriter, res *http.Response, req *http.Request, ses *user.SessionState) error {
	versionInfo, _ := h.Spec.Version(req)
	versionPaths, _ := a.RxPaths[versionInfo.Name]
	found, meta := h.Spec.CheckSpecMatchesStatus(req, versionPaths, TransformedJQResponse)
	if !found {
		return nil
	}

	defer res.Body.Close()

	ts := meta.(*TransformJQSpec)

	var bodyObj interface{}
	dec := json.NewDecoder(res.Body)
	if err := dec.Decode(&bodyObj); err != nil {
		return err
	}
	jqObj := map[string]interface{}{
		"body":                  bodyObj,
		"_tyk_context":          ctxGetData(req),
		"_tyk_response_headers": res.Header,
	}

	jqResult, err := lockedJQTransform(h.Spec, ts, jqObj)
	if err != nil {
		return err
	}

	transformed, _ := json.Marshal(jqResult.Body)

	bodyBuffer := bytes.NewBuffer(transformed)
	res.Header.Set("Content-Length", strconv.Itoa(bodyBuffer.Len()))
	res.ContentLength = int64(bodyBuffer.Len())
	res.Body = ioutil.NopCloser(bodyBuffer)

	// Replace header in the response
<<<<<<< HEAD
	ignoreCanonical := config.Global().IgnoreCanonicalMIMEHeaderKey
=======
	ignoreCanonical := h.GetConfig().IgnoreCanonicalMIMEHeaderKey
>>>>>>> 094a100a
	for hName, hValue := range jqResult.RewriteHeaders {
		setCustomHeader(res.Header, hName, hValue, ignoreCanonical)
	}

	return nil
}<|MERGE_RESOLUTION|>--- conflicted
+++ resolved
@@ -9,7 +9,6 @@
 	"net/http"
 	"strconv"
 
-	"github.com/TykTechnologies/tyk/config"
 	"github.com/TykTechnologies/tyk/user"
 )
 
@@ -63,11 +62,7 @@
 	res.Body = ioutil.NopCloser(bodyBuffer)
 
 	// Replace header in the response
-<<<<<<< HEAD
-	ignoreCanonical := config.Global().IgnoreCanonicalMIMEHeaderKey
-=======
 	ignoreCanonical := h.GetConfig().IgnoreCanonicalMIMEHeaderKey
->>>>>>> 094a100a
 	for hName, hValue := range jqResult.RewriteHeaders {
 		setCustomHeader(res.Header, hName, hValue, ignoreCanonical)
 	}
