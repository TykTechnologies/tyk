--- conflicted
+++ resolved
@@ -1141,10 +1141,7 @@
 		Vault  VaultConfig  `json:"vault"`
 	} `json:"kv"`
 
-<<<<<<< HEAD
-	// Secrets are key-value pairs that can be accessed in the dashboard via "secrets://"
-	Secrets map[string]string `json:"secrets" structviewer:"obfuscate"`
-=======
+
 	// Secrets configures a list of key/value pairs for the gateway.
 	// When configuring it via environment variable, the expected value
 	// is a comma separated list of key-value pairs delimited with a colon.
@@ -1157,7 +1154,7 @@
 	// have had the secrets replaced.
 	// See more details https://tyk.io/docs/tyk-configuration-reference/kv-store/#how-to-access-the-externally-stored-data
 	Secrets map[string]string `json:"secrets"`
->>>>>>> 54c53160
+
 
 	// Override the default error code and or message returned by middleware.
 	// The following message IDs can be used to override the message and error codes:
