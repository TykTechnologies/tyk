--- conflicted
+++ resolved
@@ -921,10 +921,6 @@
 
 	// Enable global API token expiration. Can be needed if all your APIs using JWT or oAuth 2.0 auth methods with dynamically generated keys.
 	ForceGlobalSessionLifetime bool `bson:"force_global_session_lifetime" json:"force_global_session_lifetime"`
-<<<<<<< HEAD
-
-=======
->>>>>>> 094a100a
 	// global session lifetime, in seconds.
 	GlobalSessionLifetime int64 `bson:"global_session_lifetime" json:"global_session_lifetime"`
 
