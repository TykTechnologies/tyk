package config

import (
	"encoding/json"
	"fmt"
	"io"
	"io/ioutil"
	"os"
	"path/filepath"
	"strings"
	"time"

	"github.com/kelseyhightower/envconfig"

	"github.com/TykTechnologies/tyk/apidef"
	"github.com/TykTechnologies/tyk/internal/otel"
	logger "github.com/TykTechnologies/tyk/log"
	"github.com/TykTechnologies/tyk/regexp"
)

type IPsHandleStrategy string

const GracefulShutdownDefaultDuration = 30

var (
	log = logger.Get()

	Default = Config{
		ListenPort:     8080,
		Secret:         "352d20ee67be67f6340b4c0605b044b7",
		TemplatePath:   "templates",
		MiddlewarePath: "middleware",
		AppPath:        "apps/",
		Storage: StorageOptionsConf{
			Type:    "redis",
			Host:    "localhost",
			MaxIdle: 100,
			Port:    6379,
		},
		AnalyticsConfig: AnalyticsConfigConfig{
			IgnoredIPs: make([]string, 0),
		},
		DnsCache: DnsCacheConfig{
			Enabled:                   false,
			TTL:                       dnsCacheDefaultTtl,
			CheckInterval:             dnsCacheDefaultCheckInterval,
			MultipleIPsHandleStrategy: NoCacheStrategy,
		},
		HealthCheckEndpointName:    "hello",
		ReadinessCheckEndpointName: "ready",
		CoProcessOptions: CoProcessConfig{
			EnableCoProcess: false,
		},
		LivenessCheck: LivenessCheckConfig{
			CheckDuration: time.Second * 10,
		},
		GracefulShutdownTimeoutDuration: GracefulShutdownDefaultDuration,
		Streaming: StreamingConfig{
			Enabled:     false,
			AllowUnsafe: []string{},
		},
		PIDFileLocation: "/var/run/tyk/tyk-gateway.pid",
		Security: SecurityConfig{
			CertificateExpiryMonitor: CertificateExpiryMonitorConfig{
				WarningThresholdDays: DefaultWarningThresholdDays,
				CheckCooldownSeconds: DefaultCheckCooldownSeconds,
				EventCooldownSeconds: DefaultEventCooldownSeconds,
			},
		},
	}
)

// Certificate monitor constants
const (
	// DefaultWarningThresholdDays is the number of days before certificate expiration that the Gateway will start sending CertificateExpiringSoon notifications
	DefaultWarningThresholdDays = 30

	// DefaultCheckCooldownSeconds is the minimum time in seconds that the Gateway will leave between checking for the expiry of a certificate when it is used in an API request
	DefaultCheckCooldownSeconds = 3600 // 1 hour

	// DefaultEventCooldownSeconds is the minimum time in seconds that the Gateway will leave between firing an event for an expiring or expired certificate; this default will be applied as a floor value to protect the system from misconfiguration, but can be overridden by setting a longer cooldown in the CertificateExpiryMonitorConfig
	DefaultEventCooldownSeconds = 86400 // 24 hours
)

const (
	envPrefix = "TYK_GW"

	dnsCacheDefaultTtl           = 3600
	dnsCacheDefaultCheckInterval = 60

	PickFirstStrategy IPsHandleStrategy = "pick_first"
	RandomStrategy    IPsHandleStrategy = "random"
	NoCacheStrategy   IPsHandleStrategy = "no_cache"

	DefaultDashPolicySource     = "service"
	DefaultDashPolicyRecordName = "tyk_policies"

	DefaultOTelResourceName = "tyk-gateway"
)

type PoliciesConfig struct {
	// Set this value to `file` to look in the file system for a definition file. Set to `service` to use the Dashboard service.
	PolicySource string `json:"policy_source"`

	// This option is required if `policies.policy_source` is set to `service`.
	// Set this to the URL of your Tyk Dashboard installation. The URL needs to be formatted as: http://dashboard_host:port.
	PolicyConnectionString string `json:"policy_connection_string"`

	// This option only applies in OSS deployment when the `policies.policy_source` is either set
	// to `file` or an empty string. If `policies.policy_path` is not set, then Tyk will load policies
	// from the JSON file specified by `policies.policy_record_name`.
	PolicyRecordName string `json:"policy_record_name"`

	// In a Pro installation, Tyk will load Policy IDs and use the internal object-ID as the ID of the policy.
	// This is not portable in cases where the data needs to be moved from installation to installation.
	//
	// If you set this value to `true`, then the id parameter in a stored policy (or imported policy using the Dashboard API), will be used instead of the internal ID.
	//
	// This option should only be used when moving an installation to a new database.
	AllowExplicitPolicyID bool `json:"allow_explicit_policy_id"`
	// This option only applies in OSS deployment when the `policies.policy_source` is either set
	// to `file` or an empty string. If `policies.policy_path` is set, then Tyk will load policies
	// from all the JSON files under the directory specified by the `policies.policy_path` option.
	// In this configuration, Tyk Gateway will allow policy management through the Gateway API.
	PolicyPath string `json:"policy_path"`
}

type DBAppConfOptionsConfig struct {
	// Set the URL to your Dashboard instance (or a load balanced instance). The URL needs to be formatted as: `http://dashboard_host:port`
	ConnectionString string `json:"connection_string"`

	// Set a timeout value, in seconds, for your Dashboard connection. Default value is 30.
	ConnectionTimeout int `json:"connection_timeout"`

	// Set to `true` to enable filtering (sharding) of APIs.
	NodeIsSegmented bool `json:"node_is_segmented"`

	// The tags to use when filtering (sharding) Tyk Gateway nodes. Tags are processed as `OR` operations.
	// If you include a non-filter tag (e.g. an identifier such as `node-id-1`, this will become available to your Dashboard analytics).
	Tags []string `json:"tags"`
}

type StorageOptionsConf struct {
	// This should be set to `redis` (lowercase)
	Type string `json:"type"`
	// The Redis host, by default this is set to `localhost`, but for production this should be set to a cluster.
	Host string `json:"host"`
	// The Redis instance port.
	Port  int               `json:"port"`
	Hosts map[string]string `json:"hosts"` // Deprecated: Addrs instead.
	// If you have multi-node setup, you should use this field instead. For example: ["host1:port1", "host2:port2"].
	Addrs []string `json:"addrs"`
	// Redis sentinel master name
	MasterName string `json:"master_name"`
	// Redis sentinel password
	SentinelPassword string `json:"sentinel_password"`
	// Redis user name
	Username string `json:"username"`
	// If your Redis instance has a password set for access, you can set it here.
	Password string `json:"password"`
	// Redis database
	Database int `json:"database"`
	// Set the number of maximum idle connections in the Redis connection pool, which defaults to 100. Set to a higher value if you are expecting more traffic.
	MaxIdle int `json:"optimisation_max_idle"`
	// Set the number of maximum connections in the Redis connection pool, which defaults to 500. Set to a higher value if you are expecting more traffic.
	MaxActive int `json:"optimisation_max_active"`
	// Set a custom timeout for Redis network operations. Default value 5 seconds.
	Timeout int `json:"timeout"`
	// Enable Redis Cluster support
	EnableCluster bool `json:"enable_cluster"`
	// Enable SSL/TLS connection between your Tyk Gateway & Redis.
	UseSSL bool `json:"use_ssl"`
	// Disable TLS verification
	SSLInsecureSkipVerify bool `json:"ssl_insecure_skip_verify"`
	// Path to the CA file.
	CAFile string `json:"ca_file"`
	// Path to the cert file.
	CertFile string `json:"cert_file"`
	// Path to the key file.
	KeyFile string `json:"key_file"`
	// Maximum TLS version that is supported.
	// Options: ["1.0", "1.1", "1.2", "1.3"].
	// Defaults to "1.3".
	TLSMaxVersion string `json:"tls_max_version"`
	// Minimum TLS version that is supported.
	// Options: ["1.0", "1.1", "1.2", "1.3"].
	// Defaults to "1.2".
	TLSMinVersion string `json:"tls_min_version"`
}

type NormalisedURLConfig struct {
	// Set this to `true` to enable normalisation.
	Enabled bool `json:"enabled"`
	// Set this to true to have Tyk automatically clean up UUIDs. It will match the following styles:
	//
	// * `/15873a748894492162c402d67e92283b/search`
	// * `/CA761232-ED42-11CE-BACD-00AA0057B223/search`
	// * `/ca761232-ed42-11ce-BAcd-00aa0057b223/search`
	// * `/ca761232-ed42-11ce-BAcd-00aa0057b223/search`

	// Each UUID will be replaced with a placeholder {uuid}
	NormaliseUUIDs bool `json:"normalise_uuids"`

	// Set this to true to have Tyk automatically clean up ULIDs. It will match the following style:
	//
	// * `/posts/01G9HHNKWGBHCQX7VG3JKSZ055/comments`
	// * `/posts/01g9hhnkwgbhcqx7vg3jksz055/comments`
	// * `/posts/01g9HHNKwgbhcqx7vg3JKSZ055/comments`

	// Each ULID will be replaced with a placeholder {ulid}
	NormaliseULIDs bool `json:"normalise_ulids"`

	// Set this to true to have Tyk automatically match for numeric IDs, it will match with a preceding slash so as not to capture actual numbers:
	NormaliseNumbers bool `json:"normalise_numbers"`

	// This is a list of custom patterns you can add. These must be valid regex strings. Tyk will replace these values with a `{var}` placeholder.
	Custom []string `json:"custom_patterns"`

	CompiledPatternSet NormaliseURLPatterns `json:"-"` // see analytics.go
}

type NormaliseURLPatterns struct {
	UUIDs  *regexp.Regexp
	ULIDs  *regexp.Regexp
	IDs    *regexp.Regexp
	Custom []*regexp.Regexp
}

type AnalyticsConfigConfig struct {
	// Set empty for a Self-Managed installation or `rpc` for multi-cloud.
	Type string `json:"type"`

	// Adding IP addresses to this list will cause Tyk to ignore these IPs in the analytics data. These IP addresses will not produce an analytics log record.
	// This is useful for health checks and other samplers that might skew usage data.
	// The IP addresses must be provided as a JSON array, with the values being single IPs. CIDR values are not supported.
	IgnoredIPs []string `json:"ignored_ips"`

	// Set this value to `true` to have Tyk store the inbound request and outbound response data in HTTP Wire format as part of the Analytics data.
	// Please note, this will greatly increase your analytics DB size and can cause performance degradation on analytics processing by the Dashboard.
	// This setting can be overridden with an organization flag, enabed at an API level, or on individual Key level.
	EnableDetailedRecording bool `json:"enable_detailed_recording"`

	// Tyk can store GeoIP information based on MaxMind DB’s to enable GeoIP tracking on inbound request analytics. Set this value to `true` and assign a DB using the `geo_ip_db_path` setting.
	EnableGeoIP bool `json:"enable_geo_ip"`

	// Path to a MaxMind GeoIP database
	// The analytics GeoIP DB can be replaced on disk. It will cleanly auto-reload every hour.
	GeoIPDBLocation string `json:"geo_ip_db_path"`

	// This section describes methods that enable you to normalise inbound URLs in your analytics to have more meaningful per-path data.
	NormaliseUrls NormalisedURLConfig `json:"normalise_urls"`

	// Number of workers used to process analytics. Defaults to number of CPU cores.
	PoolSize int `json:"pool_size"`

	// Number of records in analytics queue, per worker. Default: 1000.
	RecordsBufferSize uint64 `json:"records_buffer_size"`

	// You can set a time (in seconds) to configure how long analytics are kept if they are not processed. The default is 60 seconds.
	// This is used to prevent the potential infinite growth of Redis analytics storage.
	StorageExpirationTime int `json:"storage_expiration_time"`

	// Set this to `true` to have Tyk automatically divide the analytics records in multiple analytics keys.
	// This is especially useful when `storage.enable_cluster` is set to `true` since it will distribute the analytic keys across all the cluster nodes.
	EnableMultipleAnalyticsKeys bool `json:"enable_multiple_analytics_keys"`

	// You can set the interval length on how often the tyk Gateway will purge analytics data. This value is in seconds and defaults to 10 seconds.
	PurgeInterval float32 `json:"purge_interval"`

	ignoredIPsCompiled map[string]bool

	// Determines the serialization engine for analytics. Available options: msgpack, and protobuf. By default, msgpack.
	SerializerType string `json:"serializer_type"`
}

// AccessLogsConfig defines the type of transactions logs printed to stdout.
type AccessLogsConfig struct {
	// Enabled controls the generation of access logs by the Gateway. Default: false.
	Enabled bool `json:"enabled"`

	// Template configures which fields to include in the access log.
	// If no template is configured, all available fields will be logged.
	//
	// Example: ["client_ip", "path"].
	//
	// Template Options:
	//
	// - `api_key` will include they obfuscated or hashed key.
	// - `client_ip` will include the ip of the request.
	// - `host` will include the host of the request.
	// - `method` will include the request method.
	// - `path` will include the path of the request.
	// - `protocol` will include the protocol of the request.
	// - `remote_addr` will include the remote address of the request.
	// - `upstream_addr` will include the upstream address (scheme, host and path)
	// - `upstream_latency` will include the upstream latency of the request.
	// - `latency_total` will include the total latency of the request.
	// - `user_agent` will include the user agent of the request.
	// - `status` will include the response status code.
	Template []string `json:"template"`
}

type HealthCheckConfig struct {
	// Setting this value to `true` will enable the health-check endpoint on /Tyk/health.
	EnableHealthChecks bool `json:"enable_health_checks"`

	// This setting defaults to 60 seconds. This is the time window that Tyk uses to sample health-check data.
	// You can set a higher value for more accurate data (a larger sample period), or a lower value for less accurate data.
	// The reason this value is configurable is because sample data takes up space in your Redis DB to store the data to calculate samples. On high-availability systems this may not be desirable and smaller values may be preferred.
	HealthCheckValueTimeout int64 `json:"health_check_value_timeouts"`
}

type LivenessCheckConfig struct {
	// Frequencies of performing interval healthchecks for Redis, Dashboard, and RPC layer.
	// Expressed in Nanoseconds. For example: 1000000000 -> 1s.
	// Default: 10 seconds.
	CheckDuration time.Duration `json:"check_duration"`
}

type DnsCacheConfig struct {
	// Setting this value to `true` will enable caching of DNS queries responses used for API endpoint’s host names. By default caching is disabled.
	Enabled bool `json:"enabled"`

	// This setting allows you to specify a duration in seconds before the record will be removed from cache after being added to it on the first DNS query resolution of API endpoints.
	// Setting `ttl` to `-1` prevents record from being expired and removed from cache on next check interval.
	TTL int64 `json:"ttl"`

	CheckInterval int64 `json:"-" ignored:"true"`
	// controls cache cleanup interval. By convention this shouldn't be exposed to a config or env_variable_setup

	// A strategy which will be used when a DNS query will reply with more than 1 IP Address per single host.
	// As a DNS query response IP Addresses can have a changing order depending on DNS server balancing strategy (eg: round robin, geographically dependent origin-ip ordering, etc) this option allows you to not to limit the connection to the first host in a cached response list or prevent response caching.
	//
	// * `pick_first` will instruct your Tyk Gateway to connect to the first IP in a returned IP list and cache the response.
	// * `random` will instruct your Tyk Gateway to connect to a random IP in a returned IP list and cache the response.
	// * `no_cache` will instruct your Tyk Gateway to connect to the first IP in a returned IP list and fetch each addresses list without caching on each API endpoint DNS query.
	MultipleIPsHandleStrategy IPsHandleStrategy `json:"multiple_ips_handle_strategy"`
}

type MonitorConfig struct {
	// Set this to `true` to have monitors enabled in your configuration for the node.
	EnableTriggerMonitors bool               `json:"enable_trigger_monitors"`
	Config                WebHookHandlerConf `json:"configuration"`
	// The trigger limit, as a percentage of the quota that must be reached in order to trigger the event, any time the quota percentage is increased the event will trigger.
	GlobalTriggerLimit float64 `json:"global_trigger_limit"`
	// Apply the monitoring subsystem to user keys.
	MonitorUserKeys bool `json:"monitor_user_keys"`
	// Apply the monitoring subsystem to organization keys.
	MonitorOrgKeys bool `json:"monitor_org_keys"`
}

type WebHookHandlerConf struct {
	// The method to use for the webhook.
	Method string `bson:"method" json:"method"`
	// The target path on which to send the request.
	TargetPath string `bson:"target_path" json:"target_path"`
	// The template to load in order to format the request.
	TemplatePath string `bson:"template_path" json:"template_path"`
	// Headers to set when firing the webhook.
	HeaderList map[string]string `bson:"header_map" json:"header_map"`
	// The cool-down for the event so it does not trigger again (in seconds).
	EventTimeout int64 `bson:"event_timeout" json:"event_timeout"`
}

type SlaveOptionsConfig struct {
	// Set to `true` to connect a worker Gateway using RPC.
	UseRPC bool `json:"use_rpc"`

	// Set this option to `true` to use an SSL RPC connection.
	UseSSL bool `json:"use_ssl"`

	// Set this option to `true` to allow the certificate validation (certificate chain and hostname) to be skipped.
	// This can be useful if you use a self-signed certificate.
	SSLInsecureSkipVerify bool `json:"ssl_insecure_skip_verify"`

	// Use this setting to add the URL for your MDCB or load balancer host.
	ConnectionString string `json:"connection_string"`

	// Your organization ID to connect to the MDCB installation.
	RPCKey string `json:"rpc_key"`

	// This the API key of a user used to authenticate and authorize the Gateway’s access through MDCB.
	// The user should be a standard Dashboard user with minimal privileges so as to reduce any risk if the user is compromised.
	// The suggested security settings are read for Real-time notifications and the remaining options set to deny.
	APIKey string `json:"api_key"`

	// Set this option to `true` to enable RPC caching for keys.
	EnableRPCCache bool `json:"enable_rpc_cache"`

	// For an Self-Managed installation this can be left at `false` (the default setting). For Legacy Cloud Gateways it must be set to ‘true’.
	BindToSlugsInsteadOfListenPaths bool `json:"bind_to_slugs"`

	// Set this option to `true` if you don’t want to monitor changes in the keys from a primary Gateway.
	DisableKeySpaceSync bool `json:"disable_keyspace_sync"`

	// This is the `zone` that this instance inhabits, e.g. the cluster/data-center the Gateway lives in.
	// The group ID must be the same across all the Gateways of a data-center/cluster which are also sharing the same Redis instance.
	// This ID should also be unique per cluster (otherwise another Gateway cluster can pick up your keyspace events and your cluster will get zero updates).
	GroupID string `json:"group_id"`

	// Call Timeout allows to specify a time in seconds for the maximum allowed duration of a RPC call.
	CallTimeout int `json:"call_timeout"`

	// The maximum time in seconds that a RPC ping can last.
	PingTimeout int `json:"ping_timeout"`

	// The number of RPC connections in the pool. Basically it creates a set of connections that you can re-use as needed. Defaults to 5.
	RPCPoolSize int `json:"rpc_pool_size"`

	// You can use this to set a period for which the Gateway will check if there are changes in keys that must be synchronized. If this value is not set then it will default to 10 seconds.
	KeySpaceSyncInterval float32 `json:"key_space_sync_interval"`

	// RPCCertCacheExpiration defines the expiration time of the rpc cache that stores the certificates, defined in seconds
	RPCCertCacheExpiration float32 `json:"rpc_cert_cache_expiration"`

	// RPCKeysCacheExpiration defines the expiration time of the rpc cache that stores the keys, defined in seconds
	RPCGlobalCacheExpiration float32 `json:"rpc_global_cache_expiration"`

	// SynchroniserEnabled enable this config if MDCB has enabled the synchoniser. If disabled then it will ignore signals to synchonise recources
	SynchroniserEnabled bool `json:"synchroniser_enabled"`
}

type LocalSessionCacheConf struct {
	// By default sessions are set to cache. Set this to `true` to stop Tyk from caching keys locally on the node.
	DisableCacheSessionState bool `json:"disable_cached_session_state"`

	CachedSessionTimeout int `json:"cached_session_timeout"`
	CacheSessionEviction int `json:"cached_session_eviction"`
}
type CertsData []CertData

func (certs *CertsData) Decode(value string) error {
	err := json.Unmarshal([]byte(value), certs)
	if err != nil {
		log.Error("Error unmarshalling TYK_GW_HTTPSERVEROPTIONS_CERTIFICATES: ", err)
		return err
	}
	return nil
}

type HttpServerOptionsConfig struct {
	// No longer used
	OverrideDefaults bool `json:"-"`

	// API Consumer -> Gateway network read timeout. Not setting this config, or setting this to 0, defaults to 120 seconds
	ReadTimeout int `json:"read_timeout"`

	// API Consumer -> Gateway network write timeout. Not setting this config, or setting this to 0, defaults to 120 seconds
	WriteTimeout int `json:"write_timeout"`

	// Set to true to enable SSL connections
	UseSSL bool `json:"use_ssl"`

	// Enable HTTP2 protocol handling
	EnableHttp2 bool `json:"enable_http2"`

	// EnableStrictRoutes changes the routing to avoid nearest-neighbour requests on overlapping routes
	//
	// - if disabled, `/apple` will route to `/app`, the current default behavior,
	// - if enabled, `/app` only responds to `/app`, `/app/` and `/app/*` but not `/apple`
	//
	// Regular expressions and parameterized routes will be left alone regardless of this setting.
	EnableStrictRoutes bool `json:"enable_strict_routes"`

	// EnablePathPrefixMatching changes how the gateway matches incoming URL paths against routes (patterns) defined in the API definition.
	// By default, the gateway uses wildcard matching. When EnablePathPrefixMatching is enabled, it switches to prefix matching. For example, a defined path such as `/json` will only match request URLs that begin with `/json`, rather than matching any URL containing `/json`.
	//
	// The gateway checks the request URL against several variations depending on whether path versioning is enabled:
	// - Full path (listen path + version + endpoint): `/listen-path/v4/json`
	// - Non-versioned full path (listen path + endpoint): `/listen-path/json`
	// - Path without version (endpoint only): `/json`
	//
	// For patterns that start with `/`, the gateway prepends `^` before performing the check, ensuring a true prefix match.
	// For patterns that start with `^`, the gateway will already perform prefix matching so EnablePathPrefixMatching will have no impact.
	// This option allows for more specific and controlled routing of API requests, potentially reducing unintended matches. Note that you may need to adjust existing route definitions when enabling this option.
	//
	// Example:
	//
	// With wildcard matching, `/json` might match `/api/v1/data/json`.
	// With prefix matching, `/json` would not match `/api/v1/data/json`, but would match `/json/data`.
	//
	// Combining EnablePathPrefixMatching with EnablePathSuffixMatching will result in exact URL matching, with `/json` being evaluated as `^/json$`.
	EnablePathPrefixMatching bool `json:"enable_path_prefix_matching"`

	// EnablePathSuffixMatching changes how the gateway matches incoming URL paths against routes (patterns) defined in the API definition.
	// By default, the gateway uses wildcard matching. When EnablePathSuffixMatching is enabled, it switches to suffix matching. For example, a defined path such as `/json` will only match request URLs that end with `/json`, rather than matching any URL containing `/json`.
	//
	// The gateway checks the request URL against several variations depending on whether path versioning is enabled:
	// - Full path (listen path + version + endpoint): `/listen-path/v4/json`
	// - Non-versioned full path (listen path + endpoint): `/listen-path/json`
	// - Path without version (endpoint only): `/json`
	//
	// For patterns that already end with `$`, the gateway will already perform suffix matching so EnablePathSuffixMatching will have no impact. For all other patterns, the gateway appends `$` before performing the check, ensuring a true suffix match.
	// This option allows for more specific and controlled routing of API requests, potentially reducing unintended matches. Note that you may need to adjust existing route definitions when enabling this option.
	//
	// Example:
	//
	// With wildcard matching, `/json` might match `/api/v1/json/data`.
	// With suffix matching, `/json` would not match `/api/v1/json/data`, but would match `/api/v1/json`.
	//
	// Combining EnablePathSuffixMatching with EnablePathPrefixMatching will result in exact URL matching, with `/json` being evaluated as `^/json$`.
	EnablePathSuffixMatching bool `json:"enable_path_suffix_matching"`

	// Disable TLS verification. Required if you are using self-signed certificates.
	SSLInsecureSkipVerify bool `json:"ssl_insecure_skip_verify"`

	// Enabled WebSockets and server side events support
	EnableWebSockets bool `json:"enable_websockets"`

	// Deprecated: Use `ssl_certificates`instead.
	Certificates CertsData `json:"certificates"`

	// Index of certificates available to the Gateway for use in client and upstream communication.
	// The string value in the array can be two of the following options:
	// 1. The ID assigned to and used to identify a certificate in the Tyk Certificate Store
	// 2. The path to a file accessible to the Gateway. This PEM file must contain the private key and public certificate pair concatenated together.
	SSLCertificates []string `json:"ssl_certificates"`

	// Start your Gateway HTTP server on specific server name
	ServerName string `json:"server_name"`

	// Minimum TLS version. Possible values: https://tyk.io/docs/api-management/certificates#supported-tls-versions
	MinVersion uint16 `json:"min_version"`

	// Maximum TLS version.
	MaxVersion uint16 `json:"max_version"`

	// When mTLS enabled, this option allows to skip client CA announcement in the TLS handshake.
	// This option is useful when you have a lot of ClientCAs and you want to reduce the handshake overhead, as some clients can hit TLS handshake limits.
	// This option does not give any hints to the client, on which certificate to pick (but this is very rare situation when it is required)
	SkipClientCAAnnouncement bool `json:"skip_client_ca_announcement"`

	// Set this to the number of seconds that Tyk uses to flush content from the proxied upstream connection to the open downstream connection.
	// This option needed be set for streaming protocols like Server Side Events, or gRPC streaming.
	FlushInterval int `json:"flush_interval"`

	// Allow the use of a double slash in a URL path. This can be useful if you need to pass raw URLs to your API endpoints.
	// For example: `http://myapi.com/get/http://example.com`.
	SkipURLCleaning bool `json:"skip_url_cleaning"`

	// Disable automatic character escaping, allowing to path original URL data to the upstream.
	SkipTargetPathEscaping bool `json:"skip_target_path_escaping"`

	// Custom SSL ciphers applicable when using TLS version 1.2. See the list of ciphers here https://tyk.io/docs/api-management/certificates#supported-tls-cipher-suites
	Ciphers []string `json:"ssl_ciphers"`

	// MaxRequestBodySize configures a maximum size limit for request body size (in bytes) for all APIs on the Gateway.
	//
	// Tyk Gateway will evaluate all API requests against this size limit and will respond with HTTP 413 status code if the body of the request is larger.
	//
	// Two methods are used to perform the comparison:
	//  - If the API Request contains the `Content-Length` header, this is directly compared against `MaxRequestBodySize`.
	//  - If the `Content-Length` header is not provided, the Request body is read in chunks to compare total size against `MaxRequestBodySize`.
	//
	// A value of zero (default) means that no maximum is set and API requests will not be tested.
	//
	// See more information about setting request size limits here:
	// https://tyk.io/docs/api-management/traffic-transformation/#request-size-limits
	MaxRequestBodySize int64 `json:"max_request_body_size"`

<<<<<<< HEAD
	// XFFDepth controls which position in the X-Forwarded-For chain to use for determining client IP address.
	// A value of 0 means using the first IP (default). this is way the Gateway has calculated the client IP historically, 
	// the most common case, and will be used when this config is not set.
	// However, any non-zero value will use that position from the right in the X-Forwarded-For chain.
	// This is a security feature to prevent against IP spoofing attacks, and is recommended to be set to a non-zero value.
	// A value of 1 means using the last IP, 2 means second to last, and so on.
	XFFDepth int `json:"xff_depth"`
=======
	// MaxResponseBodySize configures an upper limit for the size of the response body (payload) in bytes.
	//
	// This limit is currently applied only if the Response Body Transform middleware is enabled.
	//
	// The Gateway will return `HTTP 500 Response Body Too Large` if the response payload exceeds MaxResponseBodySize+1 bytes.
	//
	// A value of zero (default) means that no maximum is set and response bodies will not be limited.
	MaxResponseBodySize int64 `json:"max_response_body_size"`
>>>>>>> 14f9838f
}

type AuthOverrideConf struct {
	ForceAuthProvider    bool                       `json:"force_auth_provider"`
	AuthProvider         apidef.AuthProviderMeta    `json:"auth_provider"`
	ForceSessionProvider bool                       `json:"force_session_provider"`
	SessionProvider      apidef.SessionProviderMeta `json:"session_provider"`
}

type UptimeTestsConfigDetail struct {
	// The sample size to trigger a `HostUp` or `HostDown` event. For example, a setting of 3 will require at least three failures to occur before the uptime test is triggered.
	FailureTriggerSampleSize int `json:"failure_trigger_sample_size"`
	// The value in seconds between tests runs. All tests will run simultaneously. This value will set the time between those tests. So a value of 60 will run all uptime tests every 60 seconds.
	TimeWait int `json:"time_wait"`
	// The goroutine pool size to keep idle for uptime tests. If you have many uptime tests running at a high time period, then increase this value.
	CheckerPoolSize int `json:"checker_pool_size"`
	// Set this value to `true` to have the node capture and record analytics data regarding the uptime tests.
	EnableUptimeAnalytics bool `json:"enable_uptime_analytics"`
}

type UptimeTestsConfig struct {
	// To disable uptime tests on this node, set this value to `true`.
	Disable bool `json:"disable"`
	// If you have multiple Gateway clusters connected to the same Redis instance, you need to set a unique poller group for each cluster.
	PollerGroup string                  `json:"poller_group"`
	Config      UptimeTestsConfigDetail `json:"config"`
}
type ServiceDiscoveryConf struct {
	// Service discovery cache timeout
	DefaultCacheTimeout int `json:"default_cache_timeout"`
}

type CoProcessConfig struct {
	// Enable gRPC and Python plugins
	EnableCoProcess bool `json:"enable_coprocess"`

	// Address of gRPC user
	CoProcessGRPCServer string `json:"coprocess_grpc_server"`

	// Maximum message which can be received from a gRPC server
	GRPCRecvMaxSize int `json:"grpc_recv_max_size"`

	// Maximum message which can be sent to gRPC server
	GRPCSendMaxSize int `json:"grpc_send_max_size"`

	// Authority used in GRPC connection
	GRPCAuthority string `json:"grpc_authority"`

	// GRPCRoundRobinLoadBalancing enables round robin load balancing for gRPC services; you must provide the address of the load balanced service using `dns:///` protocol in `coprocess_grpc_server`.
	GRPCRoundRobinLoadBalancing bool `json:"grpc_round_robin_load_balancing"`

	// Sets the path to built-in Tyk modules. This will be part of the Python module lookup path. The value used here is the default one for most installations.
	PythonPathPrefix string `json:"python_path_prefix"`

	// If you have multiple Python versions installed you can specify your version.
	PythonVersion string `json:"python_version"`
}

type CertificatesConfig struct {
	API []string `json:"apis"`
	// Upstream is used to specify the certificates to be used in mutual TLS connections to upstream services. These are set at gateway level as a map of domain -> certificate id or path.
	// For example if you want Tyk to use the certificate `ab23ef123` for requests to the `example.com` upstream and `/certs/default.pem` for all other upstreams then:
	// In `tyk.conf` you would configure `"security": {"certificates": {"upstream": {"*": "/certs/default.pem", "example.com": "ab23ef123"}}}`
	// And if using environment variables you would set this to `*:/certs/default.pem,example.com:ab23ef123`.
	Upstream map[string]string `json:"upstream"`
	// Certificates used for Control API Mutual TLS
	ControlAPI []string `json:"control_api"`
	// Used for communicating with the Dashboard if it is configured to use Mutual TLS
	Dashboard []string `json:"dashboard_api"`
	// Certificates used for MDCB Mutual TLS
	MDCB []string `json:"mdcb_api"`
}

// CertificateExpiryMonitorConfig configures the certificate expiration notification feature
type CertificateExpiryMonitorConfig struct {
	// WarningThresholdDays specifies the number of days before certificate expiry that the Gateway will start generating CertificateExpiringSoon events when the certificate is used
	// Default: DefaultWarningThresholdDays (30 days)
	WarningThresholdDays int `json:"warning_threshold_days"`

	// CheckCooldownSeconds specifies the minimum time in seconds that the Gateway will leave between checking for the expiry of a certificate when it is used in an API request - if a certificate is used repeatedly this prevents unnecessary expiry checks
	// Default: DefaultCheckCooldownSeconds (3600 seconds = 1 hour)
	CheckCooldownSeconds int `json:"check_cooldown_seconds"`

	// EventCooldownSeconds specifies the minimum time in seconds between firing the same certificate expiry event - this prevents unnecessary events from being generated for an expiring or expired certificate being used repeatedly; note that the higher of the value configured here or the default (DefaultEventCooldownSeconds) will be applied
	// Default: DefaultEventCooldownSeconds (86400 seconds = 24 hours)
	EventCooldownSeconds int `json:"event_cooldown_seconds"`
}

type SecurityConfig struct {
	// Set the AES256 secret which is used to encode certificate private keys when they uploaded via certificate storage
	PrivateCertificateEncodingSecret string `json:"private_certificate_encoding_secret"`

	// Enable Gateway Control API to use Mutual TLS. Certificates can be set via `security.certificates.control_api` section
	ControlAPIUseMutualTLS bool `json:"control_api_use_mutual_tls"`

	// Specify public keys used for Certificate Pinning on global level.
	PinnedPublicKeys map[string]string `json:"pinned_public_keys"`

	Certificates CertificatesConfig `json:"certificates"`

	// CertificateExpiryMonitor configures the certificate expiry monitoring and notification feature
	CertificateExpiryMonitor CertificateExpiryMonitorConfig `json:"certificate_expiry_monitor"`
}

type NewRelicConfig struct {
	// New Relic Application name
	AppName string `json:"app_name"`
	// New Relic License key
	LicenseKey string `json:"license_key"`
	// Enable distributed tracing
	EnableDistributedTracing bool `json:"enable_distributed_tracing"`
}

type Tracer struct {
	// The name of the tracer to initialize. For instance appdash, to use appdash tracer
	Name string `json:"name"`

	// Enable tracing
	Enabled bool `json:"enabled"`

	// Tracing configuration. Refer to the Tracing Docs for the full list of options.
	Options map[string]interface{} `json:"options"`
}

// ServicePort defines a protocol and port on which a service can bind to.
type ServicePort struct {
	Protocol string `json:"protocol"`
	Port     int    `json:"port"`
}

// PortWhiteList defines ports that will be allowed by the Gateway.
type PortWhiteList struct {
	Ranges []PortRange `json:"ranges,omitempty"`
	Ports  []int       `json:"ports,omitempty"`
}

// Match returns true if port is acceptable from the PortWhiteList.
func (p PortWhiteList) Match(port int) bool {
	for _, v := range p.Ports {
		if port == v {
			return true
		}
	}
	for _, r := range p.Ranges {
		if r.Match(port) {
			return true
		}
	}
	return false
}

// PortRange defines a range of ports inclusively.
type PortRange struct {
	From int `json:"from"`
	To   int `json:"to"`
}

// Match returns true if port is within the range
func (r PortRange) Match(port int) bool {
	return r.From <= port && r.To >= port
}

type PortsWhiteList map[string]PortWhiteList

func (pwl *PortsWhiteList) Decode(value string) error {
	err := json.Unmarshal([]byte(value), pwl)
	if err != nil {
		log.Error("Error unmarshalling TYK_GW_PORTWHITELIST: ", err)
		return err
	}

	return nil
}

// StreamingConfig holds the configuration for Tyk Streaming functionalities
type StreamingConfig struct {
	// This flag enables the Tyk Streaming feature.
	Enabled bool `json:"enabled"`
	// AllowUnsafe specifies a list of potentially unsafe streaming components that should be allowed in the configuration.
	// By default, components that could pose security risks (like file access, subprocess execution, socket operations, etc.)
	// are filtered out. This field allows administrators to explicitly permit specific unsafe components when needed.
	// Use with caution as enabling unsafe components may introduce security vulnerabilities.
	AllowUnsafe []string `json:"allow_unsafe"`
}

// Config is the configuration object used by Tyk to set up various parameters.
type Config struct {
	// Force your Gateway to work only on a specific domain name. Can be overridden by API custom domain.
	HostName string `json:"hostname"`

	// If your machine has multiple network devices or IPs you can force the Gateway to use the IP address you want.
	ListenAddress string `json:"listen_address"`

	// Setting this value will change the port that Tyk listens on. Default: 8080.
	ListenPort int `json:"listen_port"`

	// Custom hostname for the Control API
	ControlAPIHostname string `json:"control_api_hostname"`

	// Set this to expose the Tyk Gateway API on a separate port. You can protect it behind a firewall if needed. Please make sure you follow this guide when setting the control port https://tyk.io/docs/tyk-self-managed/#change-your-control-port.
	ControlAPIPort int `json:"control_api_port"`

	// This should be changed as soon as Tyk is installed on your system.
	// This value is used in every interaction with the Tyk Gateway API. It should be passed along as the X-Tyk-Authorization header in any requests made.
	// Tyk assumes that you are sensible enough not to expose the management endpoints publicly and to keep this configuration value to yourself.
	Secret string `json:"secret"`

	// The shared secret between the Gateway and the Dashboard to ensure that API Definition downloads, heartbeat and Policy loads are from a valid source.
	NodeSecret string `json:"node_secret"`

	// Linux PID file location. Do not change unless you know what you are doing. Default: /var/run/tyk/tyk-gateway.pid
	PIDFileLocation string `json:"pid_file_location"`

	// Can be set to disable Dashboard message signature verification. When set to `true`, `public_key_path` can be ignored.
	AllowInsecureConfigs bool `json:"allow_insecure_configs"`

	// While communicating with the Dashboard. By default, all messages are signed by a private/public key pair. Set path to public key.
	PublicKeyPath string `json:"public_key_path"`

	// Allow your Dashboard to remotely set Gateway configuration via the Nodes screen.
	AllowRemoteConfig bool `bson:"allow_remote_config" json:"allow_remote_config"`

	// Global Certificate configuration
	Security SecurityConfig `json:"security"`

	// External service configuration for proxy and mTLS support
	ExternalServices ExternalServiceConfig `json:"external_services"`

	// Gateway HTTP server configuration
	HttpServerOptions HttpServerOptionsConfig `json:"http_server_options"`

	// Expose version header with a given name. Works only for versioned APIs.
	VersionHeader string `json:"version_header"`

	// Disable dynamic API and Policy reloads, e.g. it will load new changes only on procecss start.
	SuppressRedisSignalReload bool `json:"suppress_redis_signal_reload"`

	// ReloadInterval defines a duration in seconds within which the gateway responds to a reload event.
	// The value defaults to 1, values lower than 1 are ignored.
	ReloadInterval int64 `json:"reload_interval"`

	// Enable Key hashing
	HashKeys bool `json:"hash_keys"`

	// DisableKeyActionsByUsername disables key search by username.
	// When this is set to `true` you are able to search for keys only by keyID or key hash (if `hash_keys` is also set to `true`)
	// Note that if `hash_keys` is also set to `true` then the keyID will not be provided for APIs secured using basic auth. In this scenario the only search option would be to use key hash
	// If you are using the Tyk Dashboard, you must configure this setting with the same value in both Gateway and Dashboard
	DisableKeyActionsByUsername bool `json:"disable_key_actions_by_username"`

	// Specify the Key hashing algorithm. Possible values: murmur64, murmur128, sha256.
	HashKeyFunction string `json:"hash_key_function"`

	// Specify the Key hashing algorithm for "basic auth". Possible values: murmur64, murmur128, sha256, bcrypt.
	// Will default to "bcrypt" if not set.
	BasicAuthHashKeyFunction string `json:"basic_auth_hash_key_function"`

	// Specify your previous key hashing algorithm if you migrated from one algorithm to another.
	HashKeyFunctionFallback []string `json:"hash_key_function_fallback"`

	// Allows the listing of hashed API keys
	EnableHashedKeysListing bool `json:"enable_hashed_keys_listing"`

	// Minimum API token length
	MinTokenLength int `json:"min_token_length"`

	// Path to error and webhook templates. Defaults to the current binary path.
	TemplatePath string `json:"template_path"`

	// The policies section allows you to define where Tyk can find its policy templates. Policy templates are similar to key definitions in that they allow you to set quotas, access rights and rate limits for keys.
	// Policies are loaded when Tyk starts and if changed require a hot-reload so they are loaded into memory.
	// A policy can be defined in a file (Open Source installations) or from the same database as the Dashboard.
	Policies PoliciesConfig `json:"policies"`

	// Defines the ports that will be available for the API services to bind to in the format
	// documented here https://tyk.io/docs/api-management/non-http-protocols/#allowing-specific-ports.
	// Ports can be configured per protocol, e.g. https, tls etc.
	// If configuring via environment variable `TYK_GW_PORTWHITELIST` then remember to escape
	// JSON strings.
	PortWhiteList PortsWhiteList `json:"ports_whitelist"`

	// Disable port whilisting, essentially allowing you to use any port for your API.
	DisablePortWhiteList bool `json:"disable_ports_whitelist"`

	// If Tyk is being used in its standard configuration (Open Source installations), then API definitions are stored in the apps folder (by default in /opt/tyk-gateway/apps).
	// This location is scanned for .json files and re-scanned at startup or reload.
	// See the API section of the Tyk Gateway API for more details.
	AppPath string `json:"app_path"`

	// If you are a Tyk Pro user, this option will enable polling the Dashboard service for API definitions.
	// On startup Tyk will attempt to connect and download any relevant application configurations from from your Dashboard instance.
	// The files are exactly the same as the JSON files on disk with the exception of a BSON ID supplied by the Dashboard service.
	UseDBAppConfigs bool `json:"use_db_app_configs"`

	// This section defines API loading and shard options. Enable these settings to selectively load API definitions on a node from your Dashboard service.
	DBAppConfOptions DBAppConfOptionsConfig `json:"db_app_conf_options"`

	// This section defines your Redis configuration.
	Storage StorageOptionsConf `json:"storage"`

	// Disable the capability of the Gateway to `autodiscover` the Dashboard through heartbeat messages via Redis.
	// The goal of zeroconf is auto-discovery, so you do not have to specify the Tyk Dashboard address in your Gateway`tyk.conf` file.
	// In some specific cases, for example, when the Dashboard is bound to a public domain, not accessible inside an internal network, or similar, `disable_dashboard_zeroconf` can be set to `true`, in favor of directly specifying a Tyk Dashboard address.
	DisableDashboardZeroConf bool `json:"disable_dashboard_zeroconf"`

	// The `slave_options` allow you to configure the RPC slave connection required for MDCB installations.
	// These settings must be configured for every RPC slave/worker node.
	SlaveOptions SlaveOptionsConfig `json:"slave_options"`

	// If set to `true`, distributed rate limiter will be disabled for this node, and it will be excluded from any rate limit calculation.
	//
	// Note:
	//   If you set `db_app_conf_options.node_is_segmented` to `true` for multiple Gateway nodes, you should ensure that `management_node` is set to `false`.
	//   This is to ensure visibility for the management node across all APIs.
	//
	//   For pro installations, `management_node` is not a valid configuration option.
	//   Always set `management_node` to `false` in pro environments.
	ManagementNode bool `json:"management_node"`

	// This is used as part of the RPC / Hybrid back-end configuration in a Tyk Enterprise installation and isn’t used anywhere else.
	AuthOverride AuthOverrideConf `json:"auth_override"`

	// RateLimit encapsulates rate limit configuration definitions.
	RateLimit

	// Allows you to dynamically configure analytics expiration on a per organization level
	EnforceOrgDataAge bool `json:"enforce_org_data_age"`

	// Allows you to dynamically configure detailed logging on a per organization level
	EnforceOrgDataDetailLogging bool `json:"enforce_org_data_detail_logging"`

	// Allows you to dynamically configure organization quotas on a per organization level
	EnforceOrgQuotas bool `json:"enforce_org_quotas"`

	ExperimentalProcessOrgOffThread bool `json:"experimental_process_org_off_thread"`

	// The monitor section is useful if you wish to enforce a global trigger limit on organization and user quotas.
	// This feature will trigger a webhook event to fire when specific triggers are reached.
	// Triggers can be global (set in the node), by organization (set in the organization session object) or by key (set in the key session object)
	//
	// While Organization-level and Key-level triggers can be tiered (e.g. trigger at 10%, trigger at 20%, trigger at 80%), in the node-level configuration only a global value can be set.
	// If a global value and specific trigger level are the same the trigger will only fire once:
	//
	// ```
	// "monitor": {
	//   "enable_trigger_monitors": true,
	//   "configuration": {
	//    "method": "POST",
	//    "target_path": "http://domain.com/notify/quota-trigger",
	//    "template_path": "templates/monitor_template.json",
	//    "header_map": {
	//      "some-secret": "89787855"
	//    },
	//    "event_timeout": 10
	//  },
	//  "global_trigger_limit": 80.0,
	//  "monitor_user_keys": false,
	//  "monitor_org_keys": true
	// },
	// ```
	Monitor MonitorConfig `json:"monitor"`

	// Maximum idle connections, per API, between Tyk and Upstream. By default not limited.
	MaxIdleConns int `bson:"max_idle_connections" json:"max_idle_connections"`
	// Maximum idle connections, per API, per upstream, between Tyk and Upstream. Default:100
	MaxIdleConnsPerHost int `bson:"max_idle_connections_per_host" json:"max_idle_connections_per_host"`
	// Maximum connection time. If set it will force gateway reconnect to the upstream.
	MaxConnTime int64 `json:"max_conn_time"`

	// If set, disable keepalive between User and Tyk
	CloseConnections bool `json:"close_connections"`

	// Allows you to use custom domains
	EnableCustomDomains bool `json:"enable_custom_domains"`

	// If AllowMasterKeys is set to true, session objects (key definitions) that do not have explicit access rights set
	// will be allowed by Tyk. This means that keys that are created have access to ALL APIs, which in many cases is
	// unwanted behavior unless you are sure about what you are doing.
	AllowMasterKeys bool `json:"allow_master_keys"`

	ServiceDiscovery ServiceDiscoveryConf `json:"service_discovery"`

	// Globally ignore TLS verification between Tyk and your Upstream services
	ProxySSLInsecureSkipVerify bool `json:"proxy_ssl_insecure_skip_verify"`

	// Enable HTTP2 support between Tyk and your upstream service. Required for gRPC.
	ProxyEnableHttp2 bool `json:"proxy_enable_http2"`

	// Minimum TLS version for connection between Tyk and your upstream service.
	ProxySSLMinVersion uint16 `json:"proxy_ssl_min_version"`

	// Maximum TLS version for connection between Tyk and your upstream service.
	ProxySSLMaxVersion uint16 `json:"proxy_ssl_max_version"`

	// Allow list of ciphers for connection between Tyk and your upstream service.
	ProxySSLCipherSuites []string `json:"proxy_ssl_ciphers"`

	// This can specify a default timeout in seconds for upstream API requests.
	// Default: 30 seconds
	ProxyDefaultTimeout float64 `json:"proxy_default_timeout"`

	// Disable TLS renegotiation.
	ProxySSLDisableRenegotiation bool `json:"proxy_ssl_disable_renegotiation"`

	// Disable keepalives between Tyk and your upstream service.
	// Set this value to `true` to force Tyk to close the connection with the server, otherwise the connections will remain open for as long as your OS keeps TCP connections open.
	// This can cause a file-handler limit to be exceeded. Setting to false can have performance benefits as the connection can be reused.
	ProxyCloseConnections bool `json:"proxy_close_connections"`

	// Tyk nodes can provide uptime awareness, uptime testing and analytics for your underlying APIs uptime and availability.
	// Tyk can also notify you when a service goes down.
	UptimeTests UptimeTestsConfig `json:"uptime_tests"`

	// This section enables the configuration of the health-check API endpoint and the size of the sample data cache (in seconds).
	HealthCheck HealthCheckConfig `json:"health_check"`

	// HealthCheckEndpointName Enables you to change the liveness endpoint.
	// Default is "/hello"
	HealthCheckEndpointName string `json:"health_check_endpoint_name"`

	// ReadinessCheckEndpointName Enables you to change the readiness endpoint
	// Default is "/ready"
	ReadinessCheckEndpointName string `json:"readiness_check_endpoint_name"`

	// GracefulShutdownTimeoutDuration sets how many seconds the gateway should wait for an existing connection
	//to finish before shutting down the server. Defaults to 30 seconds.
	GracefulShutdownTimeoutDuration int `json:"graceful_shutdown_timeout_duration"`

	// Change the expiry time of a refresh token. By default 14 days (in seconds).
	OauthRefreshExpire int64 `json:"oauth_refresh_token_expire"`

	// Change the expiry time of OAuth tokens (in seconds).
	OauthTokenExpire int32 `json:"oauth_token_expire"`

	// Specifies how long expired tokens are stored in Redis. The value is in seconds and the default is 0. Using the default means expired tokens are never removed from Redis.
	OauthTokenExpiredRetainPeriod int32 `json:"oauth_token_expired_retain_period"`

	// Character which should be used as a separator for OAuth redirect URI URLs. Default: ;.
	OauthRedirectUriSeparator string `json:"oauth_redirect_uri_separator"`

	// Configures the OAuth error status code returned. If not set, it defaults to a 403 error.
	OauthErrorStatusCode int `json:"oauth_error_status_code"`

	// By default all key IDs in logs are hidden. Set to `true` if you want to see them for debugging reasons.
	EnableKeyLogging bool `json:"enable_key_logging"`

	// Force the validation of the hostname against the common name, even if TLS verification is disabled.
	SSLForceCommonNameCheck bool `json:"ssl_force_common_name_check"`

	// Tyk is capable of recording every hit to your API to a database with various filtering parameters. Set this value to `true` and fill in the sub-section below to enable logging.
	//
	// Note:
	//   For performance reasons, Tyk will store traffic data to Redis initially and then purge the data from Redis to MongoDB or other data stores on a regular basis as determined by the purge_delay setting in your Tyk Pump configuration.
	EnableAnalytics bool `json:"enable_analytics"`

	// This section defines options on what analytics data to store.
	AnalyticsConfig AnalyticsConfigConfig `json:"analytics_config"`

	// Enable separate analytics storage. Used together with `analytics_storage`.
	EnableSeperateAnalyticsStore bool               `json:"enable_separate_analytics_store"`
	AnalyticsStorage             StorageOptionsConf `json:"analytics_storage"`

	LivenessCheck LivenessCheckConfig `json:"liveness_check"`

	// This section enables the global configuration of the expireable DNS records caching for your Gateway API endpoints.
	// By design caching affects only http(s), ws(s) protocols APIs and doesn’t affect any plugin/middleware DNS queries.
	//
	// ```
	// "dns_cache": {
	//   "enabled": true, //Turned off by default
	//   "ttl": 60, //Time in seconds before the record will be removed from cache
	//   "multiple_ips_handle_strategy": "random" //A strategy, which will be used when dns query will reply with more than 1 ip address per single host.
	// }
	// ```
	DnsCache DnsCacheConfig `json:"dns_cache"`

	// If set to `true` this allows you to disable the regular expression cache. The default setting is `false`.
	DisableRegexpCache bool `json:"disable_regexp_cache"`

	// If you set `disable_regexp_cache` to `false`, you can use this setting to limit how long the regular expression cache is kept for in seconds.
	// The default is 60 seconds. This must be a positive value. If you set to 0 this uses the default value.
	RegexpCacheExpire int32 `json:"regexp_cache_expire"`

	// Tyk can cache some data locally, this can speed up lookup times on a single node and lower the number of connections and operations being done on Redis. It will however introduce a slight delay when updating or modifying keys as the cache must expire.
	// This does not affect rate limiting.
	LocalSessionCache LocalSessionCacheConf `json:"local_session_cache"`

	// Enable to use a separate Redis for cache storage
	EnableSeperateCacheStore bool               `json:"enable_separate_cache_store"`
	CacheStorage             StorageOptionsConf `json:"cache_storage"`

	// Enable downloading Plugin bundles
	// Example:
	// ```
	// "enable_bundle_downloader": true,
	// "bundle_base_url": "http://my-bundle-server.com/bundles/",
	// "public_key_path": "/path/to/my/pubkey",
	// ```
	EnableBundleDownloader bool `bson:"enable_bundle_downloader" json:"enable_bundle_downloader"`

	// Is a base URL that will be used to download the bundle. In this example we have `bundle-latest.zip` specified in the API settings, Tyk will fetch the following URL: http://my-bundle-server.com/bundles/bundle-latest.zip (see the next section for details).
	BundleBaseURL string `bson:"bundle_base_url" json:"bundle_base_url"`

	// Disable TLS validation for bundle URLs
	BundleInsecureSkipVerify bool `bson:"bundle_insecure_skip_verify" json:"bundle_insecure_skip_verify"`

	// Set to true if you are using JSVM custom middleware or virtual endpoints.
	EnableJSVM bool `json:"enable_jsvm"`

	// Set the execution timeout for JSVM plugins and virtal endpoints
	JSVMTimeout int `json:"jsvm_timeout"`

	// Disable virtual endpoints and the code will not be loaded into the VM when the API definition initialises.
	// This is useful for systems where you want to avoid having third-party code run.
	DisableVirtualPathBlobs bool `json:"disable_virtual_path_blobs"`

	// Path to the JavaScript file which will be pre-loaded for any JSVM middleware or virtual endpoint. Useful for defining global shared functions.
	TykJSPath string `json:"tyk_js_path"`

	// Path to the plugins dirrectory. By default is ``./middleware`.
	MiddlewarePath string `json:"middleware_path"`

	// Configuration options for Python and gRPC plugins.
	CoProcessOptions CoProcessConfig `json:"coprocess_options"`

	// Ignore the case of any endpoints for APIs managed by Tyk. Setting this to `true` will override any individual API and Ignore, Blacklist and Whitelist plugin endpoint settings.
	IgnoreEndpointCase bool `json:"ignore_endpoint_case"`

	// When enabled Tyk ignores the canonical format of the MIME header keys.
	//
	// For example when a request header with a “my-header” key is injected using “global_headers”, the upstream would typically get it as “My-Header”. When this flag is enabled it will be sent as “my-header” instead.
	//
	// Current support is limited to JavaScript plugins, global header injection, virtual endpoint and JQ transform header rewrites.
	// This functionality doesn’t affect headers that are sent by the HTTP client and the default formatting will apply in this case.
	//
	// For technical details refer to the [CanonicalMIMEHeaderKey](https://golang.org/pkg/net/textproto/#CanonicalMIMEHeaderKey) functionality in the Go documentation.
	IgnoreCanonicalMIMEHeaderKey bool `json:"ignore_canonical_mime_header_key"`

	// You can now set a logging level (log_level). The following levels can be set: debug, info, warn, error.
	// If not set or left empty, it will default to `info`.
	LogLevel string `json:"log_level"`

	// You can now configure the log format to be either the standard or json format
	// If not set or left empty, it will default to `standard`.
	LogFormat string `json:"log_format"`

	// AccessLogs configures the output for access logs.
	// If not configured, the access log is disabled.
	AccessLogs AccessLogsConfig `json:"access_logs"`

	// Section for configuring OpenTracing support
	// Deprecated: use OpenTelemetry instead.
	Tracer Tracer `json:"tracing"`

	// Section for configuring OpenTelemetry.
	OpenTelemetry otel.OpenTelemetry `json:"opentelemetry"`

	NewRelic NewRelicConfig `json:"newrelic"`

	// Enable debugging of your Tyk Gateway by exposing profiling information through https://tyk.io/docs/api-management/troubleshooting-debugging
	HTTPProfile bool `json:"enable_http_profiler"`

	// Enables the real-time Gateway log view in the Dashboard.
	UseRedisLog bool `json:"use_redis_log"`

	// Enable Sentry logging
	UseSentry bool `json:"use_sentry"`
	// Sentry API code
	SentryCode string `json:"sentry_code"`
	// Log verbosity for Sentry logging
	SentryLogLevel string `json:"sentry_log_level"`

	// Enable Syslog log output
	UseSyslog bool `json:"use_syslog"`
	// Syslong transport to use. Values: tcp or udp.
	SyslogTransport string `json:"syslog_transport"`
	// Graylog server address
	SyslogNetworkAddr string `json:"syslog_network_addr"`

	// Use Graylog log output
	UseGraylog bool `json:"use_graylog"`
	// Graylog server address
	GraylogNetworkAddr string `json:"graylog_network_addr"`

	// Use logstash log output
	UseLogstash bool `json:"use_logstash"`
	// Logstash network transport. Values: tcp or udp.
	LogstashTransport string `json:"logstash_transport"`
	// Logstash server address
	LogstashNetworkAddr string `json:"logstash_network_addr"`

	// Show 404 HTTP errors in your Gateway application logs
	Track404Logs bool `json:"track_404_logs"`

	// Address of StatsD server. If set enable statsd monitoring.
	StatsdConnectionString string `json:"statsd_connection_string"`
	// StatsD prefix
	StatsdPrefix string `json:"statsd_prefix"`

	// Event System
	EventHandlers        apidef.EventHandlerMetaConfig         `json:"event_handlers"`
	EventTriggers        map[apidef.TykEvent][]TykEventHandler `json:"event_trigers_defunct"`  // Deprecated: Config.GetEventTriggers instead.
	EventTriggersDefunct map[apidef.TykEvent][]TykEventHandler `json:"event_triggers_defunct"` // Deprecated: Config.GetEventTriggers instead.

	// HideGeneratorHeader will mask the 'X-Generator' and 'X-Mascot-...' headers, if set to true.
	HideGeneratorHeader bool `json:"hide_generator_header"`

	SupressDefaultOrgStore         bool `json:"suppress_default_org_store"`
	LegacyEnableAllowanceCountdown bool `bson:"legacy_enable_allowance_countdown" json:"legacy_enable_allowance_countdown"`

	// Enable global API token expiration. Can be needed if all your APIs using JWT or oAuth 2.0 auth methods with dynamically generated keys.
	ForceGlobalSessionLifetime bool `bson:"force_global_session_lifetime" json:"force_global_session_lifetime"`
	// SessionLifetimeRespectsKeyExpiration respects the key expiration time when the session lifetime is less than the key expiration. That is, Redis waits the key expiration for physical removal.
	SessionLifetimeRespectsKeyExpiration bool `bson:"session_lifetime_respects_key_expiration" json:"session_lifetime_respects_key_expiration"`
	// global session lifetime, in seconds.
	GlobalSessionLifetime int64 `bson:"global_session_lifetime" json:"global_session_lifetime"`

	// This section enables the use of the KV capabilities to substitute configuration values.
	// See more details https://tyk.io/docs/tyk-self-managed/#store-configuration-with-key-value-store
	KV struct {
		Consul ConsulConfig `json:"consul"`
		Vault  VaultConfig  `json:"vault"`
	} `json:"kv"`

	// Secrets configures a list of key/value pairs for the gateway.
	// When configuring it via environment variable, the expected value
	// is a comma separated list of key-value pairs delimited with a colon.
	//
	// Example: `TYK_GW_SECRETS=key1:value1,key2:/value2`
	// Produces: `{"key1": "value1", "key2": "/value2"}`
	//
	// The secret value may be used as `secrets://key1` from the API definition.
	// In versions before gateway 5.3, only `listen_path` and `target_url` fields
	// have had the secrets replaced.
	// See more details https://tyk.io/docs/tyk-self-managed/#how-to-access-the-externally-stored-data
	Secrets map[string]string `json:"secrets"`

	// Override the default error code and or message returned by middleware.
	// The following message IDs can be used to override the message and error codes:
	//
	// AuthToken message IDs
	// * `auth.auth_field_missing`
	// * `auth.key_not_found`
	//
	// OIDC message IDs
	// * `oauth.auth_field_missing`
	// * `oauth.auth_field_malformed`
	// * `oauth.key_not_found`
	// * `oauth.client_deleted`
	//
	// Sample Override Message Setting
	// ```
	// "override_messages": {
	//   "oauth.auth_field_missing" : {
	//    "code": 401,
	//    "message": "Token is not authorized"
	//  }
	// }
	// ```
	OverrideMessages map[string]TykError `bson:"override_messages" json:"override_messages"`

	// Cloud flag shows the Gateway runs in Tyk Cloud.
	Cloud bool `json:"cloud"`

	// Skip TLS verification for JWT JWKs url validation
	JWTSSLInsecureSkipVerify bool `json:"jwt_ssl_insecure_skip_verify"`

	// ResourceSync configures mitigation strategy in case sync fails.
	ResourceSync ResourceSyncConfig `json:"resource_sync"`

	// Private contains configuration fields for internal app usage.
	Private Private `json:"-"`

	// DevelopmentConfig struct extends configuration for development builds.
	DevelopmentConfig

	// OAS holds the configuration for various OpenAPI-specific functionalities
	OAS OASConfig `json:"oas_config"`

	// Streaming holds the configuration for Tyk Streaming functionalities
	Streaming StreamingConfig `json:"streaming"`

	Labs LabsConfig `json:"labs"`
}

// LabsConfig include config for streaming
type LabsConfig map[string]interface{}

// Decode unmarshals json config into the Labs config
func (lc *LabsConfig) Decode(value string) error {
	var temp map[string]interface{}
	if err := json.Unmarshal([]byte(value), &temp); err != nil {
		log.Error("Error unmarshalling LabsConfig: ", err)
		return err
	}
	*lc = temp
	return nil
}

// OASConfig holds the configuration for various OpenAPI-specific functionalities
type OASConfig struct {
	// ValidateExamples enables validation of values provided in `example` and `examples` fields against the declared schemas in the OpenAPI Document. Defaults to false.
	ValidateExamples bool `json:"validate_examples"`

	// ValidateSchemaDefaults enables validation of values provided in `default` fields against the declared schemas in the OpenAPI Document. Defaults to false.
	ValidateSchemaDefaults bool `json:"validate_schema_defaults"`
}

type ResourceSyncConfig struct {
	// RetryAttempts defines the number of retries that the Gateway
	// should perform during a resource sync (APIs or policies), defaulting
	// to zero which means no retries are attempted.
	RetryAttempts int `json:"retry_attempts"`

	// Interval configures the interval in seconds between each retry on a resource sync error.
	Interval int `json:"interval"`
}

type TykError struct {
	Message string `json:"message"`
	Code    int    `json:"code"`
}

// VaultConfig is used to configure the creation of a client
// This is a stripped down version of the config structure in vault's API client
type VaultConfig struct {
	// Address is the address of the Vault server. This should be a complete
	// URL such as "http://vault.example.com".
	Address string `json:"address"`

	// AgentAddress is the address of the local Vault agent. This should be a
	// complete URL such as "http://vault.example.com".
	AgentAddress string `json:"agent_address"`

	// MaxRetries controls the maximum number of times to retry when a vault
	// serer occurs
	MaxRetries int `json:"max_retries"`

	Timeout time.Duration `json:"timeout"`

	// Token is the vault root token
	Token string `json:"token"`

	// KVVersion is the version number of Vault. Usually defaults to 2
	KVVersion int `json:"kv_version"`
}

// ConsulConfig is used to configure the creation of a client
// This is a stripped down version of the Config struct in consul's API client
type ConsulConfig struct {
	// Address is the address of the Consul server
	Address string `json:"address"`

	// Scheme is the URI scheme for the Consul server
	Scheme string `json:"scheme"`

	// The datacenter to use. If not provided, the default agent datacenter is used.
	Datacenter string `json:"datacenter"`

	// HttpAuth is the auth info to use for http access.
	HttpAuth struct {
		// Username to use for HTTP Basic Authentication
		Username string `json:"username"`

		// Password to use for HTTP Basic Authentication
		Password string `json:"password"`
	} `json:"http_auth"`

	// WaitTime limits how long a Watch will block. If not provided,
	// the agent default values will be used.
	WaitTime time.Duration `json:"wait_time"`

	// Token is used to provide a per-request ACL token
	// which overrides the agent's default token.
	Token string `json:"token"`

	// TLS configuration
	TLSConfig struct {
		// Address
		Address string `json:"address"`
		// CA file
		CAFile string `json:"ca_file"`
		// CA Path
		CAPath string `json:"ca_path"`
		// Cert file
		CertFile string `json:"cert_file"`
		// Key file
		KeyFile string `json:"key_file"`
		// Disable TLS validation
		InsecureSkipVerify bool `json:"insecure_skip_verify"`
	} `json:"tls_config"`
}

// GetEventTriggers returns event triggers. There was a typo in the json tag.
// To maintain backward compatibility, this solution is chosen.
func (c Config) GetEventTriggers() map[apidef.TykEvent][]TykEventHandler {
	if c.EventTriggersDefunct == nil {
		return c.EventTriggers
	}

	if c.EventTriggers != nil {
		log.Info("Both event_trigers_defunct and event_triggers_defunct are configured in the config," +
			" event_triggers_defunct will be used.")
	}

	return c.EventTriggersDefunct
}

// SetEventTriggers sets events for backwards compatibility
func (c *Config) SetEventTriggers(eventTriggers map[apidef.TykEvent][]TykEventHandler) {
	c.EventTriggersDefunct = eventTriggers
}

type CertData struct {
	// Domain name
	Name string `json:"domain_name"`
	// Path to certificate file
	CertFile string `json:"cert_file"`
	// Path to private key file
	KeyFile string `json:"key_file"`
}

// EventMessage is a standard form to send event data to handlers
type EventMessage struct {
	Type      apidef.TykEvent
	Meta      interface{}
	TimeStamp string
}

// TykEventHandler defines an event handler, e.g. LogMessageEventHandler will handle an event by logging it to stdout.
type TykEventHandler interface {
	Init(interface{}) error
	HandleEvent(EventMessage)
}

// Global function that will return the config of the gw running
var Global func() Config

func WriteConf(path string, conf *Config) error {
	bs, err := json.MarshalIndent(conf, "", "    ")
	if err != nil {
		return err
	}
	return ioutil.WriteFile(path, bs, 0644)
}

// writeDefault will set conf to the default config and write it to disk
// in path, if the path is non-empty.
func WriteDefault(in string, conf *Config) error {
	wd, err := os.Getwd()
	if err != nil {
		return fmt.Errorf("Can't get working directory: %w", err)
	}

	*conf = Default
	conf.TemplatePath = filepath.Join(wd, "templates")
	if err := envconfig.Process(envPrefix, conf); err != nil {
		return err
	}
	if in == "" {
		return nil
	}
	return WriteConf(in, conf)
}

// Load will load a configuration file, trying each of the paths given
// and using the first one that is a regular file and can be opened.
//
// If none exists, a default config will be written to the first path in
// the list.
//
// An error will be returned only if any of the paths existed but was
// not a valid config file.
func Load(paths []string, conf *Config) error {
	var r io.ReadCloser
	for _, filename := range paths {
		f, err := os.Open(filename)
		if err == nil {
			r = f
			defer r.Close()
			conf.Private.OriginalPath = filename
			break
		}
		if os.IsNotExist(err) {
			continue
		}
		return err
	}

	if len(paths) > 0 && r == nil {
		filename := paths[0]
		log.Warnf("No config file found, writing default to %s", filename)
		if err := WriteDefault(filename, conf); err != nil {
			return err
		}
		log.Info("Loading default configuration...")
		return Load([]string{filename}, conf)
	}

	if r != nil {
		if err := json.NewDecoder(r).Decode(&conf); err != nil {
			return fmt.Errorf("couldn't unmarshal config: %w", err)
		}
	}

	if err := FillEnv(conf); err != nil {
		log.WithError(err).Error("Failed to process environment variables after config file load")
		return err
	}

	return nil
}

// FillEnv will inspect the environment and fill the config.
func FillEnv(conf *Config) error {
	shouldOmit, omitEnvExist := os.LookupEnv(envPrefix + "_OMITCONFIGFILE")
	if omitEnvExist && strings.ToLower(shouldOmit) == "true" {
		*conf = Config{}
	}

	if err := envconfig.Process(envPrefix, conf); err != nil {
		return fmt.Errorf("failed to process config env vars: %w", err)
	}
	if err := processCustom(envPrefix, conf, loadZipkin, loadJaeger); err != nil {
		return fmt.Errorf("failed to process config custom loader: %w", err)
	}
	return nil
}

func (c *Config) LoadIgnoredIPs() {
	c.AnalyticsConfig.ignoredIPsCompiled = make(map[string]bool, len(c.AnalyticsConfig.IgnoredIPs))
	for _, ip := range c.AnalyticsConfig.IgnoredIPs {
		c.AnalyticsConfig.ignoredIPsCompiled[ip] = true
	}
}

func (c *Config) StoreAnalytics(ip string) bool {
	if !c.EnableAnalytics {
		return false
	}

	return !c.AnalyticsConfig.ignoredIPsCompiled[ip]
}

// processCustom these are custom functions for loadign config values. They will
// be called in the order they are passed. Any function that returns an error
// then that error will be returned and no further processing will be
// happenning.
func processCustom(prefix string, c *Config, custom ...func(prefix string, c *Config) error) error {
	for _, fn := range custom {
		if err := fn(prefix, c); err != nil {
			return err
		}
	}
	return nil
}<|MERGE_RESOLUTION|>--- conflicted
+++ resolved
@@ -558,15 +558,14 @@
 	// https://tyk.io/docs/api-management/traffic-transformation/#request-size-limits
 	MaxRequestBodySize int64 `json:"max_request_body_size"`
 
-<<<<<<< HEAD
 	// XFFDepth controls which position in the X-Forwarded-For chain to use for determining client IP address.
-	// A value of 0 means using the first IP (default). this is way the Gateway has calculated the client IP historically, 
+	// A value of 0 means using the first IP (default). this is way the Gateway has calculated the client IP historically,
 	// the most common case, and will be used when this config is not set.
 	// However, any non-zero value will use that position from the right in the X-Forwarded-For chain.
 	// This is a security feature to prevent against IP spoofing attacks, and is recommended to be set to a non-zero value.
 	// A value of 1 means using the last IP, 2 means second to last, and so on.
 	XFFDepth int `json:"xff_depth"`
-=======
+
 	// MaxResponseBodySize configures an upper limit for the size of the response body (payload) in bytes.
 	//
 	// This limit is currently applied only if the Response Body Transform middleware is enabled.
@@ -575,7 +574,6 @@
 	//
 	// A value of zero (default) means that no maximum is set and response bodies will not be limited.
 	MaxResponseBodySize int64 `json:"max_response_body_size"`
->>>>>>> 14f9838f
 }
 
 type AuthOverrideConf struct {
