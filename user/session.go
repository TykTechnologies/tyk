--- conflicted
+++ resolved
@@ -42,18 +42,12 @@
 	Methods []string `json:"methods" msg:"methods"`
 }
 
-<<<<<<< HEAD
-type RateLimit struct {
-	Rate float64 `json:"rate" msg:"rate"`
-	Per  float64 `json:"per" msg:"per"`
-=======
 // RateLimit holds rate limit configuration.
 type RateLimit struct {
 	// Rate is the allowed number of requests per interval.
 	Rate float64 `json:"rate" msg:"rate"`
 	// Per is the interval at which rate limit is enforced.
 	Per float64 `json:"per" msg:"per"`
->>>>>>> c639e350
 
 	// Smoothing contains rate limit smoothing settings.
 	Smoothing *apidef.RateLimitSmoothing `json:"smoothing,omitempty" bson:"smoothing,omitempty"`
@@ -70,8 +64,6 @@
 	QuotaRemaining     int64   `json:"quota_remaining" msg:"quota_remaining"`
 	QuotaRenewalRate   int64   `json:"quota_renewal_rate" msg:"quota_renewal_rate"`
 	SetBy              string  `json:"-" msg:"-"`
-<<<<<<< HEAD
-=======
 }
 
 // Clone does a deepcopy of APILimit.
@@ -97,7 +89,6 @@
 		QuotaRenewalRate:   a.QuotaRenewalRate,
 		SetBy:              a.SetBy,
 	}
->>>>>>> c639e350
 }
 
 // Duration returns the time between two allowed requests at the defined rate.
