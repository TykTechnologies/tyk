--- conflicted
+++ resolved
@@ -71,45 +71,6 @@
 //
 // swagger:model
 type SessionState struct {
-<<<<<<< HEAD
-	LastCheck          int64                       `json:"last_check" msg:"last_check"`
-	Allowance          float64                     `json:"allowance" msg:"allowance"`
-	Rate               float64                     `json:"rate" msg:"rate"`
-	Per                float64                     `json:"per" msg:"per"`
-	ThrottleInterval   float64                     `json:"throttle_interval" msg:"throttle_interval"`
-	ThrottleRetryLimit int                         `json:"throttle_retry_limit" msg:"throttle_retry_limit"`
-	MaxQueryDepth      int                         `json:"max_query_depth" msg:"max_query_depth"`
-	DateCreated        time.Time                   `json:"date_created" msg:"date_created"`
-	Expires            int64                       `json:"expires" msg:"expires"`
-	QuotaMax           int64                       `json:"quota_max" msg:"quota_max"`
-	QuotaRenews        int64                       `json:"quota_renews" msg:"quota_renews"`
-	QuotaRemaining     int64                       `json:"quota_remaining" msg:"quota_remaining"`
-	QuotaRenewalRate   int64                       `json:"quota_renewal_rate" msg:"quota_renewal_rate"`
-	AccessRights       map[string]AccessDefinition `json:"access_rights" msg:"access_rights"`
-	OrgID              string                      `json:"org_id" msg:"org_id"`
-	OauthClientID      string                      `json:"oauth_client_id" msg:"oauth_client_id"`
-	OauthKeys          map[string]string           `json:"oauth_keys" msg:"oauth_keys"`
-	Certificate        string                      `json:"certificate" msg:"certificate"`
-	BasicAuthData      struct {
-		Password string   `json:"password" msg:"password"`
-		Hash     HashType `json:"hash_type" msg:"hash_type"`
-	} `json:"basic_auth_data" msg:"basic_auth_data"`
-	JWTData struct {
-		Secret string `json:"secret" msg:"secret"`
-	} `json:"jwt_data" msg:"jwt_data"`
-	HMACEnabled                   bool     `json:"hmac_enabled" msg:"hmac_enabled"`
-	EnableHTTPSignatureValidation bool     `json:"enable_http_signature_validation" msg:"enable_http_signature_validation"`
-	HmacSecret                    string   `json:"hmac_string" msg:"hmac_string"`
-	RSACertificateId              string   `json:"rsa_certificate_id" msg:"rsa_certificate_id"`
-	IsInactive                    bool     `json:"is_inactive" msg:"is_inactive"`
-	ApplyPolicyID                 string   `json:"apply_policy_id" msg:"apply_policy_id"`
-	ApplyPolicies                 []string `json:"apply_policies" msg:"apply_policies"`
-	DataExpires                   int64    `json:"data_expires" msg:"data_expires"`
-	Monitor                       struct {
-		TriggerLimits []float64 `json:"trigger_limits" msg:"trigger_limits"`
-	} `json:"monitor" msg:"monitor"`
-	// EnableDetailRecording is deprecated. Use EnableDetailedRecording
-=======
 	Mutex                         *sync.RWMutex
 	LastCheck                     int64                       `json:"last_check" msg:"last_check"`
 	Allowance                     float64                     `json:"allowance" msg:"allowance"`
@@ -141,7 +102,6 @@
 	DataExpires                   int64                       `json:"data_expires" msg:"data_expires"`
 	Monitor                       Monitor                     `json:"monitor" msg:"monitor"`
 	// Deprecated: EnableDetailRecording is deprecated. Use EnableDetailedRecording
->>>>>>> cd4a403e
 	// going forward instead
 	EnableDetailRecording   bool                   `json:"enable_detail_recording" msg:"enable_detail_recording"`
 	EnableDetailedRecording bool                   `json:"enable_detailed_recording" msg:"enable_detailed_recording"`
