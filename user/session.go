--- conflicted
+++ resolved
@@ -57,17 +57,6 @@
 
 // APILimit stores quota and rate limit on ACL level (per API)
 type APILimit struct {
-<<<<<<< HEAD
-	Rate               float64 `json:"rate" msg:"rate" example:"1" format:"double"`
-	Per                float64 `json:"per" msg:"per" example:"5" format:"double"`
-	ThrottleInterval   float64 `json:"throttle_interval" msg:"throttle_interval" example:"10" format:"double"`
-	ThrottleRetryLimit int     `json:"throttle_retry_limit" msg:"throttle_retry_limit" example:"1000"`
-	MaxQueryDepth      int     `json:"max_query_depth" msg:"max_query_depth" example:"-1"`
-	QuotaMax           int64   `json:"quota_max" msg:"quota_max" example:"20000" format:"int64"`
-	QuotaRenews        int64   `json:"quota_renews" msg:"quota_renews" example:"0" format:"int64"`
-	QuotaRemaining     int64   `json:"quota_remaining" msg:"quota_remaining" example:"20000" format:"int64"`
-	QuotaRenewalRate   int64   `json:"quota_renewal_rate" msg:"quota_renewal_rate" example:"2592000" format:"int64"`
-=======
 	RateLimit
 	ThrottleInterval   float64 `json:"throttle_interval" msg:"throttle_interval"`
 	ThrottleRetryLimit int     `json:"throttle_retry_limit" msg:"throttle_retry_limit"`
@@ -76,7 +65,6 @@
 	QuotaRenews        int64   `json:"quota_renews" msg:"quota_renews"`
 	QuotaRemaining     int64   `json:"quota_remaining" msg:"quota_remaining"`
 	QuotaRenewalRate   int64   `json:"quota_renewal_rate" msg:"quota_renewal_rate"`
->>>>>>> 61949871
 	SetBy              string  `json:"-" msg:"-"`
 }
 
@@ -129,13 +117,9 @@
 	FieldAccessRights    []FieldAccessDefinition `json:"field_access_rights" msg:"field_access_rights"`
 	DisableIntrospection bool                    `json:"disable_introspection" msg:"disable_introspection" example:"false"`
 
-<<<<<<< HEAD
 	AllowanceScope string `json:"allowance_scope" msg:"allowance_scope" example:"d371b83b249845a2497ab9a947fd6210"`
-=======
-	AllowanceScope string `json:"allowance_scope" msg:"allowance_scope"`
 
 	Endpoints Endpoints `json:"endpoints,omitempty" msg:"endpoints,omitempty"`
->>>>>>> 61949871
 }
 
 // IsEmpty checks if APILimit is empty.
