package certs

import (
	"bytes"
	"crypto"
	"crypto/ecdsa"
	"crypto/rand"
	"crypto/rsa"
	"crypto/tls"
	"crypto/x509"
	"crypto/x509/pkix"
	"encoding/hex"
	"encoding/pem"
	"errors"
	"io/ioutil"
	"strings"
	"time"

	"github.com/sirupsen/logrus"

	"github.com/TykTechnologies/tyk/internal/cache"
	tykcrypto "github.com/TykTechnologies/tyk/internal/crypto"
	"github.com/TykTechnologies/tyk/storage"
)

const (
	cacheDefaultTTL    = 300 // 5 minutes.
	cacheCleanInterval = 600 // 10 minutes.
)

var CertManagerLogPrefix = "cert_storage"

var (
	GenCertificate       = tykcrypto.GenCertificate
	GenServerCertificate = tykcrypto.GenServerCertificate
	HexSHA256            = tykcrypto.HexSHA256
)

//go:generate mockgen -destination=./mock/mock.go -package=mock . CertificateManager
type CertificateManager interface {
	List(certIDs []string, mode CertificateType) (out []*tls.Certificate)
	ListPublicKeys(keyIDs []string) (out []string)
	ListRawPublicKey(keyID string) (out interface{})
	ListAllIds(prefix string) (out []string)
	GetRaw(certID string) (string, error)
	Add(certData []byte, orgID string) (string, error)
	Delete(certID string, orgID string)
	CertPool(certIDs []string) *x509.CertPool
	FlushCache()
}

type certificateManager struct {
	storage         storage.Handler
	logger          *logrus.Entry
	cache           cache.Repository
	secret          string
	migrateCertList bool
}

func NewCertificateManager(storage storage.Handler, secret string, logger *logrus.Logger, migrateCertList bool) *certificateManager {
	if logger == nil {
		logger = logrus.New()
	}

	return &certificateManager{
		storage:         storage,
		logger:          logger.WithFields(logrus.Fields{"prefix": CertManagerLogPrefix}),
		cache:           cache.New(cacheDefaultTTL, cacheCleanInterval),
		secret:          secret,
		migrateCertList: migrateCertList,
	}
}

func getOrgFromKeyID(key, certID string) string {
	orgId := strings.ReplaceAll(key, "raw-", "")
	orgId = strings.ReplaceAll(orgId, certID, "")
	return orgId
}

func NewSlaveCertManager(localStorage, rpcStorage storage.Handler, secret string, logger *logrus.Logger, migrateCertList bool) *certificateManager {
	if logger == nil {
		logger = logrus.New()
	}
	log := logger.WithFields(logrus.Fields{"prefix": CertManagerLogPrefix})

	cm := &certificateManager{
		logger:          log,
		cache:           cache.New(cacheDefaultTTL, cacheCleanInterval),
		secret:          secret,
		migrateCertList: migrateCertList,
	}

	callbackOnPullCertFromRPC := func(key, val string) error {
		// calculate the orgId from the keyId
		certID, _, _ := GetCertIDAndChainPEM([]byte(val), "")
		orgID := getOrgFromKeyID(key, certID)
		// save the cert in local redis
		_, err := cm.Add([]byte(val), orgID)
		return err
	}

	mdcbStorage := storage.NewMdcbStorage(localStorage, rpcStorage, log)
	mdcbStorage.CallbackonPullfromRPC = &callbackOnPullCertFromRPC

	cm.storage = mdcbStorage
	return cm
}

// Extracted from: https://golang.org/src/crypto/tls/tls.go
//
// Attempt to parse the given private key DER block. OpenSSL 0.9.8 generates
// PKCS#1 private keys by default, while OpenSSL 1.0.0 generates PKCS#8 keys.
// OpenSSL ecparam generates SEC1 EC private keys for ECDSA. We try all three.
func parsePrivateKey(der []byte) (crypto.PrivateKey, error) {
	if key, err := x509.ParsePKCS1PrivateKey(der); err == nil {
		return key, nil
	}
	if key, err := x509.ParsePKCS8PrivateKey(der); err == nil {
		switch key := key.(type) {
		case *rsa.PrivateKey, *ecdsa.PrivateKey:
			return key, nil
		default:
			return nil, errors.New("tls: found unknown private key type in PKCS#8 wrapping")
		}
	}

	if key, err := x509.ParseECPrivateKey(der); err == nil {
		return key, nil
	}

	return nil, errors.New("tls: failed to parse private key")
}

func isSHA256(value string) bool {
	// check if hex encoded
	if _, err := hex.DecodeString(value); err != nil {
		return false
	}

	return true
}

func ParsePEM(data []byte, secret string) ([]*pem.Block, error) {
	var pemBlocks []*pem.Block

	for {
		var block *pem.Block
		block, data = pem.Decode(data)

		if block == nil {
			break
		}

		if x509.IsEncryptedPEMBlock(block) {
			var err error
			block.Bytes, err = x509.DecryptPEMBlock(block, []byte(secret))
			block.Headers = nil
			block.Type = strings.Replace(block.Type, "ENCRYPTED ", "", 1)

			if err != nil {
				return nil, err
			}
		}

		pemBlocks = append(pemBlocks, block)
	}

	return pemBlocks, nil
}

func publicKey(priv interface{}) interface{} {
	switch k := priv.(type) {
	case *rsa.PrivateKey:
		return &k.PublicKey
	case *ecdsa.PrivateKey:
		return &k.PublicKey
	default:
		return nil
	}
}

func ParsePEMCertificate(data []byte, secret string) (*tls.Certificate, error) {
	var cert tls.Certificate

	blocks, err := ParsePEM(data, secret)
	if err != nil {
		return nil, err
	}

	var certID string

	for _, block := range blocks {
		if block.Type == "CERTIFICATE" {
			certID = tykcrypto.HexSHA256(block.Bytes)
			cert.Certificate = append(cert.Certificate, block.Bytes)
			continue
		}

		if strings.HasSuffix(block.Type, "PRIVATE KEY") {
			cert.PrivateKey, err = parsePrivateKey(block.Bytes)
			if err != nil {
				return nil, err
			}
			continue
		}

		if block.Type == "PUBLIC KEY" {
			// Create a dummny cert just for listing purpose
			cert.Certificate = append(cert.Certificate, block.Bytes)
			cert.Leaf = tykcrypto.PrefixPublicKeyCommonName(block.Bytes)
		}
	}

	if len(cert.Certificate) == 0 {
		return nil, errors.New("Can't find CERTIFICATE block")
	}

	if cert.Leaf == nil {
		cert.Leaf, err = x509.ParseCertificate(cert.Certificate[0])

		if err != nil {
			return nil, err
		}
	}

	// Cache certificate fingerprint
	cert.Leaf.Extensions = append([]pkix.Extension{{
		Value: []byte(certID),
	}}, cert.Leaf.Extensions...)

	return &cert, nil
}

type CertificateType int

const (
	CertificatePrivate CertificateType = iota
	CertificatePublic
	CertificateAny
)

func isPrivateKeyEmpty(cert *tls.Certificate) bool {
	switch priv := cert.PrivateKey.(type) {
	default:
		if priv == nil {
			return true
		}
	}

	return false
}

func isCertCanBeListed(cert *tls.Certificate, mode CertificateType) bool {
	switch mode {
	case CertificatePrivate:
		return !isPrivateKeyEmpty(cert)
	case CertificateAny:
		return true
	}

	return true
}

type CertificateBasics struct {
	ID            string    `json:"id"`
	IssuerCN      string    `json:"issuer_cn"`
	SubjectCN     string    `json:"subject_cn"`
	DNSNames      []string  `json:"dns_names"`
	HasPrivateKey bool      `json:"has_private"`
	NotBefore     time.Time `json:"not_before"`
	NotAfter      time.Time `json:"not_after"`
	IsCA          bool      `json:"is_ca"`
}

func ExtractCertificateBasics(cert *tls.Certificate, certID string) *CertificateBasics {
	return &CertificateBasics{
		ID:            certID,
		IssuerCN:      cert.Leaf.Issuer.CommonName,
		SubjectCN:     cert.Leaf.Subject.CommonName,
		DNSNames:      cert.Leaf.DNSNames,
		HasPrivateKey: !isPrivateKeyEmpty(cert),
		NotAfter:      cert.Leaf.NotAfter,
		NotBefore:     cert.Leaf.NotBefore,
		IsCA:          cert.Leaf.IsCA,
	}
}

type CertificateMeta struct {
	ID            string    `json:"id" example:"5e9d9544a1dcd60001d0ed207c440d66ebb0a4629d21329808dce9091acf5f2fde328067a6e60e5347271d90"`
	Fingerprint   string    `json:"fingerprint" example:"7c440d66ebb0a4629d21329808dce9091acf5f2fde328067a6e60e5347271d90"`
	HasPrivateKey bool      `json:"has_private" example:"false"`
	Issuer        pkix.Name `json:"issuer,omitempty"`
	Subject       pkix.Name `json:"subject,omitempty"`
<<<<<<< HEAD
	NotBefore     time.Time `json:"not_before,omitempty" example:"2024-03-25T08:46:37Z"`
	NotAfter      time.Time `json:"not_after,omitempty" example:"2034-03-26T08:46:37Z"`
	DNSNames      []string  `json:"dns_names,omitempty" example:"[.*tyk.io]"`
=======
	NotBefore     time.Time `json:"not_before,omitempty"`
	NotAfter      time.Time `json:"not_after,omitempty"`
	DNSNames      []string  `json:"dns_names,omitempty"`
	IsCA          bool      `json:"is_ca"`
>>>>>>> 2a2a9846
}

func ExtractCertificateMeta(cert *tls.Certificate, certID string) *CertificateMeta {
	return &CertificateMeta{
		ID:            certID,
		Fingerprint:   string(cert.Leaf.Extensions[0].Value),
		HasPrivateKey: !isPrivateKeyEmpty(cert),
		Issuer:        cert.Leaf.Issuer,
		Subject:       cert.Leaf.Subject,
		NotBefore:     cert.Leaf.NotBefore,
		NotAfter:      cert.Leaf.NotAfter,
		DNSNames:      cert.Leaf.DNSNames,
		IsCA:          cert.Leaf.IsCA,
	}
}

func GetCertIDAndChainPEM(certData []byte, secret string) (string, []byte, error) {
	var keyPEM, keyRaw []byte
	var publicKeyPem []byte
	var certBlocks [][]byte
	var certID string
	var certChainPEM []byte

	rest := certData

	for {
		var block *pem.Block

		block, rest = pem.Decode(rest)
		if block == nil {
			break
		}

		if strings.HasSuffix(block.Type, "PRIVATE KEY") {
			if len(keyRaw) > 0 {
				err := errors.New("Found multiple private keys")
				return certID, certChainPEM, err
			}

			keyRaw = block.Bytes
			keyPEM = pem.EncodeToMemory(block)
		} else if block.Type == "CERTIFICATE" {

			cert, err := x509.ParseCertificate(block.Bytes)
			if err != nil {
				return certID, certChainPEM, err
			}

			if cert.NotAfter.Before(time.Now()) {
				return certID, certChainPEM, errors.New("certificate is expired")
			}

			certBlocks = append(certBlocks, pem.EncodeToMemory(block))
		} else if block.Type == "PUBLIC KEY" {
			publicKeyPem = pem.EncodeToMemory(block)
		}
	}

	certChainPEM = bytes.Join(certBlocks, []byte("\n"))

	if len(certChainPEM) == 0 {
		if len(publicKeyPem) == 0 {
			err := errors.New("Failed to decode certificate. It should be PEM encoded.")
			return certID, certChainPEM, err
		} else {
			certChainPEM = publicKeyPem
		}
	} else if len(publicKeyPem) > 0 {
		err := errors.New("Public keys can't be combined with certificates")
		return certID, certChainPEM, err
	}

	// Found private key, check if it match the certificate
	if len(keyPEM) > 0 {
		cert, err := tls.X509KeyPair(certChainPEM, keyPEM)
		if err != nil {
			return certID, certChainPEM, err
		}

		// Encrypt private key and append it to the chain
		encryptedKeyPEMBlock, err := x509.EncryptPEMBlock(rand.Reader, "ENCRYPTED PRIVATE KEY", keyRaw, []byte(secret), x509.PEMCipherAES256)
		if err != nil {
			return certID, certChainPEM, err
		}

		certChainPEM = append(certChainPEM, []byte("\n")...)
		certChainPEM = append(certChainPEM, pem.EncodeToMemory(encryptedKeyPEMBlock)...)

		certID = tykcrypto.HexSHA256(cert.Certificate[0])
	} else if len(publicKeyPem) > 0 {
		publicKey, _ := pem.Decode(publicKeyPem)
		certID = tykcrypto.HexSHA256(publicKey.Bytes)
	} else {
		// Get first cert
		certRaw, _ := pem.Decode(certChainPEM)
		cert, err := x509.ParseCertificate(certRaw.Bytes)
		if err != nil {
			err := errors.New("Error while parsing certificate: " + err.Error())
			return certID, certChainPEM, err
		}

		certID = tykcrypto.HexSHA256(cert.Raw)
	}
	return certID, certChainPEM, nil
}

func (c *certificateManager) List(certIDs []string, mode CertificateType) (out []*tls.Certificate) {
	var cert *tls.Certificate
	var rawCert []byte

	for _, id := range certIDs {
		if cert, found := c.cache.Get(id); found {
			if isCertCanBeListed(cert.(*tls.Certificate), mode) {
				out = append(out, cert.(*tls.Certificate))
			}
			continue
		}

		val, err := c.storage.GetKey("raw-" + id)
		// fallback to file
		if err != nil {
			// Try read from file
			rawCert, err = ioutil.ReadFile(id)
			if err != nil {
				c.logger.Warn("Can't retrieve certificate:", id, err)
				out = append(out, nil)
				continue
			}
		} else {
			rawCert = []byte(val)
		}

		cert, err = ParsePEMCertificate(rawCert, c.secret)
		if err != nil {
			c.logger.Error("Error while parsing certificate: ", id, " ", err)
			c.logger.Debug("Failed certificate: ", string(rawCert))
			out = append(out, nil)
			continue
		}

		c.cache.Set(id, cert, cache.DefaultExpiration)

		if isCertCanBeListed(cert, mode) {
			out = append(out, cert)
		}
	}

	return out
}

// Returns list of fingerprints
func (c *certificateManager) ListPublicKeys(keyIDs []string) (out []string) {
	var rawKey []byte
	var err error

	for _, id := range keyIDs {
		if fingerprint, found := c.cache.Get("pub-" + id); found {
			out = append(out, fingerprint.(string))
			continue
		}

		if isSHA256(id) {
			var val string
			val, err := c.storage.GetKey("raw-" + id)
			if err != nil {
				c.logger.Warn("Can't retrieve public key from Redis:", id, err)
				out = append(out, "")
				continue
			}
			rawKey = []byte(val)
		} else {
			rawKey, err = ioutil.ReadFile(id)
			if err != nil {
				c.logger.Error("Error while reading public key from file:", id, err)
				out = append(out, "")
				continue
			}
		}

		block, _ := pem.Decode(rawKey)
		if block == nil {
			c.logger.Error("Can't parse public key:", id)
			out = append(out, "")
			continue
		}

		fingerprint := tykcrypto.HexSHA256(block.Bytes)
		c.cache.Set("pub-"+id, fingerprint, cache.DefaultExpiration)
		out = append(out, fingerprint)
	}

	return out
}

// Returns list of fingerprints
func (c *certificateManager) ListRawPublicKey(keyID string) (out interface{}) {
	var rawKey []byte
	var err error

	if isSHA256(keyID) {
		var val string
		val, err := c.storage.GetKey("raw-" + keyID)
		if err != nil {
			c.logger.Warn("Can't retrieve public key from Redis:", keyID, err)
			return nil
		}
		rawKey = []byte(val)
	} else {
		rawKey, err = ioutil.ReadFile(keyID)
		if err != nil {
			c.logger.Error("Error while reading public key from file:", keyID, err)
			return nil
		}
	}

	block, _ := pem.Decode(rawKey)
	if block == nil {
		c.logger.Error("Can't parse public key:", keyID)
		return nil
	}

	out, err = x509.ParsePKIXPublicKey(block.Bytes)
	if err != nil {
		c.logger.Error("Error while parsing public key:", keyID, err)
		return nil
	}

	return out
}

func (c *certificateManager) ListAllIds(prefix string) (out []string) {
	indexKey := prefix + "-index"
	exists, _ := c.storage.Exists(indexKey)
	if !c.migrateCertList || (exists && prefix != "") {
		keys, _ := c.storage.GetListRange(indexKey, 0, -1)
		for _, key := range keys {
			out = append(out, strings.TrimPrefix(key, "raw-"))
		}
	} else {
		// If list is not exists, but migrated record exists, it means it just empty

		if _, err := c.storage.GetKey(indexKey + "-migrated"); err == nil {
			return out
		}

		keys := c.storage.GetKeys("raw-" + prefix + "*")

		for _, key := range keys {
			if prefix != "" {
				c.storage.AppendToSet(indexKey, key)
			}
			out = append(out, strings.TrimPrefix(key, "raw-"))
		}
	}
	c.storage.SetKey(indexKey+"-migrated", "1", 0)

	return out
}

func (c *certificateManager) GetRaw(certID string) (string, error) {
	return c.storage.GetKey("raw-" + certID)
}

func (c *certificateManager) Add(certData []byte, orgID string) (string, error) {
	certID, certChainPEM, err := GetCertIDAndChainPEM(certData, c.secret)
	if err != nil {
		c.logger.Error(err)
		return "", err
	}
	certID = orgID + certID

	if found, err := c.storage.Exists("raw-" + certID); err == nil && found {
		return "", errors.New("Certificate with " + certID + " id already exists")
	}

	if err := c.storage.SetKey("raw-"+certID, string(certChainPEM), 0); err != nil {
		c.logger.Error(err)
		return "", err
	}

	if orgID != "" {
		c.storage.AppendToSet(orgID+"-index", "raw-"+certID)
	}

	return certID, nil
}

func (c *certificateManager) Delete(certID string, orgID string) {
	if orgID != "" {
		c.storage.RemoveFromList(orgID+"-index", "raw-"+certID)
	}

	c.storage.DeleteKey("raw-" + certID)
	c.cache.Delete(certID)
}

func (c *certificateManager) CertPool(certIDs []string) *x509.CertPool {
	pool := x509.NewCertPool()

	for _, cert := range c.List(certIDs, CertificatePublic) {
		if cert != nil && !tykcrypto.IsPublicKey(cert) {
			pool.AddCert(cert.Leaf)
		}
	}

	return pool
}

func (c *certificateManager) FlushCache() {
	c.cache.Flush()
}

func (c *certificateManager) flushStorage() {
	c.storage.DeleteScanMatch("*")
}<|MERGE_RESOLUTION|>--- conflicted
+++ resolved
@@ -291,16 +291,9 @@
 	HasPrivateKey bool      `json:"has_private" example:"false"`
 	Issuer        pkix.Name `json:"issuer,omitempty"`
 	Subject       pkix.Name `json:"subject,omitempty"`
-<<<<<<< HEAD
 	NotBefore     time.Time `json:"not_before,omitempty" example:"2024-03-25T08:46:37Z"`
 	NotAfter      time.Time `json:"not_after,omitempty" example:"2034-03-26T08:46:37Z"`
 	DNSNames      []string  `json:"dns_names,omitempty" example:"[.*tyk.io]"`
-=======
-	NotBefore     time.Time `json:"not_before,omitempty"`
-	NotAfter      time.Time `json:"not_after,omitempty"`
-	DNSNames      []string  `json:"dns_names,omitempty"`
-	IsCA          bool      `json:"is_ca"`
->>>>>>> 2a2a9846
 }
 
 func ExtractCertificateMeta(cert *tls.Certificate, certID string) *CertificateMeta {
