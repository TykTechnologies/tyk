--- conflicted
+++ resolved
@@ -102,17 +102,10 @@
 	return s
 }
 
-<<<<<<< HEAD
-func loadTestGRPCSpec() *APISpec {
-	spec := buildAndLoadAPI(func(spec *APISpec) {
-		spec.APIID = "999999"
-		spec.OrgID = mockOrgID
-=======
 func loadTestGRPCAPIs() {
 	buildAndLoadAPI(func(spec *APISpec) {
 		spec.APIID = "1"
-		spec.OrgID = "default"
->>>>>>> cf3c47b2
+		spec.OrgID = mockOrgID
 		spec.Auth = apidef.Auth{
 			AuthHeaderName: "authorization",
 		}
