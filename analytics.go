package main

import (
	"fmt"
	"net"
<<<<<<< HEAD
	"regexp"
	"sync"
	"sync/atomic"
=======
>>>>>>> e2e77ec5
	"time"

	"github.com/oschwald/maxminddb-golang"
	"gopkg.in/vmihailenco/msgpack.v2"

	"github.com/TykTechnologies/tyk/config"
	"github.com/TykTechnologies/tyk/regexp"
	"github.com/TykTechnologies/tyk/storage"
)

// AnalyticsRecord encodes the details of a request
type AnalyticsRecord struct {
	Method        string
	Path          string // HTTP path, can be overriden by "track path" plugin
	RawPath       string // Original HTTP path
	ContentLength int64
	UserAgent     string
	Day           int
	Month         time.Month
	Year          int
	Hour          int
	ResponseCode  int
	APIKey        string
	TimeStamp     time.Time
	APIVersion    string
	APIName       string
	APIID         string
	OrgID         string
	OauthID       string
	RequestTime   int64
	RawRequest    string // Base64 encoded request data (if detailed recording turned on)
	RawResponse   string // ^ same but for response
	IPAddress     string
	Geo           GeoData
	Tags          []string
	Alias         string
	TrackPath     bool
	ExpireAt      time.Time `bson:"expireAt" json:"expireAt"`
}

type GeoData struct {
	Country struct {
		ISOCode string `maxminddb:"iso_code"`
	} `maxminddb:"country"`

	City struct {
		Names map[string]string `maxminddb:"names"`
	} `maxminddb:"city"`

	Location struct {
		Latitude  float64 `maxminddb:"latitude"`
		Longitude float64 `maxminddb:"longitude"`
		TimeZone  string  `maxminddb:"time_zone"`
	} `maxminddb:"location"`
}

const analyticsKeyName = "tyk-system-analytics"

const (
	minRecordsBufferSize             = 1000
	recordsBufferFlushInterval       = 200 * time.Millisecond
	recordsBufferForcedFlushInterval = 1 * time.Second
)

func (a *AnalyticsRecord) GetGeo(ipStr string) {
	// Not great, tightly coupled
	if analytics.GeoIPDB == nil {
		return
	}

	record, err := geoIPLookup(ipStr)
	if err != nil {
		log.Error("GeoIP Failure (not recorded): ", err)
		return
	}
	if record == nil {
		return
	}

	log.Debug("ISO Code: ", record.Country.ISOCode)
	log.Debug("City: ", record.City.Names["en"])
	log.Debug("Lat: ", record.Location.Latitude)
	log.Debug("Lon: ", record.Location.Longitude)
	log.Debug("TZ: ", record.Location.TimeZone)

	a.Geo = *record
}

func geoIPLookup(ipStr string) (*GeoData, error) {
	if ipStr == "" {
		return nil, nil
	}
	ip := net.ParseIP(ipStr)
	if ip == nil {
		return nil, fmt.Errorf("invalid IP address %q", ipStr)
	}
	record := new(GeoData)
	if err := analytics.GeoIPDB.Lookup(ip, record); err != nil {
		return nil, fmt.Errorf("geoIPDB lookup of %q failed: %v", ipStr, err)
	}
	return record, nil
}

func initNormalisationPatterns() (pats config.NormaliseURLPatterns) {
	pats.UUIDs = regexp.MustCompile(`[0-9a-fA-F]{8}(-)?[0-9a-fA-F]{4}(-)?[0-9a-fA-F]{4}(-)?[0-9a-fA-F]{4}(-)?[0-9a-fA-F]{12}`)
	pats.IDs = regexp.MustCompile(`\/(\d+)`)

	for _, pattern := range config.Global().AnalyticsConfig.NormaliseUrls.Custom {
		if patRe, err := regexp.Compile(pattern); err != nil {
			log.Error("failed to compile custom pattern: ", err)
		} else {
			pats.Custom = append(pats.Custom, patRe)
		}
	}
	return
}

func (a *AnalyticsRecord) NormalisePath(globalConfig *config.Config) {
	if globalConfig.AnalyticsConfig.NormaliseUrls.NormaliseUUIDs {
		a.Path = globalConfig.AnalyticsConfig.NormaliseUrls.CompiledPatternSet.UUIDs.ReplaceAllString(a.Path, "{uuid}")
	}
	if globalConfig.AnalyticsConfig.NormaliseUrls.NormaliseNumbers {
		a.Path = globalConfig.AnalyticsConfig.NormaliseUrls.CompiledPatternSet.IDs.ReplaceAllString(a.Path, "/{id}")
	}
	for _, r := range globalConfig.AnalyticsConfig.NormaliseUrls.CompiledPatternSet.Custom {
		a.Path = r.ReplaceAllString(a.Path, "{var}")
	}
}

func (a *AnalyticsRecord) SetExpiry(expiresInSeconds int64) {
	expiry := time.Duration(expiresInSeconds) * time.Second
	if expiresInSeconds == 0 {
		// Expiry is set to 100 years
		expiry = (24 * time.Hour) * (365 * 100)
	}

	t := time.Now()
	t2 := t.Add(expiry)
	a.ExpireAt = t2
}

// RedisAnalyticsHandler will record analytics data to a redis back end
// as defined in the Config object
type RedisAnalyticsHandler struct {
	Store            storage.Handler
	Clean            Purger
	GeoIPDB          *maxminddb.Reader
	globalConf       config.Config
	recordsChan      chan *AnalyticsRecord
	workerBufferSize uint64
	shouldStop       uint32
	poolWg           sync.WaitGroup
}

func (r *RedisAnalyticsHandler) Init(globalConf config.Config) {
	r.globalConf = globalConf

	if r.globalConf.AnalyticsConfig.EnableGeoIP {
		if db, err := maxminddb.Open(r.globalConf.AnalyticsConfig.GeoIPDBLocation); err != nil {
			log.Error("Failed to init GeoIP Database: ", err)
		} else {
			r.GeoIPDB = db
		}
	}

	analytics.Store.Connect()

	ps := r.globalConf.AnalyticsConfig.PoolSize
	if ps == 0 {
		ps = 50
	}
	log.WithField("ps", ps).Debug("Analytics pool workers number")

	recordsBufferSize := r.globalConf.AnalyticsConfig.RecordsBufferSize
	if recordsBufferSize < minRecordsBufferSize {
		recordsBufferSize = minRecordsBufferSize // force it to this value
	}
	log.WithField("recordsBufferSize", recordsBufferSize).Debug("Analytics total buffer (channel) size")

	r.workerBufferSize = recordsBufferSize / uint64(ps)
	log.WithField("workerBufferSize", r.workerBufferSize).Debug("Analytics pool worker buffer size")

	r.recordsChan = make(chan *AnalyticsRecord, recordsBufferSize)

	// start worker pool
	atomic.SwapUint32(&r.shouldStop, 0)
	for i := 0; i < ps; i++ {
		r.poolWg.Add(1)
		go r.recordWorker()
	}
}

func (r *RedisAnalyticsHandler) Stop() {
	// flag to stop sending records into channel
	atomic.SwapUint32(&r.shouldStop, 1)

	// close channel to stop workers
	close(r.recordsChan)

	// wait for all workers to be done
	r.poolWg.Wait()
}

// RecordHit will store an AnalyticsRecord in Redis
func (r *RedisAnalyticsHandler) RecordHit(record *AnalyticsRecord) error {
	// check if we should stop sending records 1st
	if atomic.LoadUint32(&r.shouldStop) > 0 {
		return nil
	}

	// just send record to channel consumed by pool of workers
	// leave all data crunching and Redis I/O work for pool workers
	r.recordsChan <- record

	return nil
}

func (r *RedisAnalyticsHandler) recordWorker() {
	defer r.poolWg.Done()

	// this is buffer to send one pipelined command to redis
	// use r.recordsBufferSize as cap to reduce slice re-allocations
	recordsBuffer := make([]string, 0, r.workerBufferSize)

	// read records from channel and process
	lastSentTs := time.Now()
	for {
		readyToSend := false
		select {

		case record, ok := <-r.recordsChan:
			// check if channel was closed and it is time to exit from worker
			if !ok {
				// send what is left in buffer
				r.Store.AppendToSetPipelined(analyticsKeyName, recordsBuffer)
				return
			}

			// we have new record - prepare it and add to buffer

			// If we are obfuscating API Keys, store the hashed representation (config check handled in hashing function)
			record.APIKey = storage.HashKey(record.APIKey)

			if r.globalConf.SlaveOptions.UseRPC {
				// Extend tag list to include this data so wecan segment by node if necessary
				record.Tags = append(record.Tags, "tyk-hybrid-rpc")
			}

			if r.globalConf.DBAppConfOptions.NodeIsSegmented {
				// Extend tag list to include this data so we can segment by node if necessary
				record.Tags = append(record.Tags, r.globalConf.DBAppConfOptions.Tags...)
			}

			// Lets add some metadata
			if record.APIKey != "" {
				record.Tags = append(record.Tags, "key-"+record.APIKey)
			}

			if record.OrgID != "" {
				record.Tags = append(record.Tags, "org-"+record.OrgID)
			}

			record.Tags = append(record.Tags, "api-"+record.APIID)

			if encoded, err := msgpack.Marshal(record); err != nil {
				log.WithError(err).Error("Error encoding analytics data")
			} else {
				recordsBuffer = append(recordsBuffer, string(encoded))
			}

			// identify that buffer is ready to be sent
			readyToSend = uint64(len(recordsBuffer)) == r.workerBufferSize

		case <-time.After(recordsBufferFlushInterval):
			// nothing was received for that period of time
			// anyways send whatever we have, don't hold data too long in buffer
			readyToSend = true
		}

		// send data to Redis and reset buffer
		if len(recordsBuffer) > 0 && (readyToSend || time.Since(lastSentTs) >= recordsBufferForcedFlushInterval) {
			r.Store.AppendToSetPipelined(analyticsKeyName, recordsBuffer)
			recordsBuffer = make([]string, 0, r.workerBufferSize)
			lastSentTs = time.Now()
		}
	}
}<|MERGE_RESOLUTION|>--- conflicted
+++ resolved
@@ -3,12 +3,8 @@
 import (
 	"fmt"
 	"net"
-<<<<<<< HEAD
-	"regexp"
 	"sync"
 	"sync/atomic"
-=======
->>>>>>> e2e77ec5
 	"time"
 
 	"github.com/oschwald/maxminddb-golang"
